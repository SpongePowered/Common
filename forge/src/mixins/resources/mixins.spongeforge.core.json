{
<<<<<<< HEAD
    "required": true,
    "minVersion": "0.8",
    "package": "org.spongepowered.forge.mixin.core",
    "plugin": "org.spongepowered.forge.mixin.plugin.ForgeCorePlugin",
    "target": "@env(DEFAULT)",
    "compatibilityLevel": "JAVA_8",
    "priority": 1301,
    "mixins": [
        "api.event.EventMixin_Forge",
        "api.event.block.ChangeBlockEvent_AllMixin_Forge",
        "api.event.entity.ChangeEntityWorldEvent_PreMixin_Forge",
        "api.event.entity.ChangeEventWorldEvent_PostMixin_Forge",
        "commands.CommandsMixin_Forge",
        "minecraftforge.MinecraftForgeMixin_Forge",
        "minecraftforge.event.entity.EntityTravelToDimensionEventMixin_Forge",
        "minecraftforge.event.entity.player.PlayerEvent_PlayerChangedDimensionEventMixin_Forge",
        "minecraftforge.event.world.BlockEvent_BreakEventMixin_Forge",
        "minecraftforge.event.world.BlockEventMixin_Forge",
        "minecraftforge.internal.BrandingControlMixin_Forge",
        "minecraftforge.registries.ForgeRegistryMixin_Forge",
        "minecraftforge.registries.RegistryManagerMixin_Forge",
        "network.ConnectionMixin_Forge",
        "server.BootstrapMixin_Forge",
        "server.MinecraftServerMixin_Forge",
        "server.commands.SpreadPlayersCommandMixin_Forge",
        "server.level.ServerPlayerMixin_Forge",
        "server.network.ServerGamePacketListenerImplMixin_Forge",
        "server.network.ServerLoginPacketListenerImplMixin_Forge",
        "world.entity.LivingEntityMixin_Forge",
        "world.entity.LivingEntityMixin_Forge_Attack_Impl",
        "world.entity.item.ItemEntityMixin_Forge",
        "world.entity.player.PlayerMixin_Forge",
        "world.entity.projectile.ThrownEnderpealMixin_Forge",
        "world.entity.vehicle.BoatMixin_Forge",
        "world.level.block.FireBlockMixin_Forge",
        "world.level.block.entity.AbstractFurnaceBlockEntityMixin_Forge"
    ],
    "client": [
        "client.MinecraftMixin_Forge",
        "client.main.MainMixin_Forge"
    ],
    "server": [
        "server.MainMixin_Forge"
=======
  "required": true,
  "minVersion": "0.8",
  "package": "org.spongepowered.forge.mixin.core",
  "plugin": "org.spongepowered.forge.mixin.plugin.ForgeCorePlugin",
  "target": "@env(DEFAULT)",
  "compatibilityLevel": "JAVA_8",
  "priority": 1301,
  "mixins": [
    "api.event.EventMixin_Forge",
    "api.event.block.ChangeBlockEvent_AllMixin_Forge",
    "api.event.entity.ChangeEntityWorldEvent_PreMixin_Forge",
    "api.event.entity.ChangeEventWorldEvent_PostMixin_Forge",
    "commands.CommandsMixin_Forge",
    "minecraftforge.MinecraftForgeMixin_Forge",
    "minecraftforge.event.entity.EntityTravelToDimensionEventMixin_Forge",
    "minecraftforge.event.entity.player.PlayerEvent_PlayerChangedDimensionEventMixin_Forge",
    "minecraftforge.event.world.BlockEvent_BreakEventMixin_Forge",
    "minecraftforge.event.world.BlockEventMixin_Forge",
    "minecraftforge.internal.BrandingControlMixin_Forge",
    "minecraftforge.registries.ForgeRegistryMixin_Forge",
    "minecraftforge.registries.RegistryManagerMixin_Forge",
    "minecraftforge.util.ITeleporterMixin_Forge",
    "network.ConnectionMixin_Forge",
    "network.protocol.common.ClientboundCustomPayloadPacketMixin_Forge",
    "network.protocol.common.ServerboundCustomPayloadPacketMixin_Forge",
    "server.BootstrapMixin_Forge",
    "server.MinecraftServerMixin_Forge",
    "server.commands.SpreadPlayersCommandMixin_Forge",
    "server.level.ServerPlayerMixin_Forge",
    "server.network.ServerGamePacketListenerImplMixin_Forge",
    "server.network.ServerLoginPacketListenerImplMixin_Forge",
    "world.entity.EntityMixin_Forge",
    "world.entity.LivingEntityMixin_Forge",
    "world.entity.item.ItemEntityMixin_Forge",
    "world.entity.player.PlayerMixin_Forge",
    "world.entity.projectile.ThrownEnderpealMixin_Forge",
    "world.entity.vehicle.BoatMixin_Forge",
    "world.level.block.FireBlockMixin_Forge",
    "world.level.block.entity.AbstractFurnaceBlockEntityMixin_Forge"
  ],
  "client": [
    "client.MinecraftMixin_Forge",
    "client.main.MainMixin_Forge"
  ],
  "server": [
    "server.MainMixin_Forge"
>>>>>>> 748a3f99
  ]
}<|MERGE_RESOLUTION|>--- conflicted
+++ resolved
@@ -1,5 +1,4 @@
 {
-<<<<<<< HEAD
     "required": true,
     "minVersion": "0.8",
     "package": "org.spongepowered.forge.mixin.core",
@@ -22,6 +21,8 @@
         "minecraftforge.registries.ForgeRegistryMixin_Forge",
         "minecraftforge.registries.RegistryManagerMixin_Forge",
         "network.ConnectionMixin_Forge",
+        "network.protocol.common.ClientboundCustomPayloadPacketMixin_Forge",
+        "network.protocol.common.ServerboundCustomPayloadPacketMixin_Forge",
         "server.BootstrapMixin_Forge",
         "server.MinecraftServerMixin_Forge",
         "server.commands.SpreadPlayersCommandMixin_Forge",
@@ -43,53 +44,5 @@
     ],
     "server": [
         "server.MainMixin_Forge"
-=======
-  "required": true,
-  "minVersion": "0.8",
-  "package": "org.spongepowered.forge.mixin.core",
-  "plugin": "org.spongepowered.forge.mixin.plugin.ForgeCorePlugin",
-  "target": "@env(DEFAULT)",
-  "compatibilityLevel": "JAVA_8",
-  "priority": 1301,
-  "mixins": [
-    "api.event.EventMixin_Forge",
-    "api.event.block.ChangeBlockEvent_AllMixin_Forge",
-    "api.event.entity.ChangeEntityWorldEvent_PreMixin_Forge",
-    "api.event.entity.ChangeEventWorldEvent_PostMixin_Forge",
-    "commands.CommandsMixin_Forge",
-    "minecraftforge.MinecraftForgeMixin_Forge",
-    "minecraftforge.event.entity.EntityTravelToDimensionEventMixin_Forge",
-    "minecraftforge.event.entity.player.PlayerEvent_PlayerChangedDimensionEventMixin_Forge",
-    "minecraftforge.event.world.BlockEvent_BreakEventMixin_Forge",
-    "minecraftforge.event.world.BlockEventMixin_Forge",
-    "minecraftforge.internal.BrandingControlMixin_Forge",
-    "minecraftforge.registries.ForgeRegistryMixin_Forge",
-    "minecraftforge.registries.RegistryManagerMixin_Forge",
-    "minecraftforge.util.ITeleporterMixin_Forge",
-    "network.ConnectionMixin_Forge",
-    "network.protocol.common.ClientboundCustomPayloadPacketMixin_Forge",
-    "network.protocol.common.ServerboundCustomPayloadPacketMixin_Forge",
-    "server.BootstrapMixin_Forge",
-    "server.MinecraftServerMixin_Forge",
-    "server.commands.SpreadPlayersCommandMixin_Forge",
-    "server.level.ServerPlayerMixin_Forge",
-    "server.network.ServerGamePacketListenerImplMixin_Forge",
-    "server.network.ServerLoginPacketListenerImplMixin_Forge",
-    "world.entity.EntityMixin_Forge",
-    "world.entity.LivingEntityMixin_Forge",
-    "world.entity.item.ItemEntityMixin_Forge",
-    "world.entity.player.PlayerMixin_Forge",
-    "world.entity.projectile.ThrownEnderpealMixin_Forge",
-    "world.entity.vehicle.BoatMixin_Forge",
-    "world.level.block.FireBlockMixin_Forge",
-    "world.level.block.entity.AbstractFurnaceBlockEntityMixin_Forge"
-  ],
-  "client": [
-    "client.MinecraftMixin_Forge",
-    "client.main.MainMixin_Forge"
-  ],
-  "server": [
-    "server.MainMixin_Forge"
->>>>>>> 748a3f99
-  ]
+    ]
 }