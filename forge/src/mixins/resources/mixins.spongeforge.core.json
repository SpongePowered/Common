{
<<<<<<< HEAD
  "required": true,
  "parent": "mixins.sponge.parent.json",
  "package": "org.spongepowered.forge.mixin.core",
  "priority": 1301,
  "mixins": [
    "api.event.EventMixin_Forge",
    "api.event.block.ChangeBlockEvent_AllMixin_Forge",
    "api.event.entity.ChangeEntityWorldEvent_PreMixin_Forge",
    "api.event.entity.ChangeEventWorldEvent_PostMixin_Forge",
    "commands.CommandsMixin_Forge",
    "minecraftforge.MinecraftForgeMixin_Forge",
    "minecraftforge.event.entity.EntityTravelToDimensionEventMixin_Forge",
    "minecraftforge.event.entity.player.PlayerEvent_PlayerChangedDimensionEventMixin_Forge",
    "minecraftforge.event.world.BlockEvent_BreakEventMixin_Forge",
    "minecraftforge.event.world.BlockEventMixin_Forge",
    "minecraftforge.internal.BrandingControlMixin_Forge",
    "minecraftforge.registries.ForgeRegistryMixin_Forge",
    "minecraftforge.registries.RegistryManagerMixin_Forge",
    "network.ConnectionMixin_Forge",
    "network.protocol.common.ClientboundCustomPayloadPacketMixin_Forge",
    "network.protocol.common.ServerboundCustomPayloadPacketMixin_Forge",
    "server.BootstrapMixin_Forge",
    "server.MinecraftServerMixin_Forge",
    "server.commands.SpreadPlayersCommandMixin_Forge",
    "server.level.ServerPlayerMixin_Forge",
    "server.network.ServerGamePacketListenerImplMixin_Forge",
    "world.entity.LivingEntityMixin_Forge",
    "world.entity.LivingEntityMixin_Forge_Attack_Impl",
    "world.entity.item.ItemEntityMixin_Forge",
    "world.entity.player.PlayerMixin_Forge_Attack_Impl",
    "world.entity.vehicle.BoatMixin_Forge",
    "world.level.ServerExplosionMixin_Forge",
    "world.level.block.FireBlockMixin_Forge",
    "world.level.block.entity.AbstractFurnaceBlockEntityMixin_Forge"
  ],
  "client": [
    "client.MinecraftMixin_Forge",
    "client.main.MainMixin_Forge"
  ],
  "server": [
    "server.MainMixin_Forge"
  ]
=======
    "required": true,
    "parent": "mixins.sponge.parent.json",
    "package": "org.spongepowered.forge.mixin.core",
    "priority": 1301,
    "mixins": [
        "api.event.EventMixin_Forge",
        "api.event.block.ChangeBlockEvent_AllMixin_Forge",
        "api.event.entity.ChangeEntityWorldEvent_PreMixin_Forge",
        "api.event.entity.ChangeEventWorldEvent_PostMixin_Forge",
        "commands.CommandsMixin_Forge",
        "minecraftforge.MinecraftForgeMixin_Forge",
        "minecraftforge.event.entity.EntityTravelToDimensionEventMixin_Forge",
        "minecraftforge.event.entity.ItemTossEventMixin_Forge",
        "minecraftforge.event.entity.player.PlayerEvent_PlayerChangedDimensionEventMixin_Forge",
        "minecraftforge.event.world.BlockEvent_BreakEventMixin_Forge",
        "minecraftforge.event.world.BlockEventMixin_Forge",
        "minecraftforge.internal.BrandingControlMixin_Forge",
        "minecraftforge.registries.ForgeRegistryMixin_Forge",
        "minecraftforge.registries.RegistryManagerMixin_Forge",
        "network.ConnectionMixin_Forge",
        "network.protocol.common.ClientboundCustomPayloadPacketMixin_Forge",
        "network.protocol.common.ServerboundCustomPayloadPacketMixin_Forge",
        "server.BootstrapMixin_Forge",
        "server.MinecraftServerMixin_Forge",
        "server.commands.SpreadPlayersCommandMixin_Forge",
        "server.level.ServerPlayerMixin_Forge",
        "server.network.ServerGamePacketListenerImplMixin_Forge",
        "world.entity.LivingEntityMixin_Forge",
        "world.entity.LivingEntityMixin_Forge_Attack_Impl",
        "world.entity.item.ItemEntityMixin_Forge",
        "world.entity.player.PlayerMixin_Forge_Attack_Impl",
        "world.entity.vehicle.BoatMixin_Forge",
        "world.level.block.FireBlockMixin_Forge",
        "world.level.block.entity.AbstractFurnaceBlockEntityMixin_Forge"
    ],
    "client": [
        "client.MinecraftMixin_Forge",
        "client.main.MainMixin_Forge"
    ],
    "server": [
        "server.MainMixin_Forge"
    ]
>>>>>>> 680b7f57
}<|MERGE_RESOLUTION|>--- conflicted
+++ resolved
@@ -1,5 +1,4 @@
 {
-<<<<<<< HEAD
   "required": true,
   "parent": "mixins.sponge.parent.json",
   "package": "org.spongepowered.forge.mixin.core",
@@ -12,7 +11,8 @@
     "commands.CommandsMixin_Forge",
     "minecraftforge.MinecraftForgeMixin_Forge",
     "minecraftforge.event.entity.EntityTravelToDimensionEventMixin_Forge",
-    "minecraftforge.event.entity.player.PlayerEvent_PlayerChangedDimensionEventMixin_Forge",
+    "minecraftforge.event.entity.ItemTossEventMixin_Forge",
+        "minecraftforge.event.entity.player.PlayerEvent_PlayerChangedDimensionEventMixin_Forge",
     "minecraftforge.event.world.BlockEvent_BreakEventMixin_Forge",
     "minecraftforge.event.world.BlockEventMixin_Forge",
     "minecraftforge.internal.BrandingControlMixin_Forge",
@@ -42,48 +42,4 @@
   "server": [
     "server.MainMixin_Forge"
   ]
-=======
-    "required": true,
-    "parent": "mixins.sponge.parent.json",
-    "package": "org.spongepowered.forge.mixin.core",
-    "priority": 1301,
-    "mixins": [
-        "api.event.EventMixin_Forge",
-        "api.event.block.ChangeBlockEvent_AllMixin_Forge",
-        "api.event.entity.ChangeEntityWorldEvent_PreMixin_Forge",
-        "api.event.entity.ChangeEventWorldEvent_PostMixin_Forge",
-        "commands.CommandsMixin_Forge",
-        "minecraftforge.MinecraftForgeMixin_Forge",
-        "minecraftforge.event.entity.EntityTravelToDimensionEventMixin_Forge",
-        "minecraftforge.event.entity.ItemTossEventMixin_Forge",
-        "minecraftforge.event.entity.player.PlayerEvent_PlayerChangedDimensionEventMixin_Forge",
-        "minecraftforge.event.world.BlockEvent_BreakEventMixin_Forge",
-        "minecraftforge.event.world.BlockEventMixin_Forge",
-        "minecraftforge.internal.BrandingControlMixin_Forge",
-        "minecraftforge.registries.ForgeRegistryMixin_Forge",
-        "minecraftforge.registries.RegistryManagerMixin_Forge",
-        "network.ConnectionMixin_Forge",
-        "network.protocol.common.ClientboundCustomPayloadPacketMixin_Forge",
-        "network.protocol.common.ServerboundCustomPayloadPacketMixin_Forge",
-        "server.BootstrapMixin_Forge",
-        "server.MinecraftServerMixin_Forge",
-        "server.commands.SpreadPlayersCommandMixin_Forge",
-        "server.level.ServerPlayerMixin_Forge",
-        "server.network.ServerGamePacketListenerImplMixin_Forge",
-        "world.entity.LivingEntityMixin_Forge",
-        "world.entity.LivingEntityMixin_Forge_Attack_Impl",
-        "world.entity.item.ItemEntityMixin_Forge",
-        "world.entity.player.PlayerMixin_Forge_Attack_Impl",
-        "world.entity.vehicle.BoatMixin_Forge",
-        "world.level.block.FireBlockMixin_Forge",
-        "world.level.block.entity.AbstractFurnaceBlockEntityMixin_Forge"
-    ],
-    "client": [
-        "client.MinecraftMixin_Forge",
-        "client.main.MainMixin_Forge"
-    ],
-    "server": [
-        "server.MainMixin_Forge"
-    ]
->>>>>>> 680b7f57
 }