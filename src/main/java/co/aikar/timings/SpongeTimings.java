/*
 * This file is part of Sponge, licensed under the MIT License (MIT).
 *
 * Copyright (c) SpongePowered <https://www.spongepowered.org>
 * Copyright (c) contributors
 *
 * Permission is hereby granted, free of charge, to any person obtaining a copy
 * of this software and associated documentation files (the "Software"), to deal
 * in the Software without restriction, including without limitation the rights
 * to use, copy, modify, merge, publish, distribute, sublicense, and/or sell
 * copies of the Software, and to permit persons to whom the Software is
 * furnished to do so, subject to the following conditions:
 *
 * The above copyright notice and this permission notice shall be included in
 * all copies or substantial portions of the Software.
 *
 * THE SOFTWARE IS PROVIDED "AS IS", WITHOUT WARRANTY OF ANY KIND, EXPRESS OR
 * IMPLIED, INCLUDING BUT NOT LIMITED TO THE WARRANTIES OF MERCHANTABILITY,
 * FITNESS FOR A PARTICULAR PURPOSE AND NONINFRINGEMENT. IN NO EVENT SHALL THE
 * AUTHORS OR COPYRIGHT HOLDERS BE LIABLE FOR ANY CLAIM, DAMAGES OR OTHER
 * LIABILITY, WHETHER IN AN ACTION OF CONTRACT, TORT OR OTHERWISE, ARISING FROM,
 * OUT OF OR IN CONNECTION WITH THE SOFTWARE OR THE USE OR OTHER DEALINGS IN
 * THE SOFTWARE.
 */
package co.aikar.timings;

import net.minecraft.block.Block;
import org.spongepowered.api.block.BlockType;
import org.spongepowered.api.block.tileentity.TileEntity;
import org.spongepowered.api.block.tileentity.TileEntityType;
import org.spongepowered.api.entity.Entity;
import org.spongepowered.api.entity.EntityType;
import org.spongepowered.api.plugin.PluginContainer;
import org.spongepowered.api.scheduler.Task;

public final class SpongeTimings {

    public static final Timing playerListTimer = SpongeTimingsFactory.ofSafe("Player List");
    public static final Timing connectionTimer = SpongeTimingsFactory.ofSafe("Connection Handler");
    public static final Timing tickablesTimer = SpongeTimingsFactory.ofSafe("Tickables");
    public static final Timing schedulerTimer = SpongeTimingsFactory.ofSafe("Scheduler");
    public static final Timing chunkIOTickTimer = SpongeTimingsFactory.ofSafe("ChunkIOTick");
    public static final Timing timeUpdateTimer = SpongeTimingsFactory.ofSafe("Time Update");
    public static final Timing serverCommandTimer = SpongeTimingsFactory.ofSafe("Server Command");
    public static final Timing worldSaveTimer = SpongeTimingsFactory.ofSafe("World Save");

    public static final Timing processQueueTimer = SpongeTimingsFactory.ofSafe("processQueue");

    public static final Timing playerCommandTimer = SpongeTimingsFactory.ofSafe("playerCommand");

    public static final Timing entityActivationCheckTimer = SpongeTimingsFactory.ofSafe("entityActivationCheck");
    public static final Timing checkIfActiveTimer = SpongeTimingsFactory.ofSafe("checkIfActive");

    public static final Timing antiXrayUpdateTimer = SpongeTimingsFactory.ofSafe("anti-xray - update");
    public static final Timing antiXrayObfuscateTimer = SpongeTimingsFactory.ofSafe("anti-xray - obfuscate");

    public static final Timing dataGetManipulator = SpongeTimingsFactory.ofSafe("## getManipulator");
    public static final Timing dataGetOrCreateManipulator = SpongeTimingsFactory.ofSafe("## getOrCreateManipulator");
    public static final Timing dataOfferManipulator = SpongeTimingsFactory.ofSafe("## offerData");
    public static final Timing dataOfferMultiManipulators = SpongeTimingsFactory.ofSafe("## offerManipulators");
    public static final Timing dataRemoveManipulator = SpongeTimingsFactory.ofSafe("## removeManipulator");
    public static final Timing dataSupportsManipulator = SpongeTimingsFactory.ofSafe("## supportsManipulator");
    public static final Timing dataOfferKey = SpongeTimingsFactory.ofSafe("## offerKey");
    public static final Timing dataGetByKey = SpongeTimingsFactory.ofSafe("## getKey");
    public static final Timing dataGetValue = SpongeTimingsFactory.ofSafe("## getValue");
    public static final Timing dataSupportsKey = SpongeTimingsFactory.ofSafe("## supportsKey");
    public static final Timing dataRemoveKey = SpongeTimingsFactory.ofSafe("## removeKey");

    public static final Timing TRACKING_PHASE_UNWINDING = SpongeTimingsFactory.ofSafe("## unwindPhase");

    private SpongeTimings() {
    }

    /**
     * Gets a timer associated with a plugins tasks.
     *
     * @param task
     * @param period
     * @return
     */
    public static Timing getPluginTaskTimings(Task task, long period) {
        if (task.isAsynchronous()) {
            return null;
        }
        PluginContainer plugin = task.getOwner();

        String name = "Task: " + task.getName();
        if (period > 0) {
            name += " (interval:" + period + ")";
        } else {
            name += " (Single)";
        }

        return SpongeTimingsFactory.ofSafe(plugin, name);
    }

    /**
     * Get a named timer for the specified entity type to track type specific
     * timings.
     *
     * @param entity
     * @return
     */
    public static Timing getEntityTiming(Entity entity) {
        EntityType type = entity.getType();
        String entityType = type != null ? type.getKey().toString() : entity.getClass().getName();
        return SpongeTimingsFactory.ofSafe("Minecraft", "## tickEntity - " + entityType);
    }

    /**
     * Get a named timer for the specified tile entity type to track type specific timings.
     * @param entity
     * @return
     */
    public static Timing getTileEntityTiming(TileEntity entity) {
        TileEntityType type = entity.getType();
        String entityType = type != null ? type.getKey().toString() : entity.getClass().getName();
        return SpongeTimingsFactory.ofSafe("Minecraft", "## tickTileEntity - " + entityType);
    }

    public static Timing getModTimings(PluginContainer plugin, String context) {
        return SpongeTimingsFactory.ofSafe(plugin.getName(), context, TimingsManager.MOD_EVENT_HANDLER);
    }

    public static Timing getPluginTimings(PluginContainer plugin, String context) {
        return SpongeTimingsFactory.ofSafe(plugin.getName(), context, TimingsManager.PLUGIN_EVENT_HANDLER);
    }

    public static Timing getPluginSchedulerTimings(PluginContainer plugin) {
        return SpongeTimingsFactory.ofSafe(plugin.getName(), TimingsManager.PLUGIN_SCHEDULER_HANDLER);
    }

    public static Timing getCancelTasksTimer() {
        return SpongeTimingsFactory.ofSafe("Cancel Tasks");
    }

    public static Timing getCancelTasksTimer(PluginContainer plugin) {
        return SpongeTimingsFactory.ofSafe(plugin, "Cancel Tasks");
    }

    public static void stopServer() {
        TimingsManager.stopServer();
    }

    public static Timing getBlockTiming(Block block) {
        BlockType type = (BlockType) block;
<<<<<<< HEAD
        return SpongeTimingsFactory.ofSafe("## Scheduled Block: " + type != null ? type.getId() : block.getTranslationKey());
=======
        return SpongeTimingsFactory.ofSafe("## Scheduled Block: " + type != null ? type.getKey().toString() : block.getUnlocalizedName());
>>>>>>> d9ac8a9e
    }
}<|MERGE_RESOLUTION|>--- conflicted
+++ resolved
@@ -144,10 +144,6 @@
 
     public static Timing getBlockTiming(Block block) {
         BlockType type = (BlockType) block;
-<<<<<<< HEAD
-        return SpongeTimingsFactory.ofSafe("## Scheduled Block: " + type != null ? type.getId() : block.getTranslationKey());
-=======
-        return SpongeTimingsFactory.ofSafe("## Scheduled Block: " + type != null ? type.getKey().toString() : block.getUnlocalizedName());
->>>>>>> d9ac8a9e
+        return SpongeTimingsFactory.ofSafe("## Scheduled Block: " + type != null ? type.getKey().toString() : block.getTranslationKey());
     }
 }