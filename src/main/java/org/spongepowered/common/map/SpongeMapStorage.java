--- conflicted
+++ resolved
@@ -64,7 +64,7 @@
         final ServerLevel defaultWorld = (ServerLevel) Sponge.server().worldManager().defaultWorld();
 
         final int highestId = ((MapIdTrackerBridge) defaultWorld.getDataStorage()
-                .computeIfAbsent(MapIndex::new, Constants.Map.MAP_INDEX_DATA_NAME)).bridge$getHighestMapId().orElse(-1);
+                .computeIfAbsent(MapIndex::load, MapIndex::new, Constants.Map.MAP_INDEX_DATA_NAME)).bridge$getHighestMapId().orElse(-1);
         for (int i = 0; i <= highestId; i++) {
             final @Nullable MapInfo mapInfo = (MapInfo) defaultWorld.getMapData(Constants.Map.MAP_PREFIX + i);
             if (mapInfo == null) {
@@ -77,21 +77,6 @@
         return mapInfos;
     }
 
-<<<<<<< HEAD
-		final int highestId = ((MapIdTrackerBridge)defaultWorld.getDataStorage()
-				.computeIfAbsent(MapIndex::load, MapIndex::new, Constants.Map.MAP_INDEX_DATA_NAME)).bridge$getHighestMapId().orElse(-1);
-		for (int i = 0; i <= highestId; i++) {
-			final @Nullable MapInfo mapInfo = (MapInfo) defaultWorld.getMapData(Constants.Map.MAP_PREFIX + i);
-			if (mapInfo == null) {
-				SpongeCommon.getLogger().warn("Missing map with id: " + i);
-				continue;
-			}
-			this.addMapInfo(mapInfo);
-			mapInfos.add(mapInfo);
-		}
-		return mapInfos;
-	}
-=======
     @Override
     public Optional<MapInfo> mapInfo(final UUID uuid) {
         this.ensureHasMapUUIDIndex();
@@ -107,7 +92,6 @@
         final MapInfo loadedMapInfo = (MapInfo) defaultWorld.getMapData(Constants.Map.MAP_PREFIX + mapId);
         return Optional.ofNullable(loadedMapInfo);
     }
->>>>>>> 5d2ef564
 
     @Override
     public Optional<MapInfo> createNewMapInfo() {
