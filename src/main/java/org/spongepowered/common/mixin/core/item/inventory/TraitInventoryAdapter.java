--- conflicted
+++ resolved
@@ -48,21 +48,13 @@
 import java.util.List;
 
 @Mixin({
-<<<<<<< HEAD
-    net.minecraft.inventory.Slot.class,
-    InventoryPlayer.class,
-    CustomInventory.class,
-    CustomContainer.class
-=======
         net.minecraft.inventory.Slot.class,
         InventoryPlayer.class,
         TileEntityChest.class,
         TileEntityFurnace.class,
         Container.class,
         InventoryLargeChest.class,
-        CustomInventory.class,
-        CustomContainer.class
->>>>>>> fc6450d1
+        CustomInventory.class
 })
 @Implements(@Interface(iface = Inventory.class, prefix = "inventory$"))
 public abstract class TraitInventoryAdapter implements MinecraftInventoryAdapter {
