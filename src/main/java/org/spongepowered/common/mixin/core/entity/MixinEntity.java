/*
 * This file is part of Sponge, licensed under the MIT License (MIT).
 *
 * Copyright (c) SpongePowered <https://www.spongepowered.org>
 * Copyright (c) contributors
 *
 * Permission is hereby granted, free of charge, to any person obtaining a copy
 * of this software and associated documentation files (the "Software"), to deal
 * in the Software without restriction, including without limitation the rights
 * to use, copy, modify, merge, publish, distribute, sublicense, and/or sell
 * copies of the Software, and to permit persons to whom the Software is
 * furnished to do so, subject to the following conditions:
 *
 * The above copyright notice and this permission notice shall be included in
 * all copies or substantial portions of the Software.
 *
 * THE SOFTWARE IS PROVIDED "AS IS", WITHOUT WARRANTY OF ANY KIND, EXPRESS OR
 * IMPLIED, INCLUDING BUT NOT LIMITED TO THE WARRANTIES OF MERCHANTABILITY,
 * FITNESS FOR A PARTICULAR PURPOSE AND NONINFRINGEMENT. IN NO EVENT SHALL THE
 * AUTHORS OR COPYRIGHT HOLDERS BE LIABLE FOR ANY CLAIM, DAMAGES OR OTHER
 * LIABILITY, WHETHER IN AN ACTION OF CONTRACT, TORT OR OTHERWISE, ARISING FROM,
 * OUT OF OR IN CONNECTION WITH THE SOFTWARE OR THE USE OR OTHER DEALINGS IN
 * THE SOFTWARE.
 */
package org.spongepowered.common.mixin.core.entity;

import static com.google.common.base.Preconditions.checkNotNull;

import com.flowpowered.math.vector.Vector3d;
import com.google.common.collect.ImmutableList;
import com.google.common.collect.Lists;
import net.minecraft.block.Block;
import net.minecraft.block.material.Material;
import net.minecraft.block.state.IBlockState;
import net.minecraft.entity.DataWatcher;
import net.minecraft.entity.EntityList;
import net.minecraft.entity.EntityTracker;
import net.minecraft.entity.EntityTrackerEntry;
import net.minecraft.entity.player.EntityPlayer;
import net.minecraft.entity.player.EntityPlayerMP;
import net.minecraft.init.Blocks;
import net.minecraft.item.Item;
import net.minecraft.item.ItemStack;
import net.minecraft.nbt.NBTTagCompound;
import net.minecraft.nbt.NBTTagList;
import net.minecraft.network.Packet;
import net.minecraft.network.play.server.S07PacketRespawn;
import net.minecraft.network.play.server.S08PacketPlayerPosLook;
import net.minecraft.network.play.server.S13PacketDestroyEntities;
import net.minecraft.network.play.server.S38PacketPlayerListItem;
import net.minecraft.server.MinecraftServer;
import net.minecraft.util.AxisAlignedBB;
import net.minecraft.util.BlockPos;
import net.minecraft.util.DamageSource;
import net.minecraft.util.EnumParticleTypes;
import net.minecraft.world.WorldServer;
import org.spongepowered.api.data.DataContainer;
import org.spongepowered.api.data.DataTransactionResult;
import org.spongepowered.api.data.DataView;
import org.spongepowered.api.data.MemoryDataContainer;
import org.spongepowered.api.data.Queries;
import org.spongepowered.api.data.key.Keys;
import org.spongepowered.api.data.manipulator.DataManipulator;
import org.spongepowered.api.data.manipulator.mutable.entity.IgniteableData;
import org.spongepowered.api.data.manipulator.mutable.entity.VehicleData;
import org.spongepowered.api.data.persistence.InvalidDataException;
import org.spongepowered.api.entity.Entity;
import org.spongepowered.api.entity.EntitySnapshot;
import org.spongepowered.api.entity.EntityType;
import org.spongepowered.api.entity.EntityTypes;
import org.spongepowered.api.entity.Transform;
import org.spongepowered.api.entity.living.player.Player;
import org.spongepowered.api.entity.living.player.User;
import org.spongepowered.api.event.SpongeEventFactory;
import org.spongepowered.api.event.cause.Cause;
import org.spongepowered.api.event.cause.NamedCause;
import org.spongepowered.api.event.cause.entity.spawn.EntitySpawnCause;
import org.spongepowered.api.event.cause.entity.spawn.SpawnCause;
import org.spongepowered.api.event.cause.entity.spawn.SpawnTypes;
import org.spongepowered.api.event.entity.ConstructEntityEvent;
import org.spongepowered.api.event.item.inventory.DropItemEvent;
import org.spongepowered.api.item.inventory.ItemStackSnapshot;
import org.spongepowered.api.text.Text;
import org.spongepowered.api.text.translation.Translation;
import org.spongepowered.api.util.Direction;
import org.spongepowered.api.util.RelativePositions;
import org.spongepowered.api.world.Location;
import org.spongepowered.api.world.TeleportHelper;
import org.spongepowered.api.world.World;
import org.spongepowered.api.world.storage.WorldProperties;
import org.spongepowered.asm.lib.Opcodes;
import org.spongepowered.asm.mixin.Mixin;
import org.spongepowered.asm.mixin.Shadow;
import org.spongepowered.asm.mixin.injection.At;
import org.spongepowered.asm.mixin.injection.Inject;
import org.spongepowered.asm.mixin.injection.ModifyArg;
import org.spongepowered.asm.mixin.injection.Redirect;
import org.spongepowered.asm.mixin.injection.callback.CallbackInfo;
import org.spongepowered.common.SpongeImpl;
import org.spongepowered.common.data.persistence.NbtTranslator;
import org.spongepowered.common.data.util.DataQueries;
import org.spongepowered.common.data.util.DataUtil;
import org.spongepowered.common.data.util.NbtDataUtil;
import org.spongepowered.common.data.value.immutable.ImmutableSpongeValue;
import org.spongepowered.common.entity.EntityUtil;
import org.spongepowered.common.entity.SpongeEntitySnapshotBuilder;
<<<<<<< HEAD
import org.spongepowered.common.event.damage.DamageEventHandler;
import org.spongepowered.common.event.damage.MinecraftBlockDamageSource;
import org.spongepowered.common.interfaces.IMixinEntityPlayerMP;
import org.spongepowered.common.interfaces.data.IMixinCustomDataHolder;
import org.spongepowered.common.interfaces.entity.IMixinEntity;
import org.spongepowered.common.interfaces.world.IMixinWorldServer;
=======
import org.spongepowered.common.event.DamageEventHandler;
import org.spongepowered.common.event.MinecraftBlockDamageSource;
import org.spongepowered.common.event.SpongeCommonEventFactory;
import org.spongepowered.common.interfaces.IMixinEntityPlayerMP;
import org.spongepowered.common.interfaces.data.IMixinCustomDataHolder;
import org.spongepowered.common.interfaces.entity.IMixinEntity;
import org.spongepowered.common.interfaces.world.IMixinWorld;
>>>>>>> fd46497d
import org.spongepowered.common.interfaces.entity.IMixinGriefer;
import org.spongepowered.common.registry.type.event.InternalSpawnTypes;
import org.spongepowered.common.registry.type.world.DimensionRegistryModule;
import org.spongepowered.common.registry.type.world.WorldPropertyRegistryModule;
import org.spongepowered.common.text.SpongeTexts;
import org.spongepowered.common.util.SpongeHooks;
<<<<<<< HEAD
import org.spongepowered.common.util.VecHelper;
=======
import org.spongepowered.common.util.StaticMixinHelper;
>>>>>>> fd46497d
import org.spongepowered.common.world.DimensionManager;

import java.util.ArrayDeque;
import java.util.ArrayList;
import java.util.Collection;
import java.util.EnumSet;
import java.util.List;
import java.util.Optional;
import java.util.Random;
import java.util.Set;
import java.util.UUID;

import javax.annotation.Nullable;

@Mixin(net.minecraft.entity.Entity.class)
public abstract class MixinEntity implements Entity, IMixinEntity {

    private static final String LAVA_DAMAGESOURCE_FIELD = "Lnet/minecraft/util/DamageSource;lava:Lnet/minecraft/util/DamageSource;";
    private static final String ATTACK_ENTITY_FROM_METHOD = "Lnet/minecraft/entity/Entity;attackEntityFrom(Lnet/minecraft/util/DamageSource;F)Z";
    private static final String FIRE_DAMAGESOURCE_FIELD = "Lnet/minecraft/util/DamageSource;inFire:Lnet/minecraft/util/DamageSource;";
    private static final String WORLD_SPAWN_PARTICLE = "Lnet/minecraft/world/World;spawnParticle(Lnet/minecraft/util/EnumParticleTypes;DDDDDD[I)V";
    private static final String
            ENTITY_ITEM_INIT =
            "Lnet/minecraft/entity/item/EntityItem;<init>(Lnet/minecraft/world/World;DDDLnet/minecraft/item/ItemStack;)V";
    private static final String WORLD_SPAWN_ENTITY = "Lnet/minecraft/world/World;spawnEntityInWorld(Lnet/minecraft/entity/Entity;)Z";
    // @formatter:off
    private EntityType entityType = SpongeImpl.getRegistry().getTranslated(this.getClass(), EntityType.class);
    private boolean teleporting;
    private net.minecraft.entity.Entity teleportVehicle;
    private float origWidth;
    private float origHeight;
    @Nullable private DamageSource originalLava;
    protected boolean isConstructing = true;
    @Nullable private Text displayName;

    @Shadow private UUID entityUniqueID;
    @Shadow public net.minecraft.world.World worldObj;
    @Shadow public double posX;
    @Shadow public double posY;
    @Shadow public double posZ;
    @Shadow public double motionX;
    @Shadow public double motionY;
    @Shadow public double motionZ;
    @Shadow public boolean velocityChanged;
    @Shadow public double prevPosX;
    @Shadow public double prevPosY;
    @Shadow public double prevPosZ;
    @Shadow public float rotationYaw;
    @Shadow public float rotationPitch;
    @Shadow public float width;
    @Shadow public float height;
    @Shadow public float fallDistance;
    @Shadow public boolean isDead;
    @Shadow public boolean onGround;
    @Shadow public boolean inWater;
    @Shadow protected boolean isImmuneToFire;
    @Shadow public int hurtResistantTime;
    @Shadow public int fireResistance;
    @Shadow public int fire;
    @Shadow public int dimension;
    @Shadow public net.minecraft.entity.Entity riddenByEntity;
    @Shadow public net.minecraft.entity.Entity ridingEntity;
    @Shadow protected DataWatcher dataWatcher;
    @Shadow protected Random rand;
    @Shadow public abstract void setPosition(double x, double y, double z);
    @Shadow public abstract void mountEntity(net.minecraft.entity.Entity entityIn);
    @Shadow public abstract void setDead();
    @Shadow public abstract void setFlag(int flag, boolean data);
    @Shadow public abstract boolean getFlag(int flag);
    @Shadow public abstract int getAir();
    @Shadow public abstract void setAir(int air);
    @Shadow public abstract float getEyeHeight();
    @Shadow public abstract String getCustomNameTag();
    @Shadow public abstract void setCustomNameTag(String name);
    @Shadow public abstract UUID getUniqueID();
    @Shadow public abstract AxisAlignedBB getEntityBoundingBox();
    @Shadow protected abstract boolean getAlwaysRenderNameTag();
    @Shadow protected abstract void setAlwaysRenderNameTag(boolean visible);
    @Shadow public abstract void setFire(int seconds);
    @Shadow public abstract void writeToNBT(NBTTagCompound compound);
    @Shadow public abstract boolean attackEntityFrom(DamageSource source, float amount);
    @Shadow protected abstract void shadow$setRotation(float yaw, float pitch);
    @Shadow public abstract void setSize(float width, float height);
    @Shadow public abstract boolean isSilent();
    @Shadow public abstract int getEntityId();
    @Shadow public abstract void setEating(boolean eating);


    // @formatter:on

    @Override
    public boolean isInConstructPhase() {
        return this.isConstructing;
    }

    @Override
    public void firePostConstructEvents() {
        this.isConstructing = false;
    }

    @Inject(method = "setSize", at = @At("RETURN"))
    public void onSetSize(float width, float height, CallbackInfo ci) {
        if (this.origWidth == 0 || this.origHeight == 0) {
            this.origWidth = this.width;
            this.origHeight = this.height;
        }
    }

    @Inject(method = "moveEntity(DDD)V", at = @At("HEAD"), cancellable = true)
    public void onMoveEntity(double x, double y, double z, CallbackInfo ci) {
        if (!this.worldObj.isRemote && !SpongeHooks.checkEntitySpeed(((net.minecraft.entity.Entity) (Object) this), x, y, z)) {
            ci.cancel();
        }
    }

    @Inject(method = "setOnFireFromLava()V", at = @At(value = "FIELD", target = LAVA_DAMAGESOURCE_FIELD, opcode = Opcodes.GETSTATIC))
    public void preSetOnFire(CallbackInfo callbackInfo) {
        if (!this.worldObj.isRemote) {
            this.originalLava = DamageSource.lava;
            AxisAlignedBB bb = this.getEntityBoundingBox().expand(-0.10000000149011612D, -0.4000000059604645D, -0.10000000149011612D);
            Location<World> location = DamageEventHandler.findFirstMatchingBlock((net.minecraft.entity.Entity) (Object) this, bb, block ->
                block.getMaterial() == Material.lava);
            DamageSource.lava = new MinecraftBlockDamageSource("lava", location).setFireDamage();
        }
    }

    @Inject(method = "setOnFireFromLava()V", at = @At(value = "INVOKE_ASSIGN", target = ATTACK_ENTITY_FROM_METHOD))
    public void postSetOnFire(CallbackInfo callbackInfo) {
        if (!this.worldObj.isRemote) {
            if (this.originalLava == null) {
                SpongeImpl.getLogger().error("Original lava is null!");
                Thread.dumpStack();
            }
            DamageSource.lava = this.originalLava;
        }
    }

    private DamageSource originalInFire;

    @Inject(method = "dealFireDamage", at = @At(value = "FIELD", target = FIRE_DAMAGESOURCE_FIELD, opcode = Opcodes.GETSTATIC))
    public void preFire(CallbackInfo callbackInfo) {
        // Sponge Start - Find the fire block!
        if (!this.worldObj.isRemote) {
            this.originalInFire = DamageSource.inFire;
            AxisAlignedBB bb = this.getEntityBoundingBox().contract(0.001D, 0.001D, 0.001D);
            Location<World> location = DamageEventHandler.findFirstMatchingBlock((net.minecraft.entity.Entity) (Object) this, bb, block ->
                block == Blocks.fire || block == Blocks.flowing_lava || block == Blocks.lava);
            DamageSource.inFire = new MinecraftBlockDamageSource("inFire", location).setFireDamage();
        }
    }

    @Inject(method = "dealFireDamage", at = @At(value = "INVOKE_ASSIGN", target = ATTACK_ENTITY_FROM_METHOD))
    public void postDealFireDamage(CallbackInfo callbackInfo) {
        if (!this.worldObj.isRemote) {
            if (this.originalInFire == null) {
                SpongeImpl.getLogger().error("Original fire is null!");
                Thread.dumpStack();
            }
            DamageSource.inFire = this.originalInFire;
        }
    }

    @Override
    public void supplyVanillaManipulators(List<DataManipulator<?, ?>> manipulators) {
        Optional<VehicleData> vehicleData = get(VehicleData.class);
        if (vehicleData.isPresent()) {
            manipulators.add(vehicleData.get());
        }
        if (this.fire > 0) {
            manipulators.add(get(IgniteableData.class).get());
        }

    }

    @Override
    public World getWorld() {
        return (World) this.worldObj;
    }

    @Override
    public EntitySnapshot createSnapshot() {
        return new SpongeEntitySnapshotBuilder().from(this).build();
    }

    @Override
    public Random getRandom() {
        return this.rand;
    }

    public Vector3d getPosition() {
        return new Vector3d(this.posX, this.posY, this.posZ);
    }

    @Override
    public Location<World> getLocation() {
        return new Location<>((World) this.worldObj, getPosition());
    }

    @Override
    public void setLocation(Location<World> location) {
        setLocation(location, true);
    }

    @Override
    public boolean setLocationSafely(Location<World> location) {
        return setLocation(location, false);
    }

    @Override
    public void setLocationAndRotation(Location<World> location, Vector3d rotation) {
        setLocation(location);
        setRotation(rotation);
    }

    @Override
    public boolean setLocationAndRotationSafely(Location<World> location, Vector3d rotation) {
        boolean relocated = setLocation(location, false);
        setRotation(rotation);
        return relocated;
    }

    @Override
    public boolean setLocationAndRotationSafely(Location<World> location, Vector3d rotation, EnumSet<RelativePositions> relativePositions) {
        return setLocationAndRotation(location, rotation, relativePositions, true);
    }

    public boolean setLocation(Location<World> location, boolean forced) {
        checkNotNull(location, "The location was null!");
        if (isRemoved()) {
            return false;
        }

        Entity spongeEntity = this;
        net.minecraft.entity.Entity thisEntity = (net.minecraft.entity.Entity) spongeEntity;

        if (!forced) {
            // Validate
            TeleportHelper teleportHelper = SpongeImpl.getGame().getTeleportHelper();
            Optional<Location<World>> safeLocation = teleportHelper.getSafeLocation(location);
            if (!safeLocation.isPresent()) {
                return false;
            } else {
                location = safeLocation.get();
            }
        }
        // detach passengers
        net.minecraft.entity.Entity passenger = thisEntity.riddenByEntity;
        ArrayDeque<net.minecraft.entity.Entity> passengers = new ArrayDeque<>();
        while (passenger != null) {
            if (passenger instanceof EntityPlayerMP && !this.worldObj.isRemote) {
                ((EntityPlayerMP) passenger).mountEntity(null);
            }
            net.minecraft.entity.Entity nextPassenger = null;
            if (passenger.riddenByEntity != null) {
                nextPassenger = passenger.riddenByEntity;
                this.riddenByEntity.mountEntity(null);
            }
            passengers.add(passenger);
            passenger = nextPassenger;
        }

        net.minecraft.world.World nmsWorld = null;
        if (location.getExtent().getUniqueId() != ((World) this.worldObj).getUniqueId()) {
            nmsWorld = (net.minecraft.world.World) location.getExtent();
            if (thisEntity instanceof EntityPlayerMP) {
                // Close open containers
                if (((EntityPlayerMP) thisEntity).openContainer != ((EntityPlayerMP) thisEntity).inventoryContainer) {
                    ((EntityPlayerMP) thisEntity).closeContainer();
                }
            }
            teleportEntity(thisEntity, location, thisEntity.dimension, nmsWorld.provider.getDimensionId(), forced);
        } else {
            if (thisEntity instanceof EntityPlayerMP) {
                ((EntityPlayerMP) thisEntity).playerNetServerHandler
                    .setPlayerLocation(location.getPosition().getX(), location.getPosition().getY(), location.getPosition().getZ(),
                        thisEntity.rotationYaw, thisEntity.rotationPitch);
            } else {
                setPosition(location.getPosition().getX(), location.getPosition().getY(), location.getPosition().getZ());
            }
        }

        // re-attach passengers
        net.minecraft.entity.Entity lastPassenger = thisEntity;
        while (!passengers.isEmpty()) {
            net.minecraft.entity.Entity passengerEntity = passengers.remove();
            if (nmsWorld != null) {
                teleportEntity(passengerEntity, location, passengerEntity.dimension, nmsWorld.provider.getDimensionId(), true);
            }

            if (passengerEntity instanceof EntityPlayerMP && !this.worldObj.isRemote) {
                // The actual mount is handled in our event as mounting must be set after client fully loads.
                ((IMixinEntity) passengerEntity).setIsTeleporting(true);
                ((IMixinEntity) passengerEntity).setTeleportVehicle(lastPassenger);
            } else {
                passengerEntity.mountEntity(lastPassenger);
            }
            lastPassenger = passengerEntity;
        }

        return true;
    }

    @Override
    public void setLocationAndRotation(Location<World> location, Vector3d rotation, EnumSet<RelativePositions> relativePositions) {
        setLocationAndRotation(location, rotation, relativePositions, false);
    }

    @Inject(method = "onUpdate", at = @At("RETURN"))
    private void spongeOnUpdate(CallbackInfo callbackInfo) {
        if (this.pendingVisibilityUpdate && !this.worldObj.isRemote) {
            final EntityTracker entityTracker = ((WorldServer) this.worldObj).getEntityTracker();
            final EntityTrackerEntry lookup = entityTracker.trackedEntityHashTable.lookup(this.getEntityId());
            if (this.visibilityTicks % 4 == 0) {
                if (this.isVanished) {
                    for (EntityPlayerMP entityPlayerMP : lookup.trackingPlayers) {
                        entityPlayerMP.playerNetServerHandler.sendPacket(new S13PacketDestroyEntities(this.getEntityId()));
                        if (((Object) this) instanceof EntityPlayerMP) {
                            entityPlayerMP.playerNetServerHandler.sendPacket(
                                    new S38PacketPlayerListItem(S38PacketPlayerListItem.Action.REMOVE_PLAYER, (EntityPlayerMP) (Object) this));
                        }
                    }
                } else {
                    this.visibilityTicks = 1;
                    this.pendingVisibilityUpdate = false;
                    for (EntityPlayerMP entityPlayerMP : MinecraftServer.getServer().getConfigurationManager().getPlayerList()) {
                        if (((Object) this) == entityPlayerMP) {
                            continue;
                        }
                        if (((Object) this) instanceof EntityPlayerMP) {
                            Packet<?> packet = new S38PacketPlayerListItem(S38PacketPlayerListItem.Action.ADD_PLAYER, (EntityPlayerMP) (Object) this);
                            entityPlayerMP.playerNetServerHandler.sendPacket(packet);
                        }
                        Packet<?> newPacket = lookup.createSpawnPacket(); // creates the spawn packet for us
                        entityPlayerMP.playerNetServerHandler.sendPacket(newPacket);
                    }
                }
            }
            if (this.visibilityTicks > 0) {
                this.visibilityTicks--;
            } else {
                this.pendingVisibilityUpdate = false;
            }
        }
    }

    @SuppressWarnings({"unchecked", "rawtypes"})
    public boolean setLocationAndRotation(Location<World> location, Vector3d rotation, EnumSet<RelativePositions> relativePositions, boolean forced) {
        boolean relocated = true;

        if (relativePositions.isEmpty()) {
            // This is just a normal teleport that happens to set both.
            relocated = setLocation(location, forced);
            setRotation(rotation);
        } else {
            if (((Entity) this) instanceof EntityPlayerMP) {
                // Players use different logic, as they support real relative movement.
                EnumSet relativeFlags = EnumSet.noneOf(S08PacketPlayerPosLook.EnumFlags.class);

                if (relativePositions.contains(RelativePositions.X)) {
                    relativeFlags.add(S08PacketPlayerPosLook.EnumFlags.X);
                }

                if (relativePositions.contains(RelativePositions.Y)) {
                    relativeFlags.add(S08PacketPlayerPosLook.EnumFlags.Y);
                }

                if (relativePositions.contains(RelativePositions.Z)) {
                    relativeFlags.add(S08PacketPlayerPosLook.EnumFlags.Z);
                }

                if (relativePositions.contains(RelativePositions.PITCH)) {
                    relativeFlags.add(S08PacketPlayerPosLook.EnumFlags.X_ROT);
                }

                if (relativePositions.contains(RelativePositions.YAW)) {
                    relativeFlags.add(S08PacketPlayerPosLook.EnumFlags.Y_ROT);
                }

                ((EntityPlayerMP) (Entity) this).playerNetServerHandler.setPlayerLocation(location.getPosition().getX(), location.getPosition()
                    .getY(), location.getPosition().getZ(), (float) rotation.getY(), (float) rotation.getX(), relativeFlags);
            } else {
                Location<World> resultantLocation = getLocation();
                Vector3d resultantRotation = getRotation();

                if (relativePositions.contains(RelativePositions.X)) {
                    resultantLocation = resultantLocation.add(location.getPosition().getX(), 0, 0);
                }

                if (relativePositions.contains(RelativePositions.Y)) {
                    resultantLocation = resultantLocation.add(0, location.getPosition().getY(), 0);
                }

                if (relativePositions.contains(RelativePositions.Z)) {
                    resultantLocation = resultantLocation.add(0, 0, location.getPosition().getZ());
                }

                if (relativePositions.contains(RelativePositions.PITCH)) {
                    resultantRotation = resultantRotation.add(rotation.getX(), 0, 0);
                }

                if (relativePositions.contains(RelativePositions.YAW)) {
                    resultantRotation = resultantRotation.add(0, rotation.getY(), 0);
                }

                // From here just a normal teleport is needed.
                relocated = setLocation(resultantLocation, forced);
                setRotation(resultantRotation);
            }
        }

        return relocated;
    }

    @Override
    public Vector3d getScale() {
        return Vector3d.ONE;
    }

    @Override
    public void setScale(Vector3d scale) {
        // do nothing, Minecraft doesn't properly support this yet
    }

    @Override
    public Transform<World> getTransform() {
        return new Transform<>(getWorld(), getPosition(), getRotation(), getScale());
    }

    @Override
    public void setTransform(Transform<World> transform) {
        checkNotNull(transform, "The transform cannot be null!");
        setLocation(transform.getLocation());
        setRotation(transform.getRotation());
        setScale(transform.getScale());
    }

    @Override
    public boolean transferToWorld(String worldName, Vector3d position) {
        checkNotNull(worldName, "World name was null!");
        checkNotNull(position, "Position was null!");
        Optional<WorldProperties> props = WorldPropertyRegistryModule.getInstance().getWorldProperties(worldName);
        if (props.isPresent()) {
            if (props.get().isEnabled()) {
                Optional<World> world = SpongeImpl.getGame().getServer().loadWorld(worldName);
                if (world.isPresent()) {
                    Location<World> location = new Location<>(world.get(), position);
                    return setLocationSafely(location);
                }
            }
        }
        return false;
    }

    @Override
    public boolean transferToWorld(UUID uuid, Vector3d position) {
        checkNotNull(uuid, "The world uuid cannot be null!");
        checkNotNull(position, "The position cannot be null!");
        return transferToWorld(DimensionRegistryModule.getInstance().getWorldFolder(uuid), position);
    }

    @Override
    public Vector3d getRotation() {
        return new Vector3d(this.rotationPitch, this.rotationYaw, 0);
    }

    @Override
    public void setRotation(Vector3d rotation) {
        checkNotNull(rotation, "Rotation was null!");
        if (!this.worldObj.isRemote) { // We can't set the rotation update on client worlds.
            ((IMixinWorldServer) getWorld()).addEntityRotationUpdate((net.minecraft.entity.Entity) (Entity) this, rotation);
        }
        if (((Entity) this) instanceof EntityPlayerMP) {
            // Force an update, this also set the rotation in this entity
            ((EntityPlayerMP) (Entity) this).playerNetServerHandler.setPlayerLocation(getPosition().getX(), getPosition().getY(),
                getPosition().getZ(), (float) rotation.getY(), (float) rotation.getX(), (Set) EnumSet.noneOf(RelativePositions.class));
        } else {
            // Let the entity tracker do its job, this just updates the variables
            shadow$setRotation((float) rotation.getY(), (float) rotation.getX());
        }
    }

    @Override
    public boolean isOnGround() {
        return this.onGround;
    }

    @Override
    public boolean isRemoved() {
        return this.isDead;
    }

    @Override
    public boolean isLoaded() {
        // TODO - add flag for entities loaded/unloaded into world
        return !isRemoved();
    }

    @Override
    public void remove() {
        this.isDead = true;
    }

    @Override
    public boolean damage(double damage, org.spongepowered.api.event.cause.entity.damage.source.DamageSource damageSource, Cause cause) {
        if (!(damageSource instanceof DamageSource)) {
            SpongeImpl.getLogger().error("An illegal DamageSource was provided in the cause! The damage source must extend AbstractDamageSource!");
            return false;
        }
        // todo hook the damage entity event with the cause.
        return attackEntityFrom((DamageSource) damageSource, (float) damage);
    }

    @Override
    public boolean isTeleporting() {
        return this.teleporting;
    }

    @Override
    public net.minecraft.entity.Entity getTeleportVehicle() {
        return this.teleportVehicle;
    }

    @Override
    public void setIsTeleporting(boolean teleporting) {
        this.teleporting = teleporting;
    }

    @Override
    public void setTeleportVehicle(net.minecraft.entity.Entity vehicle) {
        this.teleportVehicle = vehicle;
    }

    @Override
    public EntityType getType() {
        return this.entityType;
    }

    @Override
    public UUID getUniqueId() {
        return this.entityUniqueID;
    }

    @Override
    public Optional<Entity> getPassenger() {
        return Optional.ofNullable((Entity) this.riddenByEntity);
    }

    @Override
    public Optional<Entity> getVehicle() {
        return Optional.ofNullable((Entity) this.ridingEntity);
    }

    @Override
    public Entity getBaseVehicle() {
        if (this.ridingEntity == null) {
            return this;
        }

        net.minecraft.entity.Entity baseVehicle = this.ridingEntity;
        while (baseVehicle.ridingEntity != null) {
            baseVehicle = baseVehicle.ridingEntity;
        }
        return (Entity) baseVehicle;
    }

    @Override
    public DataTransactionResult setPassenger(@Nullable Entity entity) {
        net.minecraft.entity.Entity passenger = (net.minecraft.entity.Entity) entity;
        if (this.riddenByEntity == null && entity == null) {
            return DataTransactionResult.successNoData();
        }
        Entity thisEntity = this;
        DataTransactionResult.Builder builder = DataTransactionResult.builder();
        if (this.riddenByEntity != null) {
            final Entity previous = ((Entity) this.riddenByEntity);
            this.riddenByEntity.mountEntity(null); // eject current passenger
            builder.replace(new ImmutableSpongeValue<>(Keys.PASSENGER, previous.createSnapshot()));
        }
        if (passenger != null) {
            passenger.mountEntity((net.minecraft.entity.Entity) thisEntity);
            builder.success(new ImmutableSpongeValue<>(Keys.PASSENGER, ((Entity) passenger).createSnapshot()));
        }
        return builder.result(DataTransactionResult.Type.SUCCESS).build();

    }

    @Override
    public DataTransactionResult setVehicle(@Nullable Entity entity) {
        if (this.ridingEntity == null && entity == null) {
            return DataTransactionResult.successNoData();
        }
        DataTransactionResult.Builder builder = DataTransactionResult.builder();
        if (this.ridingEntity != null) {
            Entity formerVehicle = (Entity) this.ridingEntity;
            mountEntity(null);
            builder.replace(new ImmutableSpongeValue<>(Keys.VEHICLE, formerVehicle.createSnapshot()));
        }
        if (entity != null) {
            net.minecraft.entity.Entity newVehicle = ((net.minecraft.entity.Entity) entity);
            mountEntity(newVehicle);
            builder.success(new ImmutableSpongeValue<>(Keys.VEHICLE, entity.createSnapshot()));
        }
        return builder.result(DataTransactionResult.Type.SUCCESS).build();
    }

    // for sponge internal use only
    public boolean teleportEntity(net.minecraft.entity.Entity entity, Location<World> location, int currentDim, int targetDim, boolean forced) {
        MinecraftServer mcServer = MinecraftServer.getServer();
        final WorldServer fromWorld = mcServer.worldServerForDimension(currentDim);
        final WorldServer toWorld = mcServer.worldServerForDimension(targetDim);
        if (entity instanceof EntityPlayer) {
            fromWorld.getEntityTracker().removePlayerFromTrackers((EntityPlayerMP) entity);
            fromWorld.getPlayerManager().removePlayer((EntityPlayerMP) entity);
            mcServer.getConfigurationManager().getPlayerList().remove(entity);
        } else {
            fromWorld.getEntityTracker().untrackEntity(entity);
        }

        entity.worldObj.removePlayerEntityDangerously(entity);
        entity.dimension = targetDim;
        entity.setPositionAndRotation(location.getX(), location.getY(), location.getZ(), 0, 0);
        if (forced) {
            while (!toWorld.getCollidingBoundingBoxes(entity, entity.getEntityBoundingBox()).isEmpty() && entity.posY < 256.0D) {
                entity.setPosition(entity.posX, entity.posY + 1.0D, entity.posZ);
            }
        }

        toWorld.theChunkProviderServer.loadChunk((int) entity.posX >> 4, (int) entity.posZ >> 4);

        if (entity instanceof EntityPlayer) {
            EntityPlayerMP entityplayermp1 = (EntityPlayerMP) entity;

            // Support vanilla clients going into custom dimensions
            int clientDimension = DimensionManager.getClientDimensionToSend(toWorld.provider.getDimensionId(), toWorld, entityplayermp1);
            if (((IMixinEntityPlayerMP) entityplayermp1).usesCustomClient()) {
                DimensionManager.sendDimensionRegistration(toWorld, entityplayermp1, clientDimension);
            } else {
                // Force vanilla client to refresh their chunk cache if same dimension
                if (currentDim != targetDim && (currentDim == clientDimension || targetDim == clientDimension)) {
                    entityplayermp1.playerNetServerHandler.sendPacket(
                        new S07PacketRespawn((byte) (clientDimension >= 0 ? -1 : 0), toWorld.getDifficulty(), toWorld.getWorldInfo().getTerrainType(),
                            entityplayermp1.theItemInWorldManager.getGameType()));
                }
            }

            entityplayermp1.playerNetServerHandler.sendPacket(
                new S07PacketRespawn(clientDimension, toWorld.getDifficulty(), toWorld.getWorldInfo().getTerrainType(),
                    entityplayermp1.theItemInWorldManager.getGameType()));
            entity.setWorld(toWorld);
            entity.isDead = false;
            entityplayermp1.playerNetServerHandler.setPlayerLocation(entityplayermp1.posX, entityplayermp1.posY, entityplayermp1.posZ,
                entityplayermp1.rotationYaw, entityplayermp1.rotationPitch);
            entityplayermp1.setSneaking(false);
            mcServer.getConfigurationManager().updateTimeAndWeatherForPlayer(entityplayermp1, toWorld);
            toWorld.getPlayerManager().addPlayer(entityplayermp1);
            // TODO need to direct this appropriately in cause tracking
            toWorld.spawnEntityInWorld(entityplayermp1);
            mcServer.getConfigurationManager().getPlayerList().add(entityplayermp1);
            entityplayermp1.theItemInWorldManager.setWorld(toWorld);
            entityplayermp1.addSelfToInternalCraftingInventory();
            entityplayermp1.setHealth(entityplayermp1.getHealth());
        } else {
            // TODO need to direct this appropriately in cause tracking
            toWorld.spawnEntityInWorld(entity);
        }

        fromWorld.resetUpdateEntityTick();
        toWorld.resetUpdateEntityTick();
        return true;
    }

    /**
     * Hooks into vanilla's writeToNBT to call {@link #writeToNbt}.
     *
     * <p> This makes it easier for other entity mixins to override writeToNBT
     * without having to specify the <code>@Inject</code> annotation. </p>
     *
     * @param compound The compound vanilla writes to (unused because we write
     *        to SpongeData)
     * @param ci (Unused) callback info
     */
    @Inject(method = "Lnet/minecraft/entity/Entity;writeToNBT(Lnet/minecraft/nbt/NBTTagCompound;)V", at = @At("HEAD"))
    public void onWriteToNBT(NBTTagCompound compound, CallbackInfo ci) {
        this.writeToNbt(this.getSpongeData());
    }

    /**
     * Hooks into vanilla's readFromNBT to call {@link #readFromNbt}.
     *
     * <p> This makes it easier for other entity mixins to override readFromNbt
     * without having to specify the <code>@Inject</code> annotation. </p>
     *
     * @param compound The compound vanilla reads from (unused because we read
     *        from SpongeData)
     * @param ci (Unused) callback info
     */
    @Inject(method = "Lnet/minecraft/entity/Entity;readFromNBT(Lnet/minecraft/nbt/NBTTagCompound;)V", at = @At("RETURN"))
    public void onReadFromNBT(NBTTagCompound compound, CallbackInfo ci) {
        if (this.isConstructing) {
            firePostConstructEvents(); // Do this early as possible
        }
        this.readFromNbt(this.getSpongeData());
    }

    @Override
    public boolean validateRawData(DataContainer container) {
        return false;
    }

    @Override
    public void setRawData(DataContainer container) throws InvalidDataException {

    }

    /**
     * Read extra data (SpongeData) from the entity's NBT tag.
     *
     * @param compound The SpongeData compound to read from
     */
    @Override
    public void readFromNbt(NBTTagCompound compound) {
        if (this instanceof IMixinCustomDataHolder) {
            if (compound.hasKey(NbtDataUtil.CUSTOM_MANIPULATOR_TAG_LIST, NbtDataUtil.TAG_LIST)) {
                final NBTTagList list = compound.getTagList(NbtDataUtil.CUSTOM_MANIPULATOR_TAG_LIST, NbtDataUtil.TAG_COMPOUND);
                final ImmutableList.Builder<DataView> builder = ImmutableList.builder();
                if (list != null && list.tagCount() != 0) {
                    for (int i = 0; i < list.tagCount(); i++) {
                        final NBTTagCompound internal = list.getCompoundTagAt(i);
                        builder.add(NbtTranslator.getInstance().translateFrom(internal));
                    }
                }
                try {
                    final List<DataManipulator<?, ?>> manipulators = DataUtil.deserializeManipulatorList(builder.build());
                    for (DataManipulator<?, ?> manipulator : manipulators) {
                        offer(manipulator);
                    }
                } catch (InvalidDataException e) {
                    SpongeImpl.getLogger().error("Could not deserialize custom plugin data! ", e);
                }
            }
        }
        if (this instanceof IMixinGriefer && ((IMixinGriefer) this).isGriefer() && compound.hasKey(NbtDataUtil.CAN_GRIEF)) {
            ((IMixinGriefer) this).setCanGrief(compound.getBoolean(NbtDataUtil.CAN_GRIEF));
        }
    }

    /**
     * Write extra data (SpongeData) to the entity's NBT tag.
     *
     * @param compound The SpongeData compound to write to
     */
    @Override
    public void writeToNbt(NBTTagCompound compound) {
        if (this instanceof IMixinCustomDataHolder) {
            final List<DataManipulator<?, ?>> manipulators = ((IMixinCustomDataHolder) this).getCustomManipulators();
            if (!manipulators.isEmpty()) {
                final List<DataView> manipulatorViews = DataUtil.getSerializedManipulatorList(manipulators);
                final NBTTagList manipulatorTagList = new NBTTagList();
                for (DataView dataView : manipulatorViews) {
                    manipulatorTagList.appendTag(NbtTranslator.getInstance().translateData(dataView));
                }
                compound.setTag(NbtDataUtil.CUSTOM_MANIPULATOR_TAG_LIST, manipulatorTagList);
            }
        }
        if (this instanceof IMixinGriefer && ((IMixinGriefer) this).isGriefer()) {
            compound.setBoolean(NbtDataUtil.CAN_GRIEF, ((IMixinGriefer) this).canGrief());
        }
    }

    @Override
    public int getContentVersion() {
        return 1;
    }

    @Override
    public DataContainer toContainer() {
        final Transform<World> transform = getTransform();
        final NBTTagCompound compound = new NBTTagCompound();
        writeToNBT(compound);
        NbtDataUtil.filterSpongeCustomData(compound); // We must filter the custom data so it isn't stored twice
        final DataContainer unsafeNbt = NbtTranslator.getInstance().translateFrom(compound);
        final DataContainer container = new MemoryDataContainer()
            .set(Queries.CONTENT_VERSION, getContentVersion())
            .set(DataQueries.ENTITY_CLASS, this.getClass().getName())
            .set(Queries.WORLD_ID, transform.getExtent().getUniqueId().toString())
            .createView(DataQueries.SNAPSHOT_WORLD_POSITION)
                .set(Queries.POSITION_X, transform.getPosition().getX())
                .set(Queries.POSITION_Y, transform.getPosition().getY())
                .set(Queries.POSITION_Z, transform.getPosition().getZ())
            .getContainer()
            .createView(DataQueries.ENTITY_ROTATION)
                .set(Queries.POSITION_X, transform.getRotation().getX())
                .set(Queries.POSITION_Y, transform.getRotation().getY())
                .set(Queries.POSITION_Z, transform.getRotation().getZ())
            .getContainer()
            .createView(DataQueries.ENTITY_SCALE)
                .set(Queries.POSITION_X, transform.getScale().getX())
                .set(Queries.POSITION_Y, transform.getScale().getY())
                .set(Queries.POSITION_Z, transform.getScale().getZ())
            .getContainer()
            .set(DataQueries.ENTITY_TYPE, this.entityType.getId())
            .set(DataQueries.UNSAFE_NBT, unsafeNbt);
        final Collection<DataManipulator<?, ?>> manipulators = getContainers();
        if (!manipulators.isEmpty()) {
            container.set(DataQueries.DATA_MANIPULATORS, DataUtil.getSerializedManipulatorList(manipulators));
        }
        return container;
    }

    @Override
    public Collection<DataManipulator<?, ?>> getContainers() {
        final List<DataManipulator<?, ?>> list = Lists.newArrayList();
        this.supplyVanillaManipulators(list);
        if (this instanceof IMixinCustomDataHolder && ((IMixinCustomDataHolder) this).hasManipulators()) {
            list.addAll(((IMixinCustomDataHolder) this).getCustomManipulators());
        }
        return list;
    }

    @Override
    public Entity copy() {
        if ((Object) this instanceof Player) {
            throw new IllegalArgumentException("Cannot copy player entities!");
        }
        try {
            final NBTTagCompound compound = new NBTTagCompound();
            writeToNBT(compound);
            net.minecraft.entity.Entity entity = EntityList.createEntityByName(this.entityType.getId(), this.worldObj);
            compound.setLong(NbtDataUtil.UUID_MOST, entity.getUniqueID().getMostSignificantBits());
            compound.setLong(NbtDataUtil.UUID_LEAST, entity.getUniqueID().getLeastSignificantBits());
            entity.readFromNBT(compound);
            return (Entity) entity;
        } catch (Exception e) {
            throw new IllegalArgumentException("Could not copy the entity:", e);
        }
    }

    @Override
    public Optional<User> getTrackedPlayer(String nbtKey) {
        return Optional.empty();
    }

    @Override
    public void trackEntityUniqueId(String nbtKey, UUID uuid) {
        if (!getSpongeData().hasKey(nbtKey)) {
            if (uuid == null) {
                return;
            }

            NBTTagCompound sourceNbt = new NBTTagCompound();
            sourceNbt.setLong(NbtDataUtil.WORLD_UUID_LEAST, uuid.getLeastSignificantBits());
            sourceNbt.setLong(NbtDataUtil.WORLD_UUID_MOST, uuid.getMostSignificantBits());
            getSpongeData().setTag(nbtKey, sourceNbt);
        } else {
            if (uuid == null) {
                getSpongeData().getCompoundTag(nbtKey).removeTag(NbtDataUtil.WORLD_UUID_LEAST);
                getSpongeData().getCompoundTag(nbtKey).removeTag(NbtDataUtil.WORLD_UUID_MOST);
            } else {
                getSpongeData().getCompoundTag(nbtKey).setLong(NbtDataUtil.WORLD_UUID_LEAST, uuid.getLeastSignificantBits());
                getSpongeData().getCompoundTag(nbtKey).setLong(NbtDataUtil.WORLD_UUID_MOST, uuid.getMostSignificantBits());
            }
        }
    }

    @Override
    public Optional<UUID> getCreator() {
       return Optional.empty();
    }

    @Override
    public Optional<UUID> getNotifier() {
        return Optional.empty();
    }

    @Override
    public void setCreator(@Nullable UUID uuid) {
        trackEntityUniqueId(NbtDataUtil.SPONGE_ENTITY_CREATOR, uuid);
    }

    @Override
    public void setNotifier(@Nullable UUID uuid) {
        trackEntityUniqueId(NbtDataUtil.SPONGE_ENTITY_NOTIFIER, uuid);
    }

    @Override
    public void setImplVelocity(Vector3d velocity) {
        this.motionX = checkNotNull(velocity).getX();
        this.motionY = velocity.getY();
        this.motionZ = velocity.getZ();
        this.velocityChanged = true;
    }

    @Override
    public Vector3d getVelocity() {
        return new Vector3d(this.motionX, this.motionY, this.motionZ);
    }

    @Redirect(method = "moveEntity", at = @At(value = "INVOKE", target="Lnet/minecraft/block/Block;onEntityCollidedWithBlock(Lnet/minecraft/world/World;Lnet/minecraft/util/BlockPos;Lnet/minecraft/entity/Entity;)V"))
    public void onEntityCollideWithBlock(Block block, net.minecraft.world.World world, BlockPos pos, net.minecraft.entity.Entity entity) {
        if (world.isRemote) {
            block.onEntityCollidedWithBlock(world, pos, entity);
            return;
        }

<<<<<<< HEAD
        Cause cause = Cause.of(NamedCause.of(NamedCause.PHYSICAL, entity));
        if (!(entity instanceof EntityPlayer)) {
            IMixinEntity spongeEntity = (IMixinEntity) entity;
            Optional<User> user = spongeEntity.getTrackedPlayer(NbtDataUtil.SPONGE_ENTITY_CREATOR);
            if (user.isPresent()) {
                cause = cause.with(NamedCause.owner(user.get()));
            }
        }

        // TODO: Add target side support
        CollideBlockEvent event = SpongeEventFactory.createCollideBlockEvent(cause, (BlockState) world.getBlockState(pos), new Location<World>((World) world, VecHelper.toVector(pos)), Direction.NONE);
        SpongeImpl.postEvent(event);

        if (!event.isCancelled()) {
=======
        if (!SpongeCommonEventFactory.handleCollideBlockEvent(block, world, pos, world.getBlockState(pos), entity, Direction.NONE)) {
>>>>>>> fd46497d
            block.onEntityCollidedWithBlock(world, pos, entity);
        }
    }

    @Redirect(method = "doBlockCollisions", at = @At(value = "INVOKE", target="Lnet/minecraft/block/Block;onEntityCollidedWithBlock(Lnet/minecraft/world/World;Lnet/minecraft/util/BlockPos;Lnet/minecraft/block/state/IBlockState;Lnet/minecraft/entity/Entity;)V"))
    public void onEntityCollideWithBlockState(Block block, net.minecraft.world.World world, BlockPos pos, IBlockState state, net.minecraft.entity.Entity entity) {
        if (world.isRemote) {
            block.onEntityCollidedWithBlock(world, pos, state, entity);
            return;
        }

<<<<<<< HEAD
        Cause cause = Cause.of(NamedCause.of(NamedCause.PHYSICAL, entity));
        if (!(entity instanceof EntityPlayer)) {
            IMixinEntity spongeEntity = (IMixinEntity) entity;
            Optional<User> user = spongeEntity.getTrackedPlayer(NbtDataUtil.SPONGE_ENTITY_CREATOR);
            if (user.isPresent()) {
                cause = cause.with(NamedCause.owner(user.get()));
            }
        }

        // TODO: Add target side support
        CollideBlockEvent event = SpongeEventFactory.createCollideBlockEvent(cause, (BlockState) state, new Location<World>((World) world, VecHelper.toVector(pos)), Direction.NONE);
        SpongeImpl.postEvent(event);

        if (!event.isCancelled()) {
            block.onEntityCollidedWithBlock(world, pos, state, entity);
        }

=======
        if (!SpongeCommonEventFactory.handleCollideBlockEvent(block, world, pos, state, entity, Direction.NONE)) {
            block.onEntityCollidedWithBlock(world, pos, state, entity);
        }
>>>>>>> fd46497d
    }

    @Redirect(method = "updateFallState", at = @At(value = "INVOKE", target="Lnet/minecraft/block/Block;onFallenUpon(Lnet/minecraft/world/World;Lnet/minecraft/util/BlockPos;Lnet/minecraft/entity/Entity;F)V"))
    public void onBlockFallenUpon(Block block, net.minecraft.world.World world, BlockPos pos, net.minecraft.entity.Entity entity, float fallDistance) {
        if (world.isRemote) {
            block.onFallenUpon(world, pos, entity, fallDistance);
            return;
        }

<<<<<<< HEAD
        CollideBlockEvent event = SpongeEventFactory.createCollideBlockEvent(Cause.of(NamedCause.of(NamedCause.PHYSICAL, entity)), (BlockState) world.getBlockState(pos), new Location<World>((World) world, VecHelper.toVector(pos)), Direction.UP);
        SpongeImpl.postEvent(event);

        if (!event.isCancelled()) {
            block.onFallenUpon(world, pos, entity, fallDistance);
        }

=======
        if (!SpongeCommonEventFactory.handleCollideBlockEvent(block, world, pos, world.getBlockState(pos), entity, Direction.UP)) {
            block.onFallenUpon(world, pos, entity, fallDistance);
        }
>>>>>>> fd46497d
    }

    @Override
    public Translation getTranslation() {
        return getType().getTranslation();
    }

    private boolean collision = false;
    private boolean untargetable = false;
    private boolean isVanished = false;

    private boolean pendingVisibilityUpdate = false;
    private int visibilityTicks = 0;

    @Override
    public boolean isVanished() {
        return this.isVanished;
    }

    @Override
    public void setVanished(boolean invisible) {
        this.isVanished = invisible;
        this.pendingVisibilityUpdate = true;
        this.visibilityTicks = 20;
    }

    @Override
    public boolean ignoresCollision() {
        return this.collision;
    }

    @Override
    public void setIgnoresCollision(boolean prevents) {
        this.collision = prevents;
    }

    @Override
    public boolean isUntargetable() {
        return this.untargetable;
    }

    @Override
    public void setUntargetable(boolean untargetable) {
        this.untargetable = untargetable;
    }

    /**
     * @author gabizou - January 4th, 2016
     * @updated gabizou - January 27th, 2016 - Rewrite to a redirect
     *
     * This prevents sounds from being sent to the server by entities that are invisible
     */
    @Redirect(method = "playSound(Ljava/lang/String;FF)V", at = @At(value = "INVOKE", target = "Lnet/minecraft/entity/Entity;isSilent()Z"))
    public boolean checkIsSilentOrInvis(net.minecraft.entity.Entity entity) {
        return entity.isSilent() || this.isVanished;
    }

    @Redirect(method = "applyEntityCollision", at = @At(value = "FIELD", target = "Lnet/minecraft/entity/Entity;noClip:Z", opcode = Opcodes.GETFIELD))
    private boolean spongeApplyEntityCollisionCheckVanish(net.minecraft.entity.Entity entity) {
        return entity.noClip || ((IMixinEntity) entity).isVanished();
    }

    @Redirect(method = "resetHeight", at = @At(value = "INVOKE", target = WORLD_SPAWN_PARTICLE))
    public void spawnParticle(net.minecraft.world.World world, EnumParticleTypes particleTypes, double xCoord, double yCoord, double zCoord,
            double xOffset, double yOffset, double zOffset, int ... p_175688_14_) {
        if (!this.isVanished) {
            this.worldObj.spawnParticle(particleTypes, xCoord, yCoord, zCoord, xOffset, yOffset, zOffset, p_175688_14_);
        }
    }

    @Redirect(method = "createRunningParticles", at = @At(value = "INVOKE", target = WORLD_SPAWN_PARTICLE))
    public void runningSpawnParticle(net.minecraft.world.World world, EnumParticleTypes particleTypes, double xCoord, double yCoord, double zCoord,
            double xOffset, double yOffset, double zOffset, int ... p_175688_14_) {
        if (!this.isVanished) {
            this.worldObj.spawnParticle(particleTypes, xCoord, yCoord, zCoord, xOffset, yOffset, zOffset, p_175688_14_);
        }
    }

    @Nullable
    @Override
    public Text getDisplayNameText() {
        return this.displayName;
    }

    private boolean skipSettingCustomNameTag = false;

    @Override
    public void setDisplayName(@Nullable Text displayName) {
        this.displayName = displayName;

        this.skipSettingCustomNameTag = true;
        if (this.displayName == null) {
            this.setCustomNameTag("");
        } else {
            this.setCustomNameTag(SpongeTexts.toLegacy(this.displayName));
        }

        this.skipSettingCustomNameTag = false;
    }

    @Inject(method = "setCustomNameTag", at = @At("RETURN"))
    public void onSetCustomNameTag(String name, CallbackInfo ci) {
        if (!this.skipSettingCustomNameTag) {
            this.displayName = SpongeTexts.fromLegacy(name);
        }
    }

    @Override
    public boolean canSee(Entity entity) {
        // note: this implementation will be changing with contextual data
        Optional<Boolean> optional = entity.get(Keys.INVISIBLE);
        return (!optional.isPresent() || !optional.get()) && !((IMixinEntity) entity).isVanished();
    }

    @Nullable private ItemStackSnapshot custom;

    /**
     * @author gabizou - January 30th, 2016
     *
     * This redirects the call to get the Item of an item stack so we can
     * throw an event and short circuit with a ConstructEntityEvent.PRE.
     *
     * @param itemStack The item stack coming in
     * @param itemStackIn The originally passed item stack
     * @param offsetY The offset
     * @return The item type, if no events cancelled
     */
    @Redirect(method = "entityDropItem", at = @At(value = "INVOKE", target = "Lnet/minecraft/item/ItemStack;getItem()Lnet/minecraft/item/Item;"))
    private Item onGetItem(ItemStack itemStack, ItemStack itemStackIn, float offsetY) {
        if (itemStack.getItem() != null) {
            // First we want to throw the DropItemEvent.PRE
            ItemStackSnapshot snapshot = ((org.spongepowered.api.item.inventory.ItemStack) itemStack).createSnapshot();
            List<ItemStackSnapshot> original = new ArrayList<>();
            original.add(snapshot);
            DropItemEvent.Pre dropEvent = SpongeEventFactory.createDropItemEventPre(Cause.of(NamedCause.source(this)),
                    ImmutableList.of(snapshot), original);
            if (dropEvent.isCancelled()) {
                return null;
            }
            this.custom = dropEvent.getDroppedItems().get(0);

            // Then throw the ConstructEntityEvent
            Transform<World> suggested = new Transform<>(this.getWorld(), new Vector3d(this.posX, this.posY + (double) offsetY, this.posZ));
            SpawnCause cause = EntitySpawnCause.builder().entity(this).type(SpawnTypes.DROPPED_ITEM).build();
            ConstructEntityEvent.Pre event = SpongeEventFactory
                    .createConstructEntityEventPre(Cause.of(NamedCause.source(cause)), EntityTypes.ITEM, suggested);
            SpongeImpl.postEvent(event);
            return event.isCancelled() ? null : itemStack.getItem();
        }
        return null;
    }

    /**
     * @author gabizou - January 30th, 2016
     *
     * Creates the argument where we can override the item stack being used to create
     * the entity item. based on the previous event.
     *
     * @param itemStack The supposed item stack to drop, originally the original argument passed in
     * @return The actual itemstack
     */
    @ModifyArg(method = "entityDropItem", at = @At(value = "INVOKE", target = ENTITY_ITEM_INIT))
    private ItemStack onItemCreationFroDrop(ItemStack itemStack) {
        ItemStack stack = this.custom == null ? itemStack : ((ItemStack) this.custom.createStack());
        this.custom = null;
        return stack;
    }

}<|MERGE_RESOLUTION|>--- conflicted
+++ resolved
@@ -102,35 +102,19 @@
 import org.spongepowered.common.data.util.DataUtil;
 import org.spongepowered.common.data.util.NbtDataUtil;
 import org.spongepowered.common.data.value.immutable.ImmutableSpongeValue;
-import org.spongepowered.common.entity.EntityUtil;
 import org.spongepowered.common.entity.SpongeEntitySnapshotBuilder;
-<<<<<<< HEAD
+import org.spongepowered.common.event.SpongeCommonEventFactory;
 import org.spongepowered.common.event.damage.DamageEventHandler;
 import org.spongepowered.common.event.damage.MinecraftBlockDamageSource;
 import org.spongepowered.common.interfaces.IMixinEntityPlayerMP;
 import org.spongepowered.common.interfaces.data.IMixinCustomDataHolder;
 import org.spongepowered.common.interfaces.entity.IMixinEntity;
+import org.spongepowered.common.interfaces.entity.IMixinGriefer;
 import org.spongepowered.common.interfaces.world.IMixinWorldServer;
-=======
-import org.spongepowered.common.event.DamageEventHandler;
-import org.spongepowered.common.event.MinecraftBlockDamageSource;
-import org.spongepowered.common.event.SpongeCommonEventFactory;
-import org.spongepowered.common.interfaces.IMixinEntityPlayerMP;
-import org.spongepowered.common.interfaces.data.IMixinCustomDataHolder;
-import org.spongepowered.common.interfaces.entity.IMixinEntity;
-import org.spongepowered.common.interfaces.world.IMixinWorld;
->>>>>>> fd46497d
-import org.spongepowered.common.interfaces.entity.IMixinGriefer;
-import org.spongepowered.common.registry.type.event.InternalSpawnTypes;
 import org.spongepowered.common.registry.type.world.DimensionRegistryModule;
 import org.spongepowered.common.registry.type.world.WorldPropertyRegistryModule;
 import org.spongepowered.common.text.SpongeTexts;
 import org.spongepowered.common.util.SpongeHooks;
-<<<<<<< HEAD
-import org.spongepowered.common.util.VecHelper;
-=======
-import org.spongepowered.common.util.StaticMixinHelper;
->>>>>>> fd46497d
 import org.spongepowered.common.world.DimensionManager;
 
 import java.util.ArrayDeque;
@@ -1035,24 +1019,7 @@
             return;
         }
 
-<<<<<<< HEAD
-        Cause cause = Cause.of(NamedCause.of(NamedCause.PHYSICAL, entity));
-        if (!(entity instanceof EntityPlayer)) {
-            IMixinEntity spongeEntity = (IMixinEntity) entity;
-            Optional<User> user = spongeEntity.getTrackedPlayer(NbtDataUtil.SPONGE_ENTITY_CREATOR);
-            if (user.isPresent()) {
-                cause = cause.with(NamedCause.owner(user.get()));
-            }
-        }
-
-        // TODO: Add target side support
-        CollideBlockEvent event = SpongeEventFactory.createCollideBlockEvent(cause, (BlockState) world.getBlockState(pos), new Location<World>((World) world, VecHelper.toVector(pos)), Direction.NONE);
-        SpongeImpl.postEvent(event);
-
-        if (!event.isCancelled()) {
-=======
         if (!SpongeCommonEventFactory.handleCollideBlockEvent(block, world, pos, world.getBlockState(pos), entity, Direction.NONE)) {
->>>>>>> fd46497d
             block.onEntityCollidedWithBlock(world, pos, entity);
         }
     }
@@ -1064,29 +1031,9 @@
             return;
         }
 
-<<<<<<< HEAD
-        Cause cause = Cause.of(NamedCause.of(NamedCause.PHYSICAL, entity));
-        if (!(entity instanceof EntityPlayer)) {
-            IMixinEntity spongeEntity = (IMixinEntity) entity;
-            Optional<User> user = spongeEntity.getTrackedPlayer(NbtDataUtil.SPONGE_ENTITY_CREATOR);
-            if (user.isPresent()) {
-                cause = cause.with(NamedCause.owner(user.get()));
-            }
-        }
-
-        // TODO: Add target side support
-        CollideBlockEvent event = SpongeEventFactory.createCollideBlockEvent(cause, (BlockState) state, new Location<World>((World) world, VecHelper.toVector(pos)), Direction.NONE);
-        SpongeImpl.postEvent(event);
-
-        if (!event.isCancelled()) {
-            block.onEntityCollidedWithBlock(world, pos, state, entity);
-        }
-
-=======
         if (!SpongeCommonEventFactory.handleCollideBlockEvent(block, world, pos, state, entity, Direction.NONE)) {
             block.onEntityCollidedWithBlock(world, pos, state, entity);
         }
->>>>>>> fd46497d
     }
 
     @Redirect(method = "updateFallState", at = @At(value = "INVOKE", target="Lnet/minecraft/block/Block;onFallenUpon(Lnet/minecraft/world/World;Lnet/minecraft/util/BlockPos;Lnet/minecraft/entity/Entity;F)V"))
@@ -1096,19 +1043,9 @@
             return;
         }
 
-<<<<<<< HEAD
-        CollideBlockEvent event = SpongeEventFactory.createCollideBlockEvent(Cause.of(NamedCause.of(NamedCause.PHYSICAL, entity)), (BlockState) world.getBlockState(pos), new Location<World>((World) world, VecHelper.toVector(pos)), Direction.UP);
-        SpongeImpl.postEvent(event);
-
-        if (!event.isCancelled()) {
-            block.onFallenUpon(world, pos, entity, fallDistance);
-        }
-
-=======
         if (!SpongeCommonEventFactory.handleCollideBlockEvent(block, world, pos, world.getBlockState(pos), entity, Direction.UP)) {
             block.onFallenUpon(world, pos, entity, fallDistance);
         }
->>>>>>> fd46497d
     }
 
     @Override
