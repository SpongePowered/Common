--- conflicted
+++ resolved
@@ -74,18 +74,6 @@
 import org.spongepowered.api.block.tileentity.TileEntity;
 import org.spongepowered.api.data.DataContainer;
 import org.spongepowered.api.data.manipulator.DataManipulator;
-<<<<<<< HEAD
-import org.spongepowered.api.data.manipulator.ImmutableDataManipulator;
-import org.spongepowered.api.data.merge.MergeFunction;
-import org.spongepowered.api.data.persistence.InvalidDataException;
-import org.spongepowered.api.data.property.PropertyStore;
-import org.spongepowered.api.data.value.BaseValue;
-import org.spongepowered.api.data.value.immutable.ImmutableValue;
-import org.spongepowered.api.data.value.mutable.Value;
-import org.spongepowered.api.effect.particle.ParticleEffect;
-import org.spongepowered.api.effect.sound.SoundType;
-=======
->>>>>>> 75d0dc91
 import org.spongepowered.api.entity.Entity;
 import org.spongepowered.api.entity.EntitySnapshot;
 import org.spongepowered.api.entity.EntityType;
@@ -159,12 +147,6 @@
 
 import java.util.ArrayList;
 import java.util.Collection;
-<<<<<<< HEAD
-import java.util.Collections;
-import java.util.EnumSet;
-import java.util.HashMap;
-=======
->>>>>>> 75d0dc91
 import java.util.Iterator;
 import java.util.List;
 import java.util.Map;
@@ -193,13 +175,6 @@
             GET_ENTITIES_WITHIN_AABB =
             "Lnet/minecraft/world/World;getEntitiesWithinAABBExcludingEntity(Lnet/minecraft/entity/Entity;Lnet/minecraft/util/AxisAlignedBB;)Ljava/util/List;";
     public SpongeBlockSnapshotBuilder builder = new SpongeBlockSnapshotBuilder();
-<<<<<<< HEAD
-    public List<BlockSnapshot> capturedSpongeBlockSnapshots = new ArrayList<>();
-    public Map<PopulatorType, LinkedHashMap<Vector3i, Transaction<BlockSnapshot>>> capturedSpongePopulators = Maps.newHashMap();
-    public List<Transaction<BlockSnapshot>> invalidTransactions = new ArrayList<>();
-    private final Map<net.minecraft.entity.Entity, Vector3d> rotationUpdates = new HashMap<>();
-=======
->>>>>>> 75d0dc91
     private boolean keepSpawnLoaded;
     private Context worldContext;
     private SpongeChunkProvider spongegen;
@@ -245,1167 +220,6 @@
         this.worldContext = new Context(Context.WORLD_KEY, this.worldInfo.getWorldName());
         if (SpongeImpl.getGame().getPlatform().getType() == Platform.Type.SERVER) {
             this.worldBorder.addListener(new PlayerBorderListener(providerIn.getDimensionId()));
-<<<<<<< HEAD
-        }
-
-        // Turn on capturing
-        this.captureBlocks = true;
-        this.captureEntitySpawns = true;
-        this.prevWeather = getWeather();
-        this.weatherStartTime = this.worldInfo.getWorldTotalTime();
-    }
-
-    /**
-     * @author bloodmc
-     *
-     * Purpose: Rewritten to support capturing blocks
-     */
-    @Overwrite
-    public boolean setBlockState(BlockPos pos, IBlockState newState, int flags) {
-        if (!this.isValid(pos)) {
-            return false;
-        } else if (!this.isRemote && this.worldInfo.getTerrainType() == WorldType.DEBUG_WORLD) {
-            return false;
-        } else {
-            net.minecraft.world.chunk.Chunk chunk = this.getChunkFromBlockCoords(pos);
-            IBlockState currentState = chunk.getBlockState(pos);
-            if (currentState == newState) {
-                return false;
-            }
-
-            Block block = newState.getBlock();
-            BlockSnapshot originalBlockSnapshot = null;
-            BlockSnapshot newBlockSnapshot = null;
-            Transaction<BlockSnapshot> transaction = null;
-            LinkedHashMap<Vector3i, Transaction<BlockSnapshot>> populatorSnapshotList = null;
-
-            // Don't capture if we are restoring blocks
-            if (!this.isRemote && !this.restoringBlocks && !this.worldSpawnerRunning && !this.chunkSpawnerRunning) {
-                originalBlockSnapshot = null;
-                if (this.captureTerrainGen) {
-                    if (StaticMixinHelper.runningGenerator != null) {
-                        originalBlockSnapshot = createSpongeBlockSnapshot(currentState, currentState.getBlock().getActualState(currentState,
-                                (IBlockAccess) this, pos), pos, flags);
-
-                        if (this.capturedSpongePopulators.get(StaticMixinHelper.runningGenerator) == null) {
-                            this.capturedSpongePopulators.put(StaticMixinHelper.runningGenerator, new LinkedHashMap<>());
-                        }
-
-                        ((SpongeBlockSnapshot) originalBlockSnapshot).captureType = CaptureType.POPULATE;
-                        transaction = new Transaction<>(originalBlockSnapshot, originalBlockSnapshot.withState((BlockState) newState));
-                        populatorSnapshotList = this.capturedSpongePopulators.get(StaticMixinHelper.runningGenerator);
-                        populatorSnapshotList.put(transaction.getOriginal().getPosition(), transaction);
-                    }
-                } else if (!(((IMixinMinecraftServer) MinecraftServer.getServer()).isPreparingChunks())) {
-                    originalBlockSnapshot = createSpongeBlockSnapshot(currentState, currentState.getBlock().getActualState(currentState,
-                            (IBlockAccess) this, pos), pos, flags);
-
-                    if (StaticMixinHelper.runningGenerator != null) {
-                        if (this.capturedSpongePopulators.get(StaticMixinHelper.runningGenerator) == null) {
-                            this.capturedSpongePopulators.put(StaticMixinHelper.runningGenerator, new LinkedHashMap<>());
-                        }
-
-                        ((SpongeBlockSnapshot) originalBlockSnapshot).captureType = CaptureType.POPULATE;
-                        transaction = new Transaction<>(originalBlockSnapshot, originalBlockSnapshot.withState((BlockState) newState));
-                        populatorSnapshotList = this.capturedSpongePopulators.get(StaticMixinHelper.runningGenerator);
-                        populatorSnapshotList.put(transaction.getOriginal().getPosition(), transaction);
-                    } else if (this.captureBlockDecay) {
-                        // Only capture final state of decay, ignore the rest
-                        if (block == Blocks.air) {
-                            ((SpongeBlockSnapshot) originalBlockSnapshot).captureType = CaptureType.DECAY;
-                            this.capturedSpongeBlockSnapshots.add(originalBlockSnapshot);
-                        }
-                    } else if (block == Blocks.air) {
-                        ((SpongeBlockSnapshot) originalBlockSnapshot).captureType = CaptureType.BREAK;
-                        this.capturedSpongeBlockSnapshots.add(originalBlockSnapshot);
-                    } else if (block != currentState.getBlock()) {
-                        ((SpongeBlockSnapshot) originalBlockSnapshot).captureType = CaptureType.PLACE;
-                        this.capturedSpongeBlockSnapshots.add(originalBlockSnapshot);
-                    } else {
-                        ((SpongeBlockSnapshot) originalBlockSnapshot).captureType = CaptureType.MODIFY;
-                        this.capturedSpongeBlockSnapshots.add(originalBlockSnapshot);
-                    }
-                }
-            }
-
-            int oldLight = currentState.getBlock().getLightValue();
-
-            IBlockState iblockstate1 = ((IMixinChunk) chunk).setBlockState(pos, newState, currentState, newBlockSnapshot);
-
-            if (iblockstate1 == null) {
-                if (originalBlockSnapshot != null) {
-                    this.capturedSpongeBlockSnapshots.remove(originalBlockSnapshot);
-                    if (populatorSnapshotList != null) {
-                        populatorSnapshotList.remove(transaction);
-                    }
-                }
-                return false;
-            } else {
-                Block block1 = iblockstate1.getBlock();
-
-                if (block.getLightOpacity() != block1.getLightOpacity() || block.getLightValue() != oldLight) {
-                    this.theProfiler.startSection("checkLight");
-                    this.checkLight(pos);
-                    this.theProfiler.endSection();
-                }
-
-                if (this.pluginCause != null) {
-                    handleBlockCaptures(this.pluginCause);
-                } else {
-                    // Don't notify clients or update physics while capturing blockstates
-                    if (originalBlockSnapshot == null) {
-                        // Modularize client and physic updates
-                        markAndNotifyNeighbors(pos, chunk, iblockstate1, newState, flags);
-                    }
-                }
-
-                return true;
-            }
-        }
-    }
-
-    public void markAndNotifyNeighbors(BlockPos pos, net.minecraft.world.chunk.Chunk chunk, IBlockState old, IBlockState new_, int flags) {
-        if ((flags & 2) != 0 && (!this.isRemote || (flags & 4) == 0) && (chunk == null || chunk.isPopulated())) {
-            this.markBlockForUpdate(pos);
-        }
-
-        if (!this.isRemote && (flags & 1) != 0) {
-            this.notifyNeighborsRespectDebug(pos, old.getBlock());
-
-            if (new_.getBlock().hasComparatorInputOverride()) {
-                this.updateComparatorOutputLevel(pos, new_.getBlock());
-            }
-        }
-    }
-
-    @Redirect(method = "forceBlockUpdateTick", at = @At(value = "INVOKE", target = "Lnet/minecraft/block/Block;updateTick(Lnet/minecraft/world/World;Lnet/minecraft/util/BlockPos;Lnet/minecraft/block/state/IBlockState;Ljava/util/Random;)V"))
-    public void onForceBlockUpdateTick(Block block, net.minecraft.world.World worldIn, BlockPos pos, IBlockState state, Random rand) {
-        if (this.isRemote || this.currentTickBlock != null || this.captureTerrainGen || this.worldSpawnerRunning || this.chunkSpawnerRunning) {
-            block.updateTick(worldIn, pos, state, rand);
-            return;
-        }
-
-        this.processingCaptureCause = true;
-        this.currentTickBlock = createSpongeBlockSnapshot(state, state.getBlock().getActualState(state, (IBlockAccess) this, pos), pos, 0);
-        block.updateTick(worldIn, pos, state, rand);
-        handlePostTickCaptures(Cause.of(NamedCause.source(this.currentTickBlock)));
-        this.currentTickBlock = null;
-        this.processingCaptureCause = false;
-    }
-
-    @Override
-    public void addEntityRotationUpdate(net.minecraft.entity.Entity entity, Vector3d rotation) {
-        this.rotationUpdates.put(entity, rotation);
-    }
-
-    private void updateRotation(net.minecraft.entity.Entity entityIn) {
-        Vector3d rotationUpdate = this.rotationUpdates.get(entityIn);
-        if (rotationUpdate != null) {
-            entityIn.rotationPitch = (float) rotationUpdate.getX();
-            entityIn.rotationYaw = (float) rotationUpdate.getY();
-        }
-        this.rotationUpdates.remove(entityIn);
-    }
-
-    @Redirect(method = "updateEntities", at = @At(value = "INVOKE", target = "Lnet/minecraft/entity/Entity;onUpdate()V"))
-    public void onUpdateEntities(net.minecraft.entity.Entity entityIn) {
-        if (this.isRemote || this.currentTickEntity != null) {
-            entityIn.onUpdate();
-            return;
-        }
-
-        this.processingCaptureCause = true;
-        this.currentTickEntity = (Entity) entityIn;
-        entityIn.onUpdate();
-        updateRotation(entityIn);
-        SpongeCommonEventFactory.handleEntityMovement(entityIn);
-        handlePostTickCaptures(Cause.of(NamedCause.source(entityIn)));
-        this.currentTickEntity = null;
-        this.processingCaptureCause = false;
-
-
-    }
-
-    @Redirect(method = "updateEntities", at = @At(value = "INVOKE", target = "Lnet/minecraft/util/ITickable;update()V"))
-    public void onUpdateTileEntities(ITickable tile) {
-        if (this.isRemote || this.currentTickTileEntity != null) {
-            tile.update();
-            return;
-        }
-
-        this.processingCaptureCause = true;
-        this.currentTickTileEntity = (TileEntity) tile;
-        tile.update();
-        handlePostTickCaptures(Cause.of(NamedCause.source(tile)));
-        this.currentTickTileEntity = null;
-        this.processingCaptureCause = false;
-    }
-
-    @Redirect(method = "updateEntityWithOptionalForce", at = @At(value = "INVOKE", target = "Lnet/minecraft/entity/Entity;onUpdate()V"))
-    public void onCallEntityUpdate(net.minecraft.entity.Entity entity) {
-        if (this.isRemote || this.currentTickEntity != null || StaticMixinHelper.packetPlayer != null) {
-            entity.onUpdate();
-            return;
-        }
-
-        this.processingCaptureCause = true;
-        this.currentTickEntity = (Entity) entity;
-        entity.onUpdate();
-        updateRotation(entity);
-        SpongeCommonEventFactory.handleEntityMovement(entity);
-        handlePostTickCaptures(Cause.of(NamedCause.source(entity)));
-        this.currentTickEntity = null;
-        this.processingCaptureCause = false;
-    }
-
-    @Inject(method = "onEntityRemoved", at = @At(value = "HEAD"))
-    public void onEntityRemoval(net.minecraft.entity.Entity entityIn, CallbackInfo ci) {
-        if (entityIn.isDead && entityIn.getEntityId() != StaticMixinHelper.lastDestroyedEntityId && !(entityIn instanceof EntityLivingBase)) {
-            MessageChannel originalChannel = MessageChannel.TO_NONE;
-
-            DestructEntityEvent event = SpongeEventFactory.createDestructEntityEvent(Cause.of(NamedCause.source(this)), originalChannel,
-                    Optional.of(originalChannel), Optional.empty(), Optional.empty(),
-                    (Entity) entityIn);
-            SpongeImpl.getGame().getEventManager().post(event);
-            event.getMessage().ifPresent(text -> event.getChannel().ifPresent(channel -> channel.send(text)));
-        }
-    }
-
-    /**
-     * @author bloodmc
-     *
-     * Purpose: Redirects vanilla method to our method which includes a cause.
-     */
-    @Overwrite
-    public boolean spawnEntityInWorld(net.minecraft.entity.Entity entity) {
-        return spawnEntity((Entity) entity, Cause.of(NamedCause.source(this)));
-    }
-
-    @Override
-    @SuppressWarnings("unchecked")
-    public boolean spawnEntity(Entity entity, Cause cause) {
-        checkNotNull(entity, "Entity cannot be null!");
-        checkNotNull(cause, "Cause cannot be null!");
-
-        // Very first thing - fire events that are from entity construction
-        if (((IMixinEntity) entity).isInConstructPhase()) {
-            ((IMixinEntity) entity).firePostConstructEvents();
-        }
-
-        net.minecraft.entity.Entity entityIn = (net.minecraft.entity.Entity) entity;
-        // do not drop any items while restoring blocksnapshots. Prevents dupes
-        if (!this.isRemote && (entityIn == null || (entityIn instanceof net.minecraft.entity.item.EntityItem && this.restoringBlocks))) {
-            return false;
-        }
-
-        int i = MathHelper.floor_double(entityIn.posX / 16.0D);
-        int j = MathHelper.floor_double(entityIn.posZ / 16.0D);
-        boolean flag = entityIn.forceSpawn;
-
-        if (entityIn instanceof EntityPlayer) {
-            flag = true;
-        } else if (entityIn instanceof EntityLightningBolt) {
-            ((IMixinEntityLightningBolt) entityIn).setCause(cause);
-        }
-
-        if (!flag && !this.isChunkLoaded(i, j, true)) {
-            return false;
-        } else {
-            if (entityIn instanceof EntityPlayer) {
-                EntityPlayer entityplayer = (EntityPlayer) entityIn;
-                net.minecraft.world.World world = (net.minecraft.world.World) (Object) this;
-                world.playerEntities.add(entityplayer);
-                world.updateAllPlayersSleepingFlag();
-            }
-
-            if (this.isRemote || flag || this.spawningDeathDrops) {
-                this.getChunkFromChunkCoords(i, j).addEntity(entityIn);
-                this.loadedEntityList.add(entityIn);
-                this.onEntityAdded(entityIn);
-                return true;
-            }
-
-            if (!flag && this.processingCaptureCause) {
-                if (this.currentTickBlock != null) {
-                    BlockPos sourcePos = VecHelper.toBlockPos(this.currentTickBlock.getPosition());
-                    Block targetBlock = getBlockState(entityIn.getPosition()).getBlock();
-                    SpongeHooks
-                            .tryToTrackBlockAndEntity(this.nmsWorld, this.currentTickBlock, entityIn, sourcePos, targetBlock, entityIn.getPosition(),
-                                    PlayerTracker.Type.NOTIFIER);
-                }
-                if (this.currentTickEntity != null) {
-                    Optional<User> creator = ((IMixinEntity) this.currentTickEntity).getTrackedPlayer(NbtDataUtil.SPONGE_ENTITY_CREATOR);
-                    if (creator.isPresent()) { // transfer user to next entity. This occurs with falling blocks that change into items
-                        ((IMixinEntity) entityIn).trackEntityUniqueId(NbtDataUtil.SPONGE_ENTITY_CREATOR, creator.get().getUniqueId());
-                    }
-                }
-                if (entityIn instanceof EntityItem) {
-                    this.capturedEntityItems.add((Item) entityIn);
-                } else {
-                    this.capturedEntities.add((Entity) entityIn);
-                }
-                return true;
-            } else { // Custom
-
-                if (entityIn instanceof EntityFishHook && ((EntityFishHook) entityIn).angler == null) {
-                    // TODO MixinEntityFishHook.setShooter makes angler null
-                    // sometimes, but that will cause NPE when ticking
-                    return false;
-                }
-
-                EntityLivingBase specialCause = null;
-                String causeName = "";
-                // Special case for throwables
-                if (!(entityIn instanceof EntityPlayer) && entityIn instanceof EntityThrowable) {
-                    EntityThrowable throwable = (EntityThrowable) entityIn;
-                    specialCause = throwable.getThrower();
-
-                    if (specialCause != null) {
-                        causeName = NamedCause.THROWER;
-                        if (specialCause instanceof Player) {
-                            Player player = (Player) specialCause;
-                            ((IMixinEntity) entityIn).trackEntityUniqueId(NbtDataUtil.SPONGE_ENTITY_CREATOR, player.getUniqueId());
-                        }
-                    }
-                }
-                // Special case for TNT
-                else if (!(entityIn instanceof EntityPlayer) && entityIn instanceof EntityTNTPrimed) {
-                    EntityTNTPrimed tntEntity = (EntityTNTPrimed) entityIn;
-                    specialCause = tntEntity.getTntPlacedBy();
-                    causeName = NamedCause.IGNITER;
-
-                    if (specialCause instanceof Player) {
-                        Player player = (Player) specialCause;
-                        ((IMixinEntity) entityIn).trackEntityUniqueId(NbtDataUtil.SPONGE_ENTITY_CREATOR, player.getUniqueId());
-                    }
-                }
-                // Special case for Tameables
-                else if (!(entityIn instanceof EntityPlayer) && entityIn instanceof EntityTameable) {
-                    EntityTameable tameable = (EntityTameable) entityIn;
-                    if (tameable.getOwner() != null) {
-                        specialCause = tameable.getOwner();
-                        causeName = NamedCause.OWNER;
-                    }
-                }
-
-                if (specialCause != null && !cause.containsNamed(causeName)) {
-                    cause = cause.with(NamedCause.of(causeName, specialCause));
-                }
-
-                org.spongepowered.api.event.Event event = null;
-                ImmutableList.Builder<EntitySnapshot> entitySnapshotBuilder = new ImmutableList.Builder<>();
-                entitySnapshotBuilder.add(((Entity) entityIn).createSnapshot());
-
-                if (entityIn instanceof EntityItem) {
-                    this.capturedEntityItems.add((Item) entityIn);
-                    event =
-                            SpongeEventFactory.createDropItemEventCustom(cause, (List<Entity>) (List<?>) this.capturedEntityItems,
-                                    entitySnapshotBuilder.build(), (World) (Object) this);
-                } else {
-                    this.capturedEntities.add((Entity) entityIn);
-                    event =
-                            SpongeEventFactory.createSpawnEntityEventCustom(cause, this.capturedEntities,
-                                    entitySnapshotBuilder.build(), (World) (Object) this);
-                }
-                if (!SpongeImpl.postEvent(event) && !entity.isRemoved()) {
-                    if (entityIn instanceof EntityWeatherEffect) {
-                        return addWeatherEffect(entityIn, cause);
-                    }
-
-                    this.getChunkFromChunkCoords(i, j).addEntity(entityIn);
-                    this.loadedEntityList.add(entityIn);
-                    this.onEntityAdded(entityIn);
-                    if (entityIn instanceof EntityItem) {
-                        this.capturedEntityItems.remove(entityIn);
-                    } else {
-                        this.capturedEntities.remove(entityIn);
-                    }
-                    return true;
-                }
-
-                return false;
-            }
-        }
-    }
-
-    @Override
-    @SuppressWarnings("unchecked")
-    public void handlePostTickCaptures(Cause cause) {
-        if (this.isRemote || this.restoringBlocks || this.spawningDeathDrops || cause == null) {
-            return;
-        } else if (this.capturedEntities.size() == 0 && this.capturedEntityItems.size() == 0 && this.capturedSpongeBlockSnapshots.size() == 0
-                   && this.capturedSpongePopulators.size() == 0 && StaticMixinHelper.packetPlayer == null) {
-            return; // nothing was captured, return
-        }
-
-        EntityPlayerMP player = StaticMixinHelper.packetPlayer;
-        Packet packetIn = StaticMixinHelper.processingPacket;
-
-        // Attempt to find a Player cause if we do not have one
-        if (!cause.first(User.class).isPresent() && !(this.capturedSpongeBlockSnapshots.size() > 0
-                                                      && ((SpongeBlockSnapshot) this.capturedSpongeBlockSnapshots.get(0)).captureType
-                                                         == CaptureType.DECAY)) {
-            if ((cause.first(BlockSnapshot.class).isPresent() || cause.first(TileEntity.class).isPresent())) {
-                // Check for player at pos of first transaction
-                Optional<BlockSnapshot> snapshot = cause.first(BlockSnapshot.class);
-                Optional<TileEntity> te = cause.first(TileEntity.class);
-                BlockPos pos = null;
-                if (snapshot.isPresent()) {
-                    pos = VecHelper.toBlockPos(snapshot.get().getPosition());
-                } else {
-                    pos = ((net.minecraft.tileentity.TileEntity) te.get()).getPos();
-                }
-                net.minecraft.world.chunk.Chunk chunk = this.getChunkFromBlockCoords(pos);
-                if (chunk != null) {
-                    IMixinChunk spongeChunk = (IMixinChunk) chunk;
-
-                    Optional<User> owner = spongeChunk.getBlockOwner(pos);
-                    Optional<User> notifier = spongeChunk.getBlockNotifier(pos);
-                    if (notifier.isPresent() && !cause.containsNamed(NamedCause.NOTIFIER)) {
-                        cause = cause.with(NamedCause.notifier(notifier.get()));
-                    }
-                    if (owner.isPresent() && !cause.containsNamed(NamedCause.OWNER)) {
-                        cause = cause.with(NamedCause.owner(owner.get()));
-                    }
-                }
-            } else if (cause.first(Entity.class).isPresent()) {
-                Entity entity = cause.first(Entity.class).get();
-                if (entity instanceof EntityTameable) {
-                    EntityTameable tameable = (EntityTameable) entity;
-                    if (tameable.getOwner() != null && !cause.containsNamed(NamedCause.OWNER)) {
-                        cause = cause.with(NamedCause.owner(tameable.getOwner()));
-                    }
-                } else {
-                    Optional<User> owner = ((IMixinEntity) entity).getTrackedPlayer(NbtDataUtil.SPONGE_ENTITY_CREATOR);
-                    if (owner.isPresent() && !cause.contains(NamedCause.OWNER)) {
-                        cause = cause.with(NamedCause.owner(owner.get()));
-                    }
-                }
-            }
-        }
-
-        // Handle Block Captures
-        handleBlockCaptures(cause);
-
-        // Handle Player Toss
-        if (player != null && packetIn instanceof C07PacketPlayerDigging) {
-            C07PacketPlayerDigging digPacket = (C07PacketPlayerDigging) packetIn;
-            if (digPacket.getStatus() == C07PacketPlayerDigging.Action.DROP_ITEM) {
-                StaticMixinHelper.destructItemDrop = false;
-            }
-        }
-
-        // Handle Player kill commands
-        if (player != null && packetIn instanceof C01PacketChatMessage) {
-            C01PacketChatMessage chatPacket = (C01PacketChatMessage) packetIn;
-            if (chatPacket.getMessage().contains("kill")) {
-                if (!cause.contains(player)) {
-                    cause = cause.with(NamedCause.of("Player", player));
-                }
-                StaticMixinHelper.destructItemDrop = true;
-            }
-        }
-
-        // Handle Player Entity destruct
-        if (player != null && packetIn instanceof C02PacketUseEntity) {
-            C02PacketUseEntity packet = (C02PacketUseEntity) packetIn;
-            if (packet.getAction() == C02PacketUseEntity.Action.ATTACK) {
-                net.minecraft.entity.Entity entity = packet.getEntityFromWorld(this.nmsWorld);
-                if (entity != null && entity.isDead && !(entity instanceof EntityLivingBase)) {
-                    Player spongePlayer = (Player) player;
-                    MessageChannel originalChannel = spongePlayer.getMessageChannel();
-
-                    DestructEntityEvent event = SpongeEventFactory.createDestructEntityEvent(cause, originalChannel, Optional.of(originalChannel),
-                            Optional.empty(), Optional.empty(), (Entity) entity);
-                    SpongeImpl.getGame().getEventManager().post(event);
-                    event.getMessage().ifPresent(text -> event.getChannel().ifPresent(channel -> channel.send(text)));
-
-                    StaticMixinHelper.lastDestroyedEntityId = entity.getEntityId();
-                }
-            }
-        }
-
-        // Inventory Events
-        if (player != null && player.getHealth() > 0 && StaticMixinHelper.lastOpenContainer != null) {
-            if (packetIn instanceof C10PacketCreativeInventoryAction && !StaticMixinHelper.ignoreCreativeInventoryPacket) {
-                SpongeCommonEventFactory.handleCreativeClickInventoryEvent(Cause.of(NamedCause.source(player)), player,
-                        (C10PacketCreativeInventoryAction) packetIn);
-            } else {
-                SpongeCommonEventFactory.handleInteractInventoryOpenCloseEvent(Cause.of(NamedCause.source(player)), player, packetIn);
-                if (packetIn instanceof C0EPacketClickWindow) {
-                    SpongeCommonEventFactory.handleClickInteractInventoryEvent(Cause.of(NamedCause.source(player)), player,
-                            (C0EPacketClickWindow) packetIn);
-                }
-            }
-        }
-
-        // Handle Entity captures
-        if (this.capturedEntityItems.size() > 0) {
-            if (StaticMixinHelper.dropCause != null) {
-                cause = StaticMixinHelper.dropCause;
-                StaticMixinHelper.destructItemDrop = true;
-            }
-            handleDroppedItems(cause);
-        }
-        if (this.capturedEntities.size() > 0) {
-            handleEntitySpawns(cause);
-        }
-
-        StaticMixinHelper.dropCause = null;
-        StaticMixinHelper.destructItemDrop = false;
-        this.invalidTransactions.clear();
-    }
-
-    private void handleBlockCaptures(Cause cause) {
-        EntityPlayerMP player = StaticMixinHelper.packetPlayer;
-        Packet packetIn = StaticMixinHelper.processingPacket;
-
-        ImmutableList<Transaction<BlockSnapshot>> blockBreakTransactions = null;
-        ImmutableList<Transaction<BlockSnapshot>> blockModifyTransactions = null;
-        ImmutableList<Transaction<BlockSnapshot>> blockPlaceTransactions = null;
-        ImmutableList<Transaction<BlockSnapshot>> blockDecayTransactions = null;
-        ImmutableList<Transaction<BlockSnapshot>> blockMultiTransactions = null;
-        ImmutableList.Builder<Transaction<BlockSnapshot>> breakBuilder = new ImmutableList.Builder<>();
-        ImmutableList.Builder<Transaction<BlockSnapshot>> placeBuilder = new ImmutableList.Builder<>();
-        ImmutableList.Builder<Transaction<BlockSnapshot>> decayBuilder = new ImmutableList.Builder<>();
-        ImmutableList.Builder<Transaction<BlockSnapshot>> modifyBuilder = new ImmutableList.Builder<>();
-        ImmutableList.Builder<Transaction<BlockSnapshot>> multiBuilder = new ImmutableList.Builder<>();
-        ChangeBlockEvent.Break breakEvent = null;
-        ChangeBlockEvent.Modify modifyEvent = null;
-        ChangeBlockEvent.Place placeEvent = null;
-        List<ChangeBlockEvent> blockEvents = new ArrayList<>();
-
-        Iterator<BlockSnapshot> iterator = this.capturedSpongeBlockSnapshots.iterator();
-        while (iterator.hasNext()) {
-            SpongeBlockSnapshot blockSnapshot = (SpongeBlockSnapshot) iterator.next();
-            CaptureType captureType = blockSnapshot.captureType;
-            BlockPos pos = VecHelper.toBlockPos(blockSnapshot.getPosition());
-            IBlockState currentState = getBlockState(pos);
-            Transaction<BlockSnapshot> transaction = new Transaction<>(blockSnapshot, createSpongeBlockSnapshot(currentState, currentState.getBlock()
-                    .getActualState(currentState, (IBlockAccess) this, pos), pos, 0));
-            if (captureType == CaptureType.BREAK) {
-                breakBuilder.add(transaction);
-            } else if (captureType == CaptureType.DECAY) {
-                decayBuilder.add(transaction);
-            } else if (captureType == CaptureType.PLACE) {
-                placeBuilder.add(transaction);
-            } else if (captureType == CaptureType.MODIFY) {
-                modifyBuilder.add(transaction);
-            }
-            multiBuilder.add(transaction);
-            iterator.remove();
-        }
-
-        blockBreakTransactions = breakBuilder.build();
-        blockDecayTransactions = decayBuilder.build();
-        blockModifyTransactions = modifyBuilder.build();
-        blockPlaceTransactions = placeBuilder.build();
-        blockMultiTransactions = multiBuilder.build();
-        ChangeBlockEvent changeBlockEvent = null;
-        if (blockBreakTransactions.size() > 0) {
-            changeBlockEvent = SpongeEventFactory.createChangeBlockEventBreak(cause, this, blockBreakTransactions);
-            SpongeImpl.postEvent(changeBlockEvent);
-            breakEvent = (ChangeBlockEvent.Break) changeBlockEvent;
-            blockEvents.add(changeBlockEvent);
-        }
-        if (blockModifyTransactions.size() > 0) {
-            changeBlockEvent = SpongeEventFactory.createChangeBlockEventModify(cause, this, blockModifyTransactions);
-            SpongeImpl.postEvent(changeBlockEvent);
-            modifyEvent = (ChangeBlockEvent.Modify) changeBlockEvent;
-            blockEvents.add(changeBlockEvent);
-        }
-        if (blockPlaceTransactions.size() > 0) {
-            changeBlockEvent = SpongeEventFactory.createChangeBlockEventPlace(cause, this, blockPlaceTransactions);
-            SpongeImpl.postEvent(changeBlockEvent);
-            placeEvent = (ChangeBlockEvent.Place) changeBlockEvent;
-            blockEvents.add(changeBlockEvent);
-        }
-        if (blockEvents.size() > 1) {
-            if (breakEvent != null) {
-                int count = cause.allOf(ChangeBlockEvent.Break.class).size();
-                String namedCause = "BreakEvent" + (count != 0 ? count : "");
-                cause = cause.with(NamedCause.of(namedCause, breakEvent));
-            }
-            if (modifyEvent != null) {
-                int count = cause.allOf(ChangeBlockEvent.Modify.class).size();
-                String namedCause = "ModifyEvent" + (count != 0 ? count : "");
-                cause = cause.with(NamedCause.of(namedCause, modifyEvent));
-            }
-            if (placeEvent != null) {
-                int count = cause.allOf(ChangeBlockEvent.Place.class).size();
-                String namedCause = "PlaceEvent" + (count != 0 ? count : "");
-                cause = cause.with(NamedCause.of(namedCause, placeEvent));
-            }
-            changeBlockEvent = SpongeEventFactory.createChangeBlockEventPost(cause, this, blockMultiTransactions);
-            SpongeImpl.postEvent(changeBlockEvent);
-            if (changeBlockEvent.isCancelled()) {
-                // Restore original blocks
-                ListIterator<Transaction<BlockSnapshot>>
-                        listIterator =
-                        changeBlockEvent.getTransactions().listIterator(changeBlockEvent.getTransactions().size());
-                while (listIterator.hasPrevious()) {
-                    Transaction<BlockSnapshot> transaction = listIterator.previous();
-                    this.restoringBlocks = true;
-                    transaction.getOriginal().restore(true, false);
-                    this.restoringBlocks = false;
-                }
-
-                if (player != null) {
-                    CaptureType captureType = null;
-                    if (packetIn instanceof C08PacketPlayerBlockPlacement) {
-                        captureType = CaptureType.PLACE;
-                    } else if (packetIn instanceof C07PacketPlayerDigging) {
-                        captureType = CaptureType.BREAK;
-                    }
-                    if (captureType != null) {
-                        handlePostPlayerBlockEvent(captureType, changeBlockEvent.getTransactions());
-                    }
-                }
-
-                // clear entity list and return to avoid spawning items
-                this.capturedEntities.clear();
-                this.capturedEntityItems.clear();
-                return;
-            }
-        }
-
-        if (blockDecayTransactions.size() > 0) {
-            changeBlockEvent = SpongeEventFactory.createChangeBlockEventDecay(cause, this, blockDecayTransactions);
-            SpongeImpl.postEvent(changeBlockEvent);
-            blockEvents.add(changeBlockEvent);
-        }
-
-        for (ChangeBlockEvent blockEvent : blockEvents) {
-            CaptureType captureType = null;
-            if (blockEvent instanceof ChangeBlockEvent.Break) {
-                captureType = CaptureType.BREAK;
-            } else if (blockEvent instanceof ChangeBlockEvent.Decay) {
-                captureType = CaptureType.DECAY;
-            } else if (blockEvent instanceof ChangeBlockEvent.Modify) {
-                captureType = CaptureType.MODIFY;
-            } else if (blockEvent instanceof ChangeBlockEvent.Place) {
-                captureType = CaptureType.PLACE;
-            }
-
-            C08PacketPlayerBlockPlacement packet = null;
-
-            if (packetIn instanceof C08PacketPlayerBlockPlacement) {
-                packet = (C08PacketPlayerBlockPlacement) packetIn;
-            }
-
-            if (blockEvent.isCancelled()) {
-                // Restore original blocks
-                ListIterator<Transaction<BlockSnapshot>>
-                        listIterator =
-                        blockEvent.getTransactions().listIterator(blockEvent.getTransactions().size());
-                while (listIterator.hasPrevious()) {
-                    Transaction<BlockSnapshot> transaction = listIterator.previous();
-                    this.restoringBlocks = true;
-                    transaction.getOriginal().restore(true, false);
-                    this.restoringBlocks = false;
-                }
-
-                handlePostPlayerBlockEvent(captureType, blockEvent.getTransactions());
-
-                // clear entity list and return to avoid spawning items
-                this.capturedEntities.clear();
-                this.capturedEntityItems.clear();
-                return;
-            } else {
-                for (Transaction<BlockSnapshot> transaction : blockEvent.getTransactions()) {
-                    if (!transaction.isValid()) {
-                        this.invalidTransactions.add(transaction);
-                    } else {
-                        if (captureType == CaptureType.BREAK && cause.first(User.class).isPresent()) {
-                            BlockPos pos = VecHelper.toBlockPos(transaction.getOriginal().getPosition());
-                            for (EntityHanging hanging : SpongeHooks.findHangingEntities(this.nmsWorld, pos)) {
-                                if (hanging != null) {
-                                    if (hanging instanceof EntityItemFrame) {
-                                        EntityItemFrame itemFrame = (EntityItemFrame) hanging;
-                                        net.minecraft.entity.Entity dropCause = null;
-                                        if (cause.root() instanceof net.minecraft.entity.Entity) {
-                                            dropCause = (net.minecraft.entity.Entity) cause.root();
-                                        }
-
-                                        itemFrame.dropItemOrSelf(dropCause, true);
-                                        itemFrame.setDead();
-                                    }
-                                }
-                            }
-                        }
-
-                        if (captureType == CaptureType.PLACE && player != null && packetIn instanceof C08PacketPlayerBlockPlacement) {
-                            BlockPos pos = VecHelper.toBlockPos(transaction.getFinal().getPosition());
-                            IMixinChunk spongeChunk = (IMixinChunk) getChunkFromBlockCoords(pos);
-                            spongeChunk.addTrackedBlockPosition((net.minecraft.block.Block) transaction.getFinal().getState().getType(), pos,
-                                    (User) player, PlayerTracker.Type.OWNER);
-                            spongeChunk.addTrackedBlockPosition((net.minecraft.block.Block) transaction.getFinal().getState().getType(), pos,
-                                    (User) player, PlayerTracker.Type.NOTIFIER);
-                        }
-                    }
-                }
-
-                if (this.invalidTransactions.size() > 0) {
-                    for (Transaction<BlockSnapshot> transaction : Lists.reverse(this.invalidTransactions)) {
-                        this.restoringBlocks = true;
-                        transaction.getOriginal().restore(true, false);
-                        this.restoringBlocks = false;
-                    }
-                    handlePostPlayerBlockEvent(captureType, this.invalidTransactions);
-                }
-
-                if (this.capturedEntityItems.size() > 0 && blockEvents.get(0) == breakEvent) {
-                    StaticMixinHelper.destructItemDrop = true;
-                }
-
-                markAndNotifyBlockPost(blockEvent.getTransactions(), captureType, cause);
-
-                if (captureType == CaptureType.PLACE && player != null && packet != null && packet.getStack() != null) {
-                    player.addStat(StatList.objectUseStats[net.minecraft.item.Item.getIdFromItem(packet.getStack().getItem())], 1);
-                }
-            }
-        }
-    }
-
-    private void handlePostPlayerBlockEvent(CaptureType captureType, List<Transaction<BlockSnapshot>> transactions) {
-        if (StaticMixinHelper.packetPlayer == null) {
-            return;
-        }
-
-        if (captureType == CaptureType.BREAK) {
-            // Let the client know the blocks still exist
-            for (Transaction<BlockSnapshot> transaction : transactions) {
-                BlockSnapshot snapshot = transaction.getOriginal();
-                BlockPos pos = VecHelper.toBlockPos(snapshot.getPosition());
-                StaticMixinHelper.packetPlayer.playerNetServerHandler.sendPacket(new S23PacketBlockChange(this.nmsWorld, pos));
-
-                // Update any tile entity data for this block
-                net.minecraft.tileentity.TileEntity tileentity = this.nmsWorld.getTileEntity(pos);
-                if (tileentity != null) {
-                    Packet pkt = tileentity.getDescriptionPacket();
-                    if (pkt != null) {
-                        StaticMixinHelper.packetPlayer.playerNetServerHandler.sendPacket(pkt);
-                    }
-                }
-            }
-        } else if (captureType == CaptureType.PLACE) {
-            sendItemChangeToPlayer(StaticMixinHelper.packetPlayer);
-        }
-    }
-
-    private void sendItemChangeToPlayer(EntityPlayerMP player) {
-        if (StaticMixinHelper.prePacketProcessItem == null) {
-            return;
-        }
-
-        // handle revert
-        player.isChangingQuantityOnly = true;
-        player.inventory.mainInventory[player.inventory.currentItem] = StaticMixinHelper.prePacketProcessItem;
-        Slot slot = player.openContainer.getSlotFromInventory(player.inventory, player.inventory.currentItem);
-        player.openContainer.detectAndSendChanges();
-        player.isChangingQuantityOnly = false;
-        // force client itemstack update if place event was cancelled
-        player.playerNetServerHandler.sendPacket(new S2FPacketSetSlot(player.openContainer.windowId, slot.slotNumber,
-                StaticMixinHelper.prePacketProcessItem));
-    }
-
-    @Override
-    public void handleDroppedItems(Cause cause) {
-        Iterator<Entity> iter = this.capturedEntityItems.iterator();
-        ImmutableList.Builder<EntitySnapshot> entitySnapshotBuilder = new ImmutableList.Builder<>();
-        while (iter.hasNext()) {
-            Entity currentEntity = iter.next();
-            if (this.invalidTransactions != null) {
-                // check to see if this drop is invalid and if so, remove
-                boolean invalid = false;
-                for (Transaction<BlockSnapshot> blockSnapshot : this.invalidTransactions) {
-                    if (blockSnapshot.getOriginal().getLocation().get().getBlockPosition().equals(currentEntity.getLocation().getBlockPosition())) {
-                        invalid = true;
-                        iter.remove();
-                        break;
-                    }
-                }
-                if (invalid) {
-                    continue;
-                }
-            }
-            if (cause.first(User.class).isPresent()) {
-                // store user UUID with entity to track later
-                User user = cause.first(User.class).get();
-                ((IMixinEntity) currentEntity).trackEntityUniqueId(NbtDataUtil.SPONGE_ENTITY_CREATOR, user.getUniqueId());
-            } else if (cause.first(Entity.class).isPresent()) {
-                IMixinEntity spongeEntity = (IMixinEntity) cause.first(Entity.class).get();
-                Optional<User> owner = spongeEntity.getTrackedPlayer(NbtDataUtil.SPONGE_ENTITY_CREATOR);
-                if (owner.isPresent()) {
-                    if (!cause.containsNamed(NamedCause.OWNER)) {
-                        cause = cause.with(NamedCause.of(NamedCause.OWNER, owner.get()));
-                    }
-                    ((IMixinEntity) currentEntity).trackEntityUniqueId(NbtDataUtil.SPONGE_ENTITY_CREATOR, owner.get().getUniqueId());
-                }
-                if (spongeEntity instanceof EntityLivingBase) {
-                    IMixinEntityLivingBase spongeLivingEntity = (IMixinEntityLivingBase) spongeEntity;
-                    if (spongeLivingEntity.getLastDamageSource() != null) {
-                        cause = cause.with(NamedCause.of("Attacker", spongeLivingEntity.getLastDamageSource()));
-                    }
-                }
-            }
-            entitySnapshotBuilder.add(currentEntity.createSnapshot());
-        }
-
-        List<EntitySnapshot> entitySnapshots = entitySnapshotBuilder.build();
-        if (entitySnapshots.isEmpty()) {
-            return;
-        }
-        DropItemEvent event = null;
-
-        if (StaticMixinHelper.destructItemDrop) {
-            event = SpongeEventFactory.createDropItemEventDestruct(cause, this.capturedEntityItems, entitySnapshots, this);
-        } else {
-            event = SpongeEventFactory.createDropItemEventDispense(cause, this.capturedEntityItems, entitySnapshots, this);
-        }
-
-        if (!(SpongeImpl.postEvent(event))) {
-            // Handle player deaths
-            for (Player causePlayer : cause.allOf(Player.class)) {
-                EntityPlayerMP playermp = (EntityPlayerMP) causePlayer;
-                if (playermp.getHealth() <= 0 || playermp.isDead) {
-                    if (!playermp.worldObj.getGameRules().getBoolean("keepInventory")) {
-                        playermp.inventory.clear();
-                    } else {
-                        // don't drop anything if keepInventory is enabled
-                        this.capturedEntityItems.clear();
-                    }
-                }
-            }
-
-            Iterator<Entity> iterator =
-                    event instanceof DropItemEvent.Destruct ? ((DropItemEvent.Destruct) event).getEntities().iterator()
-                                                            : ((DropItemEvent.Dispense) event).getEntities().iterator();
-            while (iterator.hasNext()) {
-                Entity entity = iterator.next();
-                if (entity.isRemoved()) { // Entity removed in an event handler
-                    iterator.remove();
-                    continue;
-                }
-
-                net.minecraft.entity.Entity nmsEntity = (net.minecraft.entity.Entity) entity;
-                int x = MathHelper.floor_double(nmsEntity.posX / 16.0D);
-                int z = MathHelper.floor_double(nmsEntity.posZ / 16.0D);
-                this.getChunkFromChunkCoords(x, z).addEntity(nmsEntity);
-                this.loadedEntityList.add(nmsEntity);
-                this.onEntityAdded(nmsEntity);
-                SpongeHooks.logEntitySpawn(cause, nmsEntity);
-                iterator.remove();
-            }
-        } else {
-            if (cause.root() == StaticMixinHelper.packetPlayer) {
-                sendItemChangeToPlayer(StaticMixinHelper.packetPlayer);
-            }
-            this.capturedEntityItems.clear();
-        }
-    }
-
-    @Override
-    public void handleEntitySpawns(Cause cause) {
-        Iterator<Entity> iter = this.capturedEntities.iterator();
-        ImmutableList.Builder<EntitySnapshot> entitySnapshotBuilder = new ImmutableList.Builder<>();
-        while (iter.hasNext()) {
-            Entity currentEntity = iter.next();
-            if (this.invalidTransactions != null) {
-                // check to see if this spawn is invalid and if so, remove
-                boolean invalid = false;
-                for (Transaction<BlockSnapshot> blockSnapshot : this.invalidTransactions) {
-                    if (blockSnapshot.getOriginal().getLocation().get().getBlockPosition().equals(currentEntity.getLocation().getBlockPosition())) {
-                        invalid = true;
-                        iter.remove();
-                        break;
-                    }
-                }
-                if (invalid) {
-                    continue;
-                }
-            }
-            if (cause.first(User.class).isPresent()) {
-                // store user UUID with entity to track later
-                User user = cause.first(User.class).get();
-                ((IMixinEntity) currentEntity).trackEntityUniqueId(NbtDataUtil.SPONGE_ENTITY_CREATOR, user.getUniqueId());
-            } else if (cause.first(Entity.class).isPresent()) {
-                IMixinEntity spongeEntity = (IMixinEntity) cause.first(Entity.class).get();
-                Optional<User> owner = spongeEntity.getTrackedPlayer(NbtDataUtil.SPONGE_ENTITY_CREATOR);
-                if (owner.isPresent() && !cause.containsNamed(NamedCause.OWNER)) {
-                    cause = cause.with(NamedCause.of(NamedCause.OWNER, owner.get()));
-                    ((IMixinEntity) currentEntity).trackEntityUniqueId(NbtDataUtil.SPONGE_ENTITY_CREATOR, owner.get().getUniqueId());
-                }
-            }
-            entitySnapshotBuilder.add(currentEntity.createSnapshot());
-        }
-
-        List<EntitySnapshot> entitySnapshots = entitySnapshotBuilder.build();
-        if (entitySnapshots.isEmpty()) {
-            return;
-        }
-        SpawnEntityEvent event = null;
-
-        if (this.worldSpawnerRunning) {
-            event = SpongeEventFactory.createSpawnEntityEventSpawner(cause, this.capturedEntities, entitySnapshots, this);
-        } else if (this.chunkSpawnerRunning) {
-            event = SpongeEventFactory.createSpawnEntityEventChunkLoad(cause, this.capturedEntities, entitySnapshots, this);
-        } else {
-            event = SpongeEventFactory.createSpawnEntityEvent(cause, this.capturedEntities, entitySnapshotBuilder.build(), this);
-        }
-
-        if (!(SpongeImpl.postEvent(event))) {
-            Iterator<Entity> iterator = event.getEntities().iterator();
-            while (iterator.hasNext()) {
-                Entity entity = iterator.next();
-                if (entity.isRemoved()) { // Entity removed in an event handler
-                    iterator.remove();
-                    continue;
-                }
-                net.minecraft.entity.Entity nmsEntity = (net.minecraft.entity.Entity) entity;
-                if (nmsEntity instanceof EntityWeatherEffect) {
-                    addWeatherEffect(nmsEntity, cause);
-                } else {
-                    int x = MathHelper.floor_double(nmsEntity.posX / 16.0D);
-                    int z = MathHelper.floor_double(nmsEntity.posZ / 16.0D);
-                    this.getChunkFromChunkCoords(x, z).addEntity(nmsEntity);
-                    this.loadedEntityList.add(nmsEntity);
-                    this.onEntityAdded(nmsEntity);
-                    SpongeHooks.logEntitySpawn(cause, nmsEntity);
-                }
-                iterator.remove();
-            }
-        } else {
-            this.capturedEntities.clear();
-        }
-    }
-
-    @Override
-    public void markAndNotifyBlockPost(List<Transaction<BlockSnapshot>> transactions, CaptureType type, Cause cause) {
-        // We have to use a proxy so that our pending changes are notified such that any accessors from block
-        // classes do not fail on getting the incorrect block state from the IBlockAccess
-        SpongeProxyBlockAccess proxyBlockAccess = new SpongeProxyBlockAccess((IBlockAccess) this, transactions);
-        for (Transaction<BlockSnapshot> transaction : transactions) {
-            if (!transaction.isValid()) {
-                continue; // Don't use invalidated block transactions during notifications, these only need to be restored
-            }
-            // Handle custom replacements
-            if (transaction.getCustom().isPresent()) {
-                this.restoringBlocks = true;
-                transaction.getFinal().restore(true, false);
-                this.restoringBlocks = false;
-            }
-
-            SpongeBlockSnapshot oldBlockSnapshot = (SpongeBlockSnapshot) transaction.getOriginal();
-            SpongeBlockSnapshot newBlockSnapshot = (SpongeBlockSnapshot) transaction.getFinal();
-            SpongeHooks.logBlockAction(cause, (net.minecraft.world.World) (Object) this, type, transaction);
-            int updateFlag = oldBlockSnapshot.getUpdateFlag();
-            BlockPos pos = VecHelper.toBlockPos(oldBlockSnapshot.getPosition());
-            IBlockState originalState = (IBlockState) oldBlockSnapshot.getState();
-            IBlockState newState = (IBlockState) newBlockSnapshot.getState();
-            BlockSnapshot currentTickingBlock = this.currentTickBlock;
-            // Containers get placed automatically
-            if (newState != null && !SpongeImplHooks.blockHasTileEntity(newState.getBlock(), newState)) {
-                this.currentTickBlock =
-                        this.createSpongeBlockSnapshot(newState, newState.getBlock().getActualState(newState, proxyBlockAccess, pos), pos,
-                                updateFlag);
-                newState.getBlock().onBlockAdded((net.minecraft.world.World) (Object) this, pos, newState);
-                if (shouldChainCause(cause)) {
-                    Cause currentCause = cause;
-                    cause = Cause.of(NamedCause.source(this.currentTickBlock));
-                    List<NamedCause> causes = new ArrayList<>();
-                    causes.add(NamedCause.source(this.currentTickBlock));
-                    List<String> namesUsed = new ArrayList<>();
-                    int iteration = 1;
-                    for (Map.Entry<String, Object> entry : currentCause.getNamedCauses().entrySet()) {
-                        String name = entry.getKey().equalsIgnoreCase("Source")
-                                      ? "AdditionalSource" : entry.getKey().equalsIgnoreCase("AdditionalSource")
-                                                             ? "PreviousSource" : entry.getKey();
-                        if (namesUsed.contains(name)) {
-                            name += iteration++;
-                        }
-                        namesUsed.add(name);
-                        causes.add(NamedCause.of(name, entry.getValue()));
-                    }
-                    cause = Cause.of(causes);
-                }
-            }
-
-            proxyBlockAccess.proceed();
-            markAndNotifyNeighbors(pos, null, originalState, newState, updateFlag);
-
-            // Handle any additional captures during notify
-            // This is to ensure new captures do not leak into next tick with wrong cause
-            if (this.capturedSpongeBlockSnapshots.size() > 0 && this.pluginCause == null) {
-                this.handlePostTickCaptures(cause);
-            }
-
-            this.currentTickBlock = currentTickingBlock;
-        }
-    }
-
-    private boolean shouldChainCause(Cause cause) {
-        if (!this.captureTerrainGen && !this.worldSpawnerRunning && !this.chunkSpawnerRunning && !this.processingBlockRandomTicks &&
-            !this.captureCommand && this.currentTickBlock != null && this.pluginCause == null && !cause.contains(this.currentTickBlock)) {
-            return true;
-        }
-
-        return false;
-    }
-
-    private boolean addWeatherEffect(net.minecraft.entity.Entity entity, Cause cause) {
-        if (entity instanceof EntityLightningBolt) {
-            LightningEvent.Pre event = SpongeEventFactory.createLightningEventPre(((IMixinEntityLightningBolt) entity).getCause());
-            SpongeImpl.postEvent(event);
-            if (!event.isCancelled()) {
-                return addWeatherEffect(entity);
-            }
-        } else {
-            return addWeatherEffect(entity);
-        }
-        return false;
-    }
-
-    /**
-     * @author bloodmc - November 15th, 2015
-     *
-     * Purpose: Rewritten to pass the source block position.
-     */
-    @Overwrite
-    public void notifyNeighborsOfStateChange(BlockPos pos, Block blockType) {
-        if (!isValid(pos)) {
-            return;
-        }
-
-        if (this.nmsWorld.isRemote) {
-            for (EnumFacing facing : EnumFacing.values()) {
-                this.notifyBlockOfStateChange(pos.offset(facing), blockType, pos);
-            }
-            return;
-        }
-
-        NotifyNeighborBlockEvent
-                event =
-                SpongeCommonEventFactory.callNotifyNeighborEvent((World) this.nmsWorld, pos, java.util.EnumSet.allOf(EnumFacing.class));
-        if (event.isCancelled()) {
-            return;
-        }
-
-        for (EnumFacing facing : EnumFacing.values()) {
-            if (event.getNeighbors().keySet().contains(DirectionFacingProvider.getInstance().getKey(facing).get())) {
-                this.notifyBlockOfStateChange(pos.offset(facing), blockType, pos);
-            }
-        }
-    }
-
-    /**
-     * @author bloodmc - November 15th, 2015
-     *
-     * Purpose: Rewritten to pass the source block position.
-     */
-    @SuppressWarnings("rawtypes")
-    @Overwrite
-    public void notifyNeighborsOfStateExcept(BlockPos pos, Block blockType, EnumFacing skipSide) {
-        if (!isValid(pos)) {
-            return;
-        }
-
-        EnumSet directions = EnumSet.allOf(EnumFacing.class);
-        directions.remove(skipSide);
-
-        if (this.nmsWorld.isRemote) {
-            for (Object obj : directions) {
-                EnumFacing facing = (EnumFacing) obj;
-                this.notifyBlockOfStateChange(pos.offset(facing), blockType, pos);
-            }
-            return;
-        }
-
-        NotifyNeighborBlockEvent event = SpongeCommonEventFactory.callNotifyNeighborEvent((World) this.nmsWorld, pos, directions);
-        if (event.isCancelled()) {
-            return;
-        }
-
-        for (EnumFacing facing : EnumFacing.values()) {
-            if (event.getNeighbors().keySet().contains(DirectionFacingProvider.getInstance().getKey(facing).get())) {
-                this.notifyBlockOfStateChange(pos.offset(facing), blockType, pos);
-            }
-        }
-    }
-
-    /**
-     * @author bloodmc - November 15th, 2015
-     *
-     * Purpose: Redirect's vanilla method to ours that includes source block
-     * position.
-     */
-    @Overwrite
-    public void notifyBlockOfStateChange(BlockPos notifyPos, final Block blockIn) {
-        this.notifyBlockOfStateChange(notifyPos, blockIn, null);
-    }
-
-    @Override
-    public void notifyBlockOfStateChange(BlockPos notifyPos, final Block sourceBlock, BlockPos sourcePos) {
-        if (!this.isRemote) {
-            IBlockState iblockstate = this.getBlockState(notifyPos);
-
-            try {
-                if (!this.isRemote) {
-                    if (StaticMixinHelper.packetPlayer != null) {
-                        IMixinChunk spongeChunk = (IMixinChunk) getChunkFromBlockCoords(notifyPos);
-                        if (spongeChunk != null) {
-                            spongeChunk.addTrackedBlockPosition(iblockstate.getBlock(), notifyPos, (User) StaticMixinHelper.packetPlayer,
-                                    PlayerTracker.Type.NOTIFIER);
-                        }
-                    } else {
-                        Object source = null;
-                        if (this.currentTickBlock != null) {
-                            source = this.currentTickBlock;
-                            sourcePos = VecHelper.toBlockPos(this.currentTickBlock.getPosition());
-                        } else if (this.currentTickTileEntity != null) {
-                            source = this.currentTickTileEntity;
-                            sourcePos = ((net.minecraft.tileentity.TileEntity) this.currentTickTileEntity).getPos();
-                        } else if (this.currentTickEntity != null) { // Falling Blocks
-                            IMixinEntity spongeEntity = (IMixinEntity) this.currentTickEntity;
-                            sourcePos = ((net.minecraft.entity.Entity) this.currentTickEntity).getPosition();
-                            Optional<User> owner = spongeEntity.getTrackedPlayer(NbtDataUtil.SPONGE_ENTITY_CREATOR);
-                            Optional<User> notifier = spongeEntity.getTrackedPlayer(NbtDataUtil.SPONGE_ENTITY_NOTIFIER);
-                            if (notifier.isPresent()) {
-                                IMixinChunk spongeChunk = (IMixinChunk) getChunkFromBlockCoords(notifyPos);
-                                spongeChunk.addTrackedBlockPosition(iblockstate.getBlock(), notifyPos, notifier.get(), PlayerTracker.Type.NOTIFIER);
-                            } else if (owner.isPresent()) {
-                                IMixinChunk spongeChunk = (IMixinChunk) getChunkFromBlockCoords(notifyPos);
-                                spongeChunk.addTrackedBlockPosition(iblockstate.getBlock(), notifyPos, owner.get(), PlayerTracker.Type.NOTIFIER);
-                            }
-                        }
-
-                        if (source != null) {
-                            SpongeHooks.tryToTrackBlock(this.nmsWorld, source, sourcePos, iblockstate.getBlock(), notifyPos,
-                                    PlayerTracker.Type.NOTIFIER);
-                        }
-                    }
-                }
-
-                iblockstate.getBlock().onNeighborBlockChange(this.nmsWorld, notifyPos, iblockstate, sourceBlock);
-            } catch (Throwable throwable) {
-                CrashReport crashreport = CrashReport.makeCrashReport(throwable, "Exception while updating neighbours");
-                CrashReportCategory crashreportcategory = crashreport.makeCategory("Block being updated");
-                // TODO
-                /*crashreportcategory.addCrashSectionCallable("Source block type", new Callable()
-                {
-                    public String call() {
-                        try {
-                            return String.format("ID #%d (%s // %s)", new Object[] {Integer.valueOf(Block.getIdFromBlock(blockIn)), blockIn.getUnlocalizedName(), blockIn.getClass().getCanonicalName()});
-                        } catch (Throwable throwable1) {
-                            return "ID #" + Block.getIdFromBlock(blockIn);
-                        }
-                    }
-                });*/
-                CrashReportCategory.addBlockInfo(crashreportcategory, notifyPos, iblockstate);
-                throw new ReportedException(crashreport);
-            }
-=======
->>>>>>> 75d0dc91
         }
     }
 
@@ -1652,117 +466,6 @@
         return new SpongeChunkPreGenerate(this, center, diameter);
     }
 
-<<<<<<< HEAD
-    @Override
-    public void spawnParticles(ParticleEffect particleEffect, Vector3d position) {
-        this.spawnParticles(particleEffect, position, Integer.MAX_VALUE);
-    }
-
-    @Override
-    public void spawnParticles(ParticleEffect particleEffect, Vector3d position, int radius) {
-        checkNotNull(particleEffect, "The particle effect cannot be null!");
-        checkNotNull(position, "The position cannot be null");
-        checkArgument(radius > 0, "The radius has to be greater then zero!");
-
-        List<Packet> packets = SpongeParticleHelper.toPackets((SpongeParticleEffect) particleEffect, position);
-
-        if (!packets.isEmpty()) {
-            ServerConfigurationManager manager = MinecraftServer.getServer().getConfigurationManager();
-
-            double x = position.getX();
-            double y = position.getY();
-            double z = position.getZ();
-
-            for (Packet packet : packets) {
-                manager.sendToAllNear(x, y, z, radius, this.provider.getDimensionId(), packet);
-            }
-        }
-    }
-
-    @Override
-    public Weather getWeather() {
-        if (this.worldInfo.isThundering()) {
-            return Weathers.THUNDER_STORM;
-        } else if (this.worldInfo.isRaining()) {
-            return Weathers.RAIN;
-        } else {
-            return Weathers.CLEAR;
-        }
-    }
-
-    @Override
-    public long getRemainingDuration() {
-        Weather weather = getWeather();
-        if (weather.equals(Weathers.CLEAR)) {
-            if (this.worldInfo.getCleanWeatherTime() > 0) {
-                return this.worldInfo.getCleanWeatherTime();
-            } else {
-                return Math.min(this.worldInfo.getThunderTime(), this.worldInfo.getRainTime());
-            }
-        } else if (weather.equals(Weathers.THUNDER_STORM)) {
-            return this.worldInfo.getThunderTime();
-        } else if (weather.equals(Weathers.RAIN)) {
-            return this.worldInfo.getRainTime();
-        }
-        return 0;
-    }
-
-    @Override
-    public long getRunningDuration() {
-        return this.worldInfo.getWorldTotalTime() - this.weatherStartTime;
-    }
-
-    @Override
-    public void setWeather(Weather weather) {
-        if (weather.equals(Weathers.CLEAR)) {
-            this.setWeather(weather, (300 + this.rand.nextInt(600)) * 20);
-        } else {
-            this.setWeather(weather, 0);
-        }
-    }
-
-    @Override
-    public void setWeather(Weather weather, long duration) {
-        if (weather.equals(Weathers.CLEAR)) {
-            this.worldInfo.setCleanWeatherTime((int) duration);
-            this.worldInfo.setRainTime(0);
-            this.worldInfo.setThunderTime(0);
-            this.worldInfo.setRaining(false);
-            this.worldInfo.setThundering(false);
-        } else if (weather.equals(Weathers.RAIN)) {
-            this.worldInfo.setCleanWeatherTime(0);
-            this.worldInfo.setRainTime((int) duration);
-            this.worldInfo.setThunderTime((int) duration);
-            this.worldInfo.setRaining(true);
-            this.worldInfo.setThundering(false);
-        } else if (weather.equals(Weathers.THUNDER_STORM)) {
-            this.worldInfo.setCleanWeatherTime(0);
-            this.worldInfo.setRainTime((int) duration);
-            this.worldInfo.setThunderTime((int) duration);
-            this.worldInfo.setRaining(true);
-            this.worldInfo.setThundering(true);
-        }
-    }
-
-    @Inject(method = "updateWeather", at = @At(value = "RETURN"))
-    public void onUpdateWeatherReturn(CallbackInfo ci) {
-        Weather weather = getWeather();
-        int duration = (int) getRemainingDuration();
-        if (this.prevWeather != weather && duration > 0) {
-            ChangeWorldWeatherEvent event = SpongeEventFactory.createChangeWorldWeatherEvent(Cause.of(NamedCause.source(this)), duration, duration,
-                    weather, weather, this.prevWeather, this);
-            SpongeImpl.postEvent(event);
-            if (event.isCancelled()) {
-                this.setWeather(this.prevWeather);
-            } else {
-                this.setWeather(event.getWeather(), event.getDuration());
-                this.prevWeather = event.getWeather();
-                this.weatherStartTime = this.worldInfo.getWorldTotalTime();
-            }
-        }
-    }
-=======
->>>>>>> 75d0dc91
 
     @Override
     public Dimension getDimension() {
