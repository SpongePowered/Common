--- conflicted
+++ resolved
@@ -51,23 +51,18 @@
 import net.minecraft.nbt.NBTTagCompound;
 import net.minecraft.network.play.server.SPacketBlockChange;
 import net.minecraft.profiler.Profiler;
-<<<<<<< HEAD
-import net.minecraft.util.AxisAlignedBB;
-import net.minecraft.util.BlockPos;
+import net.minecraft.server.MinecraftServer;
 import net.minecraft.util.EnumFacing;
 import net.minecraft.util.ITickable;
-=======
-import net.minecraft.server.MinecraftServer;
+import net.minecraft.util.SoundEvent;
 import net.minecraft.util.math.AxisAlignedBB;
 import net.minecraft.util.math.BlockPos;
->>>>>>> 6eaca57e
 import net.minecraft.world.EnumDifficulty;
 import net.minecraft.world.WorldProvider;
 import net.minecraft.world.WorldServer;
 import net.minecraft.world.WorldSettings;
 import net.minecraft.world.biome.BiomeGenBase;
 import net.minecraft.world.biome.BiomeProvider;
-import net.minecraft.world.chunk.IChunkGenerator;
 import net.minecraft.world.chunk.IChunkProvider;
 import net.minecraft.world.gen.ChunkProviderServer;
 import net.minecraft.world.storage.ISaveHandler;
@@ -80,12 +75,11 @@
 import org.spongepowered.api.block.tileentity.TileEntity;
 import org.spongepowered.api.data.DataContainer;
 import org.spongepowered.api.data.manipulator.DataManipulator;
+import org.spongepowered.api.effect.sound.SoundCategory;
 import org.spongepowered.api.entity.Entity;
 import org.spongepowered.api.entity.EntitySnapshot;
 import org.spongepowered.api.entity.EntityType;
-import org.spongepowered.api.entity.explosive.Explosive;
 import org.spongepowered.api.entity.living.player.Player;
-import org.spongepowered.api.entity.living.player.User;
 import org.spongepowered.api.entity.projectile.EnderPearl;
 import org.spongepowered.api.entity.projectile.source.ProjectileSource;
 import org.spongepowered.api.event.SpongeEventFactory;
@@ -101,7 +95,6 @@
 import org.spongepowered.api.text.title.Title;
 import org.spongepowered.api.util.DiscreteTransform3;
 import org.spongepowered.api.util.Functional;
-import org.spongepowered.api.util.Identifiable;
 import org.spongepowered.api.util.PositionOutOfBoundsException;
 import org.spongepowered.api.util.annotation.NonnullByDefault;
 import org.spongepowered.api.world.Chunk;
@@ -126,22 +119,19 @@
 import org.spongepowered.asm.mixin.injection.callback.CallbackInfo;
 import org.spongepowered.asm.mixin.injection.callback.CallbackInfoReturnable;
 import org.spongepowered.common.SpongeImpl;
+import org.spongepowered.common.block.BlockUtil;
 import org.spongepowered.common.block.SpongeBlockSnapshotBuilder;
 import org.spongepowered.common.config.SpongeConfig;
 import org.spongepowered.common.entity.EntityUtil;
 import org.spongepowered.common.event.EventConsumer;
 import org.spongepowered.common.event.InternalNamedCauses;
 import org.spongepowered.common.event.tracking.PhaseContext;
-import org.spongepowered.common.interfaces.IMixinChunk;
 import org.spongepowered.common.interfaces.entity.IMixinEntity;
 import org.spongepowered.common.interfaces.entity.player.IMixinEntityPlayer;
 import org.spongepowered.common.interfaces.world.IMixinWorld;
 import org.spongepowered.common.interfaces.world.IMixinWorldInfo;
-<<<<<<< HEAD
+import org.spongepowered.common.interfaces.world.IMixinWorldProvider;
 import org.spongepowered.common.interfaces.world.IMixinWorldServer;
-=======
-import org.spongepowered.common.interfaces.world.IMixinWorldProvider;
->>>>>>> 6eaca57e
 import org.spongepowered.common.interfaces.world.IMixinWorldSettings;
 import org.spongepowered.common.registry.type.event.InternalSpawnTypes;
 import org.spongepowered.common.util.SpongeHooks;
@@ -188,10 +178,7 @@
     public SpongeBlockSnapshotBuilder builder = new SpongeBlockSnapshotBuilder();
     private boolean keepSpawnLoaded;
     private Context worldContext;
-<<<<<<< HEAD
-=======
     private SpongeChunkGenerator spongegen;
->>>>>>> 6eaca57e
 
     // @formatter:off
     @Shadow @Final public boolean isRemote;
@@ -224,7 +211,7 @@
     @Shadow public abstract List<net.minecraft.entity.Entity> getEntities(Class<net.minecraft.entity.Entity> entityType,
             com.google.common.base.Predicate<net.minecraft.entity.Entity> filter);
     @Shadow public abstract List<net.minecraft.entity.Entity> getEntitiesWithinAABBExcludingEntity(net.minecraft.entity.Entity entityIn, AxisAlignedBB bb);
-<<<<<<< HEAD
+    @Shadow public abstract MinecraftServer getMinecraftServer();
     // Methods needed for MixinWorldServer & Tracking
     @Shadow public abstract boolean spawnEntityInWorld(net.minecraft.entity.Entity entity); // This is overridden in MixinWorldServer
     @Shadow public abstract void updateAllPlayersSleepingFlag();
@@ -236,11 +223,8 @@
     @Shadow public abstract void notifyNeighborsOfStateExcept(BlockPos pos, Block blockType, EnumFacing skipSide);
     @Shadow public abstract void notifyNeighborsOfStateChange(BlockPos pos, Block blockType);
     @Shadow public abstract void notifyNeighborsRespectDebug(BlockPos pos, Block blockType);
-    @Shadow public abstract void markBlockForUpdate(BlockPos pos);
+    @Shadow public abstract void notifyBlockUpdate(BlockPos pos, IBlockState oldState, IBlockState newState, int flags);
     @Shadow public abstract void scheduleBlockUpdate(BlockPos pos, Block blockIn, int delay, int priority);
-=======
-    @Shadow public abstract MinecraftServer getMinecraftServer();
->>>>>>> 6eaca57e
 
     // @formatter:on
 
@@ -250,56 +234,6 @@
         this.worldContext = new Context(Context.WORLD_KEY, this.worldInfo.getWorldName());
     }
 
-<<<<<<< HEAD
-=======
-    @Inject(method = "onEntityRemoved", at = @At(value = "HEAD"))
-    public void onEntityRemoval(net.minecraft.entity.Entity entityIn, CallbackInfo ci) {
-        if (entityIn.isDead && entityIn.getEntityId() != StaticMixinHelper.lastDestroyedEntityId && !(entityIn instanceof EntityLivingBase)) {
-            MessageChannel originalChannel = MessageChannel.TO_NONE;
-
-            DestructEntityEvent event = SpongeEventFactory.createDestructEntityEvent(
-                    Cause.of(NamedCause.source(this)), originalChannel, Optional.of(originalChannel), new MessageEvent.MessageFormatter(),
-                    (Entity) entityIn, true
-            );
-            SpongeImpl.getGame().getEventManager().post(event);
-            if (!event.isMessageCancelled()) {
-                event.getChannel().ifPresent(channel -> channel.send(entityIn, event.getMessage()));
-            }
-        }
-    }
-
-    @Override
-    public SpongeBlockSnapshot createSpongeBlockSnapshot(IBlockState state, IBlockState extended, BlockPos pos, int updateFlag) {
-        this.builder.reset();
-        Location<World> location = new Location<>((World) this, VecHelper.toVector3i(pos));
-        this.builder.blockState((BlockState) state)
-                .extendedState((BlockState) extended)
-                .worldId(location.getExtent().getUniqueId())
-                .position(location.getBlockPosition());
-        Optional<UUID> creator = getCreator(pos.getX(), pos.getY(), pos.getZ());
-        Optional<UUID> notifier = getNotifier(pos.getX(), pos.getY(), pos.getZ());
-        if (creator.isPresent()) {
-            this.builder.creator(creator.get());
-        }
-        if (notifier.isPresent()) {
-            this.builder.notifier(notifier.get());
-        }
-        if (state.getBlock() instanceof ITileEntityProvider) {
-            net.minecraft.tileentity.TileEntity te = getTileEntity(pos);
-            if (te != null) {
-                TileEntity tile = (TileEntity) te;
-                for (DataManipulator<?, ?> manipulator : tile.getContainers()) {
-                    this.builder.add(manipulator);
-                }
-                NBTTagCompound nbt = new NBTTagCompound();
-                te.writeToNBT(nbt);
-                this.builder.unsafeNbt(nbt);
-            }
-        }
-        return new SpongeBlockSnapshot(this.builder, updateFlag);
-    }
-
->>>>>>> 6eaca57e
     @SuppressWarnings("rawtypes")
     @Inject(method = "getCollisionBoxes", at = @At("HEAD"), cancellable = true)
     public void onGetCollisionBoxes(net.minecraft.entity.Entity entity, AxisAlignedBB axis,
@@ -555,47 +489,7 @@
         return (WorldCreationSettings) (Object) settings;
     }
 
-<<<<<<< HEAD
-
-=======
-    @Override
-    public void updateWorldGenerator() {
-
-        IMixinWorldType worldType = (IMixinWorldType) this.getProperties().getGeneratorType();
-        // Get the default generator for the world type
-        DataContainer generatorSettings = this.getProperties().getGeneratorSettings();
-
-        SpongeWorldGenerator newGenerator = worldType.createGenerator(this, generatorSettings);
-        // If the base generator is an IChunkProvider which implements
-        // IPopulatorProvider we request that it add its populators not covered
-        // by the base generation populator
-        if (newGenerator.getBaseGenerationPopulator() instanceof IChunkGenerator) {
-            // We check here to ensure that the IPopulatorProvider is one of our mixed in ones and not
-            // from a mod chunk provider extending a provider that we mixed into
-            if (WorldGenConstants.isValid((IChunkGenerator) newGenerator.getBaseGenerationPopulator(), IPopulatorProvider.class)) {
-                ((IPopulatorProvider) newGenerator.getBaseGenerationPopulator()).addPopulators(newGenerator);
-            }
-        } else if (newGenerator.getBaseGenerationPopulator() instanceof IPopulatorProvider) {
-            // If its not a chunk provider but is a populator provider then we call it as well
-            ((IPopulatorProvider) newGenerator.getBaseGenerationPopulator()).addPopulators(newGenerator);
-        }
-
-        // Re-apply all world generator modifiers
-        WorldCreationSettings creationSettings = this.getCreationSettings();
-
-        for (WorldGeneratorModifier modifier : this.getProperties().getGeneratorModifiers()) {
-            modifier.modifyWorldGenerator(creationSettings, generatorSettings, newGenerator);
-        }
-
-        this.spongegen = createChunkProvider(newGenerator);
-        this.spongegen.setGenerationPopulators(newGenerator.getGenerationPopulators());
-        this.spongegen.setPopulators(newGenerator.getPopulators());
-        this.spongegen.setBiomeOverrides(newGenerator.getBiomeSettings());
-
-        ChunkProviderServer chunkProviderServer = (ChunkProviderServer) this.getChunkProvider();
-        chunkProviderServer.chunkGenerator = this.spongegen;
-    }
->>>>>>> 6eaca57e
+
 
     @Override
     public SpongeChunkGenerator createChunkProvider(SpongeWorldGenerator newGenerator) {
@@ -603,19 +497,10 @@
                 newGenerator.getBiomeGenerator());
     }
 
-
-<<<<<<< HEAD
-=======
     @Override
     public WorldProvider getWorldProvider() {
         return this.provider;
     }
-
-    @Override
-    public WorldGenerator getWorldGenerator() {
-        return this.spongegen;
-    }
->>>>>>> 6eaca57e
 
     @Override
     public WorldProperties getProperties() {
@@ -950,21 +835,21 @@
         callbackInfo.cancel();
     }
 
-    // TODO 1.9: Work around the removal of playSoundAtEntity
-    /*
-    @Inject(method = "playSoundAtEntity", at = @At("HEAD"), cancellable = true)
-    private void spongePlaySoundAtEntity(net.minecraft.entity.Entity entity, String name, float volume, float pitch, CallbackInfo callbackInfo) {
-        if (((IMixinEntity) entity).isVanished()) {
-            callbackInfo.cancel();
-        }
-    }*/
+    @Inject(method = "playSound(Lnet/minecraft/entity/player/EntityPlayer;DDDLnet/minecraft/util/SoundEvent;Lnet/minecraft/util/SoundCategory;FF)V", at = @At("HEAD"), cancellable = true)
+    private void spongePlaySoundAtEntity(EntityPlayer entity, double x, double y, double z, SoundEvent name, net.minecraft.util.SoundCategory category, float volume, float pitch, CallbackInfo callbackInfo) {
+        if (entity instanceof IMixinEntity) {
+            if (((IMixinEntity) entity).isVanished()) {
+                callbackInfo.cancel();
+            }
+        }
+    }
 
     @Override
     public void sendBlockChange(int x, int y, int z, BlockState state) {
         checkNotNull(state, "state");
         SPacketBlockChange packet = new SPacketBlockChange();
         packet.blockPosition = new BlockPos(x, y, z);
-        packet.blockState = (IBlockState) state;
+        packet.blockState = BlockUtil.toBlockState(state);
 
         for (EntityPlayer player : this.playerEntities) {
             if (player instanceof EntityPlayerMP) {
