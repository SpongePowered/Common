/*
 * This file is part of Sponge, licensed under the MIT License (MIT).
 *
 * Copyright (c) SpongePowered <https://www.spongepowered.org>
 * Copyright (c) contributors
 *
 * Permission is hereby granted, free of charge, to any person obtaining a copy
 * of this software and associated documentation files (the "Software"), to deal
 * in the Software without restriction, including without limitation the rights
 * to use, copy, modify, merge, publish, distribute, sublicense, and/or sell
 * copies of the Software, and to permit persons to whom the Software is
 * furnished to do so, subject to the following conditions:
 *
 * The above copyright notice and this permission notice shall be included in
 * all copies or substantial portions of the Software.
 *
 * THE SOFTWARE IS PROVIDED "AS IS", WITHOUT WARRANTY OF ANY KIND, EXPRESS OR
 * IMPLIED, INCLUDING BUT NOT LIMITED TO THE WARRANTIES OF MERCHANTABILITY,
 * FITNESS FOR A PARTICULAR PURPOSE AND NONINFRINGEMENT. IN NO EVENT SHALL THE
 * AUTHORS OR COPYRIGHT HOLDERS BE LIABLE FOR ANY CLAIM, DAMAGES OR OTHER
 * LIABILITY, WHETHER IN AN ACTION OF CONTRACT, TORT OR OTHERWISE, ARISING FROM,
 * OUT OF OR IN CONNECTION WITH THE SOFTWARE OR THE USE OR OTHER DEALINGS IN
 * THE SOFTWARE.
 */
package org.spongepowered.common.mixin.core.world;

import static com.google.common.base.Preconditions.checkArgument;
import static com.google.common.base.Preconditions.checkNotNull;

import com.flowpowered.math.GenericMath;
import com.flowpowered.math.vector.Vector2d;
import com.flowpowered.math.vector.Vector2i;
import com.flowpowered.math.vector.Vector3d;
import com.flowpowered.math.vector.Vector3i;
import com.google.common.collect.ImmutableList;
import com.google.common.collect.Lists;
import net.minecraft.block.Block;
import net.minecraft.block.state.IBlockState;
import net.minecraft.crash.CrashReport;
import net.minecraft.crash.CrashReportCategory;
import net.minecraft.entity.boss.EntityDragonPart;
import net.minecraft.entity.effect.EntityLightningBolt;
import net.minecraft.entity.item.EntityArmorStand;
import net.minecraft.entity.item.EntityEnderPearl;
import net.minecraft.entity.item.EntityFallingBlock;
import net.minecraft.entity.item.EntityItem;
import net.minecraft.entity.item.EntityPainting;
import net.minecraft.entity.item.EntityPainting.EnumArt;
import net.minecraft.entity.player.EntityPlayer;
import net.minecraft.entity.player.EntityPlayerMP;
import net.minecraft.init.Blocks;
import net.minecraft.item.ItemStack;
import net.minecraft.nbt.NBTTagCompound;
import net.minecraft.network.play.server.SPacketBlockChange;
import net.minecraft.profiler.Profiler;
import net.minecraft.server.MinecraftServer;
import net.minecraft.util.EnumFacing;
import net.minecraft.util.ITickable;
import net.minecraft.util.ReportedException;
import net.minecraft.util.SoundEvent;
import net.minecraft.util.math.AxisAlignedBB;
import net.minecraft.util.math.BlockPos;
import net.minecraft.world.DifficultyInstance;
import net.minecraft.world.EnumDifficulty;
import net.minecraft.world.EnumSkyBlock;
import net.minecraft.world.GameRules;
import net.minecraft.world.GameType;
import net.minecraft.world.IBlockAccess;
import net.minecraft.world.WorldProvider;
import net.minecraft.world.WorldServer;
import net.minecraft.world.WorldSettings;
import net.minecraft.world.WorldType;
import net.minecraft.world.biome.Biome;
import net.minecraft.world.biome.BiomeProvider;
import net.minecraft.world.chunk.IChunkProvider;
import net.minecraft.world.gen.ChunkProviderServer;
import net.minecraft.world.storage.ISaveHandler;
import net.minecraft.world.storage.WorldInfo;
import org.apache.commons.lang3.reflect.ConstructorUtils;
import org.spongepowered.api.block.BlockSnapshot;
import org.spongepowered.api.block.BlockState;
import org.spongepowered.api.block.BlockType;
import org.spongepowered.api.block.BlockTypes;
import org.spongepowered.api.block.tileentity.TileEntity;
import org.spongepowered.api.data.DataContainer;
import org.spongepowered.api.data.manipulator.DataManipulator;
import org.spongepowered.api.entity.Entity;
import org.spongepowered.api.entity.EntitySnapshot;
import org.spongepowered.api.entity.EntityType;
import org.spongepowered.api.entity.living.player.Player;
import org.spongepowered.api.entity.projectile.EnderPearl;
import org.spongepowered.api.entity.projectile.source.ProjectileSource;
import org.spongepowered.api.event.cause.Cause;
import org.spongepowered.api.service.context.Context;
import org.spongepowered.api.text.Text;
import org.spongepowered.api.text.chat.ChatType;
import org.spongepowered.api.text.title.Title;
import org.spongepowered.api.util.AABB;
import org.spongepowered.api.util.DiscreteTransform3;
import org.spongepowered.api.util.Functional;
import org.spongepowered.api.util.PositionOutOfBoundsException;
import org.spongepowered.api.util.annotation.NonnullByDefault;
import org.spongepowered.api.world.BlockChangeFlag;
import org.spongepowered.api.world.Chunk;
import org.spongepowered.api.world.Dimension;
import org.spongepowered.api.world.Location;
import org.spongepowered.api.world.World;
import org.spongepowered.api.world.WorldBorder;
import org.spongepowered.api.world.biome.BiomeType;
import org.spongepowered.api.world.explosion.Explosion;
import org.spongepowered.api.world.extent.Extent;
import org.spongepowered.api.world.extent.worker.MutableBiomeAreaWorker;
import org.spongepowered.api.world.extent.worker.MutableBlockVolumeWorker;
import org.spongepowered.api.world.storage.WorldProperties;
import org.spongepowered.asm.mixin.Final;
import org.spongepowered.asm.mixin.Mixin;
import org.spongepowered.asm.mixin.Overwrite;
import org.spongepowered.asm.mixin.Shadow;
import org.spongepowered.asm.mixin.injection.At;
import org.spongepowered.asm.mixin.injection.Inject;
import org.spongepowered.asm.mixin.injection.Redirect;
import org.spongepowered.asm.mixin.injection.callback.CallbackInfo;
import org.spongepowered.asm.mixin.injection.callback.CallbackInfoReturnable;
import org.spongepowered.common.SpongeImpl;
import org.spongepowered.common.SpongeImplHooks;
import org.spongepowered.common.block.BlockUtil;
import org.spongepowered.common.block.SpongeBlockSnapshotBuilder;
import org.spongepowered.common.data.type.SpongeTileEntityType;
import org.spongepowered.common.entity.EntityUtil;
import org.spongepowered.common.interfaces.IMixinChunk;
import org.spongepowered.common.interfaces.entity.IMixinEntity;
import org.spongepowered.common.interfaces.entity.player.IMixinEntityPlayer;
import org.spongepowered.common.interfaces.world.IMixinWorld;
import org.spongepowered.common.util.SpongeHooks;
import org.spongepowered.common.util.VecHelper;
import org.spongepowered.common.world.SpongeChunkPreGenerate;
import org.spongepowered.common.world.extent.ExtentViewDownsize;
import org.spongepowered.common.world.extent.ExtentViewTransform;
import org.spongepowered.common.world.extent.worker.SpongeMutableBiomeAreaWorker;
import org.spongepowered.common.world.extent.worker.SpongeMutableBlockVolumeWorker;
import org.spongepowered.common.world.storage.SpongeChunkLayout;

import java.util.ArrayList;
import java.util.Collection;
import java.util.HashSet;
import java.util.Iterator;
import java.util.List;
import java.util.Optional;
import java.util.Random;
import java.util.Set;
import java.util.UUID;
import java.util.function.Predicate;
import java.util.stream.Collectors;

import javax.annotation.Nullable;

@NonnullByDefault
@Mixin(net.minecraft.world.World.class)
public abstract class MixinWorld implements World, IMixinWorld {

    private static final String PROFILER_SS = "Lnet/minecraft/profiler/Profiler;startSection(Ljava/lang/String;)V";
    private static final String PROFILER_ES = "Lnet/minecraft/profiler/Profiler;endSection()V";
    private static final String PROFILER_ESS = "Lnet/minecraft/profiler/Profiler;endStartSection(Ljava/lang/String;)V";

    private static final Vector3i BLOCK_MIN = new Vector3i(-30000000, 0, -30000000);
    private static final Vector3i BLOCK_MAX = new Vector3i(30000000, 256, 30000000).sub(1, 1, 1);
    private static final Vector3i BLOCK_SIZE = BLOCK_MAX.sub(BLOCK_MIN).add(1, 1, 1);
    private static final Vector2i BIOME_MIN = BLOCK_MIN.toVector2(true);
    private static final Vector2i BIOME_MAX = BLOCK_MAX.toVector2(true);
    private static final Vector2i BIOME_SIZE = BIOME_MAX.sub(BIOME_MIN).add(1, 1);
    private static final String
            CHECK_NO_ENTITY_COLLISION =
            "checkNoEntityCollision(Lnet/minecraft/util/math/AxisAlignedBB;Lnet/minecraft/entity/Entity;)Z";
    private static final String
            GET_ENTITIES_WITHIN_AABB =
            "Lnet/minecraft/world/World;getEntitiesWithinAABBExcludingEntity(Lnet/minecraft/entity/Entity;Lnet/minecraft/util/math/AxisAlignedBB;)Ljava/util/List;";
    public SpongeBlockSnapshotBuilder builder = new SpongeBlockSnapshotBuilder();
    private Context worldContext;
    protected boolean processingExplosion = false;

    // @formatter:off
    @Shadow @Final public boolean isRemote;
    @Shadow @Final public WorldProvider provider;
    @Shadow @Final public Random rand;
    @Shadow @Final public Profiler theProfiler;
    @Shadow @Final public List<EntityPlayer> playerEntities;
    @Shadow @Final public List<net.minecraft.entity.Entity> loadedEntityList;
    @Shadow @Final public List<net.minecraft.entity.Entity> weatherEffects;
    @Shadow @Final public List<net.minecraft.entity.Entity> unloadedEntityList;
    @Shadow @Final public List<net.minecraft.tileentity.TileEntity> loadedTileEntityList;
    @Shadow @Final public List<net.minecraft.tileentity.TileEntity> tickableTileEntities;
    @Shadow @Final public List<net.minecraft.tileentity.TileEntity> tileEntitiesToBeRemoved;
    @Shadow @Final private List<net.minecraft.tileentity.TileEntity> addedTileEntityList;

    @Shadow private boolean processingLoadedTiles;
    @Shadow protected boolean scheduledUpdatesAreImmediate;
    @Shadow protected WorldInfo worldInfo;
    @Shadow @Final net.minecraft.world.border.WorldBorder worldBorder;
    @Shadow protected int updateLCG;

    @Shadow public abstract net.minecraft.world.border.WorldBorder shadow$getWorldBorder();
    @Shadow public abstract EnumDifficulty shadow$getDifficulty();
    @Shadow protected abstract void tickPlayers();

    @Shadow public net.minecraft.world.World init() {
        // Should never be overwritten because this is @Shadow'ed
        throw new RuntimeException("Bad things have happened");
    }

    @Shadow public abstract boolean checkLight(BlockPos pos);
    @Shadow protected abstract boolean isValid(BlockPos pos);
    @Shadow public abstract boolean addTileEntity(net.minecraft.tileentity.TileEntity tile);
    @Shadow protected abstract void onEntityAdded(net.minecraft.entity.Entity entityIn);
    @Shadow public abstract boolean isAreaLoaded(int xStart, int yStart, int zStart, int xEnd, int yEnd, int zEnd, boolean allowEmpty);
    @Shadow protected abstract void onEntityRemoved(net.minecraft.entity.Entity entityIn);
    @Shadow public abstract void updateEntity(net.minecraft.entity.Entity ent);
    @Shadow public abstract net.minecraft.world.chunk.Chunk getChunkFromBlockCoords(BlockPos pos);
    @Shadow public abstract boolean isBlockLoaded(BlockPos pos);
    @Shadow public boolean addWeatherEffect(net.minecraft.entity.Entity entityIn) {
        return false; // Note this is not actually going to return false, it's just a target
    };
    @Shadow public abstract Biome getBiome(BlockPos pos);
    @Shadow public abstract IChunkProvider getChunkProvider();
    @Shadow public abstract BiomeProvider getBiomeProvider();
    @Shadow @Nullable public abstract net.minecraft.tileentity.TileEntity getTileEntity(BlockPos pos);
    @Shadow public abstract boolean isBlockPowered(BlockPos pos);
    @Shadow public abstract IBlockState getBlockState(BlockPos pos);
    @Shadow public abstract net.minecraft.world.chunk.Chunk getChunkFromChunkCoords(int chunkX, int chunkZ);
    @Shadow protected abstract boolean isChunkLoaded(int x, int z, boolean allowEmpty);
    @Shadow public abstract net.minecraft.world.Explosion newExplosion(@Nullable net.minecraft.entity.Entity entityIn, double x, double y, double z, float strength,
            boolean isFlaming, boolean isSmoking);
    @Shadow public abstract List<net.minecraft.entity.Entity> getEntities(Class<net.minecraft.entity.Entity> entityType,
            com.google.common.base.Predicate<net.minecraft.entity.Entity> filter);
    @Shadow public abstract <T extends net.minecraft.entity.Entity> List<T> getEntitiesWithinAABB(Class <? extends T > clazz, AxisAlignedBB aabb,
            com.google.common.base.Predicate<? super T > filter);
    @Shadow public abstract List<net.minecraft.entity.Entity> getEntitiesWithinAABBExcludingEntity(net.minecraft.entity.Entity entityIn, AxisAlignedBB bb);
    @Shadow public abstract MinecraftServer getMinecraftServer();
    // Methods needed for MixinWorldServer & Tracking
    @Shadow public abstract boolean spawnEntityInWorld(net.minecraft.entity.Entity entity); // This is overridden in MixinWorldServer
    @Shadow public abstract void updateAllPlayersSleepingFlag();
    @Shadow public abstract boolean setBlockState(BlockPos pos, IBlockState state);
    @Shadow public abstract boolean setBlockState(BlockPos pos, IBlockState state, int flags);
    @Shadow public abstract void immediateBlockTick(BlockPos pos, IBlockState state, Random random);
    @Shadow public abstract void updateComparatorOutputLevel(BlockPos pos, Block blockIn);
    @Shadow public abstract void notifyBlockOfStateChange(BlockPos pos, final Block blockIn);
    @Shadow public abstract void notifyNeighborsOfStateExcept(BlockPos pos, Block blockType, EnumFacing skipSide);
    @Shadow public abstract void notifyNeighborsOfStateChange(BlockPos pos, Block blockType);
    @Shadow public abstract void notifyNeighborsRespectDebug(BlockPos pos, Block blockType);
    @Shadow public abstract void notifyBlockUpdate(BlockPos pos, IBlockState oldState, IBlockState newState, int flags);
    @Shadow public abstract void scheduleBlockUpdate(BlockPos pos, Block blockIn, int delay, int priority);
    @Shadow public abstract void playSound(EntityPlayer p_184148_1_, double p_184148_2_, double p_184148_4_, double p_184148_6_, SoundEvent p_184148_8_, net.minecraft.util.SoundCategory p_184148_9_, float p_184148_10_, float p_184148_11_);
    @Shadow protected abstract void updateBlocks();
    @Shadow public abstract GameRules shadow$getGameRules();
    @Shadow public abstract boolean isRaining();
    @Shadow public abstract boolean isThundering();
    @Shadow public abstract boolean isRainingAt(BlockPos strikePosition);
    @Shadow public abstract DifficultyInstance getDifficultyForLocation(BlockPos pos);
    @Shadow public abstract BlockPos getPrecipitationHeight(BlockPos pos);
    @Shadow public abstract boolean canBlockFreezeNoWater(BlockPos pos);
    @Shadow public abstract boolean canSnowAt(BlockPos pos, boolean checkLight);
    @Shadow public abstract boolean canSeeSky(BlockPos pos);
    @Shadow public abstract int getLightFor(EnumSkyBlock type, BlockPos pos);
    @Shadow public abstract List<AxisAlignedBB> getCollisionBoxes(AxisAlignedBB bb);
    @Shadow public abstract List<AxisAlignedBB> getCollisionBoxes(net.minecraft.entity.Entity entityIn, AxisAlignedBB bb);

    // @formatter:on
    @Inject(method = "<init>", at = @At("RETURN"))
    public void onConstructed(ISaveHandler saveHandlerIn, WorldInfo info, WorldProvider providerIn, Profiler profilerIn, boolean client,
            CallbackInfo ci) {
        if (info == null) {
            SpongeImpl.getLogger().warn("World constructed without a WorldInfo! This will likely cause problems. Subsituting dummy info.",
                    new RuntimeException("Stack trace:"));
            this.worldInfo = new WorldInfo(new WorldSettings(0, GameType.NOT_SET, false, false, WorldType.DEFAULT),
                    "sponge$dummy_world");
        }
        this.worldContext = new Context(Context.WORLD_KEY, this.worldInfo.getWorldName());
    }

    @SuppressWarnings("rawtypes")
    @Inject(method = "getCollisionBoxes", at = @At("HEAD"), cancellable = true)
    public void onGetCollisionBoxes(net.minecraft.entity.Entity entity, AxisAlignedBB axis,
            CallbackInfoReturnable<List> cir) {
        if (this.isRemote) {
            return;
        }
        if (entity.worldObj != null && !entity.worldObj.isRemote && SpongeHooks.checkBoundingBoxSize(entity, axis)) {
            // Removing misbehaved living entities
            cir.setReturnValue(new ArrayList());
        }
    }

    @SuppressWarnings("unchecked")
    @Override
    public Collection<Player> getPlayers() {
        return ImmutableList.copyOf((Collection<Player>) (Object) this.playerEntities);
    }

    @Override
    public Optional<Chunk> getChunk(int x, int y, int z) {
        if (!SpongeChunkLayout.instance.isValidChunk(x, y, z)) {
            return Optional.empty();
        }
        final WorldServer worldserver = (WorldServer) (Object) this;
        return Optional.ofNullable((Chunk) worldserver.getChunkProvider().getLoadedChunk(x, z));
    }

    @Override
    public Optional<Chunk> loadChunk(int x, int y, int z, boolean shouldGenerate) {
        if (!SpongeChunkLayout.instance.isValidChunk(x, y, z)) {
            return Optional.empty();
        }
        final WorldServer worldserver = (WorldServer) (Object) this;
        // If we aren't generating, return the chunk
        if (!shouldGenerate) {
            return Optional.ofNullable((Chunk) worldserver.getChunkProvider().loadChunk(x, z));
        }
        return Optional.ofNullable((Chunk) worldserver.getChunkProvider().provideChunk(x, z));
    }

    @Override
    public BlockState getBlock(int x, int y, int z) {
        if (!containsBlock(x, y, z)) {
            return BlockTypes.AIR.getDefaultState();
        }
        checkBlockBounds(x, y, z);
        return (BlockState) getBlockState(new BlockPos(x, y, z));
    }

    @Override
    public BlockType getBlockType(int x, int y, int z) {
        if (!containsBlock(x, y, z)) {
            return BlockTypes.AIR;
        }
        checkBlockBounds(x, y, z);
        // avoid intermediate object creation from using BlockState
        return (BlockType) getChunkFromChunkCoords(x >> 4, z >> 4).getBlockState(new BlockPos(x, y, z)).getBlock();
    }

    @Override
    public boolean setBlock(int x, int y, int z, BlockState block, Cause cause) {
        return setBlock(x, y, z, block, BlockChangeFlag.ALL, cause);
    }


    @Override
    public BiomeType getBiome(int x, int z) {
        checkBiomeBounds(x, z);
        return (BiomeType) this.getBiome(new BlockPos(x, 0, z));
    }

    @Override
    public void setBiome(int x, int z, BiomeType biome) {
        checkBiomeBounds(x, z);
        ((Chunk) getChunkFromChunkCoords(x >> 4, z >> 4)).setBiome(x, z, biome);
    }

    @SuppressWarnings("unchecked")
    @Override
    public Collection<Entity> getEntities() {
        return Lists.newArrayList((Collection<Entity>) (Object) this.loadedEntityList);
    }

    @SuppressWarnings("unchecked")
    @Override
    public Collection<Entity> getEntities(Predicate<Entity> filter) {
        // This already returns a new copy
        return (Collection<Entity>) (Object) this.getEntities(net.minecraft.entity.Entity.class,
                Functional.java8ToGuava((Predicate<net.minecraft.entity.Entity>) (Object) filter));
    }

    @Override
    public Entity createEntity(EntityType type, Vector3d position) throws IllegalArgumentException, IllegalStateException {
        checkArgument(type != null, "The entity type cannot be null!");
        checkArgument(position != null, "The position cannot be null!");

        Entity entity = null;

        Class<? extends Entity> entityClass = type.getEntityClass();
        double x = position.getX();
        double y = position.getY();
        double z = position.getZ();

        if (entityClass.isAssignableFrom(EntityPlayerMP.class) || entityClass.isAssignableFrom(EntityDragonPart.class)) {
            // Unable to construct these
            throw new IllegalArgumentException("Cannot construct " + type.getId() + " please look to using entity types correctly!");
        }

        net.minecraft.world.World world = (net.minecraft.world.World) (Object) this;

        // TODO - archetypes should solve the problem of calling the correct constructor
        // Not all entities have a single World parameter as their constructor
        if (entityClass.isAssignableFrom(EntityLightningBolt.class)) {
            entity = (Entity) new EntityLightningBolt(world, x, y, z, false);
        } else if (entityClass.isAssignableFrom(EntityEnderPearl.class)) {
            EntityArmorStand tempEntity = new EntityArmorStand(world, x, y, z);
            tempEntity.posY -= tempEntity.getEyeHeight();
            entity = (Entity) new EntityEnderPearl(world, tempEntity);
            ((EnderPearl) entity).setShooter(ProjectileSource.UNKNOWN);
        }

        // Some entities need to have non-null fields (and the easiest way to
        // set them is to use the more specialised constructor).
        if (entityClass.isAssignableFrom(EntityFallingBlock.class)) {
            entity = (Entity) new EntityFallingBlock(world, x, y, z, Blocks.SAND.getDefaultState());
        } else if (entityClass.isAssignableFrom(EntityItem.class)) {
            entity = (Entity) new EntityItem(world, x, y, z, new ItemStack(Blocks.STONE));
        }

        if (entity == null) {
            try {
                entity = ConstructorUtils.invokeConstructor(entityClass, this);
                ((net.minecraft.entity.Entity) entity).setPosition(x, y, z);
            } catch (Exception e) {
                throw new RuntimeException("There was an issue attempting to construct " + type.getId(), e);
            }
        }

        // TODO - replace this with an actual check
        /*
        if (entity instanceof EntityHanging) {
            if (((EntityHanging) entity).facingDirection == null) {
                // TODO Some sort of detection of a valid direction?
                // i.e scan immediate blocks for something to attach onto.
                ((EntityHanging) entity).facingDirection = EnumFacing.NORTH;
            }
            if (!((EntityHanging) entity).onValidSurface()) {
                return Optional.empty();
            }
        }*/

        if (entity instanceof EntityPainting) {
            // This is default when art is null when reading from NBT, could
            // choose a random art instead?
            ((EntityPainting) entity).art = EnumArt.KEBAB;
        }

        return entity;
    }

    @Override
    public Optional<Entity> createEntity(DataContainer entityContainer) {
        // TODO once entity containers are implemented
        return Optional.empty();
    }

    @Override
    public Optional<Entity> createEntity(DataContainer entityContainer, Vector3d position) {
        // TODO once entity containers are implemented
        return Optional.empty();
    }

    @Override
    public Optional<Entity> restoreSnapshot(EntitySnapshot snapshot, Vector3d position) {
        EntitySnapshot entitySnapshot = snapshot.withLocation(new Location<>(this, position));
        return entitySnapshot.restore();
    }

    @Override
    public WorldBorder getWorldBorder() {
        return (WorldBorder) shadow$getWorldBorder();
    }

    @Override
    public WorldBorder.ChunkPreGenerate newChunkPreGenerate(Vector3d center, double diameter) {
        return new SpongeChunkPreGenerate(this, center, diameter);
    }


    @Override
    public Dimension getDimension() {
        return (Dimension) this.provider;
    }

    @Override
    public Optional<Entity> getEntity(UUID uuid) {
        // Note that MixinWorldServer is properly overriding this to use it's own mapping.
        for (net.minecraft.entity.Entity entity : this.loadedEntityList) {
            if (entity.getUniqueID().equals(uuid)) {
                return Optional.of((Entity) entity);
            }
        }
        return Optional.empty();
    }

    @SuppressWarnings({"unchecked", "rawtypes"})
    @Override
    public Iterable<Chunk> getLoadedChunks() {
<<<<<<< HEAD
        return (Iterable) ((ChunkProviderServer) this.getChunkProvider()).getLoadedChunks();
=======
        return (List<Chunk>) (List<?>) Lists.newArrayList(((ChunkProviderServer) this.getChunkProvider()).loadedChunks);
>>>>>>> 7b6196ae
    }

    @Override
    public boolean unloadChunk(Chunk chunk) {
        checkArgument(chunk != null, "Chunk cannot be null!");
        return chunk.unloadChunk();
    }

    @Override
    public WorldProperties getProperties() {
        return (WorldProperties) this.worldInfo;
    }

    @Override
    public Context getContext() {
        return this.worldContext;
    }

    @Override
    public Optional<TileEntity> getTileEntity(int x, int y, int z) {
        net.minecraft.tileentity.TileEntity tileEntity = getTileEntity(new BlockPos(x, y, z));
        if (tileEntity == null) {
            return Optional.empty();
        } else {
            return Optional.of((TileEntity) tileEntity);
        }
    }

    @Override
    public Vector2i getBiomeMin() {
        return BIOME_MIN;
    }

    @Override
    public Vector2i getBiomeMax() {
        return BIOME_MAX;
    }

    @Override
    public Vector2i getBiomeSize() {
        return BIOME_SIZE;
    }

    @Override
    public Vector3i getBlockMin() {
        return BLOCK_MIN;
    }

    @Override
    public Vector3i getBlockMax() {
        return BLOCK_MAX;
    }

    @Override
    public Vector3i getBlockSize() {
        return BLOCK_SIZE;
    }

    @Override
    public boolean containsBiome(int x, int z) {
        return VecHelper.inBounds(x, z, BIOME_MIN, BIOME_MAX);
    }

    @Override
    public boolean containsBlock(int x, int y, int z) {
        return VecHelper.inBounds(x, y, z, BLOCK_MIN, BLOCK_MAX);
    }

    private void checkBiomeBounds(int x, int z) {
        if (!containsBiome(x, z)) {
            throw new PositionOutOfBoundsException(new Vector2i(x, z), BIOME_MIN, BIOME_MAX);
        }
    }

    private void checkBlockBounds(int x, int y, int z) {
        if (!containsBlock(x, y, z)) {
            throw new PositionOutOfBoundsException(new Vector3i(x, y, z), BLOCK_MIN, BLOCK_MAX);
        }
    }

    @Override
    public void sendMessage(ChatType type, Text message) {
        checkNotNull(type, "type");
        checkNotNull(message, "message");

        for (Player player : this.getPlayers()) {
            player.sendMessage(type, message);
        }
    }

    @Override
    public void sendTitle(Title title) {
        checkNotNull(title, "title");

        for (Player player : getPlayers()) {
            player.sendTitle(title);
        }
    }

    @Override
    public void resetTitle() {
        getPlayers().forEach(Player::resetTitle);
    }

    @Override
    public void clearTitle() {
        getPlayers().forEach(Player::clearTitle);
    }

    @SuppressWarnings("unchecked")
    @Override
    public Collection<TileEntity> getTileEntities() {
        return Lists.newArrayList((List<TileEntity>) (Object) this.loadedTileEntityList);
    }

    @SuppressWarnings("unchecked")
    @Override
    public Collection<TileEntity> getTileEntities(Predicate<TileEntity> filter) {
        return ((List<TileEntity>) (Object) this.loadedTileEntityList).stream()
                .filter(filter)
                .collect(Collectors.toList());
    }

    @Override
    public void triggerExplosion(Explosion explosion, Cause cause) {
        checkNotNull(explosion, "explosion");
        Location<World> origin = explosion.getLocation();
        checkNotNull(origin, "location");
        newExplosion(EntityUtil.toNullableNative(explosion.getSourceExplosive().orElse(null)), origin.getX(),
                origin.getY(), origin.getZ(), explosion.getRadius(), explosion.canCauseFire(),
                explosion.shouldBreakBlocks()
        );
    }

    @Override
    public Extent getExtentView(Vector3i newMin, Vector3i newMax) {
        checkBlockBounds(newMin.getX(), newMin.getY(), newMin.getZ());
        checkBlockBounds(newMax.getX(), newMax.getY(), newMax.getZ());
        return new ExtentViewDownsize(this, newMin, newMax);
    }

    @Override
    public Extent getExtentView(DiscreteTransform3 transform) {
        return new ExtentViewTransform(this, transform);
    }

    @Override
    public MutableBiomeAreaWorker<World> getBiomeWorker() {
        return new SpongeMutableBiomeAreaWorker<>(this);
    }

    @Override
    public MutableBlockVolumeWorker<World> getBlockWorker(Cause cause) {
        return new SpongeMutableBlockVolumeWorker<>(this, cause);
    }

    @Override
    public BlockSnapshot createSnapshot(int x, int y, int z) {
        if (!containsBlock(x, y, z)) {
            return BlockSnapshot.NONE;
        }
        World world = this;
        BlockState state = world.getBlock(x, y, z);
        Optional<TileEntity> te = world.getTileEntity(x, y, z);
        SpongeBlockSnapshotBuilder builder = new SpongeBlockSnapshotBuilder()
                .blockState(state)
                .worldId(world.getUniqueId())
                .position(new Vector3i(x, y, z));
        Optional<UUID> creator = getCreator(x, y, z);
        Optional<UUID> notifier = getNotifier(x, y, z);
        if (creator.isPresent()) {
            builder.creator(creator.get());
        }
        if (notifier.isPresent()) {
            builder.notifier(notifier.get());
        }
        if (te.isPresent()) {
            final TileEntity tileEntity = te.get();
            for (DataManipulator<?, ?> manipulator : tileEntity.getContainers()) {
                builder.add(manipulator);
            }
            final NBTTagCompound compound = new NBTTagCompound();
            ((net.minecraft.tileentity.TileEntity) tileEntity).writeToNBT(compound);
            builder.unsafeNbt(compound);
        }
        return builder.build();
    }

    @Override
    public boolean restoreSnapshot(BlockSnapshot snapshot, boolean force, BlockChangeFlag flag, Cause cause) {
        return snapshot.restore(force, flag);
    }

    @Override
    public boolean restoreSnapshot(int x, int y, int z, BlockSnapshot snapshot, boolean force, BlockChangeFlag flag, Cause cause) {
        snapshot = snapshot.withLocation(new Location<>(this, new Vector3i(x, y, z)));
        return snapshot.restore(force, flag);
    }

    @Override
    public Optional<UUID> getCreator(int x, int y, int z) {
        return Optional.empty();
    }

    @Override
    public Optional<UUID> getNotifier(int x, int y, int z) {
        return Optional.empty();
    }

    @Override
    public void setCreator(int x, int y, int z, @Nullable UUID uuid) {
    }

    @Override
    public void setNotifier(int x, int y, int z, @Nullable UUID uuid) {
    }

    @Override
    public Optional<AABB> getBlockSelectionBox(int x, int y, int z) {
        checkBlockBounds(x, y, z);
        final BlockPos pos = new BlockPos(x, y, z);
        final IBlockState state = getBlockState(pos);
        final AxisAlignedBB box = state.getBoundingBox((IBlockAccess) this, pos);
        try {
            return Optional.of(VecHelper.toSponge(box).offset(x, y, z));
        } catch (IllegalArgumentException exception) {
            // Box is degenerate
            return Optional.empty();
        }
    }

    @Override
    public Set<Entity> getIntersectingEntities(AABB box, Predicate<Entity> filter) {
        checkNotNull(box, "box");
        checkNotNull(filter, "filter");
        return getEntitiesWithinAABB(net.minecraft.entity.Entity.class, VecHelper.toMC(box), entity -> filter.test((Entity) entity))
                .stream()
                .map(entity -> (Entity) entity)
                .collect(Collectors.toSet());
    }

    @Override
    public Set<AABB> getIntersectingBlockCollisionBoxes(AABB box) {
        checkNotNull(box, "box");
        return getCollisionBoxes(VecHelper.toMC(box)).stream()
                .map(VecHelper::toSponge)
                .collect(Collectors.toSet());
    }

    @Override
    public Set<AABB> getIntersectingCollisionBoxes(Entity owner, AABB box) {
        checkNotNull(owner, "owner");
        checkNotNull(box, "box");
        return getCollisionBoxes((net.minecraft.entity.Entity) owner, VecHelper.toMC(box)).stream()
                .map(VecHelper::toSponge)
                .collect(Collectors.toSet());
    }

    @Override
    public Set<EntityHit> getIntersectingEntities(Vector3d start, Vector3d end, Predicate<EntityHit> filter) {
        checkNotNull(start, "start");
        checkNotNull(end, "end");
        final Vector3d diff = end.sub(start);
        return getIntersectingEntities(start, diff.normalize(), diff.length(), filter);
    }

    @Override
    public Set<EntityHit> getIntersectingEntities(Vector3d start, Vector3d direction, double distance, Predicate<EntityHit> filter) {
        checkNotNull(start, "start");
        checkNotNull(direction, "direction");
        checkNotNull(filter, "filter");
        // Ensure that the direction has unit length
        direction = direction.normalize();
        // If the direction is vertical only, we don't need to do any chunk tracing, just defer immediately to the containing chunk
        if (direction.getX() == 0 && direction.getZ() == 0) {
            return getIntersectingEntities(start, direction.getY(), distance, filter);

        }
        // Adapted from BlockRay
        final int chunkWidth = SpongeChunkLayout.CHUNK_SIZE.getX();
        // Figure out the direction of the ray for each axis
        final int xPlaneIncrement = direction.getX() >= 0 ? chunkWidth : -chunkWidth;
        final int zPlaneIncrement = direction.getZ() >= 0 ? chunkWidth : -chunkWidth;
        // First planes are for the chunk that contains the coordinates
        double xInChunk = GenericMath.mod(start.getX(), chunkWidth);
        double zInChunk = GenericMath.mod(start.getZ(), chunkWidth);
        int xPlaneNext = (int) (start.getX() - xInChunk);
        int zPlaneNext = (int) (start.getZ() - zInChunk);
        // Correct the next planes to they start just behind the starting position
        if (xInChunk != 0 && direction.getX() < 0) {
            xPlaneNext += chunkWidth;
        }
        if (zInChunk != 0 && direction.getZ() < 0) {
            zPlaneNext += chunkWidth;
        }
        // Compute the first intersection solutions for each plane
        double xPlaneT = (xPlaneNext - start.getX()) / direction.getX();
        double zPlaneT = (zPlaneNext - start.getZ()) / direction.getZ();
        // Keep track of the last distance using the t multiplier
        double currentT = 0;
        // Keep tack of the last intersection y coordinate
        double xCurrent = start.getX();
        double yCurrent = start.getY();
        double zCurrent = start.getZ();
        // Trace each chunks until the remaining distance goes below 0
        double remainingDistance = distance;
        // Trace the chunks in 2D to find which contain possibly intersecting entities
        final Set<EntityHit> intersecting = new HashSet<>();
        do {
            final double nextT;
            final double xNext;
            final double yNext;
            final double zNext;
            // Find the closest intersection and its coordinates
            if (xPlaneT < zPlaneT) {
                nextT = xPlaneT;
                // Update current position
                xNext = xPlaneNext;
                zNext = direction.getZ() * nextT + start.getZ();
                // Prepare next intersection
                xPlaneNext += xPlaneIncrement;
                xPlaneT = (xPlaneNext - start.getX()) / direction.getX();
            } else {
                nextT = zPlaneT;
                // Update current position
                xNext = direction.getX() * nextT + start.getX();
                zNext = zPlaneNext;
                // Prepare next intersection
                zPlaneNext += zPlaneIncrement;
                zPlaneT = (zPlaneNext - start.getZ()) / direction.getZ();
            }
            // Don't go over the distance when calculating the next intersection y
            yNext = direction.getY() * Math.min(nextT, distance) + start.getY();
            // Ignore the first few intersections behind the starting position
            // although we still use them to position the current coordinates on a chunk boundary
            if (nextT >= 0) {
                // Get the coordinates of the chunk that was last entered (correct for entering from the back plane)
                xInChunk = GenericMath.mod(xCurrent, chunkWidth);
                zInChunk = GenericMath.mod(zCurrent, chunkWidth);
                final int xChunk = (int) (xCurrent - (xInChunk == 0 && direction.getX() < 0 ? chunkWidth : xInChunk));
                final int zChunk = (int) (zCurrent - (zInChunk == 0 && direction.getZ() < 0 ? chunkWidth : zInChunk));
                // Make sure the start position in the chunk is not before the world start position
                final Vector3d chunkStart = currentT <= 0 ? start : new Vector3d(xCurrent, yCurrent, zCurrent);
                // Get the chunk and call the intersection method to perform the task locally
                final Optional<Chunk> chunk = getChunkAtBlock(xChunk, 0, zChunk);
                if (chunk.isPresent()) {
                    ((IMixinChunk) chunk.get())
                            .getIntersectingEntities(chunkStart, direction, remainingDistance, filter, chunkStart.getY(), yNext, intersecting);
                }
                // If the intersections are near another chunk, its entities might be partially in the current chunk, so include it also
                final IMixinChunk nearIntersections = getChunkNearIntersections(xChunk, zChunk, xCurrent, zCurrent, xNext, zNext);
                if (nearIntersections != null) {
                    nearIntersections
                            .getIntersectingEntities(chunkStart, direction, remainingDistance, filter, chunkStart.getY(), yNext, intersecting);
                }
                // Remove the chunk from the distance
                remainingDistance -= nextT - Math.max(0, currentT);
            }
            // Update the current intersection to the new one
            currentT = nextT;
            xCurrent = xNext;
            yCurrent = yNext;
            zCurrent = zNext;
        } while (remainingDistance >= 0);
        return intersecting;
    }

    private IMixinChunk getChunkNearIntersections(int xChunk, int zChunk, double xCurrent, double zCurrent, double xNext, double zNext) {
        final int chunkWidth = SpongeChunkLayout.CHUNK_SIZE.getX();
        // Chunk corner coordinates
        final Vector2d c1 = new Vector2d(xChunk, zChunk);
        final Vector2d c2 = new Vector2d(xChunk + chunkWidth, zChunk);
        final Vector2d c3 = new Vector2d(xChunk, zChunk + chunkWidth);
        final Vector2d c4 = new Vector2d(xChunk + chunkWidth, zChunk + chunkWidth);
        // The square of the distance we consider as being near
        final int nearDistance2 = 2 * 2;
        // Under the assumption that both intersections aren't on the same face
        // Look for two intersection being near the same corner
        final boolean d11 = c1.distanceSquared(xCurrent, zCurrent) <= nearDistance2;
        final boolean d21 = c1.distanceSquared(xNext, zNext) <= nearDistance2;
        if (d11 && d21) {
            // Near corner -x, -z
            return (IMixinChunk) getChunkAtBlock(xChunk - chunkWidth, 0, zChunk - chunkWidth).orElse(null);
        }
        final boolean d12 = c2.distanceSquared(xCurrent, zCurrent) <= nearDistance2;
        final boolean d22 = c2.distanceSquared(xNext, zNext) <= nearDistance2;
        if (d12 && d22) {
            // Near corner +x, -z
            return (IMixinChunk) getChunkAtBlock(xChunk + chunkWidth, 0, zChunk - chunkWidth).orElse(null);
        }
        final boolean d13 = c3.distanceSquared(xCurrent, zCurrent) <= nearDistance2;
        final boolean d23 = c3.distanceSquared(xNext, zNext) <= nearDistance2;
        if (d13 && d23) {
            // Near corner -x, +z
            return (IMixinChunk) getChunkAtBlock(xChunk - chunkWidth, 0, zChunk + chunkWidth).orElse(null);
        }
        final boolean d14 = c4.distanceSquared(xCurrent, zCurrent) <= nearDistance2;
        final boolean d24 = c4.distanceSquared(xNext, zNext) <= nearDistance2;
        if (d14 && d24) {
            // Near corner +x, +z
            return (IMixinChunk) getChunkAtBlock(xChunk + chunkWidth, 0, zChunk + chunkWidth).orElse(null);
        }
        // Look for two intersections being near the corners on the same face
        if (d11 && d23 || d21 && d13) {
            // Near face -x
            return (IMixinChunk) getChunkAtBlock(xChunk - chunkWidth, 0, zChunk).orElse(null);
        }
        if (d11 && d22 || d21 && d12) {
            // Near face -z
            return (IMixinChunk) getChunkAtBlock(xChunk, 0, zChunk - chunkWidth).orElse(null);
        }
        if (d14 && d22 || d24 && d12) {
            // Near face +x
            return (IMixinChunk) getChunkAtBlock(xChunk + chunkWidth, 0, zChunk).orElse(null);
        }
        if (d14 && d23 || d24 && d13) {
            // Near face +z
            return (IMixinChunk) getChunkAtBlock(xChunk, 0, zChunk + chunkWidth).orElse(null);
        }
        return null;
    }

    private Set<EntityHit> getIntersectingEntities(Vector3d start, double yDirection, double distance, Predicate<EntityHit> filter) {
        final Set<EntityHit> intersecting = new HashSet<>();
        // Current chunk
        final Vector3d direction = yDirection < 0 ? Vector3d.UNIT_Y.negate() : Vector3d.UNIT_Y;
        final double endY = start.getY() + yDirection * distance;
        final Vector3i chunkPos = SpongeChunkLayout.instance.forceToChunk(start.toInt());
        ((IMixinChunk) getChunk(chunkPos).get()).getIntersectingEntities(start, direction, distance, filter, start.getY(), endY, intersecting);
        // Check adjacent chunks if near them
        final int nearDistance = 2;
        // Neighbour -x chunk
        final Vector3i chunkBlockPos = SpongeChunkLayout.instance.forceToWorld(chunkPos);
        if (start.getX() - chunkBlockPos.getX() <= nearDistance) {
            ((IMixinChunk) getChunk(chunkPos.add(-1, 0, 0)).get())
                    .getIntersectingEntities(start, direction, distance, filter, start.getY(), endY, intersecting);
        }
        // Neighbour -z chunk
        if (start.getZ() - chunkBlockPos.getZ() <= nearDistance) {
            ((IMixinChunk) getChunk(chunkPos.add(0, 0, -1)).get())
                    .getIntersectingEntities(start, direction, distance, filter, start.getY(), endY, intersecting);
        }
        // Neighbour +x chunk
        final int chunkWidth = SpongeChunkLayout.CHUNK_SIZE.getX();
        if (chunkBlockPos.getX() + chunkWidth - start.getX() <= nearDistance) {
            ((IMixinChunk) getChunk(chunkPos.add(1, 0, 0)).get())
                    .getIntersectingEntities(start, direction, distance, filter, start.getY(), endY, intersecting);
        }
        // Neighbour +z chunk
        if (chunkBlockPos.getZ() + chunkWidth - start.getZ() <= nearDistance) {
            ((IMixinChunk) getChunk(chunkPos.add(0, 0, 1)).get())
                    .getIntersectingEntities(start, direction, distance, filter, start.getY(), endY, intersecting);
        }
        return intersecting;
    }

    @Nullable
    @Override
    public EntityPlayer getClosestPlayerToEntityWhoAffectsSpawning(net.minecraft.entity.Entity entity, double distance) {
        return this.getClosestPlayerWhoAffectsSpawning(entity.posX, entity.posY, entity.posZ, distance);
    }

    @Nullable
    @Override
    public EntityPlayer getClosestPlayerWhoAffectsSpawning(double x, double y, double z, double distance) {
        double bestDistance = -1.0D;
        EntityPlayer result = null;

        for (Object entity : this.playerEntities) {
            EntityPlayer player = (EntityPlayer) entity;
            if (player == null || player.isDead || !((IMixinEntityPlayer) player).affectsSpawning()) {
                continue;
            }

            double playerDistance = player.getDistanceSq(x, y, z);

            if ((distance < 0.0D || playerDistance < distance * distance) && (bestDistance == -1.0D || playerDistance < bestDistance)) {
                bestDistance = playerDistance;
                result = player;
            }
        }

        return result;
    }

    @Redirect(method = "isAnyPlayerWithinRangeAt", at = @At(value = "INVOKE", target = "Lcom/google/common/base/Predicate;apply(Ljava/lang/Object;)Z", remap = false))
    public boolean onIsAnyPlayerWithinRangePredicate(com.google.common.base.Predicate<EntityPlayer> predicate, Object object) {
        EntityPlayer player = (EntityPlayer) object;
        return !(player.isDead || !((IMixinEntityPlayer) player).affectsSpawning()) && predicate.apply(player);
    }

    // For invisibility
    @Redirect(method = CHECK_NO_ENTITY_COLLISION, at = @At(value = "INVOKE", target = GET_ENTITIES_WITHIN_AABB))
    public List<net.minecraft.entity.Entity> filterInvisibile(net.minecraft.world.World world, net.minecraft.entity.Entity entityIn,
            AxisAlignedBB axisAlignedBB) {
        List<net.minecraft.entity.Entity> entities = world.getEntitiesWithinAABBExcludingEntity(entityIn, axisAlignedBB);
        Iterator<net.minecraft.entity.Entity> iterator = entities.iterator();
        while (iterator.hasNext()) {
            net.minecraft.entity.Entity entity = iterator.next();
            if (((IMixinEntity) entity).isVanished() && ((IMixinEntity) entity).ignoresCollision()) {
                iterator.remove();
            }
        }
        return entities;
    }

    @Redirect(method = "getClosestPlayer", at = @At(value = "INVOKE", target = "Lcom/google/common/base/Predicate;apply(Ljava/lang/Object;)Z", remap = false))
    private boolean onGetClosestPlayerCheck(com.google.common.base.Predicate<net.minecraft.entity.Entity> predicate, Object entityPlayer) {
        EntityPlayer player = (EntityPlayer) entityPlayer;
        IMixinEntity mixinEntity = (IMixinEntity) player;
        return predicate.apply(player) && !mixinEntity.isVanished();
    }

    @Inject(method = "playSound(Lnet/minecraft/entity/player/EntityPlayer;DDDLnet/minecraft/util/SoundEvent;Lnet/minecraft/util/SoundCategory;FF)V", at = @At("HEAD"), cancellable = true)
    private void spongePlaySoundAtEntity(EntityPlayer entity, double x, double y, double z, SoundEvent name, net.minecraft.util.SoundCategory category, float volume, float pitch, CallbackInfo callbackInfo) {
        if (entity instanceof IMixinEntity) {
            if (((IMixinEntity) entity).isVanished()) {
                callbackInfo.cancel();
            }
        }
    }

    @Override
    public void sendBlockChange(int x, int y, int z, BlockState state) {
        checkNotNull(state, "state");
        SPacketBlockChange packet = new SPacketBlockChange();
        packet.blockPosition = new BlockPos(x, y, z);
        packet.blockState = BlockUtil.toNative(state);

        for (EntityPlayer player : this.playerEntities) {
            if (player instanceof EntityPlayerMP) {
                ((EntityPlayerMP) player).connection.sendPacket(packet);
            }
        }
    }

    @Override
    public void resetBlockChange(int x, int y, int z) {
        SPacketBlockChange packet = new SPacketBlockChange((net.minecraft.world.World) (Object) this, new BlockPos(x, y, z));

        for (EntityPlayer player : this.playerEntities) {
            if (player instanceof EntityPlayerMP) {
                ((EntityPlayerMP) player).connection.sendPacket(packet);
            }
        }
    }

    // These are overriden in MixinWorldServer where they should be.

    @Redirect(method = "updateEntities", at = @At(value = "INVOKE", target = "Lnet/minecraft/entity/Entity;onUpdate()V"))
    protected void onUpdateWeatherEffect(net.minecraft.entity.Entity entityIn) {
        entityIn.onUpdate();
    }

    @Redirect(method = "updateEntities", at = @At(value = "INVOKE", target = "Lnet/minecraft/util/ITickable;update()V"))
    protected void onUpdateTileEntities(ITickable tile) {
        tile.update();
    }

    @Redirect(method = "updateEntityWithOptionalForce", at = @At(value = "INVOKE", target = "Lnet/minecraft/entity/Entity;onUpdate()V"))
    protected void onCallEntityUpdate(net.minecraft.entity.Entity entity) {
        entity.onUpdate();
    }

    @Redirect(method = "updateEntityWithOptionalForce", at = @At(value = "INVOKE", target = "Lnet/minecraft/entity/Entity;updateRidden()V"))
    protected void onCallEntityRidingUpdate(net.minecraft.entity.Entity entity) {
        entity.updateRidden();
    }

    @Redirect(method = "addTileEntity", at = @At(value = "INVOKE", target = "Ljava/util/List;add(Ljava/lang/Object;)Z", ordinal = 1, remap = false))
    public boolean onAddTileEntity(List<net.minecraft.tileentity.TileEntity> list, Object tile) {
        if (!this.isRemote && !canTileUpdate((net.minecraft.tileentity.TileEntity) tile)) {
            return false;
        }

        return list.add((net.minecraft.tileentity.TileEntity) tile);
    }

    private boolean canTileUpdate(net.minecraft.tileentity.TileEntity tile) {
        TileEntity spongeTile = (TileEntity) tile;
        if (spongeTile.getType() != null && !((SpongeTileEntityType) spongeTile.getType()).canTick()) {
            return false;
        }

        return true;
    }

    /**
     * @author gabizou - July 25th, 2016
     * @reason Optimizes several blockstate lookups for getting raw light.
     *
     * @param pos The position to get the light for
     * @param lightType The light type
     * @return The raw light
     */
    @Overwrite
    private int getRawLight(BlockPos pos, EnumSkyBlock lightType) {
        if (lightType == EnumSkyBlock.SKY && this.canSeeSky(pos)) {
            return 15;
        } else {
            // Sponge Start - Optimize block light checks

            // Vanilla

            // Block block = this.getBlockState(pos).getBlock();
            // int i = lightType == EnumSkyBlock.SKY ? 0 : block.getLightValue();

            // Forge

            // Block block = this.getBlockState(pos).getBlock();
            // int blockLight = block.getLightValue(this, pos);
            IBlockState blockState = this.getBlockState(pos);
            int blockLight = SpongeImplHooks.getChunkPosLight(blockState, (net.minecraft.world.World) (Object) this, pos);
            int i = lightType == EnumSkyBlock.SKY ? 0 : blockLight; // Changed by forge to use the local variable
            int j = SpongeImplHooks.getBlockLightOpacity(blockState, (net.minecraft.world.World) (Object) this, pos);
            // Sponge End

            if (j >= 15 && blockLight > 0) {
                j = 1;
            }

            if (j < 1) {
                j = 1;
            }

            if (j >= 15) {
                return 0;
            } else if (i >= 14) {
                return i;
            } else {
                for (EnumFacing enumfacing : EnumFacing.values()) {
                    BlockPos blockpos = pos.offset(enumfacing);
                    int k = this.getLightFor(lightType, blockpos) - j;

                    if (k > i) {
                        i = k;
                    }

                    if (i >= 14) {
                        return i;
                    }
                }

                return i;
            }
        }
    }

    /*********************** TIMINGS ***********************/

    /**
     * @author blood
     * @author gabizou - Ported to 1.9.4 - replace direct field calls to overriden methods in MixinWorldServer
     *
     * @reason Add timing hooks in various areas. This method shouldn't be touched by mods/forge alike
     */
    @Overwrite
    public void updateEntities() {
        this.theProfiler.startSection("entities");
        this.theProfiler.startSection("global");
        this.startEntityGlobalTimings(); // Sponge


        for (int i = 0; i < this.weatherEffects.size(); ++i) {
            net.minecraft.entity.Entity entity = this.weatherEffects.get(i);

            try {
                ++entity.ticksExisted;
                entity.onUpdate();
            } catch (Throwable throwable2) {
                this.stopTimingForWeatherEntityTickCrash(entity); // Sponge - end the entity timing
                CrashReport crashreport = CrashReport.makeCrashReport(throwable2, "Ticking entity");
                CrashReportCategory crashreportcategory = crashreport.makeCategory("Entity being ticked");

                if (entity == null) {
                    crashreportcategory.addCrashSection("Entity", "~~NULL~~");
                } else {
                    entity.addEntityCrashInfo(crashreportcategory);
                }

                throw new ReportedException(crashreport);
            }

            if (entity.isDead) {
                this.weatherEffects.remove(i--);
            }
        }

        this.stopEntityTickTimingStartEntityRemovalTiming(); // Sponge
        this.theProfiler.endStartSection("remove");
        this.loadedEntityList.removeAll(this.unloadedEntityList);

        for (int k = 0; k < this.unloadedEntityList.size(); ++k) {
            net.minecraft.entity.Entity entity1 = this.unloadedEntityList.get(k);
            int j = entity1.chunkCoordX;
            int k1 = entity1.chunkCoordZ;

            if (entity1.addedToChunk && this.isChunkLoaded(j, k1, true)) {
                this.getChunkFromChunkCoords(j, k1).removeEntity(entity1);
            }
        }

        for (int l = 0; l < this.unloadedEntityList.size(); ++l) {
            this.onEntityRemoved(this.unloadedEntityList.get(l));
        }

        this.unloadedEntityList.clear();
        this.stopEntityRemovalTiming(); // Sponge
        this.tickPlayers();
        this.theProfiler.endStartSection("regular");

        for (int i1 = 0; i1 < this.loadedEntityList.size(); ++i1) {
            net.minecraft.entity.Entity entity2 = this.loadedEntityList.get(i1);
            net.minecraft.entity.Entity entity3 = entity2.getRidingEntity();

            if (entity3 != null) {
                if (!entity3.isDead && entity3.isPassenger(entity2)) {
                    continue;
                }

                entity2.dismountRidingEntity();
            }

            this.theProfiler.startSection("tick");
            this.startEntityTickTiming(); // Sponge

            if (!entity2.isDead && !(entity2 instanceof EntityPlayerMP)) {
                try {
                    this.updateEntity(entity2);
                } catch (Throwable throwable1) {
                    this.stopTimingTickEntityCrash(entity2); // Sponge
                    CrashReport crashreport1 = CrashReport.makeCrashReport(throwable1, "Ticking entity");
                    CrashReportCategory crashreportcategory1 = crashreport1.makeCategory("Entity being ticked");
                    entity2.addEntityCrashInfo(crashreportcategory1);
                    throw new ReportedException(crashreport1);
                }
            }

            this.stopEntityTickSectionBeforeRemove(); // Sponge
            this.theProfiler.endSection();
            this.theProfiler.startSection("remove");
            this.startEntityRemovalTick(); // Sponge

            if (entity2.isDead) {
                int l1 = entity2.chunkCoordX;
                int i2 = entity2.chunkCoordZ;

                if (entity2.addedToChunk && this.isChunkLoaded(l1, i2, true)) {
                    this.getChunkFromChunkCoords(l1, i2).removeEntity(entity2);
                }

                this.loadedEntityList.remove(i1--);
                this.onEntityRemoved(entity2);
            }

            this.stopEntityRemovalTiming(); // Sponge
            this.theProfiler.endSection();
        }

        this.theProfiler.endStartSection("blockEntities");
        this.processingLoadedTiles = true;
        Iterator<net.minecraft.tileentity.TileEntity> iterator = this.tickableTileEntities.iterator();

        while (iterator.hasNext()) {
            this.startTileTickTimer(); // Sponge
            net.minecraft.tileentity.TileEntity tileentity = iterator.next();

            if (!tileentity.isInvalid() && tileentity.hasWorldObj()) {
                BlockPos blockpos = tileentity.getPos();

                if (this.isBlockLoaded(blockpos) && this.worldBorder.contains(blockpos)) {
                    try {
                        //this.theProfiler.startSection(tileentity.getClass().getSimpleName());
                        ((ITickable) tileentity).update();
                        //this.theProfiler.endSection();
                    } catch (Throwable throwable) {
                        this.stopTimingTickTileEntityCrash(tileentity); // Sponge
                        CrashReport crashreport2 = CrashReport.makeCrashReport(throwable, "Ticking block entity");
                        CrashReportCategory crashreportcategory2 = crashreport2.makeCategory("Block entity being ticked");
                        tileentity.addInfoToCrashReport(crashreportcategory2);
                        throw new ReportedException(crashreport2);
                    }
                }
            }

            this.stopTileEntityAndStartRemoval(); // Sponge

            if (tileentity.isInvalid()) {
                iterator.remove();
                this.loadedTileEntityList.remove(tileentity);

                if (this.isBlockLoaded(tileentity.getPos())) {
                    this.getChunkFromBlockCoords(tileentity.getPos()).removeTileEntity(tileentity.getPos());
                }
            }

            this.stopTileEntityRemovelInWhile(); // Sponge
        }

        this.processingLoadedTiles = false;
        this.startPendingTileEntityTimings(); // Sponge

        if (!this.tileEntitiesToBeRemoved.isEmpty()) {
            this.tickableTileEntities.removeAll(this.tileEntitiesToBeRemoved);
            this.loadedTileEntityList.removeAll(this.tileEntitiesToBeRemoved);
            this.tileEntitiesToBeRemoved.clear();
        }

        this.theProfiler.endStartSection("pendingBlockEntities");

        if (!this.addedTileEntityList.isEmpty()) {
            for (int j1 = 0; j1 < this.addedTileEntityList.size(); ++j1) {
                net.minecraft.tileentity.TileEntity tileentity1 = this.addedTileEntityList.get(j1);

                if (!tileentity1.isInvalid()) {
                    if (!this.loadedTileEntityList.contains(tileentity1)) {
                        this.addTileEntity(tileentity1);
                    }

                    if (this.isBlockLoaded(tileentity1.getPos())) {
                        net.minecraft.world.chunk.Chunk chunk = this.getChunkFromBlockCoords(tileentity1.getPos());
                        IBlockState iblockstate = chunk.getBlockState(tileentity1.getPos());
                        chunk.addTileEntity(tileentity1.getPos(), tileentity1);
                        this.notifyBlockUpdate(tileentity1.getPos(), iblockstate, iblockstate, 3);
                    }
                }
            }

            this.addedTileEntityList.clear();
        }

        this.endPendingTileEntities(); // Sponge
        this.theProfiler.endSection();
        this.theProfiler.endSection();
    }

    /**
     * @author blood - July 1st, 2016
     * @author gabizou - July 1st, 2016 - Update to 1.10 - Previous method was spliced between WorldClient and WorldServer.
     *
     * @reason Added chunk and block tick optimizations.
     */

    protected void startEntityGlobalTimings() { }

    protected void stopTimingForWeatherEntityTickCrash(net.minecraft.entity.Entity updatingEntity) { }

    protected void stopEntityTickTimingStartEntityRemovalTiming() { }

    protected void stopEntityRemovalTiming() { }

    protected void startEntityTickTiming() { }

    protected void stopTimingTickEntityCrash(net.minecraft.entity.Entity updatingEntity) { }

    protected void stopEntityTickSectionBeforeRemove() { }

    protected void startEntityRemovalTick() { }

    protected void startTileTickTimer() { }

    protected void stopTimingTickTileEntityCrash(net.minecraft.tileentity.TileEntity updatingTileEntity) { }

    protected void stopTileEntityAndStartRemoval() { }

    protected void stopTileEntityRemovelInWhile() { }

    protected void startPendingTileEntityTimings() {}

    protected void endPendingTileEntities() { }

}<|MERGE_RESOLUTION|>--- conflicted
+++ resolved
@@ -485,11 +485,7 @@
     @SuppressWarnings({"unchecked", "rawtypes"})
     @Override
     public Iterable<Chunk> getLoadedChunks() {
-<<<<<<< HEAD
-        return (Iterable) ((ChunkProviderServer) this.getChunkProvider()).getLoadedChunks();
-=======
-        return (List<Chunk>) (List<?>) Lists.newArrayList(((ChunkProviderServer) this.getChunkProvider()).loadedChunks);
->>>>>>> 7b6196ae
+        return (List<Chunk>) (List<?>) Lists.newArrayList(((ChunkProviderServer) this.getChunkProvider()).getLoadedChunks());
     }
 
     @Override
