/*
 * This file is part of Sponge, licensed under the MIT License (MIT).
 *
 * Copyright (c) SpongePowered <https://www.spongepowered.org>
 * Copyright (c) contributors
 *
 * Permission is hereby granted, free of charge, to any person obtaining a copy
 * of this software and associated documentation files (the "Software"), to deal
 * in the Software without restriction, including without limitation the rights
 * to use, copy, modify, merge, publish, distribute, sublicense, and/or sell
 * copies of the Software, and to permit persons to whom the Software is
 * furnished to do so, subject to the following conditions:
 *
 * The above copyright notice and this permission notice shall be included in
 * all copies or substantial portions of the Software.
 *
 * THE SOFTWARE IS PROVIDED "AS IS", WITHOUT WARRANTY OF ANY KIND, EXPRESS OR
 * IMPLIED, INCLUDING BUT NOT LIMITED TO THE WARRANTIES OF MERCHANTABILITY,
 * FITNESS FOR A PARTICULAR PURPOSE AND NONINFRINGEMENT. IN NO EVENT SHALL THE
 * AUTHORS OR COPYRIGHT HOLDERS BE LIABLE FOR ANY CLAIM, DAMAGES OR OTHER
 * LIABILITY, WHETHER IN AN ACTION OF CONTRACT, TORT OR OTHERWISE, ARISING FROM,
 * OUT OF OR IN CONNECTION WITH THE SOFTWARE OR THE USE OR OTHER DEALINGS IN
 * THE SOFTWARE.
 */
package org.spongepowered.common.mixin.core.server.management;

import static com.google.common.base.Preconditions.checkNotNull;

import com.google.common.collect.ImmutableMap;
import com.google.common.collect.Iterables;
import com.google.common.collect.Lists;
import com.google.common.collect.Maps;
import com.google.common.collect.Sets;
import com.mojang.authlib.Agent;
import com.mojang.authlib.GameProfileRepository;
import com.mojang.authlib.ProfileLookupCallback;
import com.mojang.authlib.minecraft.MinecraftSessionService;
import net.minecraft.server.MinecraftServer;
import net.minecraft.server.management.PlayerProfileCache;
import org.spongepowered.api.Sponge;
import org.spongepowered.api.profile.GameProfile;
import org.spongepowered.api.profile.GameProfileCache;
import org.spongepowered.api.util.GuavaCollectors;
import org.spongepowered.asm.mixin.Final;
import org.spongepowered.asm.mixin.Mixin;
import org.spongepowered.asm.mixin.Shadow;
import org.spongepowered.asm.mixin.injection.At;
import org.spongepowered.asm.mixin.injection.Inject;
import org.spongepowered.asm.mixin.injection.Redirect;
import org.spongepowered.asm.mixin.injection.callback.CallbackInfo;
import org.spongepowered.common.interfaces.server.management.IMixinPlayerProfileCache;
import org.spongepowered.common.interfaces.server.management.IMixinPlayerProfileCacheEntry;
import org.spongepowered.common.profile.callback.MapProfileLookupCallback;
import org.spongepowered.common.profile.callback.SingleProfileLookupCallback;
import org.spongepowered.common.util.SpongeUsernameCache;

import java.util.Collection;
import java.util.Date;
<<<<<<< HEAD
import java.util.Deque;
=======
import java.util.Iterator;
>>>>>>> fa68f774
import java.util.LinkedList;
import java.util.Locale;
import java.util.Map;
import java.util.Optional;
import java.util.Queue;
import java.util.UUID;
import java.util.concurrent.ConcurrentLinkedQueue;

import javax.annotation.Nullable;

@Mixin(PlayerProfileCache.class)
public abstract class MixinPlayerProfileCache implements IMixinPlayerProfileCache, GameProfileCache {

    @Shadow @Final private Map<String, IMixinPlayerProfileCacheEntry> usernameToProfileEntryMap;
    @Shadow @Final private Map<UUID, IMixinPlayerProfileCacheEntry> uuidToProfileEntryMap;
<<<<<<< HEAD
    @Shadow @Final private Deque<com.mojang.authlib.GameProfile> gameProfiles;
=======
>>>>>>> fa68f774
    @Shadow abstract void addEntry(com.mojang.authlib.GameProfile profile, @Nullable Date expiry);
    @Nullable @Shadow public abstract com.mojang.authlib.GameProfile getProfileByUUID(UUID uniqueId);
    @Shadow public abstract void save();
    // Thread-safe queue
    private Queue<com.mojang.authlib.GameProfile> profiles = new ConcurrentLinkedQueue<>();
    private boolean canSave = false;

    @Inject(method = "addEntry(Lcom/mojang/authlib/GameProfile;Ljava/util/Date;)V", at = @At(value = "RETURN"))
    public void onAddEntry(com.mojang.authlib.GameProfile profile, Date date, CallbackInfo ci) {
        SpongeUsernameCache.setUsername(profile.getId(), profile.getName());
    }

    @Redirect(method = "addEntry(Lcom/mojang/authlib/GameProfile;Ljava/util/Date;)V", at = @At(value = "INVOKE", target = "Ljava/util/LinkedList;remove(Ljava/lang/Object;)Z", remap = false))
    public boolean onAddEntryRemove(LinkedList<com.mojang.authlib.GameProfile> list, Object obj) {
        return this.profiles.remove(obj);
    }

    @Redirect(method = "addEntry(Lcom/mojang/authlib/GameProfile;Ljava/util/Date;)V", at = @At(value = "INVOKE", target = "Ljava/util/LinkedList;addFirst(Ljava/lang/Object;)V", remap = false))
    public void onAddEntryAdd(LinkedList<com.mojang.authlib.GameProfile> list, Object obj) {
        this.profiles.add((com.mojang.authlib.GameProfile) obj);
    }

    @Redirect(method = "getGameProfileForUsername", at = @At(value = "INVOKE", target = "Ljava/util/LinkedList;remove(Ljava/lang/Object;)Z", ordinal = 0, remap = false))
    public boolean onGetGameProfileForUsernameRemove1(LinkedList<com.mojang.authlib.GameProfile> list, Object obj) {
        return this.profiles.remove(obj);
    }

    @Redirect(method = "getGameProfileForUsername", at = @At(value = "INVOKE", target = "Ljava/util/LinkedList;remove(Ljava/lang/Object;)Z", ordinal = 1, remap = false))
    public boolean onGetGameProfileForUsernameRemove2(LinkedList<com.mojang.authlib.GameProfile> list, Object obj) {
        return this.profiles.remove(obj);
    }

    @Redirect(method = "getGameProfileForUsername", at = @At(value = "INVOKE", target = "Ljava/util/LinkedList;addFirst(Ljava/lang/Object;)V", remap = false))
    public void onGetGameProfileForUsernameAdd(LinkedList<com.mojang.authlib.GameProfile> list, Object obj) {
        this.profiles.add((com.mojang.authlib.GameProfile) obj);
    }

    @Redirect(method = "getByUUID", at = @At(value = "INVOKE", target = "Ljava/util/LinkedList;remove(Ljava/lang/Object;)Z", remap = false))
    public boolean onGetByUUIDRemove(LinkedList<com.mojang.authlib.GameProfile> list, Object obj) {
        return this.profiles.remove(obj);
    }

    @Redirect(method = "getByUUID", at = @At(value = "INVOKE", target = "Ljava/util/LinkedList;addFirst(Ljava/lang/Object;)V", remap = false))
    public void onGetByUUIDAdd(LinkedList<com.mojang.authlib.GameProfile> list, Object obj) {
        this.profiles.add((com.mojang.authlib.GameProfile) obj);
    }

    @Redirect(method = "getEntriesWithLimit", at = @At(value = "INVOKE", target = "Ljava/util/LinkedList;iterator()Ljava/util/Iterator;", remap = false))
    public Iterator<com.mojang.authlib.GameProfile> onGetEntriesWithLimit(LinkedList<com.mojang.authlib.GameProfile> list) {
        return this.profiles.iterator();
    }

    @Redirect(method = "load", at = @At(value = "INVOKE", target = "Ljava/util/LinkedList;clear()V", remap = false))
    public void onLoad(LinkedList<com.mojang.authlib.GameProfile> list) {
        this.profiles.clear();
    }

    @Redirect(method = "getGameProfile(Lnet/minecraft/server/MinecraftServer;Ljava/lang/String;)Lcom/mojang/authlib/GameProfile;",
            at = @At(value = "INVOKE", target = "Lcom/mojang/authlib/GameProfileRepository;findProfilesByNames([Ljava/lang/String;"
                    + "Lcom/mojang/authlib/Agent;Lcom/mojang/authlib/ProfileLookupCallback;)V", remap = false))
    private static void onGetGameProfile(GameProfileRepository repository, String[] names, Agent agent, ProfileLookupCallback callback) {
        GameProfileCache cache = Sponge.getServer().getGameProfileManager().getCache();
        if (cache instanceof PlayerProfileCache) {
            repository.findProfilesByNames(names, agent, callback);
        } else {
            // The method we're redirecting into obtains the resulting GameProfile from
            // the callback here.
            callback.onProfileLookupSucceeded((com.mojang.authlib.GameProfile) cache.getOrLookupByName(names[0]).orElse(null));
        }
    }

    @Inject(method = "save", at = @At("HEAD"), cancellable = true)
    public void onSave(CallbackInfo ci) {
        if (!this.canSave) {
            ci.cancel();
        }
    }

    @Override
    public boolean add(GameProfile profile, boolean overwrite, @Nullable Date expiry) {
        checkNotNull(profile, "profile");

        // Don't attempt to overwrite entries if we aren't requested to do so
        if (this.uuidToProfileEntryMap.containsKey(profile.getUniqueId()) && !overwrite) {
            return false;
        }

        this.addEntry((com.mojang.authlib.GameProfile) profile, expiry);

        return true;
    }

    @Override
    public boolean remove(GameProfile profile) {
        checkNotNull(profile, "profile");

        UUID uniqueId = profile.getUniqueId();

        if (this.uuidToProfileEntryMap.containsKey(uniqueId)) {
            this.uuidToProfileEntryMap.remove(uniqueId);
            this.profiles.remove(profile);

            if (profile.getName().isPresent()) {
                this.usernameToProfileEntryMap.remove(profile.getName().get().toLowerCase(Locale.ROOT));
            }

            return true;
        }

        return false;
    }

    @Override
    public Collection<GameProfile> remove(Iterable<GameProfile> profiles) {
        checkNotNull(profiles, "profiles");

        Collection<GameProfile> result = Lists.newArrayList();

        for (GameProfile profile : profiles) {
            if (this.remove(profile)) {
                result.add(profile);
            }
        }

        return result;
    }

    @Override
    public void clear() {
        this.uuidToProfileEntryMap.clear();
        this.profiles.clear();
        this.usernameToProfileEntryMap.clear();
        this.save();
    }

    @Override
    public Optional<GameProfile> getById(UUID uniqueId) {
        return Optional.ofNullable((GameProfile) this.getProfileByUUID(checkNotNull(uniqueId, "unique id")));
    }

    @Override
    public Map<UUID, Optional<GameProfile>> getByIds(Iterable<UUID> uniqueIds) {
        checkNotNull(uniqueIds, "unique ids");

        Map<UUID, Optional<GameProfile>> result = Maps.newHashMap();

        for (UUID uniqueId : uniqueIds) {
            result.put(uniqueId, Optional.ofNullable((GameProfile) this.getProfileByUUID(uniqueId)));
        }

        return result.isEmpty() ? ImmutableMap.of() : ImmutableMap.copyOf(result);
    }

    @Override
    public Optional<GameProfile> lookupById(UUID uniqueId) {
        checkNotNull(uniqueId, "unique id");

        com.mojang.authlib.GameProfile profile = this.getServer().getMinecraftSessionService().fillProfileProperties(new com.mojang.authlib.GameProfile(uniqueId, ""), true);
        if (profile != null && profile.getName() != null && !profile.getName().isEmpty()) {
            this.addEntry(profile, null);
            return Optional.of((GameProfile) profile);
        } else {
            return Optional.empty();
        }
    }

    @Override
    public Map<UUID, Optional<GameProfile>> lookupByIds(Iterable<UUID> uniqueIds) {
        checkNotNull(uniqueIds, "unique ids");

        Map<UUID, Optional<GameProfile>> result = Maps.newHashMap();

        MinecraftSessionService service = this.getServer().getMinecraftSessionService();
        for (UUID uniqueId : uniqueIds) {
            com.mojang.authlib.GameProfile profile = service.fillProfileProperties(new com.mojang.authlib.GameProfile(uniqueId, ""), true);
            if (profile != null && profile.getName() != null && !profile.getName().isEmpty()) {
                this.addEntry(profile, null);
                result.put(uniqueId, Optional.of((GameProfile) profile));
            } else {
                result.put(uniqueId, Optional.empty());
            }
        }

        return result.isEmpty() ? ImmutableMap.of() : ImmutableMap.copyOf(result);
    }

    @Override
    public Optional<GameProfile> getOrLookupById(UUID uniqueId) {
        Optional<GameProfile> profile = this.getById(uniqueId);
        if (profile.isPresent()) {
            return profile;
        } else {
            return this.lookupById(uniqueId);
        }
    }

    @Override
    public Map<UUID, Optional<GameProfile>> getOrLookupByIds(Iterable<UUID> uniqueIds) {
        checkNotNull(uniqueIds, "unique ids");

        Collection<UUID> pending = Sets.newHashSet(uniqueIds);
        Map<UUID, Optional<GameProfile>> result = Maps.newHashMap();

        result.putAll(this.getByIds(pending));
        result.forEach((uniqueId, profile) -> {
            if (profile.isPresent()) {
                pending.remove(uniqueId);
            }
        });
        result.putAll(this.lookupByIds(pending));

        return ImmutableMap.copyOf(result);
    }

    @Override
    public Optional<GameProfile> getByName(String name) {
        return Optional.ofNullable((GameProfile) this.getByNameNoLookup(checkNotNull(name, "name")));
    }

    @Override
    public Map<String, Optional<GameProfile>> getByNames(Iterable<String> names) {
        checkNotNull(names, "names");

        Map<String, Optional<GameProfile>> result = Maps.newHashMap();

        for (String name : names) {
            result.put(name, Optional.ofNullable((GameProfile) this.getByNameNoLookup(name)));
        }

        return result.isEmpty() ? ImmutableMap.of() : ImmutableMap.copyOf(result);
    }

    @Override
    public Optional<GameProfile> lookupByName(String name) {
        SingleProfileLookupCallback callback = new SingleProfileLookupCallback();

        this.getServer().getGameProfileRepository().findProfilesByNames(new String[]{name}, Agent.MINECRAFT, callback);

        Optional<GameProfile> profile = callback.getResult();
        if (profile.isPresent()) {
            this.addEntry((com.mojang.authlib.GameProfile) profile.get(), null);
        }

        return profile;
    }

    @Override
    public Map<String, Optional<GameProfile>> lookupByNames(Iterable<String> names) {
        checkNotNull(names, "names");

        Map<String, Optional<GameProfile>> result = Maps.newHashMap();

        this.getServer().getGameProfileRepository().findProfilesByNames(Iterables.toArray(names, String.class), Agent.MINECRAFT, new MapProfileLookupCallback(result));

        if (!result.isEmpty()) {
            for (Optional<GameProfile> entry : result.values()) {
                if (entry.isPresent()) {
                    this.addEntry((com.mojang.authlib.GameProfile) entry.get(), null);
                }
            }
            return ImmutableMap.copyOf(result);
        } else {
            return ImmutableMap.of();
        }
    }

    @Override
    public Optional<GameProfile> getOrLookupByName(String name) {
        Optional<GameProfile> profile = this.getByName(name);
        if (profile.isPresent()) {
            return profile;
        } else {
            return this.lookupByName(name);
        }
    }

    @Override
    public Map<String, Optional<GameProfile>> getOrLookupByNames(Iterable<String> names) {
        checkNotNull(names, "names");

        Collection<String> pending = Sets.newHashSet(names);
        Map<String, Optional<GameProfile>> result = Maps.newHashMap();

        result.putAll(this.getByNames(pending));
        result.forEach((name, profile) -> {
            if (profile.isPresent()) {
                pending.remove(name);
            }
        });
        // lookupByNames can return a map with different keys than the names passes id
        // (in the case where a name it actually capitalized differently). Therefore,
        // lookupByName is used instead here.
        pending.forEach(name -> result.put(name, this.lookupByName(name)));

        return ImmutableMap.copyOf(result);
    }

    @Override
    public Optional<GameProfile> fillProfile(GameProfile profile, boolean signed) {
        checkNotNull(profile, "profile");

        return Optional.ofNullable((GameProfile) this.getServer().getMinecraftSessionService().fillProfileProperties((com.mojang.authlib.GameProfile) profile, signed));
    }

    @Override
    public Collection<GameProfile> getProfiles() {
        return this.usernameToProfileEntryMap.values().stream()
                .map(entry -> (GameProfile) entry.getGameProfile())
                .collect(GuavaCollectors.toImmutableSet());
    }

    @Override
    public Collection<GameProfile> match(String name) {
        final String search = checkNotNull(name, "name").toLowerCase(Locale.ROOT);

        return this.getProfiles().stream()
                .filter(profile -> profile.getName().isPresent())
                .filter(profile -> profile.getName().get().toLowerCase(Locale.ROOT).startsWith(search))
                .collect(GuavaCollectors.toImmutableSet());
    }

<<<<<<< HEAD
    @Redirect(method = "lookupProfile",
            at = @At(value = "INVOKE", target = "Lcom/mojang/authlib/GameProfileRepository;findProfilesByNames([Ljava/lang/String;"
                    + "Lcom/mojang/authlib/Agent;Lcom/mojang/authlib/ProfileLookupCallback;)V", remap = false))
    private static void onGetGameProfile(GameProfileRepository repository, String[] names, Agent agent, ProfileLookupCallback callback) {
        if (Sponge.isServerAvailable()) {
            GameProfileCache cache = Sponge.getServer().getGameProfileManager().getCache();
            if (cache instanceof PlayerProfileCache) {
                repository.findProfilesByNames(names, agent, callback);
            } else {
                // The method we're redirecting into obtains the resulting GameProfile from
                // the callback here.
                callback.onProfileLookupSucceeded((com.mojang.authlib.GameProfile) cache.getOrLookupByName(names[0]).orElse(null));
            }
        } else {
            repository.findProfilesByNames(names, agent, callback);
        }
    }

=======
>>>>>>> fa68f774
    @Nullable
    public com.mojang.authlib.GameProfile getByNameNoLookup(String username) {
        @Nullable IMixinPlayerProfileCacheEntry entry = this.usernameToProfileEntryMap.get(username.toLowerCase(Locale.ROOT));

        if (entry != null && System.currentTimeMillis() >= entry.getExpirationDate().getTime()) {
            com.mojang.authlib.GameProfile profile = entry.getGameProfile();
            this.uuidToProfileEntryMap.remove(profile.getId());
            this.usernameToProfileEntryMap.remove(profile.getName().toLowerCase(Locale.ROOT));
            this.profiles.remove(profile);
            entry = null;
        }

        if (entry != null) {
            com.mojang.authlib.GameProfile profile = entry.getGameProfile();
            this.profiles.remove(profile);
            this.profiles.add(profile);
        }

        return entry == null ? null : entry.getGameProfile();
    }

    private MinecraftServer getServer() {
        return (MinecraftServer) Sponge.getServer();
    }

    @Override
    public boolean canSave() {
        return this.canSave;
    }

    @Override
    public void setCanSave(boolean flag) {
        this.canSave = flag;
    }
}<|MERGE_RESOLUTION|>--- conflicted
+++ resolved
@@ -56,11 +56,8 @@
 
 import java.util.Collection;
 import java.util.Date;
-<<<<<<< HEAD
+import java.util.Iterator;
 import java.util.Deque;
-=======
-import java.util.Iterator;
->>>>>>> fa68f774
 import java.util.LinkedList;
 import java.util.Locale;
 import java.util.Map;
@@ -76,10 +73,7 @@
 
     @Shadow @Final private Map<String, IMixinPlayerProfileCacheEntry> usernameToProfileEntryMap;
     @Shadow @Final private Map<UUID, IMixinPlayerProfileCacheEntry> uuidToProfileEntryMap;
-<<<<<<< HEAD
     @Shadow @Final private Deque<com.mojang.authlib.GameProfile> gameProfiles;
-=======
->>>>>>> fa68f774
     @Shadow abstract void addEntry(com.mojang.authlib.GameProfile profile, @Nullable Date expiry);
     @Nullable @Shadow public abstract com.mojang.authlib.GameProfile getProfileByUUID(UUID uniqueId);
     @Shadow public abstract void save();
@@ -92,52 +86,52 @@
         SpongeUsernameCache.setUsername(profile.getId(), profile.getName());
     }
 
-    @Redirect(method = "addEntry(Lcom/mojang/authlib/GameProfile;Ljava/util/Date;)V", at = @At(value = "INVOKE", target = "Ljava/util/LinkedList;remove(Ljava/lang/Object;)Z", remap = false))
-    public boolean onAddEntryRemove(LinkedList<com.mojang.authlib.GameProfile> list, Object obj) {
+    @Redirect(method = "addEntry(Lcom/mojang/authlib/GameProfile;Ljava/util/Date;)V", at = @At(value = "INVOKE", target = "Ljava/util/Deque;remove(Ljava/lang/Object;)Z", remap = false))
+    public boolean onAddEntryRemove(Deque<com.mojang.authlib.GameProfile> list, Object obj) {
         return this.profiles.remove(obj);
     }
 
-    @Redirect(method = "addEntry(Lcom/mojang/authlib/GameProfile;Ljava/util/Date;)V", at = @At(value = "INVOKE", target = "Ljava/util/LinkedList;addFirst(Ljava/lang/Object;)V", remap = false))
-    public void onAddEntryAdd(LinkedList<com.mojang.authlib.GameProfile> list, Object obj) {
+    @Redirect(method = "addEntry(Lcom/mojang/authlib/GameProfile;Ljava/util/Date;)V", at = @At(value = "INVOKE", target = "Ljava/util/Deque;addFirst(Ljava/lang/Object;)V", remap = false))
+    public void onAddEntryAdd(Deque<com.mojang.authlib.GameProfile> list, Object obj) {
         this.profiles.add((com.mojang.authlib.GameProfile) obj);
     }
 
-    @Redirect(method = "getGameProfileForUsername", at = @At(value = "INVOKE", target = "Ljava/util/LinkedList;remove(Ljava/lang/Object;)Z", ordinal = 0, remap = false))
-    public boolean onGetGameProfileForUsernameRemove1(LinkedList<com.mojang.authlib.GameProfile> list, Object obj) {
+    @Redirect(method = "getGameProfileForUsername", at = @At(value = "INVOKE", target = "Ljava/util/Deque;remove(Ljava/lang/Object;)Z", ordinal = 0, remap = false))
+    public boolean onGetGameProfileForUsernameRemove1(Deque<com.mojang.authlib.GameProfile> list, Object obj) {
         return this.profiles.remove(obj);
     }
 
-    @Redirect(method = "getGameProfileForUsername", at = @At(value = "INVOKE", target = "Ljava/util/LinkedList;remove(Ljava/lang/Object;)Z", ordinal = 1, remap = false))
-    public boolean onGetGameProfileForUsernameRemove2(LinkedList<com.mojang.authlib.GameProfile> list, Object obj) {
+    @Redirect(method = "getGameProfileForUsername", at = @At(value = "INVOKE", target = "Ljava/util/Deque;remove(Ljava/lang/Object;)Z", ordinal = 1, remap = false))
+    public boolean onGetGameProfileForUsernameRemove2(Deque<com.mojang.authlib.GameProfile> list, Object obj) {
         return this.profiles.remove(obj);
     }
 
-    @Redirect(method = "getGameProfileForUsername", at = @At(value = "INVOKE", target = "Ljava/util/LinkedList;addFirst(Ljava/lang/Object;)V", remap = false))
-    public void onGetGameProfileForUsernameAdd(LinkedList<com.mojang.authlib.GameProfile> list, Object obj) {
+    @Redirect(method = "getGameProfileForUsername", at = @At(value = "INVOKE", target = "Ljava/util/Deque;addFirst(Ljava/lang/Object;)V", remap = false))
+    public void onGetGameProfileForUsernameAdd(Deque<com.mojang.authlib.GameProfile> list, Object obj) {
         this.profiles.add((com.mojang.authlib.GameProfile) obj);
     }
 
-    @Redirect(method = "getByUUID", at = @At(value = "INVOKE", target = "Ljava/util/LinkedList;remove(Ljava/lang/Object;)Z", remap = false))
-    public boolean onGetByUUIDRemove(LinkedList<com.mojang.authlib.GameProfile> list, Object obj) {
+    @Redirect(method = "getByUUID", at = @At(value = "INVOKE", target = "Ljava/util/Deque;remove(Ljava/lang/Object;)Z", remap = false))
+    public boolean onGetByUUIDRemove(Deque<com.mojang.authlib.GameProfile> list, Object obj) {
         return this.profiles.remove(obj);
     }
 
-    @Redirect(method = "getByUUID", at = @At(value = "INVOKE", target = "Ljava/util/LinkedList;addFirst(Ljava/lang/Object;)V", remap = false))
-    public void onGetByUUIDAdd(LinkedList<com.mojang.authlib.GameProfile> list, Object obj) {
+    @Redirect(method = "getByUUID", at = @At(value = "INVOKE", target = "Ljava/util/Deque;addFirst(Ljava/lang/Object;)V", remap = false))
+    public void onGetByUUIDAdd(Deque<com.mojang.authlib.GameProfile> list, Object obj) {
         this.profiles.add((com.mojang.authlib.GameProfile) obj);
     }
 
-    @Redirect(method = "getEntriesWithLimit", at = @At(value = "INVOKE", target = "Ljava/util/LinkedList;iterator()Ljava/util/Iterator;", remap = false))
-    public Iterator<com.mojang.authlib.GameProfile> onGetEntriesWithLimit(LinkedList<com.mojang.authlib.GameProfile> list) {
+    @Redirect(method = "getEntriesWithLimit", at = @At(value = "INVOKE", target = "Ljava/util/Deque;iterator()Ljava/util/Iterator;", remap = false))
+    public Iterator<com.mojang.authlib.GameProfile> onGetEntriesWithLimit(Deque<com.mojang.authlib.GameProfile> list) {
         return this.profiles.iterator();
     }
 
-    @Redirect(method = "load", at = @At(value = "INVOKE", target = "Ljava/util/LinkedList;clear()V", remap = false))
-    public void onLoad(LinkedList<com.mojang.authlib.GameProfile> list) {
+    @Redirect(method = "load", at = @At(value = "INVOKE", target = "Ljava/util/Deque;clear()V", remap = false))
+    public void onLoad(Deque<com.mojang.authlib.GameProfile> list) {
         this.profiles.clear();
     }
 
-    @Redirect(method = "getGameProfile(Lnet/minecraft/server/MinecraftServer;Ljava/lang/String;)Lcom/mojang/authlib/GameProfile;",
+    @Redirect(method = "lookupProfile(Lcom/mojang/authlib/GameProfileRepository;Ljava/lang/String;)Lcom/mojang/authlib/GameProfile;",
             at = @At(value = "INVOKE", target = "Lcom/mojang/authlib/GameProfileRepository;findProfilesByNames([Ljava/lang/String;"
                     + "Lcom/mojang/authlib/Agent;Lcom/mojang/authlib/ProfileLookupCallback;)V", remap = false))
     private static void onGetGameProfile(GameProfileRepository repository, String[] names, Agent agent, ProfileLookupCallback callback) {
@@ -401,27 +395,6 @@
                 .collect(GuavaCollectors.toImmutableSet());
     }
 
-<<<<<<< HEAD
-    @Redirect(method = "lookupProfile",
-            at = @At(value = "INVOKE", target = "Lcom/mojang/authlib/GameProfileRepository;findProfilesByNames([Ljava/lang/String;"
-                    + "Lcom/mojang/authlib/Agent;Lcom/mojang/authlib/ProfileLookupCallback;)V", remap = false))
-    private static void onGetGameProfile(GameProfileRepository repository, String[] names, Agent agent, ProfileLookupCallback callback) {
-        if (Sponge.isServerAvailable()) {
-            GameProfileCache cache = Sponge.getServer().getGameProfileManager().getCache();
-            if (cache instanceof PlayerProfileCache) {
-                repository.findProfilesByNames(names, agent, callback);
-            } else {
-                // The method we're redirecting into obtains the resulting GameProfile from
-                // the callback here.
-                callback.onProfileLookupSucceeded((com.mojang.authlib.GameProfile) cache.getOrLookupByName(names[0]).orElse(null));
-            }
-        } else {
-            repository.findProfilesByNames(names, agent, callback);
-        }
-    }
-
-=======
->>>>>>> fa68f774
     @Nullable
     public com.mojang.authlib.GameProfile getByNameNoLookup(String username) {
         @Nullable IMixinPlayerProfileCacheEntry entry = this.usernameToProfileEntryMap.get(username.toLowerCase(Locale.ROOT));
