/*
 * This file is part of Sponge, licensed under the MIT License (MIT).
 *
 * Copyright (c) SpongePowered <https://www.spongepowered.org>
 * Copyright (c) contributors
 *
 * Permission is hereby granted, free of charge, to any person obtaining a copy
 * of this software and associated documentation files (the "Software"), to deal
 * in the Software without restriction, including without limitation the rights
 * to use, copy, modify, merge, publish, distribute, sublicense, and/or sell
 * copies of the Software, and to permit persons to whom the Software is
 * furnished to do so, subject to the following conditions:
 *
 * The above copyright notice and this permission notice shall be included in
 * all copies or substantial portions of the Software.
 *
 * THE SOFTWARE IS PROVIDED "AS IS", WITHOUT WARRANTY OF ANY KIND, EXPRESS OR
 * IMPLIED, INCLUDING BUT NOT LIMITED TO THE WARRANTIES OF MERCHANTABILITY,
 * FITNESS FOR A PARTICULAR PURPOSE AND NONINFRINGEMENT. IN NO EVENT SHALL THE
 * AUTHORS OR COPYRIGHT HOLDERS BE LIABLE FOR ANY CLAIM, DAMAGES OR OTHER
 * LIABILITY, WHETHER IN AN ACTION OF CONTRACT, TORT OR OTHERWISE, ARISING FROM,
 * OUT OF OR IN CONNECTION WITH THE SOFTWARE OR THE USE OR OTHER DEALINGS IN
 * THE SOFTWARE.
 */
package org.spongepowered.common.mixin.core.util;

import com.google.common.base.MoreObjects;
import net.minecraft.entity.Entity;
import net.minecraft.entity.LivingEntity;
import net.minecraft.entity.player.PlayerEntity;
import net.minecraft.util.DamageSource;
import net.minecraft.util.IndirectEntityDamageSource;
import net.minecraft.util.text.ITextComponent;
import net.minecraft.util.text.TranslationTextComponent;
import net.minecraft.world.Explosion;
import org.spongepowered.api.CatalogKey;
import org.spongepowered.api.Sponge;
import org.spongepowered.api.event.cause.entity.damage.DamageType;
import org.spongepowered.api.event.cause.entity.damage.DamageTypes;
import org.spongepowered.asm.mixin.Final;
import org.spongepowered.asm.mixin.Mixin;
import org.spongepowered.asm.mixin.Mutable;
import org.spongepowered.asm.mixin.Shadow;
import org.spongepowered.asm.mixin.injection.At;
import org.spongepowered.asm.mixin.injection.Inject;
import org.spongepowered.asm.mixin.injection.callback.CallbackInfo;
import org.spongepowered.asm.mixin.injection.callback.CallbackInfoReturnable;
import org.spongepowered.common.bridge.OwnershipTrackedBridge;
import org.spongepowered.common.bridge.util.DamageSourceBridge;
import org.spongepowered.common.bridge.world.ExplosionBridge;
import org.spongepowered.common.bridge.world.WorldBridge;
import org.spongepowered.common.mixin.core.world.ExplosionAccessor;
import org.spongepowered.common.registry.provider.DamageSourceToTypeProvider;

import javax.annotation.Nullable;

@Mixin(DamageSource.class)
public abstract class DamageSourceMixin implements DamageSourceBridge {

    @Shadow @Final @Mutable public static DamageSource LAVA;
    @Shadow @Final @Mutable public static DamageSource IN_FIRE;
    @Shadow @Final @Mutable public static DamageSource LIGHTNING_BOLT;
    @Shadow @Final @Mutable public static DamageSource HOT_FLOOR;
    @Shadow @Final @Mutable public static DamageSource FIREWORKS;
    @Shadow @Final @Mutable public static DamageSource ANVIL;
    @Shadow @Final @Mutable public static DamageSource FALLING_BLOCK;
    @Shadow @Final @Mutable public static DamageSource CACTUS;

    @Shadow public String damageType;

    @Shadow @Nullable public abstract Entity shadow$getTrueSource();

    DamageType impl$damageType;

    @Inject(method = "<init>", at = @At("RETURN"))
    private void impl$setDamageTypeOnConstruction(String damageType, CallbackInfo ci) {
        this.bridge$resetDamageType();
    }

    @Inject(method = "getDeathMessage", cancellable = true, at = @At(value = "RETURN"))
    private void beforeGetDeathMessageReturn(LivingEntity livingEntity, final CallbackInfoReturnable<ITextComponent> cir) {
        // This prevents untranslated keys from appearing in death messages, switching out those that are untranslated with the generic message.
        if (cir.getReturnValue().getString().equals("death.attack." + this.damageType)) {
            cir.setReturnValue(new TranslationTextComponent("death.attack.generic", livingEntity.getDisplayName()));
        }
    }

    @Inject(method = "causeExplosionDamage(Lnet/minecraft/world/Explosion;)Lnet/minecraft/util/DamageSource;", at = @At("HEAD"), cancellable = true)
<<<<<<< HEAD
    private static void onSetExplosionSource(@Nullable Explosion explosion, CallbackInfoReturnable<net.minecraft.util.DamageSource> cir) {
        if (explosion != null) {
            final Entity entity = ((ExplosionBridge) explosion).bridge$getExploder();
            if (entity != null && !((WorldBridge) ((ExplosionBridge) explosion).bridge$getWorld()).bridge$isFake()) {
                if (explosion.getExplosivePlacedBy() == null && entity instanceof OwnershipTrackedBridge) {
=======
    private static void onSetExplosionSource(@Nullable final Explosion explosionIn, final CallbackInfoReturnable<net.minecraft.util.DamageSource> cir) {
        if (explosionIn != null) {
            final Entity entity = ((ExplosionAccessor) explosionIn).accessor$getExploder();
            if (entity != null && !((WorldBridge) ((ExplosionAccessor) explosionIn).accessor$getWorld()).bridge$isFake()) {
                if (explosionIn.getExplosivePlacedBy() == null && entity instanceof OwnershipTrackedBridge) {
>>>>>>> e03eff30
                    // check creator
                    final OwnershipTrackedBridge ownerTrackedBridge = (OwnershipTrackedBridge) entity;
                    ownerTrackedBridge.tracked$getOwnerReference()
                        .filter(user -> user instanceof PlayerEntity)
                        .map(user -> (PlayerEntity) user)
                        .ifPresent(player -> {
                            final IndirectEntityDamageSource damageSource = new IndirectEntityDamageSource("explosion.player", entity, player);
                            damageSource.setDifficultyScaled().setExplosion();
                            cir.setReturnValue(damageSource);
                        });
                }
            }
        }
    }

    @Override
    public DamageType bridge$getDamageType() {
        return this.impl$damageType;
    }

    @Override
    public void bridge$resetDamageType() {
        if (!this.damageType.contains(":")) {
            this.impl$damageType = DamageSourceToTypeProvider.getInstance().getOrCustom(this.damageType);
        } else {
            this.impl$damageType = Sponge.getRegistry().getType(DamageType.class, CatalogKey.resolve(this.damageType)).orElse(DamageTypes.CUSTOM);
        }
    }

    @Override
    public void bridge$setLava() {
        LAVA = (DamageSource) (Object) this;
    }

    @Override
    public void bridge$setFireSource() {
        IN_FIRE = (DamageSource) (Object) this;
    }

    @Override
    public void bridge$setLightningSource() {
        LIGHTNING_BOLT = (DamageSource) (Object) this;
    }

    @Override
    public void bridge$setHotFloorSource() {
        HOT_FLOOR = (DamageSource) (Object) this;
    }

    @Override
    public void bridge$setFireworksSource() {
        FIREWORKS = (DamageSource) (Object) this;
    }

    @Override
    public void bridge$setFallingBlockSource() {
        FALLING_BLOCK = (DamageSource) (Object) this;
    }

    @Override
    public void bridge$setAnvilSource() {
        ANVIL = (DamageSource) (Object) this;
    }

    @Override
    public void bridge$setCactusSource() {
        CACTUS = (DamageSource) (Object) this;
    }

    @Override
    public String toString() {
        return MoreObjects.toStringHelper("DamageSource")
            .add("Name", this.damageType)
            .add("Key", this.impl$damageType.getKey().toString())
            .toString();
    }
}<|MERGE_RESOLUTION|>--- conflicted
+++ resolved
@@ -47,9 +47,8 @@
 import org.spongepowered.asm.mixin.injection.callback.CallbackInfoReturnable;
 import org.spongepowered.common.bridge.OwnershipTrackedBridge;
 import org.spongepowered.common.bridge.util.DamageSourceBridge;
-import org.spongepowered.common.bridge.world.ExplosionBridge;
 import org.spongepowered.common.bridge.world.WorldBridge;
-import org.spongepowered.common.mixin.core.world.ExplosionAccessor;
+import org.spongepowered.common.mixin.accessor.world.ExplosionAccessor;
 import org.spongepowered.common.registry.provider.DamageSourceToTypeProvider;
 
 import javax.annotation.Nullable;
@@ -86,19 +85,11 @@
     }
 
     @Inject(method = "causeExplosionDamage(Lnet/minecraft/world/Explosion;)Lnet/minecraft/util/DamageSource;", at = @At("HEAD"), cancellable = true)
-<<<<<<< HEAD
     private static void onSetExplosionSource(@Nullable Explosion explosion, CallbackInfoReturnable<net.minecraft.util.DamageSource> cir) {
         if (explosion != null) {
-            final Entity entity = ((ExplosionBridge) explosion).bridge$getExploder();
-            if (entity != null && !((WorldBridge) ((ExplosionBridge) explosion).bridge$getWorld()).bridge$isFake()) {
+            final Entity entity = ((ExplosionAccessor) explosion).accessor$getExploder();
+            if (entity != null && !((WorldBridge) ((ExplosionAccessor) explosion).accessor$getWorld()).bridge$isFake()) {
                 if (explosion.getExplosivePlacedBy() == null && entity instanceof OwnershipTrackedBridge) {
-=======
-    private static void onSetExplosionSource(@Nullable final Explosion explosionIn, final CallbackInfoReturnable<net.minecraft.util.DamageSource> cir) {
-        if (explosionIn != null) {
-            final Entity entity = ((ExplosionAccessor) explosionIn).accessor$getExploder();
-            if (entity != null && !((WorldBridge) ((ExplosionAccessor) explosionIn).accessor$getWorld()).bridge$isFake()) {
-                if (explosionIn.getExplosivePlacedBy() == null && entity instanceof OwnershipTrackedBridge) {
->>>>>>> e03eff30
                     // check creator
                     final OwnershipTrackedBridge ownerTrackedBridge = (OwnershipTrackedBridge) entity;
                     ownerTrackedBridge.tracked$getOwnerReference()
@@ -124,7 +115,7 @@
         if (!this.damageType.contains(":")) {
             this.impl$damageType = DamageSourceToTypeProvider.getInstance().getOrCustom(this.damageType);
         } else {
-            this.impl$damageType = Sponge.getRegistry().getType(DamageType.class, CatalogKey.resolve(this.damageType)).orElse(DamageTypes.CUSTOM);
+            this.impl$damageType = Sponge.getRegistry().getCatalogRegistry().get(DamageType.class, CatalogKey.resolve(this.damageType)).orElseGet(DamageTypes.CUSTOM);
         }
     }
 
