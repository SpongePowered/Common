--- conflicted
+++ resolved
@@ -94,11 +94,7 @@
                 DirectionResolver.getFor(blockState.getValue(BlockDispenser.FACING)));
     }
 
-<<<<<<< HEAD
     @Inject(method = "updateTick", at = @At(value = "INVOKE", target = DISPENSE_ITEM))
-=======
-    @Inject(method = "updateTick", at = @At(value = "INVOKE", target = "Lnet/minecraft/block/BlockDispenser;dispense(Lnet/minecraft/world/World;Lnet/minecraft/util/math/BlockPos;)V"))
->>>>>>> 6eaca57e
     private void onDispenseHead(World worldIn, BlockPos pos, IBlockState state, Random rand, CallbackInfo callbackInfo) {
         ((IMixinWorldServer) worldIn).getCauseTracker().switchToPhase(TrackingPhases.BLOCK, BlockPhase.State.DISPENSE, PhaseContext.start()
             .add(NamedCause.source(((IMixinWorldServer) worldIn).createSpongeBlockSnapshot(state, state, pos, 3)))
@@ -106,11 +102,7 @@
             .complete());
     }
 
-<<<<<<< HEAD
     @Inject(method = "updateTick", at = @At(value = "INVOKE", target = DISPENSE_ITEM, shift = At.Shift.AFTER))
-=======
-    @Inject(method = "updateTick", at = @At(value = "INVOKE", target = "Lnet/minecraft/block/BlockDispenser;dispense(Lnet/minecraft/world/World;Lnet/minecraft/util/math/BlockPos;)V", shift = At.Shift.AFTER))
->>>>>>> 6eaca57e
     private void onDispenseReturn(World worldIn, BlockPos pos, IBlockState state, Random rand, CallbackInfo callbackInfo) {
         ((IMixinWorldServer) worldIn).getCauseTracker().completePhase();
     }
