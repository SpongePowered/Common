/*
 * This file is part of Sponge, licensed under the MIT License (MIT).
 *
 * Copyright (c) SpongePowered <https://www.spongepowered.org>
 * Copyright (c) contributors
 *
 * Permission is hereby granted, free of charge, to any person obtaining a copy
 * of this software and associated documentation files (the "Software"), to deal
 * in the Software without restriction, including without limitation the rights
 * to use, copy, modify, merge, publish, distribute, sublicense, and/or sell
 * copies of the Software, and to permit persons to whom the Software is
 * furnished to do so, subject to the following conditions:
 *
 * The above copyright notice and this permission notice shall be included in
 * all copies or substantial portions of the Software.
 *
 * THE SOFTWARE IS PROVIDED "AS IS", WITHOUT WARRANTY OF ANY KIND, EXPRESS OR
 * IMPLIED, INCLUDING BUT NOT LIMITED TO THE WARRANTIES OF MERCHANTABILITY,
 * FITNESS FOR A PARTICULAR PURPOSE AND NONINFRINGEMENT. IN NO EVENT SHALL THE
 * AUTHORS OR COPYRIGHT HOLDERS BE LIABLE FOR ANY CLAIM, DAMAGES OR OTHER
 * LIABILITY, WHETHER IN AN ACTION OF CONTRACT, TORT OR OTHERWISE, ARISING FROM,
 * OUT OF OR IN CONNECTION WITH THE SOFTWARE OR THE USE OR OTHER DEALINGS IN
 * THE SOFTWARE.
 */
package org.spongepowered.common.mixin.core.world;

import static com.google.common.base.Preconditions.checkArgument;

import com.flowpowered.math.vector.Vector3d;
import com.flowpowered.math.vector.Vector3i;
import com.google.common.collect.ImmutableList;
import com.google.common.collect.Maps;
import com.typesafe.config.ConfigRenderOptions;
import net.minecraft.block.Block;
import net.minecraft.block.BlockEventData;
import net.minecraft.block.ITileEntityProvider;
import net.minecraft.block.state.IBlockState;
import net.minecraft.entity.effect.EntityLightningBolt;
import net.minecraft.entity.player.EntityPlayer;
import net.minecraft.nbt.NBTTagCompound;
import net.minecraft.network.play.server.SPacketSpawnGlobalEntity;
import net.minecraft.profiler.Profiler;
import net.minecraft.server.MinecraftServer;
import net.minecraft.util.EnumFacing;
import net.minecraft.util.ITickable;
import net.minecraft.util.math.BlockPos;
import net.minecraft.world.DimensionType;
import net.minecraft.world.NextTickListEntry;
import net.minecraft.world.World;
import net.minecraft.world.WorldProvider;
import net.minecraft.world.WorldServer;
import net.minecraft.world.WorldSettings;
import net.minecraft.world.WorldType;
import net.minecraft.world.biome.BiomeProvider;
import net.minecraft.world.chunk.IChunkGenerator;
import net.minecraft.world.gen.ChunkProviderServer;
import net.minecraft.world.storage.ISaveHandler;
import net.minecraft.world.storage.WorldInfo;
import ninja.leaping.configurate.hocon.HoconConfigurationLoader;
import org.spongepowered.api.block.BlockSnapshot;
import org.spongepowered.api.block.BlockState;
import org.spongepowered.api.block.ScheduledBlockUpdate;
import org.spongepowered.api.block.tileentity.TileEntity;
import org.spongepowered.api.data.DataContainer;
import org.spongepowered.api.data.manipulator.DataManipulator;
import org.spongepowered.api.data.translator.ConfigurateTranslator;
import org.spongepowered.api.entity.Entity;
import org.spongepowered.api.entity.EntitySnapshot;
import org.spongepowered.api.entity.EntityTypes;
import org.spongepowered.api.entity.Transform;
import org.spongepowered.api.entity.living.player.Player;
import org.spongepowered.api.entity.living.player.User;
import org.spongepowered.api.event.SpongeEventFactory;
import org.spongepowered.api.event.cause.Cause;
import org.spongepowered.api.event.cause.NamedCause;
import org.spongepowered.api.event.cause.entity.spawn.SpawnCause;
import org.spongepowered.api.event.cause.entity.spawn.SpawnTypes;
import org.spongepowered.api.event.cause.entity.spawn.WeatherSpawnCause;
import org.spongepowered.api.event.entity.ConstructEntityEvent;
import org.spongepowered.api.plugin.PluginContainer;
import org.spongepowered.api.util.Direction;
import org.spongepowered.api.util.PositionOutOfBoundsException;
import org.spongepowered.api.world.GeneratorType;
import org.spongepowered.api.world.GeneratorTypes;
import org.spongepowered.api.world.Location;
import org.spongepowered.api.world.WorldCreationSettings;
import org.spongepowered.api.world.gen.BiomeGenerator;
import org.spongepowered.api.world.gen.WorldGenerator;
import org.spongepowered.api.world.gen.WorldGeneratorModifier;
import org.spongepowered.asm.mixin.Final;
import org.spongepowered.asm.mixin.Mixin;
import org.spongepowered.asm.mixin.Overwrite;
import org.spongepowered.asm.mixin.Shadow;
import org.spongepowered.asm.mixin.injection.At;
import org.spongepowered.asm.mixin.injection.Inject;
import org.spongepowered.asm.mixin.injection.Redirect;
import org.spongepowered.asm.mixin.injection.callback.CallbackInfo;
import org.spongepowered.asm.mixin.injection.callback.CallbackInfoReturnable;
import org.spongepowered.common.SpongeImpl;
import org.spongepowered.common.SpongeImplHooks;
import org.spongepowered.common.block.SpongeBlockSnapshot;
import org.spongepowered.common.data.util.DataQueries;
import org.spongepowered.common.entity.EntityUtil;
import org.spongepowered.common.entity.PlayerTracker;
import org.spongepowered.common.event.EventConsumer;
import org.spongepowered.common.event.InternalNamedCauses;
import org.spongepowered.common.event.SpongeCommonEventFactory;
import org.spongepowered.common.event.tracking.CauseTracker;
import org.spongepowered.common.event.tracking.IPhaseState;
import org.spongepowered.common.event.tracking.PhaseContext;
import org.spongepowered.common.event.tracking.PhaseData;
import org.spongepowered.common.event.tracking.TrackingUtil;
import org.spongepowered.common.event.tracking.phase.PluginPhase;
import org.spongepowered.common.event.tracking.phase.TrackingPhases;
import org.spongepowered.common.event.tracking.phase.function.EntityListConsumer;
import org.spongepowered.common.interfaces.IMixinBlockUpdate;
import org.spongepowered.common.interfaces.IMixinChunk;
import org.spongepowered.common.interfaces.world.IMixinWorldProvider;
import org.spongepowered.common.interfaces.world.IMixinWorldServer;
import org.spongepowered.common.interfaces.world.gen.IPopulatorProvider;
import org.spongepowered.common.registry.provider.DirectionFacingProvider;
import org.spongepowered.common.util.SpongeHooks;
import org.spongepowered.common.util.VecHelper;
import org.spongepowered.common.world.DimensionManager;
import org.spongepowered.common.world.border.PlayerBorderListener;
import org.spongepowered.common.world.gen.SpongeChunkGenerator;
import org.spongepowered.common.world.gen.SpongeGenerationPopulator;
import org.spongepowered.common.world.gen.SpongeWorldGenerator;
import org.spongepowered.common.world.gen.WorldGenConstants;
import org.spongepowered.common.world.type.SpongeWorldType;

import java.io.BufferedWriter;
import java.io.StringWriter;
import java.util.ArrayList;
import java.util.Collection;
import java.util.EnumSet;
import java.util.HashMap;
import java.util.List;
import java.util.Map;
import java.util.Optional;
import java.util.Random;
import java.util.Set;
import java.util.TreeSet;
import java.util.UUID;
import java.util.function.Supplier;
import java.util.stream.Collectors;
import java.util.stream.Stream;

import javax.annotation.Nullable;

@Mixin(WorldServer.class)
public abstract class MixinWorldServer extends MixinWorld implements IMixinWorldServer {

    private static final Vector3i BLOCK_MIN = new Vector3i(-30000000, 0, -30000000);
    private static final Vector3i BLOCK_MAX = new Vector3i(30000000, 256, 30000000).sub(1, 1, 1);
    private static final String BLOCK_UPDATE_TICK =
            "Lnet/minecraft/block/Block;updateTick(Lnet/minecraft/world/World;Lnet/minecraft/util/BlockPos;Lnet/minecraft/block/state/IBlockState;Ljava/util/Random;)V";
    private static final String
            BLOCK_RANDOM_TICK =
            "Lnet/minecraft/block/Block;randomTick(Lnet/minecraft/world/World;Lnet/minecraft/util/BlockPos;Lnet/minecraft/block/state/IBlockState;Ljava/util/Random;)V";

    private final CauseTracker causeTracker = new CauseTracker((WorldServer) (Object) this);
    private Map<BlockPos, User> trackedBlockEvents = Maps.newHashMap();
    private final Map<net.minecraft.entity.Entity, Vector3d> rotationUpdates = new HashMap<>();
    private SpongeChunkGenerator spongegen;
    private Integer dimensionId = null;


    @Shadow @Final private MinecraftServer mcServer;
    @Shadow @Final private Set<NextTickListEntry> pendingTickListEntriesHashSet;
    @Shadow @Final private TreeSet<NextTickListEntry> pendingTickListEntriesTreeSet;
    @Shadow public abstract boolean fireBlockEvent(BlockEventData event);
    @Shadow @Nullable public abstract net.minecraft.entity.Entity getEntityFromUuid(UUID uuid);

    @Inject(method = "<init>", at = @At("RETURN"))
    public void onConstructed(MinecraftServer server, ISaveHandler saveHandlerIn, WorldInfo info, int dimensionId, Profiler profilerIn,
            CallbackInfo ci) {
        ((World) (Object) this).getWorldBorder().addListener(new PlayerBorderListener(this.getMinecraftServer(), dimensionId));
    }

    @Inject(method = "createSpawnPosition(Lnet/minecraft/world/WorldSettings;)V", at = @At("HEAD"), cancellable = true)
    public void onCreateSpawnPosition(WorldSettings settings, CallbackInfo ci) {
        GeneratorType generatorType = (GeneratorType) settings.getTerrainType();
        if (generatorType != null && generatorType.equals(GeneratorTypes.THE_END)) {
            this.worldInfo.setSpawn(new BlockPos(55, 60, 0));
            ci.cancel();
        }
    }

    @Inject(method = "init", at = @At("HEAD"))
    public void beforeInit(CallbackInfoReturnable<World> cir) {
        super.init(); // Call the super (vanilla doesn't do this)
        updateWorldGenerator();
    }


    @Override
    public int getDimensionId() {
        return dimensionId;
    }

    @Override
    public boolean isLoaded() {
        return DimensionManager.getWorldByDimensionId(getDimensionId()).isPresent();
    }

    @Override
    public void setDimensionId(int dimensionId) {
        if (this.dimensionId != null) {
            throw new RuntimeException("Attempt was made to re-set dimension id on world!");
        }

        this.dimensionId = dimensionId;
    }

    @Override
    public void updateWorldGenerator() {

        // Get the default generator for the world type
        DataContainer generatorSettings = this.getProperties().getGeneratorSettings();

        SpongeWorldGenerator newGenerator = createWorldGenerator(generatorSettings);
        // If the base generator is an IChunkProvider which implements
        // IPopulatorProvider we request that it add its populators not covered
        // by the base generation populator
        if (newGenerator.getBaseGenerationPopulator() instanceof IChunkGenerator) {
            // We check here to ensure that the IPopulatorProvider is one of our mixed in ones and not
            // from a mod chunk provider extending a provider that we mixed into
            if (WorldGenConstants.isValid((IChunkGenerator) newGenerator.getBaseGenerationPopulator(), IPopulatorProvider.class)) {
                ((IPopulatorProvider) newGenerator.getBaseGenerationPopulator()).addPopulators(newGenerator);
            }
        } else if (newGenerator.getBaseGenerationPopulator() instanceof IPopulatorProvider) {
            // If its not a chunk provider but is a populator provider then we call it as well
            ((IPopulatorProvider) newGenerator.getBaseGenerationPopulator()).addPopulators(newGenerator);
        }

        // Re-apply all world generator modifiers
        WorldCreationSettings creationSettings = this.getCreationSettings();

        for (WorldGeneratorModifier modifier : this.getProperties().getGeneratorModifiers()) {
            modifier.modifyWorldGenerator(creationSettings, generatorSettings, newGenerator);
        }

        this.spongegen = createChunkGenerator(newGenerator);
        this.spongegen.setGenerationPopulators(newGenerator.getGenerationPopulators());
        this.spongegen.setPopulators(newGenerator.getPopulators());
        this.spongegen.setBiomeOverrides(newGenerator.getBiomeSettings());

        ChunkProviderServer chunkProviderServer = (ChunkProviderServer) this.getChunkProvider();
        chunkProviderServer.chunkGenerator = this.spongegen;
    }

    @Override
    public SpongeChunkGenerator createChunkGenerator(SpongeWorldGenerator newGenerator) {
        return new SpongeChunkGenerator((net.minecraft.world.World) (Object) this, newGenerator.getBaseGenerationPopulator(),
                newGenerator.getBiomeGenerator());
    }

    @Override
    public SpongeWorldGenerator createWorldGenerator(DataContainer settings) {
        // Minecraft uses a string for world generator settings
        // This string can be a JSON string, or be a string of a custom format

        // Try to convert to custom format
        Optional<String> optCustomSettings = settings.getString(DataQueries.WORLD_CUSTOM_SETTINGS);
        if (optCustomSettings.isPresent()) {
            return this.createWorldGenerator(optCustomSettings.get());
        }

        final StringWriter writer = new StringWriter();
        try {
            HoconConfigurationLoader.builder().setRenderOptions(ConfigRenderOptions.concise().setJson(true))
                    .setSink(() -> new BufferedWriter(writer)).build().save(ConfigurateTranslator.instance().translateData(settings));
        } catch (Exception e) {
            SpongeImpl.getLogger().warn("Failed to convert settings from [{}] for GeneratorType [{}] used by World [{}].", settings, ((net
                    .minecraft.world.World) (Object) this).getWorldType(), this, e);
        }

        return this.createWorldGenerator(writer.toString());
    }

    @Override
    public SpongeWorldGenerator createWorldGenerator(String settings) {
        final WorldServer worldServer = (WorldServer) (Object) this;
        final WorldType worldType = worldServer.getWorldType();
        final IChunkGenerator chunkGenerator;
        final BiomeProvider biomeProvider;
        if (worldType instanceof SpongeWorldType) {
            chunkGenerator = ((SpongeWorldType) worldType).getChunkGenerator(worldServer, settings);
            biomeProvider = ((SpongeWorldType) worldType).getBiomeProvider(worldServer);
        } else {
            final WorldProvider worldProvider = worldServer.provider;
            ((IMixinWorldProvider) worldProvider).setGeneratorSettings(settings);
            chunkGenerator = worldProvider.createChunkGenerator();
            biomeProvider = worldServer.provider.biomeProvider;
        }
        return new SpongeWorldGenerator(worldServer, (BiomeGenerator) biomeProvider, SpongeGenerationPopulator.of(worldServer, chunkGenerator));
    }

    @Override
    public WorldGenerator getWorldGenerator() {
        return this.spongegen;
    }

    @Override
    public CauseTracker getCauseTracker() {
        return this.causeTracker;
    }

    @Redirect(method = "updateBlocks", at = @At(value = "INVOKE", target = "Lnet/minecraft/block/Block;randomTick(Lnet/minecraft/world/World;Lnet/minecraft/util/math/BlockPos;Lnet/minecraft/block/state/IBlockState;Ljava/util/Random;)V"))
    public void onUpdateBlocks(Block block, net.minecraft.world.World worldIn, BlockPos pos, IBlockState state, Random rand) {
        final CauseTracker causeTracker = this.getCauseTracker();
        final PhaseData currentTuple = causeTracker.getStack().peek();
        final IPhaseState phaseState = currentTuple.getState();
        if (phaseState.getPhase().alreadyCapturingBlockTicks(phaseState, currentTuple.getContext())) {
            block.randomTick(worldIn, pos, state, rand);
            return;
        }

        TrackingUtil.randomTickBlock(causeTracker, block, pos, state, rand);
    }

    @Redirect(method = "updateBlocks", at = @At(value = "INVOKE", target = "Lnet/minecraft/world/WorldServer;isRainingAt(Lnet/minecraft/util/math/BlockPos;)Z"))
    private boolean onLightningCheck(WorldServer world, BlockPos blockPos) {
        if (world.isRainingAt(blockPos)) {
            Transform<org.spongepowered.api.world.World> transform = new Transform<>(this, VecHelper.toVector3d(blockPos).toDouble());
            SpawnCause cause = WeatherSpawnCause.builder().weather(this.getWeather()).type(SpawnTypes.WEATHER).build();
            ConstructEntityEvent.Pre event = SpongeEventFactory.createConstructEntityEventPre(Cause.of(NamedCause.source(cause)),
                    EntityTypes.LIGHTNING, transform);
            SpongeImpl.postEvent(event);
            return !event.isCancelled();
        }
        return false;
    }

    @Redirect(method = "updateBlockTick", at = @At(value = "INVOKE", target="Lnet/minecraft/block/Block;updateTick(Lnet/minecraft/world/World;Lnet/minecraft/util/math/BlockPos;Lnet/minecraft/block/state/IBlockState;Ljava/util/Random;)V"))
    public void onUpdateBlockTick(Block block, net.minecraft.world.World worldIn, BlockPos pos, IBlockState state, Random rand) {
        this.onUpdateTick(block, worldIn, pos, state, rand);
    }

    @Redirect(method = "tickUpdates", at = @At(value = "INVOKE", target = "Lnet/minecraft/block/Block;updateTick(Lnet/minecraft/world/World;Lnet/minecraft/util/math/BlockPos;Lnet/minecraft/block/state/IBlockState;Ljava/util/Random;)V"))
    public void onUpdateTick(Block block, net.minecraft.world.World worldIn, BlockPos pos, IBlockState state, Random rand) {
        final CauseTracker causeTracker = this.getCauseTracker();
        final PhaseData currentTuple = causeTracker.getStack().peek();
        final IPhaseState phaseState = currentTuple.getState();
        if (phaseState.getPhase().alreadyCapturingBlockTicks(phaseState, currentTuple.getContext())) {
            block.updateTick(worldIn, pos, state, rand);
            return;
        }
        TrackingUtil.updateTickBlock(causeTracker, block, pos, state, rand);
    }

    @Inject(method = "addBlockEvent", at = @At(value = "HEAD"))
    public void onAddBlockEvent(BlockPos pos, Block blockIn, int eventID, int eventParam, CallbackInfo ci) {
        final CauseTracker causeTracker = this.getCauseTracker();
        final PhaseData currentPhase = causeTracker.getStack().peek();
        final IPhaseState phaseState = currentPhase.getState();
        final PhaseContext context = currentPhase.getContext();
        if (phaseState.getPhase().ignoresBlockEvent(phaseState)) {
            return;
        }

        if (context.firstNamed(NamedCause.SOURCE, User.class).isPresent()) {
            // Add player to block event position
            markBlockEventUserNotification(pos, blockIn, pos);
        } else {
            Stream.<Supplier<Optional<BlockPos>>>of(
                    () -> context.firstNamed(NamedCause.SOURCE, BlockSnapshot.class).map(ticking -> VecHelper.toBlockPos(ticking.getPosition())),
                    () -> context.firstNamed(NamedCause.SOURCE, net.minecraft.tileentity.TileEntity.class).map(net.minecraft.tileentity.TileEntity::getPos))
                    // We use suppliers because we can lazy evaluate: i.e. if there's a ticking block, we won't query for a ticking tile entity
                    .map(Supplier::get)
                    .filter(Optional::isPresent)
                    .map(Optional::get)
                    .findFirst()
                    .ifPresent(sourcePos -> markBlockEventUserNotification(pos, blockIn, sourcePos));
        }
    }

    private void markBlockEventUserNotification(BlockPos pos, Block blockIn, BlockPos sourcePos) {
        if (isBlockLoaded(sourcePos)) {
            IMixinChunk spongeChunk = (IMixinChunk) getChunkFromBlockCoords(sourcePos);
            Stream.<Supplier<Optional<User>>>of(() -> spongeChunk.getBlockOwner(sourcePos), () -> spongeChunk.getBlockNotifier(pos))
                    .map(Supplier::get)
                    .filter(Optional::isPresent)
                    .map(Optional::get)
                    .findFirst()
                    .ifPresent(tracked -> {
                        this.trackedBlockEvents.put(pos, tracked);
                        spongeChunk.addTrackedBlockPosition(blockIn, pos, tracked, PlayerTracker.Type.NOTIFIER);
                    });
        }
    }

    // special handling for Pistons since they use their own event system
    @Redirect(method = "sendQueuedBlockEvents", at = @At(value = "INVOKE",
        target = "Lnet/minecraft/world/WorldServer;fireBlockEvent(Lnet/minecraft/block/BlockEventData;)Z"))
    public boolean onFireBlockEvent(net.minecraft.world.WorldServer worldIn, BlockEventData event) {
        final CauseTracker causeTracker = this.getCauseTracker();
        final IPhaseState phaseState = causeTracker.getStack().peekState();
        if (phaseState.getPhase().ignoresBlockEvent(phaseState)) {
            return fireBlockEvent(event);
        }
        return TrackingUtil.fireMinecraftBlockEvent(causeTracker, worldIn, event, this.trackedBlockEvents);
    }

    @Redirect(method = "sendQueuedBlockEvents", at = @At(value = "INVOKE", target = "Lnet/minecraft/world/DimensionType;getId()I"))
    private int onGetDimensionIdForBlockEvents(DimensionType dimensionType) {
        return this.getDimensionId();
    }

    @Override
    public Collection<ScheduledBlockUpdate> getScheduledUpdates(int x, int y, int z) {
        BlockPos position = new BlockPos(x, y, z);
        ImmutableList.Builder<ScheduledBlockUpdate> builder = ImmutableList.builder();
        for (NextTickListEntry sbu : this.pendingTickListEntriesTreeSet) {
            if (sbu.position.equals(position)) {
                builder.add((ScheduledBlockUpdate) sbu);
            }
        }
        return builder.build();
    }

    @Nullable
    private NextTickListEntry tmpScheduledObj;

    @Redirect(method = "updateBlockTick",
            at = @At(value = "INVOKE", target = "Lnet/minecraft/world/NextTickListEntry;setPriority(I)V"))
    private void onUpdateScheduledBlock(NextTickListEntry sbu, int priority) {
        this.onCreateScheduledBlockUpdate(sbu, priority);
    }

    @Redirect(method = "scheduleBlockUpdate",
            at = @At(value = "INVOKE", target = "Lnet/minecraft/world/NextTickListEntry;setPriority(I)V"))
    private void onCreateScheduledBlockUpdate(NextTickListEntry sbu, int priority) {
        final CauseTracker causeTracker = this.getCauseTracker();
        final IPhaseState phaseState = causeTracker.getStack().peekState();

        if (phaseState.getPhase().ignoresScheduledUpdates(phaseState)) {
            this.tmpScheduledObj = sbu;
            return;
        }

        sbu.setPriority(priority);
        ((IMixinBlockUpdate) sbu).setWorld((WorldServer) (Object) this);
        if (!((net.minecraft.world.World)(Object) this).isBlockLoaded(sbu.position)) {
            this.tmpScheduledObj = sbu;
            return;
        }

        final PhaseContext context = causeTracker.getStack().peekContext();
        if (context != null) {
            Optional<BlockSnapshot> currentTickingBlock = context.firstNamed(NamedCause.SOURCE, BlockSnapshot.class);

            // Pistons, Beacons, Notes, Comparators etc. schedule block updates so we must track these positions
            if (currentTickingBlock.isPresent()) {
                BlockPos pos = VecHelper.toBlockPos(currentTickingBlock.get().getPosition());
                SpongeHooks.tryToTrackBlock((net.minecraft.world.World) (Object) this, currentTickingBlock.get(), pos, sbu.getBlock(),
                        sbu.position, PlayerTracker.Type.NOTIFIER);
            }

        }

        this.tmpScheduledObj = sbu;
    }

    @Override
    public ScheduledBlockUpdate addScheduledUpdate(int x, int y, int z, int priority, int ticks) {
        BlockPos pos = new BlockPos(x, y, z);
        this.scheduleBlockUpdate(pos, getBlockState(pos).getBlock(), ticks, priority);
        ScheduledBlockUpdate sbu = (ScheduledBlockUpdate) this.tmpScheduledObj;
        this.tmpScheduledObj = null;
        return sbu;
    }

    @Override
    public void removeScheduledUpdate(int x, int y, int z, ScheduledBlockUpdate update) {
        // Note: Ignores position argument
        this.pendingTickListEntriesHashSet.remove(update);
        this.pendingTickListEntriesTreeSet.remove(update);
    }

    @Redirect(method = "updateAllPlayersSleepingFlag()V", at = @At(value = "INVOKE",
            target = "Lnet/minecraft/entity/player/EntityPlayer;isSpectator()Z"))
    public boolean isSpectatorOrIgnored(EntityPlayer entityPlayer) {
        // spectators are excluded from the sleep tally in vanilla
        // this redirect expands that check to include sleep-ignored players as well
        boolean ignore = entityPlayer instanceof Player && ((Player)entityPlayer).isSleepingIgnored();
        return ignore || entityPlayer.isSpectator();
    }

    @Redirect(method = "areAllPlayersAsleep()Z", at = @At(value = "INVOKE",
            target = "Lnet/minecraft/entity/player/EntityPlayer;isPlayerFullyAsleep()Z"))
    public boolean isPlayerFullyAsleep(EntityPlayer entityPlayer) {
        // if isPlayerFullyAsleep() returns false areAllPlayerAsleep() breaks its loop and returns false
        // this redirect forces it to return true if the player is sleep-ignored even if they're not sleeping
        boolean ignore = entityPlayer instanceof Player && ((Player)entityPlayer).isSleepingIgnored();
        return ignore || entityPlayer.isPlayerFullyAsleep();
    }

    @Redirect(method = "areAllPlayersAsleep()Z", at = @At(value = "INVOKE",
            target = "Lnet/minecraft/entity/player/EntityPlayer;isSpectator()Z"))
    public boolean isSpectatorAndNotIgnored(EntityPlayer entityPlayer) {
        // if a player is marked as a spectator areAllPlayersAsleep() breaks its loop and returns false
        // this redirect forces it to return false if a player is sleep-ignored even if they're a spectator
        boolean ignore = entityPlayer instanceof Player && ((Player)entityPlayer).isSleepingIgnored();
        return !ignore && entityPlayer.isSpectator();
    }

    @Override
    public Optional<Entity> getEntity(UUID uuid) {
        return Optional.ofNullable((Entity) this.getEntityFromUuid(uuid));
    }


    @Override
    public void setBlock(int x, int y, int z, BlockState block, boolean notifyNeighbors) {
        checkBlockBounds(x, y, z);
        setBlockState(new BlockPos(x, y, z), (IBlockState) block, notifyNeighbors ? 3 : 2);
    }

    @Override
    public void setBlock(int x, int y, int z, BlockState blockState, boolean notifyNeighbors, Cause cause) {
        checkArgument(cause != null, "Cause cannot be null!");
        checkArgument(cause.root() instanceof PluginContainer, "PluginContainer must be at the ROOT of a cause!");
        final CauseTracker causeTracker = this.getCauseTracker();
        checkBlockBounds(x, y, z);
        final PhaseContext context = PhaseContext.start()
                .add(NamedCause.of(InternalNamedCauses.General.PLUGIN_CAUSE, cause))
                .addCaptures()
                .add(NamedCause.source(cause.root()));
        for (Map.Entry<String, Object> entry : cause.getNamedCauses().entrySet()) {
            context.add(NamedCause.of(entry.getKey(), entry.getValue()));
        }
        context.complete();
        causeTracker.switchToPhase(TrackingPhases.PLUGIN, PluginPhase.State.BLOCK_WORKER, context);
        setBlockState(new BlockPos(x, y, z), (IBlockState) blockState, notifyNeighbors ? 3 : 2);
        causeTracker.completePhase();
    }

    private void checkBlockBounds(int x, int y, int z) {
        if (!containsBlock(x, y, z)) {
            throw new PositionOutOfBoundsException(new Vector3i(x, y, z), BLOCK_MIN, BLOCK_MAX);
        }
    }

    @Override
    public boolean spawnEntities(Iterable<? extends Entity> entities, Cause cause) {
        checkArgument(cause != null, "Cause cannot be null!");
        checkArgument(cause.root() instanceof PluginContainer, "PluginContainer must be at the ROOT of a cause!");
        List<Entity> entitiesToSpawn = new ArrayList<>();
        entities.forEach(entitiesToSpawn::add);
        final List<EntitySnapshot> snapshots = entitiesToSpawn.stream().map(Entity::createSnapshot).collect(Collectors.toList());
        return !EventConsumer.event(SpongeEventFactory.createSpawnEntityEventCustom(cause, entitiesToSpawn, snapshots, this))
                .nonCancelled(event -> EntityListConsumer.FORCE_SPAWN.apply(event.getEntities(), this.getCauseTracker()))
                .process()
                .isCancelled();
    }

    /**
     * @author gabizou - April 24th, 2016
     * @reason Needs to redirect the dimension id for the packet being sent to players
     * so that the dimension is correctly adjusted
     *
     * @param id The world provider's dimension id
     * @return True if the spawn was successful and the effect is played.
     */
    @Redirect(method = "addWeatherEffect", at = @At(value = "INVOKE", target = "Lnet/minecraft/world/DimensionType;getId()I"))
    public int getDimensionIdForWeatherEffect(DimensionType id) {
        return this.getDimensionId();
    }

    // ------------------------- Start Cause Tracking overrides of Minecraft World methods ----------

    /**
     * @author gabizou March 11, 2016
     *
     * The train of thought for how spawning is handled:
     * 1) This method is called in implementation
     * 2) handleVanillaSpawnEntity is called to associate various contextual SpawnCauses
     * 3) {@link CauseTracker#spawnEntity(Entity)} is called to check if the entity is to
     *    be "collected" or "captured" in the current {@link PhaseContext} of the current phase
     * 4) If the entity is forced or is captured, {@code true} is returned, otherwise, the entity is
     *    passed along normal spawning handling.
     */
    @Override
    public boolean spawnEntityInWorld(net.minecraft.entity.Entity entity) {
        return getCauseTracker().spawnEntity(EntityUtil.fromNative(entity));
    }


    /**
     * @author gabizou, March 12th, 2016
     *
     * Move this into WorldServer as we should not be modifying the client world.
     *
     * Purpose: Rewritten to support capturing blocks
     */
    @Override
    public boolean setBlockState(BlockPos pos, IBlockState newState, int flags) {
        if (!this.isValid(pos)) {
            return false;
        } else if (!this.isRemote && this.worldInfo.getTerrainType() == WorldType.DEBUG_WORLD) {
            return false;
        } else {
            // Sponge - reroute to the CauseTracker
            return this.getCauseTracker().setBlockState(pos, newState, flags);
        }
    }


    /**
     * @author gabizou - March 12th, 2016
     *
     * Technically an overwrite to properly track on *server* worlds.
     */
    @Override
    public void forceBlockUpdateTick(Block blockType, BlockPos pos, Random random) {
        this.scheduledUpdatesAreImmediate = true;
        // Sponge start - Cause tracking
        final PhaseData peek = this.causeTracker.getStack().peek();
        if (this.isRemote || peek.getState().getPhase().ignoresBlockUpdateTick(peek)) {
            blockType.updateTick((World) (Object) this, pos, this.getBlockState(pos), random);
            return;
        }
        TrackingUtil.updateTickBlock(this.causeTracker, blockType, pos, this.getBlockState(pos), random);
        // Sponge end
        this.scheduledUpdatesAreImmediate = false;
    }

    /**
     * @author gabizou - March 12th, 2016
     *
     * Technically an overwrite to properly track on *server* worlds.
     */
    @Override
    public void updateComparatorOutputLevel(BlockPos pos, Block blockIn) {
        SpongeImplHooks.updateComparatorOutputLevel((net.minecraft.world.World) (Object) this, pos, blockIn);
    }

    /**
     * @author gabizou - March 12th, 2016
     *
     * Technically an overwrite to properly track on *server* worlds.
     */
    @Override
    public void notifyBlockOfStateChange(BlockPos pos, Block blockIn) {
        this.getCauseTracker().notifyBlockOfStateChange(pos, blockIn, null);
    }

    /**
     * @author gabizou - March 12th, 2016
     *
     * Technically an overwrite to properly track on *server* worlds.
     */
    @Override
    public void notifyNeighborsOfStateExcept(BlockPos pos, Block blockType, EnumFacing skipSide) {
        if (!isValid(pos)) {
            return;
        }

        EnumSet<EnumFacing> directions = EnumSet.allOf(EnumFacing.class);
        directions.remove(skipSide);

        final CauseTracker causeTracker = this.getCauseTracker();

        EventConsumer.event(SpongeCommonEventFactory.callNotifyNeighborEvent(this, pos, directions))
                .nonCancelled(event -> {
                    for (EnumFacing facing : EnumFacing.values()) {
                        final Direction direction = DirectionFacingProvider.getInstance().getKey(facing).get();
                        if (event.getNeighbors().keySet().contains(direction)) {
                            causeTracker.notifyBlockOfStateChange(pos.offset(facing), blockType, pos);
                        }
                    }
                })
                .process();

    }

    /**
     * @author gabizou - March 12th, 2016
     *
     * Technically an overwrite to properly track on *server* worlds.
     */
    @Override
    public void notifyNeighborsOfStateChange(BlockPos pos, Block blockType) {
        if (!isValid(pos)) {
            return;
        }

        final CauseTracker causeTracker = this.getCauseTracker();

        EventConsumer.event(SpongeCommonEventFactory.callNotifyNeighborEvent(this, pos, EnumSet.allOf(EnumFacing.class)))
                .nonCancelled(event -> {
                    for (EnumFacing facing : EnumFacing.values()) {
                        final Direction direction = DirectionFacingProvider.getInstance().getKey(facing).get();
                        if (event.getNeighbors().keySet().contains(direction)) {
                            causeTracker.notifyBlockOfStateChange(pos.offset(facing), blockType, pos);
                        }
                    }
                })
                .process();
    }

    @SuppressWarnings("Duplicates")
    @Override
    protected void onUpdateWeatherEffect(net.minecraft.entity.Entity entityIn) {
        final CauseTracker causeTracker = this.getCauseTracker();
        final IPhaseState state = causeTracker.getStack().peekState();
        if (state.getPhase().alreadyCapturingEntityTicks(state)) {
            entityIn.onUpdate();
            return;
        }
        TrackingUtil.tickEntity(causeTracker, entityIn);
        updateRotation(entityIn);
    }

    @Override
    protected void onUpdateTileEntities(ITickable tile) {
        final CauseTracker causeTracker = this.getCauseTracker();
        final IPhaseState state = causeTracker.getStack().peekState();
        if (state.getPhase().alreadyCapturingTileTicks(state)) {
            tile.update();
            return;
        }

        TrackingUtil.tickTileEntity(causeTracker, tile);
    }

    @SuppressWarnings("Duplicates")
    @Override
    protected void onCallEntityUpdate(net.minecraft.entity.Entity entity) {
        final CauseTracker causeTracker = this.getCauseTracker();
        final IPhaseState state = causeTracker.getStack().peekState();
        if (state.getPhase().alreadyCapturingEntityTicks(state)) {
            entity.onUpdate();
            return;
        }

        TrackingUtil.tickEntity(causeTracker, entity);
        updateRotation(entity);
    }

    // ------------------------ End of Cause Tracking ------------------------------------

    // IMixinWorld method
    @Override
    public void markAndNotifyNeighbors(BlockPos pos, @Nullable net.minecraft.world.chunk.Chunk chunk, IBlockState oldState, IBlockState newState, int flags) {
        if ((flags & 2) != 0 && (!this.isRemote || (flags & 4) == 0) && (chunk == null || chunk.isPopulated())) {
            this.notifyBlockUpdate(pos, oldState, newState, flags);
        }

        if (!this.isRemote && (flags & 1) != 0) {
            this.notifyNeighborsRespectDebug(pos, oldState.getBlock());

            if (newState.getBlock().hasComparatorInputOverride(newState)) {
                this.updateComparatorOutputLevel(pos, newState.getBlock());
            }
        }
    }

    // IMixinWorld method
    @Override
    public void addEntityRotationUpdate(net.minecraft.entity.Entity entity, Vector3d rotation) {
        this.rotationUpdates.put(entity, rotation);
    }

    // IMixinWorld method
    @Override
    public void updateRotation(net.minecraft.entity.Entity entityIn) {
        Vector3d rotationUpdate = this.rotationUpdates.get(entityIn);
        if (rotationUpdate != null) {
            entityIn.rotationPitch = (float) rotationUpdate.getX();
            entityIn.rotationYaw = (float) rotationUpdate.getY();
        }
        this.rotationUpdates.remove(entityIn);
    }


    @Override
    public void onSpongeEntityAdded(net.minecraft.entity.Entity entity) {
        this.onEntityAdded(entity);
    }

    @Override
    public void onSpongeEntityRemoved(net.minecraft.entity.Entity entity) {
        this.onEntityRemoved(entity);
    }

    @Override
    public boolean spawnEntity(Entity entity, Cause cause) {
        final CauseTracker causeTracker = this.getCauseTracker();
        final IPhaseState state = causeTracker.getStack().peekState();
        if (!state.getPhase().alreadyCapturingEntitySpawns(state)) {
            causeTracker.switchToPhase(TrackingPhases.PLUGIN, PluginPhase.State.CUSTOM_SPAWN, PhaseContext.start()
                .add(NamedCause.source(cause))
                .addCaptures()
                .complete());
            causeTracker.spawnEntityWithCause(entity, cause);
            causeTracker.completePhase();
            return true;
        }
        return causeTracker.spawnEntityWithCause(entity, cause);
    }

    @Override
    public boolean forceSpawnEntity(Entity entity) {
        final net.minecraft.entity.Entity minecraftEntity = (net.minecraft.entity.Entity) entity;
        final int x = minecraftEntity.getPosition().getX();
        final int z = minecraftEntity.getPosition().getZ();
        return forceSpawnEntity(minecraftEntity, x >> 4, z >> 4);
    }

<<<<<<< HEAD
    private boolean forceSpawnEntity(net.minecraft.entity.Entity entity, int chunkX, int chunkZ) {
        if (entity instanceof EntityPlayer) {
            EntityPlayer entityplayer = (EntityPlayer) entity;
            this.playerEntities.add(entityplayer);
            this.updateAllPlayersSleepingFlag();
        }

        if (entity instanceof EntityLightningBolt) {
            this.addWeatherEffect(entity);
            return true;
        }

        this.getChunkFromChunkCoords(chunkX, chunkZ).addEntity(entity);
        this.loadedEntityList.add(entity);
        this.onSpongeEntityAdded(entity);
        return true;
    }

    @Override
    public SpongeBlockSnapshot createSpongeBlockSnapshot(IBlockState state, IBlockState extended, BlockPos pos, int updateFlag) {
        this.builder.reset();
        Location<org.spongepowered.api.world.World> location = new Location<>(this, VecHelper.toVector3i(pos));
        this.builder.blockState((BlockState) state)
                .extendedState((BlockState) extended)
                .worldId(location.getExtent().getUniqueId())
                .position(location.getBlockPosition());
        Optional<UUID> creator = getCreator(pos.getX(), pos.getY(), pos.getZ());
        Optional<UUID> notifier = getNotifier(pos.getX(), pos.getY(), pos.getZ());
        if (creator.isPresent()) {
            this.builder.creator(creator.get());
        }
        if (notifier.isPresent()) {
            this.builder.notifier(notifier.get());
        }
        if (state.getBlock() instanceof ITileEntityProvider) {
            net.minecraft.tileentity.TileEntity te = getTileEntity(pos);
            if (te != null) {
                TileEntity tile = (TileEntity) te;
                for (DataManipulator<?, ?> manipulator : tile.getContainers()) {
                    this.builder.add(manipulator);
                }
                NBTTagCompound nbt = new NBTTagCompound();
                te.writeToNBT(nbt);
                this.builder.unsafeNbt(nbt);
            }
        }
        return new SpongeBlockSnapshot(this.builder, updateFlag);
    }

=======
    @Inject(method = "newExplosion", at = @At(value = "HEAD"))
    public void onExplosionHead(net.minecraft.entity.Entity entityIn, double x, double y, double z, float strength, boolean isFlaming, boolean isSmoking, CallbackInfoReturnable<net.minecraft.world.Explosion> cir) {
        this.processingExplosion = true;
    }

    @Inject(method = "newExplosion", at = @At(value = "RETURN"))
    public void onExplosionReturn(net.minecraft.entity.Entity entityIn, double x, double y, double z, float strength, boolean isFlaming, boolean isSmoking, CallbackInfoReturnable<net.minecraft.world.Explosion> cir) {
        this.processingExplosion = false;
    }
>>>>>>> 4d9d669f
}<|MERGE_RESOLUTION|>--- conflicted
+++ resolved
@@ -80,6 +80,7 @@
 import org.spongepowered.api.plugin.PluginContainer;
 import org.spongepowered.api.util.Direction;
 import org.spongepowered.api.util.PositionOutOfBoundsException;
+import org.spongepowered.api.world.Chunk;
 import org.spongepowered.api.world.GeneratorType;
 import org.spongepowered.api.world.GeneratorTypes;
 import org.spongepowered.api.world.Location;
@@ -99,6 +100,7 @@
 import org.spongepowered.common.SpongeImpl;
 import org.spongepowered.common.SpongeImplHooks;
 import org.spongepowered.common.block.SpongeBlockSnapshot;
+import org.spongepowered.common.config.SpongeConfig;
 import org.spongepowered.common.data.util.DataQueries;
 import org.spongepowered.common.entity.EntityUtil;
 import org.spongepowered.common.entity.PlayerTracker;
@@ -115,8 +117,10 @@
 import org.spongepowered.common.event.tracking.phase.function.EntityListConsumer;
 import org.spongepowered.common.interfaces.IMixinBlockUpdate;
 import org.spongepowered.common.interfaces.IMixinChunk;
+import org.spongepowered.common.interfaces.world.IMixinWorldInfo;
 import org.spongepowered.common.interfaces.world.IMixinWorldProvider;
 import org.spongepowered.common.interfaces.world.IMixinWorldServer;
+import org.spongepowered.common.interfaces.world.gen.IMixinChunkProviderServer;
 import org.spongepowered.common.interfaces.world.gen.IPopulatorProvider;
 import org.spongepowered.common.registry.provider.DirectionFacingProvider;
 import org.spongepowered.common.util.SpongeHooks;
@@ -164,7 +168,7 @@
     private final Map<net.minecraft.entity.Entity, Vector3d> rotationUpdates = new HashMap<>();
     private SpongeChunkGenerator spongegen;
     private Integer dimensionId = null;
-
+    private SpongeConfig<?> activeConfig;
 
     @Shadow @Final private MinecraftServer mcServer;
     @Shadow @Final private Set<NextTickListEntry> pendingTickListEntriesHashSet;
@@ -193,6 +197,27 @@
         updateWorldGenerator();
     }
 
+
+    @Override
+    public boolean isProcessingExplosion() {
+        return this.processingExplosion;
+    }
+
+    @Override
+    public SpongeConfig<SpongeConfig.WorldConfig> getWorldConfig() {
+        return ((IMixinWorldInfo) this.worldInfo).getWorldConfig();
+    }
+
+
+    @Override
+    public SpongeConfig<?> getActiveConfig() {
+        return this.activeConfig;
+    }
+
+    @Override
+    public void setActiveConfig(SpongeConfig<?> config) {
+        this.activeConfig = config;
+    }
 
     @Override
     public int getDimensionId() {
@@ -810,7 +835,6 @@
         return forceSpawnEntity(minecraftEntity, x >> 4, z >> 4);
     }
 
-<<<<<<< HEAD
     private boolean forceSpawnEntity(net.minecraft.entity.Entity entity, int chunkX, int chunkZ) {
         if (entity instanceof EntityPlayer) {
             EntityPlayer entityplayer = (EntityPlayer) entity;
@@ -860,7 +884,7 @@
         return new SpongeBlockSnapshot(this.builder, updateFlag);
     }
 
-=======
+
     @Inject(method = "newExplosion", at = @At(value = "HEAD"))
     public void onExplosionHead(net.minecraft.entity.Entity entityIn, double x, double y, double z, float strength, boolean isFlaming, boolean isSmoking, CallbackInfoReturnable<net.minecraft.world.Explosion> cir) {
         this.processingExplosion = true;
@@ -870,5 +894,57 @@
     public void onExplosionReturn(net.minecraft.entity.Entity entityIn, double x, double y, double z, float strength, boolean isFlaming, boolean isSmoking, CallbackInfoReturnable<net.minecraft.world.Explosion> cir) {
         this.processingExplosion = false;
     }
->>>>>>> 4d9d669f
+
+    /**
+     * @author amaranth - April 25th, 2016
+     * @reason Avoid 25 chunk map lookups per entity per tick by using neighbor pointers
+     *
+     * @param xStart X block start coordinate
+     * @param yStart Y block start coordinate
+     * @param zStart Z block start coordinate
+     * @param xEnd X block end coordinate
+     * @param yEnd Y block end coordinate
+     * @param zEnd Z block end coordinate
+     * @param allowEmpty Whether empty chunks should be accepted
+     * @return If the chunks for the area are loaded
+     */
+    @Override
+    public boolean isAreaLoaded(int xStart, int yStart, int zStart, int xEnd, int yEnd, int zEnd, boolean allowEmpty) {
+        if (yEnd < 0 || yStart > 255) {
+            return false;
+        }
+
+        xStart = xStart >> 4;
+        zStart = zStart >> 4;
+        xEnd = xEnd >> 4;
+        zEnd = zEnd >> 4;
+
+        Chunk base = (Chunk) ((IMixinChunkProviderServer) this.getChunkProvider()).getChunkIfLoaded(xStart, zStart);
+        if (base == null) {
+            return false;
+        }
+
+        for (int i = xStart; i <= xEnd; i++) {
+            Optional<Chunk> column = base.getNeighbor(Direction.EAST);
+            if (!column.isPresent()) {
+                return false;
+            }
+
+            Chunk unwrapped = column.get();
+            for (int j = zStart; j <= zEnd; j++) {
+                Optional<Chunk> row = unwrapped.getNeighbor(Direction.SOUTH);
+                if (!row.isPresent()) {
+                    return false;
+                }
+
+                // This is redundant
+                if (!allowEmpty && ((net.minecraft.world.chunk.Chunk) row.get()).isEmpty()) {
+                    return false;
+                }
+            }
+        }
+
+        return true;
+
+    }
 }