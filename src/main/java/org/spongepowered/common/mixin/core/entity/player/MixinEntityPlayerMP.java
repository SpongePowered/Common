/*
 * This file is part of Sponge, licensed under the MIT License (MIT).
 *
 * Copyright (c) SpongePowered <https://www.spongepowered.org>
 * Copyright (c) contributors
 *
 * Permission is hereby granted, free of charge, to any person obtaining a copy
 * of this software and associated documentation files (the "Software"), to deal
 * in the Software without restriction, including without limitation the rights
 * to use, copy, modify, merge, publish, distribute, sublicense, and/or sell
 * copies of the Software, and to permit persons to whom the Software is
 * furnished to do so, subject to the following conditions:
 *
 * The above copyright notice and this permission notice shall be included in
 * all copies or substantial portions of the Software.
 *
 * THE SOFTWARE IS PROVIDED "AS IS", WITHOUT WARRANTY OF ANY KIND, EXPRESS OR
 * IMPLIED, INCLUDING BUT NOT LIMITED TO THE WARRANTIES OF MERCHANTABILITY,
 * FITNESS FOR A PARTICULAR PURPOSE AND NONINFRINGEMENT. IN NO EVENT SHALL THE
 * AUTHORS OR COPYRIGHT HOLDERS BE LIABLE FOR ANY CLAIM, DAMAGES OR OTHER
 * LIABILITY, WHETHER IN AN ACTION OF CONTRACT, TORT OR OTHERWISE, ARISING FROM,
 * OUT OF OR IN CONNECTION WITH THE SOFTWARE OR THE USE OR OTHER DEALINGS IN
 * THE SOFTWARE.
 */
package org.spongepowered.common.mixin.core.entity.player;

import static com.google.common.base.Preconditions.checkArgument;
import static com.google.common.base.Preconditions.checkNotNull;
import static org.spongepowered.common.entity.CombatHelper.getNewTracker;

import com.flowpowered.math.vector.Vector3d;
import com.google.common.collect.Sets;
import net.minecraft.block.state.IBlockState;
import net.minecraft.command.ICommandSender;
import net.minecraft.entity.Entity;
import net.minecraft.entity.EntityList;
import net.minecraft.entity.EntityLivingBase;
import net.minecraft.entity.ai.attributes.AttributeMap;
import net.minecraft.entity.item.EntityItem;
import net.minecraft.entity.passive.EntityHorse;
import net.minecraft.entity.player.EntityPlayer;
import net.minecraft.entity.player.EntityPlayerMP;
import net.minecraft.init.SoundEvents;
<<<<<<< HEAD
import net.minecraft.inventory.Container;
=======
>>>>>>> fc6450d1
import net.minecraft.inventory.IInventory;
import net.minecraft.item.ItemStack;
import net.minecraft.network.NetHandlerPlayServer;
import net.minecraft.network.Packet;
import net.minecraft.network.play.server.SPacketBlockChange;
import net.minecraft.network.play.server.SPacketChat;
import net.minecraft.network.play.server.SPacketCombatEvent;
import net.minecraft.network.play.server.SPacketResourcePackSend;
import net.minecraft.network.play.server.SPacketSoundEffect;
import net.minecraft.network.play.server.SPacketSpawnPosition;
import net.minecraft.scoreboard.IScoreCriteria;
import net.minecraft.scoreboard.Score;
import net.minecraft.scoreboard.ScoreObjective;
import net.minecraft.scoreboard.Team;
import net.minecraft.server.MinecraftServer;
import net.minecraft.server.management.PlayerInteractionManager;
import net.minecraft.stats.Achievement;
import net.minecraft.stats.StatBase;
import net.minecraft.stats.StatList;
import net.minecraft.stats.StatisticsManagerServer;
import net.minecraft.util.DamageSource;
import net.minecraft.util.FoodStats;
import net.minecraft.util.math.BlockPos;
import net.minecraft.util.text.ITextComponent;
import net.minecraft.world.GameRules;
import net.minecraft.world.GameType;
import net.minecraft.world.IInteractionObject;
import org.spongepowered.api.Sponge;
import org.spongepowered.api.block.BlockState;
import org.spongepowered.api.command.CommandSource;
import org.spongepowered.api.data.key.Keys;
import org.spongepowered.api.data.manipulator.DataManipulator;
import org.spongepowered.api.data.manipulator.mutable.entity.GameModeData;
import org.spongepowered.api.data.manipulator.mutable.entity.JoinData;
import org.spongepowered.api.data.type.SkinPart;
import org.spongepowered.api.data.value.mutable.Value;
import org.spongepowered.api.effect.particle.ParticleEffect;
import org.spongepowered.api.effect.sound.SoundCategory;
import org.spongepowered.api.effect.sound.SoundType;
import org.spongepowered.api.entity.living.player.Player;
import org.spongepowered.api.entity.living.player.User;
import org.spongepowered.api.entity.living.player.gamemode.GameMode;
import org.spongepowered.api.entity.living.player.tab.TabList;
import org.spongepowered.api.event.SpongeEventFactory;
import org.spongepowered.api.event.cause.Cause;
import org.spongepowered.api.event.cause.NamedCause;
import org.spongepowered.api.event.cause.entity.spawn.SpawnCause;
import org.spongepowered.api.event.entity.MoveEntityEvent;
import org.spongepowered.api.event.entity.living.humanoid.ChangeGameModeEvent;
import org.spongepowered.api.item.inventory.Carrier;
import org.spongepowered.api.item.inventory.Inventory;
import org.spongepowered.api.item.inventory.type.CarriedInventory;
import org.spongepowered.api.network.PlayerConnection;
import org.spongepowered.api.profile.GameProfile;
import org.spongepowered.api.resourcepack.ResourcePack;
import org.spongepowered.api.scoreboard.Scoreboard;
import org.spongepowered.api.service.user.UserStorageService;
import org.spongepowered.api.text.BookView;
import org.spongepowered.api.text.Text;
import org.spongepowered.api.text.channel.MessageChannel;
import org.spongepowered.api.text.chat.ChatType;
import org.spongepowered.api.text.chat.ChatTypes;
import org.spongepowered.api.text.chat.ChatVisibility;
import org.spongepowered.api.text.title.Title;
import org.spongepowered.api.util.Tristate;
import org.spongepowered.asm.mixin.Final;
import org.spongepowered.asm.mixin.Mixin;
import org.spongepowered.asm.mixin.Overwrite;
import org.spongepowered.asm.mixin.Shadow;
import org.spongepowered.asm.mixin.injection.At;
import org.spongepowered.asm.mixin.injection.Inject;
import org.spongepowered.asm.mixin.injection.ModifyVariable;
import org.spongepowered.asm.mixin.injection.Redirect;
import org.spongepowered.asm.mixin.injection.callback.CallbackInfo;
import org.spongepowered.common.SpongeImpl;
import org.spongepowered.common.data.manipulator.mutable.entity.SpongeGameModeData;
import org.spongepowered.common.data.manipulator.mutable.entity.SpongeJoinData;
import org.spongepowered.common.data.util.DataConstants;
import org.spongepowered.common.data.value.mutable.SpongeValue;
import org.spongepowered.common.effect.particle.SpongeParticleEffect;
import org.spongepowered.common.effect.particle.SpongeParticleHelper;
import org.spongepowered.common.entity.EntityUtil;
import org.spongepowered.common.entity.living.human.EntityHuman;
import org.spongepowered.common.entity.player.PlayerKickHelper;
import org.spongepowered.common.entity.player.tab.SpongeTabList;
import org.spongepowered.common.event.InternalNamedCauses;
import org.spongepowered.common.event.SpongeCommonEventFactory;
import org.spongepowered.common.event.tracking.CauseTracker;
import org.spongepowered.common.event.tracking.IPhaseState;
import org.spongepowered.common.event.tracking.PhaseContext;
import org.spongepowered.common.event.tracking.PhaseData;
import org.spongepowered.common.event.tracking.phase.EntityPhase;
import org.spongepowered.common.interfaces.IMixinCommandSender;
import org.spongepowered.common.interfaces.IMixinCommandSource;
import org.spongepowered.common.interfaces.IMixinPacketResourcePackSend;
import org.spongepowered.common.interfaces.IMixinServerScoreboard;
import org.spongepowered.common.interfaces.IMixinSubject;
import org.spongepowered.common.interfaces.IMixinTeam;
import org.spongepowered.common.interfaces.entity.player.IMixinEntityPlayerMP;
import org.spongepowered.common.interfaces.text.IMixinTitle;
import org.spongepowered.common.interfaces.world.IMixinWorldServer;
import org.spongepowered.common.registry.type.event.InternalSpawnTypes;
import org.spongepowered.common.text.SpongeTexts;
import org.spongepowered.common.text.chat.SpongeChatType;
import org.spongepowered.common.util.BookFaker;
import org.spongepowered.common.util.LanguageUtil;
import org.spongepowered.common.util.NetworkUtil;
import org.spongepowered.common.util.VecHelper;
import org.spongepowered.common.world.storage.SpongePlayerDataHandler;

import java.time.Instant;
import java.util.List;
import java.util.Locale;
import java.util.Optional;
import java.util.Set;

import javax.annotation.Nullable;

@Mixin(EntityPlayerMP.class)
public abstract class MixinEntityPlayerMP extends MixinEntityPlayer implements Player, IMixinSubject, IMixinEntityPlayerMP, IMixinCommandSender,
        IMixinCommandSource {

    @Shadow @Final public MinecraftServer mcServer;
    @Shadow @Final public PlayerInteractionManager interactionManager;
    @Shadow private String language;
    @Shadow public NetHandlerPlayServer connection;
    @Shadow public int lastExperience;
    @Shadow private EntityPlayer.EnumChatVisibility chatVisibility = EntityPlayer.EnumChatVisibility.FULL;
    @Shadow private boolean chatColours;
    @Shadow public boolean playerConqueredTheEnd;
    @Shadow private float lastHealth;
    @Shadow private int lastFoodLevel;
    @Shadow private int currentWindowId;

    @Shadow public abstract void setSpectatingEntity(Entity entityToSpectate);
    @Shadow public abstract void sendPlayerAbilities();
    @Shadow @Override public abstract void takeStat(StatBase stat);
    @Shadow public abstract StatisticsManagerServer getStatFile();
    @Shadow public abstract boolean hasAchievement(Achievement achievementIn);
    @Shadow public abstract void displayGUIChest(IInventory chestInventory);
    @Shadow public abstract void displayGui(IInteractionObject guiOwner);
    @Shadow public abstract void openGuiHorseInventory(EntityHorse horse, IInventory horseInventory);
<<<<<<< HEAD
    @Shadow public abstract void getNextWindowId();
=======

    // Inventory
    @Shadow public abstract void addChatMessage(ITextComponent component);
    @Shadow public abstract void closeScreen();
    @Shadow public abstract void getNextWindowId();
    @Shadow public int currentWindowId;

    private EntityPlayerMP this$ = (EntityPlayerMP) (Object) this;

    public int newExperience = 0;
    public int newLevel = 0;
    public int newTotalExperience = 0;
    public boolean keepsLevel = false;
    private boolean sleepingIgnored;

    private final User user = SpongeImpl.getGame().getServiceManager().provideUnchecked(UserStorageService.class).getOrCreate((GameProfile) getGameProfile());
>>>>>>> fc6450d1

    private Set<SkinPart> skinParts = Sets.newHashSet();
    private int viewDistance;
    private TabList tabList = new SpongeTabList((EntityPlayerMP) (Object) this);

    private GameType pendingGameType;

    private Scoreboard spongeScoreboard = Sponge.getGame().getServer().getServerScoreboard().get();

    @Nullable private Vector3d velocityOverride = null;

    @Inject(method = "removeEntity", at = @At(value = "INVOKE",
            target = "Lnet/minecraft/network/NetHandlerPlayServer;sendPacket(Lnet/minecraft/network/Packet;)V"))
    private void onRemoveEntity(Entity entityIn, CallbackInfo ci) {
        if (entityIn instanceof EntityHuman) {
            ((EntityHuman) entityIn).onRemovedFrom((EntityPlayerMP) (Object) this);
        }
    }


    /**
     * @author blood - May 12th, 2016
     * @author gabizou - June 3rd, 2016
     *
     * @reason SpongeForge requires an overwrite so we do it here instead. This handles player death events.
     */
    @Override
    @Overwrite
    public void onDeath(DamageSource cause) {
        if (!SpongeCommonEventFactory.callDestructEntityEventDeath((EntityPlayerMP) (Object) this, cause)) {
            return;
        }
        // Double check that the CauseTracker is already capturing the Death phase
        final CauseTracker causeTracker;
        final boolean tracksEntityDeaths;
        if (!this.worldObj.isRemote) {
            causeTracker = ((IMixinWorldServer) this.worldObj).getCauseTracker();
            final PhaseData peek = causeTracker.getCurrentPhaseData();
            final IPhaseState state = peek.state;
            tracksEntityDeaths = CauseTracker.ENABLED && causeTracker.getCurrentState().tracksEntityDeaths();
            if (state != EntityPhase.State.DEATH && !state.tracksEntityDeaths()) {
                if (!tracksEntityDeaths) {
                    causeTracker.switchToPhase(EntityPhase.State.DEATH, PhaseContext.start()
                            .add(NamedCause.source(this))
                            .add(NamedCause.of(InternalNamedCauses.General.DAMAGE_SOURCE, cause))
                            .addCaptures()
                            .addEntityDropCaptures()
                            .complete());
                }
            }
        } else {
            causeTracker = null;
            tracksEntityDeaths = false;
        }

        boolean flag = this.worldObj.getGameRules().getBoolean("showDeathMessages");
        this.connection.sendPacket(new SPacketCombatEvent(this.getCombatTracker(), SPacketCombatEvent.Event.ENTITY_DIED, flag));

        if (flag) {
            Team team = this.getTeam();

            if (team != null && team.getDeathMessageVisibility() != Team.EnumVisible.ALWAYS) {
                if (team.getDeathMessageVisibility() == Team.EnumVisible.HIDE_FOR_OTHER_TEAMS) {
                    this.mcServer.getPlayerList().sendMessageToAllTeamMembers((EntityPlayerMP) (Object) this, this.getCombatTracker().getDeathMessage());
                } else if (team.getDeathMessageVisibility() == Team.EnumVisible.HIDE_FOR_OWN_TEAM) {
                    this.mcServer.getPlayerList().sendMessageToTeamOrAllPlayers((EntityPlayerMP) (Object) this, this.getCombatTracker().getDeathMessage());
                }
            } else {
                this.mcServer.getPlayerList().sendChatMsg(this.getCombatTracker().getDeathMessage());
            }
        }

        if (!this.worldObj.getGameRules().getBoolean("keepInventory") && !this.isSpectator()) {
            this.inventory.dropAllItems();
        }

        for (ScoreObjective scoreobjective : this.getWorldScoreboard().getObjectivesFromCriteria(IScoreCriteria.DEATH_COUNT)) {
            Score score = this.getWorldScoreboard().getOrCreateScore(this.getName(), scoreobjective);
            score.incrementScore();
        }

        EntityLivingBase entitylivingbase = this.getAttackingEntity();

        if (entitylivingbase != null) {
            EntityList.EntityEggInfo entitylist$entityegginfo = EntityList.ENTITY_EGGS.get(EntityList.getEntityString(entitylivingbase));

            if (entitylist$entityegginfo != null) {
                this.addStat(entitylist$entityegginfo.entityKilledByStat);
            }

            entitylivingbase.addToPlayerScore((EntityPlayerMP) (Object) this, this.scoreValue);
        }

        this.addStat(StatList.DEATHS);
        this.takeStat(StatList.TIME_SINCE_DEATH);
        this.getCombatTracker().reset();
        // Sponge Start - Finish cause tracker
        if (causeTracker != null && tracksEntityDeaths) {
            causeTracker.completePhase();
        }
    }

    @Override
    public IMixinWorldServer getMixinWorld() {
        return ((IMixinWorldServer) this.worldObj);
    }

    /**
     * @author blood - May 30th, 2016
     * @author gabizou - May 31st, 2016 - Update for 1.9.4 changes
     *
     * @reason - adjusted to support {@link MoveEntityEvent.Teleport}
     *
     * @param dimensionId The id of target dimension.
     */
    @Nullable
    @Override
    @Overwrite
    public Entity changeDimension(int dimensionId) {
        return EntityUtil.teleportPlayerToDimension(this, dimensionId);
    }

    @Override
    public GameProfile getProfile() {
        return this.user.getProfile();
    }

    @Override
    public boolean isOnline() {
        return this.user.isOnline();
    }

    @Override
    public Optional<Player> getPlayer() {
        return Optional.of(this);
    }

    @Override
    public User getUserObject() {
        return this.user;
    }

    @Override
    public Locale getLocale() {
        return LanguageUtil.LOCALE_CACHE.getUnchecked(this.language);
    }

    @Override
    public int getViewDistance() {
        return this.viewDistance;
    }

    @Override
    public ChatVisibility getChatVisibility() {
        return (ChatVisibility) (Object) this.chatVisibility;
    }

    @Override
    public boolean isChatColorsEnabled() {
        return this.chatColours;
    }

    @Override
    public Set<SkinPart> getDisplayedSkinParts() {
        return this.skinParts;
    }

    @Override
    public void sendMessage(ChatType type, Text message) {
        checkNotNull(type, "type");
        checkNotNull(message, "message");

        ITextComponent component = SpongeTexts.toComponent(message);
        if (type == ChatTypes.ACTION_BAR) {
            component = SpongeTexts.fixActionBarFormatting(component);
        }

        this.connection.sendPacket(new SPacketChat(component, ((SpongeChatType) type).getByteId()));
    }

    @Override
    public void sendBookView(BookView bookView) {
        BookFaker.fakeBookView(bookView, this);
    }

    @Override
    public void sendTitle(Title title) {
        ((IMixinTitle) (Object) title).send((EntityPlayerMP) (Object) this);
    }

    @Override
    public void spawnParticles(ParticleEffect particleEffect, Vector3d position) {
        this.spawnParticles(particleEffect, position, Integer.MAX_VALUE);
    }

    @Override
    public void spawnParticles(ParticleEffect particleEffect, Vector3d position, int radius) {
        checkNotNull(particleEffect, "The particle effect cannot be null!");
        checkNotNull(position, "The position cannot be null");
        checkArgument(radius > 0, "The radius has to be greater then zero!");

        List<Packet<?>> packets = SpongeParticleHelper.toPackets((SpongeParticleEffect) particleEffect, position);

        if (!packets.isEmpty()) {
            if (position.sub(this.posX, this.posY, this.posZ).lengthSquared() < (long) radius * (long) radius) {
                for (Packet<?> packet : packets) {
                    this.connection.sendPacket(packet);
                }
            }
        }
    }

    @Override
    public PlayerConnection getConnection() {
        return (PlayerConnection) this.connection;
    }

    /**
     * @author Minecrell - August 22nd, 2016
     * @reason Use InetSocketAddress#getHostString() where possible (instead of
     *     inspecting SocketAddress#toString()) to support IPv6 addresses
     */
    @Overwrite
    public String getPlayerIP() {
        return NetworkUtil.getHostString(this.connection.netManager.getRemoteAddress());
    }

    // this needs to be overridden from EntityPlayer so we can force a resend of the experience level
    @Override
    public void setLevel(int level) {
        super.experienceLevel = level;
        this.lastExperience = -1;
    }

    @Override
    public String getSubjectCollectionIdentifier() {
        return ((IMixinSubject) this.user).getSubjectCollectionIdentifier();
    }

    @Override
    public String getIdentifier() {
        return this.user.getIdentifier();
    }

    @Override
    public Tristate permDefault(String permission) {
        return ((IMixinSubject) this.user).permDefault(permission);
    }

    @Override
    public void refreshXpHealthAndFood() {
        this.lastExperience = -1;
        this.lastHealth = -1.0F;
        this.lastFoodLevel = -1;
    }

    @Override
    public void restorePacketItem() {
        // TODO - apparently this was a thing in 1.8.9, not sure how to do it in 1.10

    }

    @Override
    public void reset() {
        float experience = 0;
        boolean keepInventory = this.worldObj.getGameRules().getBoolean("keepInventory");

        if (this.keepsLevel || keepInventory) {
            experience = this.experience;
            this.newTotalExperience = this.experienceTotal;
            this.newLevel = this.experienceLevel;
        }

        this.clearActivePotions();
        this._combatTracker = getNewTracker(this);
        this.deathTime = 0;
        this.experience = 0;
        this.experienceLevel = this.newLevel;
        this.experienceTotal = this.newTotalExperience;
        this.fire = 0;
        this.fallDistance = 0;
        this.foodStats = new FoodStats();
        this.potionsNeedUpdate = true;
        this.openContainer = this.inventoryContainer;
        this.attackingPlayer = null;
        this.entityLivingToAttack = null;
        this.lastExperience = -1;
        this.setHealth(this.getMaxHealth());

        if (this.keepsLevel || keepInventory) {
            this.experience = experience;
        } else {
            this.addExperience(this.newExperience);
        }

        this.keepsLevel = false;
    }

    @Override
    public boolean isViewingInventory() {
        return this.openContainer != null;
    }

    @Override
<<<<<<< HEAD
    public org.spongepowered.api.item.inventory.Container openInventory(Inventory inventory, Cause cause) throws IllegalArgumentException {
=======
    public void openInventory(Inventory inventory, Cause cause) throws IllegalArgumentException {
>>>>>>> fc6450d1
        if (inventory instanceof IInteractionObject) {
            String guid = ((IInteractionObject) inventory).getGuiID();
            if ("EntityHorse".equals(guid)) {
                //displayGUIHorse(new EntityHorse(null), (IInventory) inventory);
                // TODO horseID needed here for mc return;
            }
            if ("minecraft:crafting_table".equals(guid) || "minecraft:anvil".equals(guid) || "minecraft:enchanting_table".equals(guid)) {
                displayGui(((IInteractionObject) inventory));
<<<<<<< HEAD
                return ((org.spongepowered.api.item.inventory.Container) this.openContainer);
            }
        }
        displayGUIChest(((IInventory) inventory));
        return ((org.spongepowered.api.item.inventory.Container) this.openContainer);
=======
                return;
            }
        }
        displayGUIChest(((IInventory) inventory));
>>>>>>> fc6450d1
    }

    @Override
    public void setScoreboard(Scoreboard scoreboard) {
        if (scoreboard == null) {
            scoreboard = Sponge.getGame().getServer().getServerScoreboard().get();
        }
        ((IMixinServerScoreboard) this.spongeScoreboard).removePlayer((EntityPlayerMP) (Object) this, true);
        this.spongeScoreboard = scoreboard;
        ((IMixinServerScoreboard) this.spongeScoreboard).addPlayer((EntityPlayerMP) (Object) this);
    }

    @Override
    public void initScoreboard() {
        ((IMixinServerScoreboard) this.spongeScoreboard).addPlayer((EntityPlayerMP) (Object) this);
    }

    @Override
    public Text getTeamRepresentation() {
        return Text.of(this.getName());
    }

    @Override
    public MessageChannel getDeathMessageChannel() {
        EntityPlayerMP player = (EntityPlayerMP) (Object) this;
        if (player.worldObj.getGameRules().getBoolean("showDeathMessages")) {
            @Nullable Team team = player.getTeam();

            if (team != null && team.getDeathMessageVisibility() != Team.EnumVisible.ALWAYS) {
                if (team.getDeathMessageVisibility() == Team.EnumVisible.HIDE_FOR_OTHER_TEAMS) {
                    return ((IMixinTeam) team).getTeamChannel(player);
                } else if (team.getDeathMessageVisibility() == Team.EnumVisible.HIDE_FOR_OWN_TEAM) {
                    return ((IMixinTeam) team).getNonTeamChannel();
                }
            } else {
                return this.getMessageChannel();
            }
        }

        return MessageChannel.TO_NONE;
    }

    @Override
    public net.minecraft.scoreboard.Scoreboard getWorldScoreboard() {
        return (net.minecraft.scoreboard.Scoreboard) this.spongeScoreboard;
    }

    @Override
    public Scoreboard getScoreboard() {
        return this.spongeScoreboard;
    }

    @Override
    public void kick() {
        kick(Text.of(SpongeImpl.getGame().getRegistry().getTranslationById("disconnect.disconnected").get()));
    }

    @Override
    public void kick(Text message) {
        final ITextComponent component = SpongeTexts.toComponent(message);
        PlayerKickHelper.kickPlayer((EntityPlayerMP) (Object) this, component);
    }

    @Override
    public void playSound(SoundType sound, SoundCategory category, Vector3d position, double volume) {
        this.playSound(sound, category, position, volume, 1);
    }

    @Override
    public void playSound(SoundType sound, SoundCategory category, Vector3d position, double volume, double pitch) {
        this.playSound(sound, category, position, volume, pitch, 0);
    }

    @Override
    public void playSound(SoundType sound, SoundCategory category, Vector3d position, double volume, double pitch, double minVolume) {
        this.connection.sendPacket(new SPacketSoundEffect(SoundEvents.getRegisteredSoundEvent(sound.getId()), (net.minecraft.util.SoundCategory) (Object) category, position.getX(), position.getY(), position.getZ(),
                (float) Math.max(minVolume, volume), (float) pitch));
    }

    @Override
    public void sendResourcePack(ResourcePack pack) {
        SPacketResourcePackSend packet = new SPacketResourcePackSend();
        ((IMixinPacketResourcePackSend) packet).setResourcePack(pack);
        this.connection.sendPacket(packet);
    }

    @Override
    public CommandSource asCommandSource() {
        return this;
    }

    @Override
    public ICommandSender asICommandSender() {
        return (ICommandSender) this;
    }

    @Override
    public boolean isSleepingIgnored() {
        return this.sleepingIgnored;
    }

    @Override
    public void setSleepingIgnored(boolean sleepingIgnored) {
        this.sleepingIgnored = sleepingIgnored;
    }

    @Override
    public Vector3d getVelocity() {
        if (this.velocityOverride != null) {
            return this.velocityOverride;
        }
        return super.getVelocity();
    }

    @Override
    public void setImplVelocity(Vector3d velocity) {
        super.setImplVelocity(velocity);
        this.velocityOverride = null;
    }

    @Override
    public void setVelocityOverride(@Nullable Vector3d velocity) {
        this.velocityOverride = velocity;
    }

    @SuppressWarnings("unchecked")
    @Override
    public CarriedInventory<? extends Carrier> getInventory() {
        return (CarriedInventory<? extends Carrier>) this.inventory;
    }

    @Inject(method = "setGameType(Lnet/minecraft/world/GameType;)V", at = @At("HEAD"), cancellable = true)
    private void onSetGameType(GameType gameType, CallbackInfo ci) {
        ChangeGameModeEvent.TargetPlayer event = SpongeEventFactory.createChangeGameModeEventTargetPlayer(Cause.of(NamedCause.source(this)),
                (GameMode) (Object) this.interactionManager.getGameType(), (GameMode) (Object) gameType, this);
        SpongeImpl.postEvent(event);
        if (event.isCancelled()) {
            ci.cancel();
        }
        this.pendingGameType = (GameType) (Object) event.getGameMode();
    }

    /**
     * This injector must appear <b>after</b> {@link #onSetGameType} since it
     * assigns the {@link #pendingGameType} returned by the event to the actual
     * local variable in the method.
     */
    @ModifyVariable(method = "Lnet/minecraft/entity/player/EntityPlayerMP;setGameType(Lnet/minecraft/world/GameType;)V", at = @At(value = "HEAD", remap = false), argsOnly = true)
    private GameType assignPendingGameType(GameType gameType) {
        return this.pendingGameType;
    }

    @Redirect(method = "onDeath", at = @At(value = "INVOKE",
            target = "Lnet/minecraft/world/GameRules;getBoolean(Ljava/lang/String;)Z", ordinal = 0))
    public boolean onGetGameRules(GameRules gameRules, String gameRule) {
        return false; // Suppress death messages since this is handled together with the event calling
    }

    @Override
    public void resetAttributeMap() {
        this.attributeMap = new AttributeMap();
        this.applyEntityAttributes();

        // Re-create the array, so that attributes are properly re-added
        this.armorArray = new ItemStack[5];
    }

    @Override
    public TabList getTabList() {
        return this.tabList;
    }


    @Override
    public void setTargetedLocation(@Nullable Vector3d vec) {
        super.setTargetedLocation(vec);
        this.connection.sendPacket(new SPacketSpawnPosition(VecHelper.toBlockPos(this.getTargetedLocation())));
    }

    @Override
    public JoinData getJoinData() {
        return new SpongeJoinData(SpongePlayerDataHandler.getFirstJoined(this.getUniqueID()).get(), Instant.now());
    }

    @Override
    public Value<Instant> firstPlayed() {
        return new SpongeValue<>(Keys.FIRST_DATE_PLAYED, Instant.EPOCH, SpongePlayerDataHandler.getFirstJoined(this.getUniqueID()).get());
    }

    @Override
    public Value<Instant> lastPlayed() {
        return new SpongeValue<>(Keys.LAST_DATE_PLAYED, Instant.EPOCH, Instant.now());
    }

    // TODO implement with contextual data
//    @Override
//    public DisplayNameData getDisplayNameData() {
//        return null;
//    }

    @Override
    public GameModeData getGameModeData() {
        return new SpongeGameModeData((GameMode) (Object) this.interactionManager.getGameType());
    }

    @Override
    public Value<GameMode> gameMode() {
        return new SpongeValue<>(Keys.GAME_MODE, DataConstants.Catalog.DEFAULT_GAMEMODE,
                (GameMode) (Object) this.interactionManager.getGameType());
    }

    @Override
    @Nullable
    public Text getDisplayNameText() {
        return Text.of(getName());
    }

    @Override
    public void setDisplayName(@Nullable Text displayName) {
        // Do nothing
    }

    @Override
    public void supplyVanillaManipulators(List<DataManipulator<?, ?>> manipulators) {
        super.supplyVanillaManipulators(manipulators);
        manipulators.add(getJoinData());
        manipulators.add(getGameModeData());
    }

    @Override
    public void sendBlockChange(int x, int y, int z, BlockState state) {
        checkNotNull(state, "state");
        SPacketBlockChange packet = new SPacketBlockChange();
        packet.blockPosition = new BlockPos(x, y, z);
        packet.blockState = (IBlockState) state;
        this.connection.sendPacket(packet);
    }

    @Override
    public void resetBlockChange(int x, int y, int z) {
        SPacketBlockChange packet = new SPacketBlockChange(this.worldObj, new BlockPos(x, y, z));
        this.connection.sendPacket(packet);
    }

    /**
     * @author gabizou, April 7th, 2016
     *
     * Technically an overwrite of {@link EntityPlayer#dropItem(boolean)}
     * @param dropAll
     * @return
     */
    @Override
    @Nullable
    public EntityItem dropItem(boolean dropAll) {
        final ItemStack currentItem = this.inventory.getCurrentItem();
        if (currentItem == null) {
            return null;
        }
        final int amount = dropAll ? currentItem.stackSize : 1;
        final Cause cause = Cause.source(SpawnCause.builder().type(InternalSpawnTypes.DROPPED_ITEM).build()).named(NamedCause.OWNER, this).build();
        // ASK MUMFREY HOW TO GET THE FRIGGING SLOT FOR THE EVENT?!

        return this.dropItem(this.inventory.decrStackSize(this.inventory.currentItem, dropAll && currentItem != null ? currentItem.stackSize : 1), false, true);
    }
}<|MERGE_RESOLUTION|>--- conflicted
+++ resolved
@@ -41,11 +41,8 @@
 import net.minecraft.entity.player.EntityPlayer;
 import net.minecraft.entity.player.EntityPlayerMP;
 import net.minecraft.init.SoundEvents;
-<<<<<<< HEAD
+import net.minecraft.inventory.IInventory;
 import net.minecraft.inventory.Container;
-=======
->>>>>>> fc6450d1
-import net.minecraft.inventory.IInventory;
 import net.minecraft.item.ItemStack;
 import net.minecraft.network.NetHandlerPlayServer;
 import net.minecraft.network.Packet;
@@ -177,7 +174,6 @@
     @Shadow public boolean playerConqueredTheEnd;
     @Shadow private float lastHealth;
     @Shadow private int lastFoodLevel;
-    @Shadow private int currentWindowId;
 
     @Shadow public abstract void setSpectatingEntity(Entity entityToSpectate);
     @Shadow public abstract void sendPlayerAbilities();
@@ -187,9 +183,6 @@
     @Shadow public abstract void displayGUIChest(IInventory chestInventory);
     @Shadow public abstract void displayGui(IInteractionObject guiOwner);
     @Shadow public abstract void openGuiHorseInventory(EntityHorse horse, IInventory horseInventory);
-<<<<<<< HEAD
-    @Shadow public abstract void getNextWindowId();
-=======
 
     // Inventory
     @Shadow public abstract void addChatMessage(ITextComponent component);
@@ -206,7 +199,6 @@
     private boolean sleepingIgnored;
 
     private final User user = SpongeImpl.getGame().getServiceManager().provideUnchecked(UserStorageService.class).getOrCreate((GameProfile) getGameProfile());
->>>>>>> fc6450d1
 
     private Set<SkinPart> skinParts = Sets.newHashSet();
     private int viewDistance;
@@ -511,11 +503,7 @@
     }
 
     @Override
-<<<<<<< HEAD
     public org.spongepowered.api.item.inventory.Container openInventory(Inventory inventory, Cause cause) throws IllegalArgumentException {
-=======
-    public void openInventory(Inventory inventory, Cause cause) throws IllegalArgumentException {
->>>>>>> fc6450d1
         if (inventory instanceof IInteractionObject) {
             String guid = ((IInteractionObject) inventory).getGuiID();
             if ("EntityHorse".equals(guid)) {
@@ -524,18 +512,11 @@
             }
             if ("minecraft:crafting_table".equals(guid) || "minecraft:anvil".equals(guid) || "minecraft:enchanting_table".equals(guid)) {
                 displayGui(((IInteractionObject) inventory));
-<<<<<<< HEAD
                 return ((org.spongepowered.api.item.inventory.Container) this.openContainer);
             }
         }
         displayGUIChest(((IInventory) inventory));
         return ((org.spongepowered.api.item.inventory.Container) this.openContainer);
-=======
-                return;
-            }
-        }
-        displayGUIChest(((IInventory) inventory));
->>>>>>> fc6450d1
     }
 
     @Override
