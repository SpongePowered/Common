--- conflicted
+++ resolved
@@ -24,8 +24,9 @@
  */
 package org.spongepowered.common.mixin.core.entity.player;
 
-import static com.google.common.base.Preconditions.*;
-import static org.spongepowered.common.entity.CombatHelper.*;
+import static com.google.common.base.Preconditions.checkArgument;
+import static com.google.common.base.Preconditions.checkNotNull;
+import static org.spongepowered.common.entity.CombatHelper.getNewTracker;
 
 import com.flowpowered.math.vector.Vector3d;
 import net.minecraft.command.ICommandSender;
@@ -55,12 +56,9 @@
 import org.spongepowered.api.event.SpongeEventFactory;
 import org.spongepowered.api.event.cause.Cause;
 import org.spongepowered.api.event.cause.NamedCause;
-<<<<<<< HEAD
+import org.spongepowered.api.event.entity.living.humanoid.ChangeGameModeEvent;
 import org.spongepowered.api.item.inventory.Carrier;
 import org.spongepowered.api.item.inventory.type.CarriedInventory;
-=======
-import org.spongepowered.api.event.entity.living.humanoid.ChangeGameModeEvent;
->>>>>>> 0b7c808a
 import org.spongepowered.api.network.PlayerConnection;
 import org.spongepowered.api.profile.GameProfile;
 import org.spongepowered.api.resourcepack.ResourcePack;
@@ -420,14 +418,12 @@
         this.velocityOverride = velocity;
     }
 
-<<<<<<< HEAD
     @SuppressWarnings("unchecked")
     @Override
     public CarriedInventory<? extends Carrier> getInventory() {
         return (CarriedInventory<? extends Carrier>) this.inventory;
     }
 
-=======
     /**
      * We overwrite this method to call the ChangeGameModeEvent.TargetPlayer event.
      *
@@ -463,5 +459,4 @@
         this.sendPlayerAbilities();
         this.markPotionsDirty();
     }
->>>>>>> 0b7c808a
 }