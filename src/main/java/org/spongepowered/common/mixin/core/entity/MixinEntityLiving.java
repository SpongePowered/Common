/*
 * This file is part of Sponge, licensed under the MIT License (MIT).
 *
 * Copyright (c) SpongePowered <https://www.spongepowered.org>
 * Copyright (c) contributors
 *
 * Permission is hereby granted, free of charge, to any person obtaining a copy
 * of this software and associated documentation files (the "Software"), to deal
 * in the Software without restriction, including without limitation the rights
 * to use, copy, modify, merge, publish, distribute, sublicense, and/or sell
 * copies of the Software, and to permit persons to whom the Software is
 * furnished to do so, subject to the following conditions:
 *
 * The above copyright notice and this permission notice shall be included in
 * all copies or substantial portions of the Software.
 *
 * THE SOFTWARE IS PROVIDED "AS IS", WITHOUT WARRANTY OF ANY KIND, EXPRESS OR
 * IMPLIED, INCLUDING BUT NOT LIMITED TO THE WARRANTIES OF MERCHANTABILITY,
 * FITNESS FOR A PARTICULAR PURPOSE AND NONINFRINGEMENT. IN NO EVENT SHALL THE
 * AUTHORS OR COPYRIGHT HOLDERS BE LIABLE FOR ANY CLAIM, DAMAGES OR OTHER
 * LIABILITY, WHETHER IN AN ACTION OF CONTRACT, TORT OR OTHERWISE, ARISING FROM,
 * OUT OF OR IN CONNECTION WITH THE SOFTWARE OR THE USE OR OTHER DEALINGS IN
 * THE SOFTWARE.
 */
package org.spongepowered.common.mixin.core.entity;

import net.minecraft.entity.EntityLiving;
import net.minecraft.entity.EntityLivingBase;
import net.minecraft.entity.ai.EntityAITasks;
import net.minecraft.entity.player.EntityPlayer;
import net.minecraft.item.ItemStack;
import net.minecraft.util.EnumHand;
import net.minecraft.world.GameRules;
import net.minecraft.world.World;
import org.objectweb.asm.Opcodes;
import org.spongepowered.api.Sponge;
import org.spongepowered.api.data.key.Keys;
import org.spongepowered.api.data.manipulator.DataManipulator;
import org.spongepowered.api.data.manipulator.mutable.entity.AgentData;
import org.spongepowered.api.data.value.mutable.Value;
import org.spongepowered.api.entity.Entity;
import org.spongepowered.api.entity.ai.Goal;
import org.spongepowered.api.entity.ai.GoalType;
import org.spongepowered.api.entity.ai.GoalTypes;
import org.spongepowered.api.entity.ai.task.AITask;
import org.spongepowered.api.entity.living.Agent;
import org.spongepowered.api.event.SpongeEventFactory;
import org.spongepowered.api.event.cause.Cause;
import org.spongepowered.api.event.cause.NamedCause;
import org.spongepowered.api.event.entity.LeashEntityEvent;
import org.spongepowered.api.event.entity.UnleashEntityEvent;
import org.spongepowered.api.event.entity.ai.AITaskEvent;
import org.spongepowered.asm.mixin.Final;
import org.spongepowered.asm.mixin.Mixin;
import org.spongepowered.asm.mixin.Overwrite;
import org.spongepowered.asm.mixin.Shadow;
import org.spongepowered.asm.mixin.injection.At;
import org.spongepowered.asm.mixin.injection.Inject;
import org.spongepowered.asm.mixin.injection.Redirect;
import org.spongepowered.asm.mixin.injection.callback.CallbackInfo;
import org.spongepowered.asm.mixin.injection.callback.CallbackInfoReturnable;
import org.spongepowered.common.SpongeImpl;
import org.spongepowered.common.data.manipulator.mutable.entity.SpongeAgentData;
import org.spongepowered.common.data.value.mutable.SpongeValue;
import org.spongepowered.common.interfaces.ai.IMixinEntityAIBase;
import org.spongepowered.common.interfaces.ai.IMixinEntityAITasks;
import org.spongepowered.common.interfaces.entity.IMixinEntity;
import org.spongepowered.common.interfaces.entity.IMixinGriefer;
import org.spongepowered.common.interfaces.world.IMixinWorld;

import java.util.Iterator;
import java.util.List;
import java.util.Optional;

import javax.annotation.Nullable;

@Mixin(EntityLiving.class)
public abstract class MixinEntityLiving extends MixinEntityLivingBase implements Agent {

    private static final String GET_CLOSEST_PLAYER =
            "Lnet/minecraft/world/World;getClosestPlayerToEntity(Lnet/minecraft/entity/Entity;D)Lnet/minecraft/entity/player/EntityPlayer;";
    @Shadow @Final private EntityAITasks tasks;
    @Shadow @Final private EntityAITasks targetTasks;
    @Shadow private boolean canPickUpLoot;
    @Shadow @Nullable private EntityLivingBase attackTarget;

    @Shadow public abstract boolean isAIDisabled();
    @Shadow protected abstract void setNoAI(boolean p_94061_1_);
    @Shadow @Nullable public abstract net.minecraft.entity.Entity getLeashedToEntity();
    @Shadow public abstract void setLeashedToEntity(net.minecraft.entity.Entity entityIn, boolean sendAttachNotification);
    @Shadow protected abstract void initEntityAI();

    @Redirect(method = "<init>", at = @At(value = "INVOKE", target = "Lnet/minecraft/entity/EntityLiving;initEntityAI()V"))
    public void onInitAi(EntityLiving this$0) {
        ((IMixinEntityAITasks) this.tasks).setOwner((EntityLiving) (Object) this);
        ((IMixinEntityAITasks) this.tasks).setType(GoalTypes.NORMAL);
        ((IMixinEntityAITasks) this.targetTasks).setOwner((EntityLiving) (Object) this);
        ((IMixinEntityAITasks) this.targetTasks).setType(GoalTypes.TARGET);
        this.initEntityAI();
    }

    @Override
    public void firePostConstructEvents() {
        super.firePostConstructEvents();
        handleDelayedTaskEventFiring((IMixinEntityAITasks) this.tasks);
        handleDelayedTaskEventFiring((IMixinEntityAITasks) this.targetTasks);
    }

    @SuppressWarnings("unchecked")
    private void handleDelayedTaskEventFiring(IMixinEntityAITasks tasks) {
        Iterator<EntityAITasks.EntityAITaskEntry> taskItr = tasks.getTasksUnsafe().iterator();
        while (taskItr.hasNext()) {
            EntityAITasks.EntityAITaskEntry task = taskItr.next();
            final AITaskEvent.Add event = SpongeEventFactory.createAITaskEventAdd(Cause.of(NamedCause.source(Sponge.getGame())),
                    task.priority, task.priority, (Goal<? extends Agent>) tasks, this, (AITask<?>) task.action);
            SpongeImpl.postEvent(event);
            if (event.isCancelled()) {
                ((IMixinEntityAIBase) task.action).setGoal(null);
                taskItr.remove();
            }
        }
    }

    @Inject(method = "processInitialInteract", at = @At(value = "INVOKE", target = "Lnet/minecraft/entity/EntityLiving;setLeashedToEntity(Lnet/minecraft/entity/Entity;Z)V"), cancellable = true)
    public void callLeashEvent(EntityPlayer playerIn, ItemStack itemStack, EnumHand hand, CallbackInfoReturnable<Boolean> ci) {
        if (!playerIn.worldObj.isRemote) {
<<<<<<< HEAD
            final LeashEntityEvent event = SpongeEventFactory.createLeashEntityEvent(Cause.of(NamedCause.source(playerIn)), this);
=======
            Entity leashedEntity = this;
            final LeashEntityEvent event = SpongeEventFactory.createLeashEntityEvent(Cause.of(NamedCause.source(playerIn)), leashedEntity);
>>>>>>> 78eeb278
            SpongeImpl.postEvent(event);
            if(event.isCancelled()) {
                ci.setReturnValue(false);
            }
        }
    }

    @Inject(method = "clearLeashed", at = @At(value = "FIELD", target = "Lnet/minecraft/entity/EntityLiving;isLeashed:Z", opcode = Opcodes.PUTFIELD), cancellable = true)
    public void callUnleashEvent(boolean sendPacket, boolean dropLead, CallbackInfo ci) {
        net.minecraft.entity.Entity entity = getLeashedToEntity();
        if (!this.worldObj.isRemote) {
            UnleashEntityEvent event = SpongeEventFactory.createUnleashEntityEvent(entity == null ? Cause.of(NamedCause.of("Self", this))
                : Cause.of(NamedCause.source(entity)), this);
            SpongeImpl.postEvent(event);
            if(event.isCancelled()) {
                ci.cancel();
            }
        }
    }

    @SuppressWarnings("unchecked")
    @Override
    public <T extends Agent> Optional<Goal<T>> getGoal(GoalType type) {
        if (GoalTypes.NORMAL.equals(type)) {
            return Optional.of((Goal<T>) this.tasks);
        } else if (GoalTypes.TARGET.equals(type)) {
            return Optional.of((Goal<T>) this.targetTasks);
        }
        return Optional.empty();
    }

    @Nullable
<<<<<<< HEAD
    @Redirect(method = "despawnEntity", at = @At(value = "INVOKE", target = GET_CLOSEST_PLAYER))
=======
    @Redirect(method = "despawnEntity", at = @At(value = "INVOKE", target = "Lnet/minecraft/world/World;getClosestPlayerToEntity(Lnet/minecraft/entity/Entity;D)Lnet/minecraft/entity/player/EntityPlayer;"))
>>>>>>> 78eeb278
    public EntityPlayer onDespawnEntity(World world, net.minecraft.entity.Entity entity, double distance) {
        return ((IMixinWorld) world).getClosestPlayerToEntityWhoAffectsSpawning(entity, distance);
    }

    @Override
    public Optional<Entity> getTarget() {
        return Optional.ofNullable((Entity) this.attackTarget);
    }

    @Override
    public void setTarget(@Nullable Entity target) {
        if (target instanceof EntityLivingBase) {
            this.attackTarget = (EntityLivingBase) target;
        } else {
            this.attackTarget = null;
        }
    }

    /**
     * @author gabizou - January 4th, 2016
     *
     * This is to instill the check that if the entity is invisible, check whether they're untargetable
     * as well.
     *
     * @param entitylivingbaseIn The entity living base coming in
     */
    @Inject(method = "setAttackTarget", at = @At("HEAD"), cancellable = true)
    public void onSetAttackTarget(@Nullable EntityLivingBase entitylivingbaseIn, CallbackInfo ci) {
        if (entitylivingbaseIn != null && ((IMixinEntity) entitylivingbaseIn).isVanished()
            && ((IMixinEntity) entitylivingbaseIn).isUntargetable()) {
            this.attackTarget = null;
            ci.cancel();
        }
    }

    /**
     * @author gabizou - January 4th, 2016
     * @reason This will still check if the current attack target
     * is invisible and is untargetable.
     *
     * @return The current attack target, if not null
     */
    @Nullable
    @Overwrite
    public EntityLivingBase getAttackTarget() {
        if (this.attackTarget != null) {
            if (((IMixinEntity) this.attackTarget).isVanished() && ((IMixinEntity) this.attackTarget).isUntargetable()) {
                this.attackTarget = null;
            }
        }
        return this.attackTarget;
    }

    @Redirect(method = "onLivingUpdate", at = @At(value = "INVOKE", target = "Lnet/minecraft/world/GameRules;getBoolean(Ljava/lang/String;)Z"))
    private boolean onCanGrief(GameRules gameRules, String rule) {
        return gameRules.getBoolean(rule) && ((IMixinGriefer) this).canGrief();
    }

    // Data delegated methods


    @Override
    public AgentData getAgentData() {
        return new SpongeAgentData(!this.isAIDisabled());
    }

    @Override
    public Value<Boolean> aiEnabled() {
        return new SpongeValue<>(Keys.AI_ENABLED, true, !this.isAIDisabled());
    }

    @Override
    public void supplyVanillaManipulators(List<DataManipulator<?, ?>> manipulators) {
        super.supplyVanillaManipulators(manipulators);
        manipulators.add(getAgentData());
    }

}<|MERGE_RESOLUTION|>--- conflicted
+++ resolved
@@ -124,12 +124,7 @@
     @Inject(method = "processInitialInteract", at = @At(value = "INVOKE", target = "Lnet/minecraft/entity/EntityLiving;setLeashedToEntity(Lnet/minecraft/entity/Entity;Z)V"), cancellable = true)
     public void callLeashEvent(EntityPlayer playerIn, ItemStack itemStack, EnumHand hand, CallbackInfoReturnable<Boolean> ci) {
         if (!playerIn.worldObj.isRemote) {
-<<<<<<< HEAD
             final LeashEntityEvent event = SpongeEventFactory.createLeashEntityEvent(Cause.of(NamedCause.source(playerIn)), this);
-=======
-            Entity leashedEntity = this;
-            final LeashEntityEvent event = SpongeEventFactory.createLeashEntityEvent(Cause.of(NamedCause.source(playerIn)), leashedEntity);
->>>>>>> 78eeb278
             SpongeImpl.postEvent(event);
             if(event.isCancelled()) {
                 ci.setReturnValue(false);
@@ -162,11 +157,7 @@
     }
 
     @Nullable
-<<<<<<< HEAD
     @Redirect(method = "despawnEntity", at = @At(value = "INVOKE", target = GET_CLOSEST_PLAYER))
-=======
-    @Redirect(method = "despawnEntity", at = @At(value = "INVOKE", target = "Lnet/minecraft/world/World;getClosestPlayerToEntity(Lnet/minecraft/entity/Entity;D)Lnet/minecraft/entity/player/EntityPlayer;"))
->>>>>>> 78eeb278
     public EntityPlayer onDespawnEntity(World world, net.minecraft.entity.Entity entity, double distance) {
         return ((IMixinWorld) world).getClosestPlayerToEntityWhoAffectsSpawning(entity, distance);
     }
