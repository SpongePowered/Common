/*
 * This file is part of Sponge, licensed under the MIT License (MIT).
 *
 * Copyright (c) SpongePowered <https://www.spongepowered.org>
 * Copyright (c) contributors
 *
 * Permission is hereby granted, free of charge, to any person obtaining a copy
 * of this software and associated documentation files (the "Software"), to deal
 * in the Software without restriction, including without limitation the rights
 * to use, copy, modify, merge, publish, distribute, sublicense, and/or sell
 * copies of the Software, and to permit persons to whom the Software is
 * furnished to do so, subject to the following conditions:
 *
 * The above copyright notice and this permission notice shall be included in
 * all copies or substantial portions of the Software.
 *
 * THE SOFTWARE IS PROVIDED "AS IS", WITHOUT WARRANTY OF ANY KIND, EXPRESS OR
 * IMPLIED, INCLUDING BUT NOT LIMITED TO THE WARRANTIES OF MERCHANTABILITY,
 * FITNESS FOR A PARTICULAR PURPOSE AND NONINFRINGEMENT. IN NO EVENT SHALL THE
 * AUTHORS OR COPYRIGHT HOLDERS BE LIABLE FOR ANY CLAIM, DAMAGES OR OTHER
 * LIABILITY, WHETHER IN AN ACTION OF CONTRACT, TORT OR OTHERWISE, ARISING FROM,
 * OUT OF OR IN CONNECTION WITH THE SOFTWARE OR THE USE OR OTHER DEALINGS IN
 * THE SOFTWARE.
 */
package org.spongepowered.common.mixin.core.tileentity;

import static org.spongepowered.api.data.DataQuery.of;

import net.minecraft.potion.Potion;
import net.minecraft.tileentity.TileEntityBeacon;
import org.spongepowered.api.block.tileentity.carrier.Beacon;
import org.spongepowered.api.data.DataContainer;
import org.spongepowered.api.data.DataView;
import org.spongepowered.api.data.manipulator.DataManipulator;
import org.spongepowered.api.util.annotation.NonnullByDefault;
import org.spongepowered.asm.mixin.Mixin;
import org.spongepowered.asm.mixin.Overwrite;
import org.spongepowered.asm.mixin.Shadow;

import java.util.List;

@NonnullByDefault
@Mixin(TileEntityBeacon.class)
public abstract class MixinTileEntityBeacon extends MixinTileEntityLockable implements Beacon {

    @Shadow private Potion primaryEffect;
    @Shadow private Potion secondaryEffect;
    @Shadow private int levels;

    @Override
    public int getCompletedLevels() {
        return this.levels < 0 ? 0 : this.levels;
    }

    /**
<<<<<<< HEAD
     * @author gabizou - March 7th, 2016
     *
     * Bypass the vanilla check that sprouted between 1.8 and 1.8.8 such that it
=======
     * @author gabizou - March 4th, 2016
     * @reason Bypass the vanilla check that sprouted between 1.8 and 1.8.8 such that it
>>>>>>> 78eeb278
     * prevented any non-vanilla beacon defined potions from being applied
     * to a beacon. This method is used for both setfield and when reading from nbt.
     */
    @Overwrite
    private static Potion isBeaconEffect(int p_184279_0_) {
        return Potion.getPotionById(p_184279_0_);
    }


    @Override
    public DataContainer toContainer() {
        DataContainer container = super.toContainer();
        container.set(of("effect1"), getField(1));
        container.set(of("effect2"), getField(2));
        return container;
    }

    @Override
    public void sendDataToContainer(DataView dataView) {
        dataView.set(of("effect1"), getField(1));
        dataView.set(of("effect2"), getField(2));
    }

    @Override
    public void supplyVanillaManipulators(List<DataManipulator<?, ?>> manipulators) {
        super.supplyVanillaManipulators(manipulators);
        manipulators.add(getBeaconData());
    }
}<|MERGE_RESOLUTION|>--- conflicted
+++ resolved
@@ -53,14 +53,9 @@
     }
 
     /**
-<<<<<<< HEAD
-     * @author gabizou - March 7th, 2016
+     * @author gabizou - March 4th, 2016
      *
-     * Bypass the vanilla check that sprouted between 1.8 and 1.8.8 such that it
-=======
-     * @author gabizou - March 4th, 2016
      * @reason Bypass the vanilla check that sprouted between 1.8 and 1.8.8 such that it
->>>>>>> 78eeb278
      * prevented any non-vanilla beacon defined potions from being applied
      * to a beacon. This method is used for both setfield and when reading from nbt.
      */
