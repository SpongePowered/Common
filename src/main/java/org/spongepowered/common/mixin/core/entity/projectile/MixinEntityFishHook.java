/*
 * This file is part of Sponge, licensed under the MIT License (MIT).
 *
 * Copyright (c) SpongePowered <https://www.spongepowered.org>
 * Copyright (c) contributors
 *
 * Permission is hereby granted, free of charge, to any person obtaining a copy
 * of this software and associated documentation files (the "Software"), to deal
 * in the Software without restriction, including without limitation the rights
 * to use, copy, modify, merge, publish, distribute, sublicense, and/or sell
 * copies of the Software, and to permit persons to whom the Software is
 * furnished to do so, subject to the following conditions:
 *
 * The above copyright notice and this permission notice shall be included in
 * all copies or substantial portions of the Software.
 *
 * THE SOFTWARE IS PROVIDED "AS IS", WITHOUT WARRANTY OF ANY KIND, EXPRESS OR
 * IMPLIED, INCLUDING BUT NOT LIMITED TO THE WARRANTIES OF MERCHANTABILITY,
 * FITNESS FOR A PARTICULAR PURPOSE AND NONINFRINGEMENT. IN NO EVENT SHALL THE
 * AUTHORS OR COPYRIGHT HOLDERS BE LIABLE FOR ANY CLAIM, DAMAGES OR OTHER
 * LIABILITY, WHETHER IN AN ACTION OF CONTRACT, TORT OR OTHERWISE, ARISING FROM,
 * OUT OF OR IN CONNECTION WITH THE SOFTWARE OR THE USE OR OTHER DEALINGS IN
 * THE SOFTWARE.
 */
package org.spongepowered.common.mixin.core.entity.projectile;

import net.minecraft.enchantment.EnchantmentHelper;
import net.minecraft.entity.item.EntityItem;
import net.minecraft.entity.item.EntityXPOrb;
import net.minecraft.entity.player.EntityPlayer;
import net.minecraft.entity.projectile.EntityFishHook;
import net.minecraft.nbt.NBTTagCompound;
import net.minecraft.util.math.MathHelper;
import net.minecraft.world.WorldServer;
import net.minecraft.world.storage.loot.LootContext;
import net.minecraft.world.storage.loot.LootTableList;
import org.spongepowered.api.data.Transaction;
import org.spongepowered.api.entity.Entity;
import org.spongepowered.api.entity.living.player.Player;
import org.spongepowered.api.entity.projectile.FishHook;
import org.spongepowered.api.entity.projectile.source.ProjectileSource;
import org.spongepowered.api.event.SpongeEventFactory;
import org.spongepowered.api.event.action.FishingEvent;
import org.spongepowered.api.event.cause.Cause;
import org.spongepowered.api.event.cause.NamedCause;
import org.spongepowered.api.item.inventory.ItemStack;
import org.spongepowered.api.item.inventory.ItemStackSnapshot;
import org.spongepowered.asm.mixin.Mixin;
import org.spongepowered.asm.mixin.Overwrite;
import org.spongepowered.asm.mixin.Shadow;
import org.spongepowered.common.SpongeImpl;
import org.spongepowered.common.entity.projectile.ProjectileSourceSerializer;
import org.spongepowered.common.mixin.core.entity.MixinEntity;

import java.util.List;
import java.util.Optional;
import java.util.stream.Collectors;

import javax.annotation.Nullable;

@Mixin(EntityFishHook.class)
public abstract class MixinEntityFishHook extends MixinEntity implements FishHook {

    @Shadow private boolean inGround;
    @Shadow private EntityPlayer angler;
    @Shadow public net.minecraft.entity.Entity caughtEntity;
    @Shadow private int ticksCatchable;
    @Shadow public abstract void func_184527_k();

    @Nullable
    public ProjectileSource projectileSource;
    private double damageAmount;
    private net.minecraft.item.ItemStack fishingRod;

    @Override
    public ProjectileSource getShooter() {
        if (this.projectileSource != null) {
            return this.projectileSource;
        } else if (this.angler != null && this.angler instanceof ProjectileSource) {
            return (ProjectileSource) this.angler;
        }
        return ProjectileSource.UNKNOWN;
    }

    @Override
    public void setShooter(ProjectileSource shooter) {
        if (shooter instanceof EntityPlayer) {
            // This allows things like Vanilla kill attribution to take place
            this.angler = (EntityPlayer) shooter;
        } else {
            this.angler = null;
        }
        this.projectileSource = shooter;
    }

    @Override
    public Optional<Entity> getHookedEntity() {
        return Optional.ofNullable((Entity) this.caughtEntity);
    }

    @Override
    public void setHookedEntity(@Nullable Entity entity) {
        this.caughtEntity = (net.minecraft.entity.Entity) entity;
    }

    /**
     * @author Aaron1011 - February 6th, 2015
     *
     * Purpose: This needs to handle for both cases where a fish and/or an entity is being caught.
     * There's no real good way to do this with an injection.
     */

    @Overwrite
    public int handleHookRetraction() {
        if (this.worldObj.isRemote) {
            return 0;
        } else {
            int i = 0;

            if (this.caughtEntity != null) {
                this.func_184527_k();
                this.worldObj.setEntityState((EntityFishHook) (Object) this, (byte)31);
                i = this.caughtEntity instanceof EntityItem ? 3 : 5;

            } else if (this.ticksCatchable > 0) {
                LootContext.Builder lootcontext$builder = new LootContext.Builder((WorldServer)this.worldObj);
                lootcontext$builder.withLuck((float) EnchantmentHelper.getLuckOfSeaModifier(this.angler) + this.angler.getLuck());

                // Sponge start
                // TODO 1.9: Figure out how we want experience to work here
                List<net.minecraft.item.ItemStack> itemstacks = this.worldObj.getLootTableManager().getLootTableFromLocation(LootTableList.GAMEPLAY_FISHING).generateLootForPools(this.rand, lootcontext$builder.build());
                FishingEvent.Stop event = SpongeEventFactory.createFishingEventStop(Cause.of(NamedCause.source(this.angler)), 0, 0,
                        this.createSnapshot(), this, itemstacks.stream().map(s -> {
                            ItemStackSnapshot snapshot = ((ItemStack) s).createSnapshot();
                            return new Transaction<>(snapshot, snapshot);
                        }).collect(Collectors.toList()), (Player) this.angler);

                if (!SpongeImpl.postEvent(event)) {
                    for (net.minecraft.item.ItemStack itemstack : event.getItemStackTransaction().stream().filter(Transaction::isValid).map(t -> (net.minecraft.item.ItemStack) t.getFinal().createStack()).collect(Collectors.toList())) {
                        EntityItem entityitem = new EntityItem(this.worldObj, this.posX, this.posY, this.posZ, itemstack);
                        double d0 = this.angler.posX - this.posX;
                        double d1 = this.angler.posY - this.posY;
                        double d2 = this.angler.posZ - this.posZ;
                        double d3 = (double)MathHelper.sqrt_double(d0 * d0 + d1 * d1 + d2 * d2);
                        double d4 = 0.1D;
                        entityitem.motionX = d0 * d4;
                        entityitem.motionY = d1 * d4 + (double)MathHelper.sqrt_double(d3) * 0.08D;
                        entityitem.motionZ = d2 * d4;
                        this.worldObj.spawnEntityInWorld(entityitem);
                        this.angler.worldObj.spawnEntityInWorld(new EntityXPOrb(this.angler.worldObj, this.angler.posX, this.angler.posY + 0.5D, this.angler.posZ + 0.5D, this.rand.nextInt(6) + 1));
                    } // Sponge end
                }

                i = 1;
            }

<<<<<<< HEAD
            // Sponge Start
            if (!event.getItemStackTransaction().getFinal().getType().equals(ItemTypes.NONE)) {
                ItemStackSnapshot itemSnapshot = event.getItemStackTransaction().getFinal();
                EntityItem entityitem1 = new EntityItem(this.worldObj, this.posX, this.posY, this.posZ, (net.minecraft.item.ItemStack) itemSnapshot.createStack());
                double d1 = this.angler.posX - this.posX;
                double d3 = this.angler.posY - this.posY;
                double d5 = this.angler.posZ - this.posZ;
                double d7 = MathHelper.sqrt_double(d1 * d1 + d3 * d3 + d5 * d5);
                double d9 = 0.1D;
                entityitem1.motionX = d1 * d9;
                entityitem1.motionY = d3 * d9 + MathHelper.sqrt_double(d7) * 0.08D;
                entityitem1.motionZ = d5 * d9;
                // TODO direct this appropriately
                this.worldObj.spawnEntityInWorld(entityitem1);
                this.angler.worldObj.spawnEntityInWorld(
                        new EntityXPOrb(this.angler.worldObj, this.angler.posX, this.angler.posY + 0.5D, this.angler.posZ + 0.5D,
                                event.getExperience()));
                // Sponge End
                b0 = 1;
            }

            if (this.inGround) {
                b0 = 2;
=======
            if (this.inGround)
            {
                i = 2;
>>>>>>> 6eaca57e
            }

            this.setDead();
            this.angler.fishEntity = null;
            return i;
        }
    }

    @Override
    public void readFromNbt(NBTTagCompound compound) {
        super.readFromNbt(compound);
        ProjectileSourceSerializer.readSourceFromNbt(compound, this);
    }

    @Override
    public void writeToNbt(NBTTagCompound compound) {
        super.writeToNbt(compound);
        ProjectileSourceSerializer.writeSourceToNbt(compound, this.projectileSource, this.angler);
    }
}<|MERGE_RESOLUTION|>--- conflicted
+++ resolved
@@ -154,35 +154,9 @@
                 i = 1;
             }
 
-<<<<<<< HEAD
-            // Sponge Start
-            if (!event.getItemStackTransaction().getFinal().getType().equals(ItemTypes.NONE)) {
-                ItemStackSnapshot itemSnapshot = event.getItemStackTransaction().getFinal();
-                EntityItem entityitem1 = new EntityItem(this.worldObj, this.posX, this.posY, this.posZ, (net.minecraft.item.ItemStack) itemSnapshot.createStack());
-                double d1 = this.angler.posX - this.posX;
-                double d3 = this.angler.posY - this.posY;
-                double d5 = this.angler.posZ - this.posZ;
-                double d7 = MathHelper.sqrt_double(d1 * d1 + d3 * d3 + d5 * d5);
-                double d9 = 0.1D;
-                entityitem1.motionX = d1 * d9;
-                entityitem1.motionY = d3 * d9 + MathHelper.sqrt_double(d7) * 0.08D;
-                entityitem1.motionZ = d5 * d9;
-                // TODO direct this appropriately
-                this.worldObj.spawnEntityInWorld(entityitem1);
-                this.angler.worldObj.spawnEntityInWorld(
-                        new EntityXPOrb(this.angler.worldObj, this.angler.posX, this.angler.posY + 0.5D, this.angler.posZ + 0.5D,
-                                event.getExperience()));
-                // Sponge End
-                b0 = 1;
-            }
-
-            if (this.inGround) {
-                b0 = 2;
-=======
             if (this.inGround)
             {
                 i = 2;
->>>>>>> 6eaca57e
             }
 
             this.setDead();
