/*
 * This file is part of Sponge, licensed under the MIT License (MIT).
 *
 * Copyright (c) SpongePowered <https://www.spongepowered.org>
 * Copyright (c) contributors
 *
 * Permission is hereby granted, free of charge, to any person obtaining a copy
 * of this software and associated documentation files (the "Software"), to deal
 * in the Software without restriction, including without limitation the rights
 * to use, copy, modify, merge, publish, distribute, sublicense, and/or sell
 * copies of the Software, and to permit persons to whom the Software is
 * furnished to do so, subject to the following conditions:
 *
 * The above copyright notice and this permission notice shall be included in
 * all copies or substantial portions of the Software.
 *
 * THE SOFTWARE IS PROVIDED "AS IS", WITHOUT WARRANTY OF ANY KIND, EXPRESS OR
 * IMPLIED, INCLUDING BUT NOT LIMITED TO THE WARRANTIES OF MERCHANTABILITY,
 * FITNESS FOR A PARTICULAR PURPOSE AND NONINFRINGEMENT. IN NO EVENT SHALL THE
 * AUTHORS OR COPYRIGHT HOLDERS BE LIABLE FOR ANY CLAIM, DAMAGES OR OTHER
 * LIABILITY, WHETHER IN AN ACTION OF CONTRACT, TORT OR OTHERWISE, ARISING FROM,
 * OUT OF OR IN CONNECTION WITH THE SOFTWARE OR THE USE OR OTHER DEALINGS IN
 * THE SOFTWARE.
 */
package org.spongepowered.common.mixin.core.item.inventory;

import net.minecraft.inventory.Container;
import net.minecraft.inventory.IContainerListener;
import net.minecraft.inventory.IInventory;
import net.minecraft.inventory.Slot;
import net.minecraft.item.ItemStack;
import org.spongepowered.api.item.inventory.ItemStackSnapshot;
import org.spongepowered.api.item.inventory.transaction.SlotTransaction;
import org.spongepowered.api.util.annotation.NonnullByDefault;
import org.spongepowered.asm.mixin.Implements;
import org.spongepowered.asm.mixin.Interface;
import org.spongepowered.asm.mixin.Mixin;
import org.spongepowered.asm.mixin.Overwrite;
import org.spongepowered.asm.mixin.Shadow;
import org.spongepowered.asm.mixin.injection.At;
import org.spongepowered.asm.mixin.injection.Inject;
import org.spongepowered.asm.mixin.injection.callback.CallbackInfo;
import org.spongepowered.common.interfaces.IMixinContainer;
import org.spongepowered.common.item.inventory.adapter.impl.MinecraftInventoryAdapter;
import org.spongepowered.common.item.inventory.adapter.impl.slots.SlotAdapter;
import org.spongepowered.common.item.inventory.lens.Fabric;
import org.spongepowered.common.item.inventory.lens.Lens;
import org.spongepowered.common.item.inventory.lens.SlotProvider;
import org.spongepowered.common.item.inventory.lens.impl.MinecraftFabric;
import org.spongepowered.common.item.inventory.lens.impl.MinecraftLens;
import org.spongepowered.common.item.inventory.lens.impl.collections.SlotCollection;
import org.spongepowered.common.item.inventory.util.ContainerUtil;

import java.util.ArrayList;
import java.util.List;

@NonnullByDefault
@Mixin(Container.class)
@Implements({@Interface(iface = MinecraftInventoryAdapter.class, prefix = "inventory$")})
public abstract class MixinContainer implements org.spongepowered.api.item.inventory.Container, IMixinContainer {

    @Shadow public List<Slot> inventorySlots;
    @Shadow public List<ItemStack> inventoryItemStacks;
    @Shadow public int windowId;
    @Shadow protected List<IContainerListener> listeners;

    @SuppressWarnings("rawtypes")
    @Shadow
    public abstract List getInventory();

    @Shadow
    public abstract Slot getSlot(int slotId);

    private Container this$ = (Container) (Object) this;

    private boolean captureInventory = false;
    private List<SlotTransaction> capturedSlotTransactions = new ArrayList<>();
    private Fabric<IInventory>  inventory;
    private SlotCollection slots;
    private Lens<IInventory, ItemStack> lens;
    private boolean initialized;

    private void init() {
        this.initialized = true;
        this.inventory = MinecraftFabric.of(this$);
        this.slots = ContainerUtil.countSlots(this$);
        this.lens = MinecraftLens.of(this$, this.slots);
    }

    /**
     * @author bloodmc
     * @reason As we do not create a new player object on respawn, we
     * need to update the client with changes if listener already
     * exists.
     */
    @SuppressWarnings("unchecked")
    @Overwrite
    public void addListener(IContainerListener listener) {
        Container container = (Container) (Object) this;
        if (this.listeners.contains(listener)) {
            // Sponge start
            // throw new IllegalArgumentException("Listener already listening");
            listener.updateCraftingInventory(container, this.getInventory());
            container.detectAndSendChanges();
            // Sponge end
        } else {
            this.listeners.add(listener);
            listener.updateCraftingInventory(container, this.getInventory());
            container.detectAndSendChanges();
        }
    }

    /**
     * @author bloodmc
     * @reason All player inventory changes that need to be synced to
     * client flow through this method. Overwrite is used as no mod
     * should be touching this method.
     *
     */
    @Overwrite
    public void detectAndSendChanges() {
        for (int i = 0; i < this.inventorySlots.size(); ++i) {
            ItemStack itemstack = this.inventorySlots.get(i).getStack();
            ItemStack itemstack1 = this.inventoryItemStacks.get(i);

            if (!ItemStack.areItemStacksEqual(itemstack1, itemstack)) {
                // Sponge start
                if (this.captureInventory) {
                    ItemStackSnapshot originalItem = itemstack1 == null ? ItemStackSnapshot.NONE
                            : ((org.spongepowered.api.item.inventory.ItemStack) itemstack1).createSnapshot();
                    ItemStackSnapshot newItem = itemstack == null ? ItemStackSnapshot.NONE
                            : ((org.spongepowered.api.item.inventory.ItemStack) itemstack).createSnapshot();
                    SlotTransaction slotTransaction =
                            new SlotTransaction(new SlotAdapter(this.inventorySlots.get(i)), originalItem, newItem);
                    this.capturedSlotTransactions.add(slotTransaction);
                }
                // Sponge end

                itemstack1 = itemstack == null ? null : itemstack.copy();
                this.inventoryItemStacks.set(i, itemstack1);

                for (int j = 0; j < this.listeners.size(); ++j) {
                    this.listeners.get(j).sendSlotContents((Container) (Object) this, i, itemstack1);
                }
            }
        }
    }

    @Inject(method = "putStackInSlot", at = @At(value = "HEAD") )
    public void onPutStackInSlot(int slotId, ItemStack itemstack, CallbackInfo ci) {
        if (this.captureInventory) {
            Slot slot = getSlot(slotId);
            if (slot != null) {
                ItemStackSnapshot originalItem = slot.getStack() == null ? ItemStackSnapshot.NONE
                        : ((org.spongepowered.api.item.inventory.ItemStack) slot.getStack()).createSnapshot();
                ItemStackSnapshot newItem =
                        itemstack == null ? ItemStackSnapshot.NONE : ((org.spongepowered.api.item.inventory.ItemStack) itemstack).createSnapshot();
                SlotTransaction slotTransaction = new SlotTransaction(new SlotAdapter(slot), originalItem, newItem);
                this.capturedSlotTransactions.add(slotTransaction);
            }
        }
    }

    @Override
    public boolean capturingInventory() {
        return this.captureInventory;
    }

    @Override
    public void setCaptureInventory(boolean flag) {
        this.captureInventory = flag;
    }

    @Override
    public List<SlotTransaction> getCapturedTransactions() {
        return this.capturedSlotTransactions;
    }

<<<<<<< HEAD


}
=======
    public SlotProvider<IInventory, ItemStack> inventory$getSlotProvider() {
        if (!this.initialized) {
            this.init();
        }
        return slots;
    }

    public Lens<IInventory, ItemStack> inventory$getRootLens() {
        if (!this.initialized) {
            this.init();
        }
        return lens;
    }

    public Fabric<IInventory> inventory$getInventory() {
        if (!this.initialized) {
            this.init();
        }
        return inventory;
    }
}
>>>>>>> fc6450d1
<|MERGE_RESOLUTION|>--- conflicted
+++ resolved
@@ -176,11 +176,6 @@
         return this.capturedSlotTransactions;
     }
 
-<<<<<<< HEAD
-
-
-}
-=======
     public SlotProvider<IInventory, ItemStack> inventory$getSlotProvider() {
         if (!this.initialized) {
             this.init();
@@ -202,4 +197,3 @@
         return inventory;
     }
 }
->>>>>>> fc6450d1
