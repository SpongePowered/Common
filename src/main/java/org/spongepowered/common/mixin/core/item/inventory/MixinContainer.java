--- conflicted
+++ resolved
@@ -176,7 +176,6 @@
         return this.capturedSlotTransactions;
     }
 
-<<<<<<< HEAD
     public SlotProvider<IInventory, ItemStack> inventory$getSlotProvider() {
         if (!this.initialized) {
             this.init();
@@ -196,9 +195,5 @@
             this.init();
         }
         return inventory;
-    }}
-=======
-
-
+    }
 }
->>>>>>> a19f74eb
