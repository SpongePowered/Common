--- conflicted
+++ resolved
@@ -31,14 +31,7 @@
 import org.spongepowered.asm.mixin.Implements;
 import org.spongepowered.asm.mixin.Interface;
 import org.spongepowered.asm.mixin.Mixin;
-<<<<<<< HEAD
-=======
-import org.spongepowered.asm.mixin.Overwrite;
 import org.spongepowered.asm.mixin.Shadow;
-import org.spongepowered.asm.mixin.injection.At;
-import org.spongepowered.asm.mixin.injection.Inject;
-import org.spongepowered.asm.mixin.injection.callback.CallbackInfo;
->>>>>>> 67be7d7b
 import org.spongepowered.common.item.inventory.adapter.InventoryAdapter;
 import org.spongepowered.common.item.inventory.adapter.impl.MinecraftInventoryAdapter;
 import org.spongepowered.common.item.inventory.lens.Fabric;
@@ -51,12 +44,12 @@
 
 import javax.annotation.Nullable;
 
-@SuppressWarnings({"rawtypes", "unchecked"})
 @Mixin(EntityMinecartContainer.class)
 @Implements({@Interface(iface = MinecraftInventoryAdapter.class, prefix = "inventory$")})
 public abstract class MixinEntityMinecartContainer extends MixinEntityMinecart implements ILockableContainer, ILootContainer {
 
-    @Shadow public boolean dropContentsWhenDead;
+    @Shadow private boolean dropContentsWhenDead;
+
     protected Fabric fabric = new IInventoryFabric(this);
     protected SlotCollection slots = new SlotCollection.Builder().add(this.getSizeInventory()).build();
     protected Lens lens = createLensOnConstruct();
@@ -79,15 +72,8 @@
         return this.fabric;
     }
 
-<<<<<<< HEAD
-=======
-    @SuppressWarnings("unchecked")
-    public CarriedInventory<ContainerMinecart> container$getInventory() {
-        return (CarriedInventory<ContainerMinecart>) this;
-    }
-
     /**
-     * @author Zidane
+     * @author Zidane - June 2019 - 1.12.2
      * @reason Only have this Minecart not drop contents if we actually changed dimension
      */
     @Override
@@ -102,5 +88,4 @@
 
         return entity;
     }
->>>>>>> 67be7d7b
 }