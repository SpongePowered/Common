/*
 * This file is part of Sponge, licensed under the MIT License (MIT).
 *
 * Copyright (c) SpongePowered <https://www.spongepowered.org>
 * Copyright (c) contributors
 *
 * Permission is hereby granted, free of charge, to any person obtaining a copy
 * of this software and associated documentation files (the "Software"), to deal
 * in the Software without restriction, including without limitation the rights
 * to use, copy, modify, merge, publish, distribute, sublicense, and/or sell
 * copies of the Software, and to permit persons to whom the Software is
 * furnished to do so, subject to the following conditions:
 *
 * The above copyright notice and this permission notice shall be included in
 * all copies or substantial portions of the Software.
 *
 * THE SOFTWARE IS PROVIDED "AS IS", WITHOUT WARRANTY OF ANY KIND, EXPRESS OR
 * IMPLIED, INCLUDING BUT NOT LIMITED TO THE WARRANTIES OF MERCHANTABILITY,
 * FITNESS FOR A PARTICULAR PURPOSE AND NONINFRINGEMENT. IN NO EVENT SHALL THE
 * AUTHORS OR COPYRIGHT HOLDERS BE LIABLE FOR ANY CLAIM, DAMAGES OR OTHER
 * LIABILITY, WHETHER IN AN ACTION OF CONTRACT, TORT OR OTHERWISE, ARISING FROM,
 * OUT OF OR IN CONNECTION WITH THE SOFTWARE OR THE USE OR OTHER DEALINGS IN
 * THE SOFTWARE.
 */
package org.spongepowered.common.mixin.core.entity;

import static com.google.common.base.Preconditions.checkNotNull;

import co.aikar.timings.Timing;
import net.minecraft.block.Block;
import net.minecraft.block.BlockState;
import net.minecraft.block.Blocks;
import net.minecraft.block.material.Material;
import net.minecraft.entity.Entity;
import net.minecraft.entity.EntityType;
import net.minecraft.entity.LivingEntity;
import net.minecraft.entity.MobEntity;
import net.minecraft.entity.MoverType;
import net.minecraft.entity.effect.LightningBoltEntity;
import net.minecraft.entity.item.ItemEntity;
import net.minecraft.entity.player.PlayerEntity;
import net.minecraft.entity.player.ServerPlayerEntity;
import net.minecraft.inventory.EquipmentSlotType;
import net.minecraft.item.ItemStack;
import net.minecraft.nbt.CompoundNBT;
import net.minecraft.network.IPacket;
import net.minecraft.network.datasync.EntityDataManager;
import net.minecraft.network.play.server.SDestroyEntitiesPacket;
import net.minecraft.network.play.server.SPlayerListItemPacket;
import net.minecraft.util.DamageSource;
import net.minecraft.util.EntityDamageSource;
import net.minecraft.util.SoundCategory;
import net.minecraft.util.SoundEvent;
import net.minecraft.util.math.AxisAlignedBB;
import net.minecraft.util.math.BlockPos;
import net.minecraft.util.math.Vec3d;
import net.minecraft.world.server.ServerWorld;
import org.checkerframework.checker.nullness.qual.Nullable;
import org.objectweb.asm.Opcodes;
import org.spongepowered.api.Sponge;
import org.spongepowered.api.event.CauseStackManager;
import org.spongepowered.api.event.SpongeEventFactory;
import org.spongepowered.api.event.cause.Cause;
import org.spongepowered.api.event.cause.EventContextKeys;
import org.spongepowered.api.event.cause.entity.dismount.DismountType;
import org.spongepowered.api.event.cause.entity.dismount.DismountTypes;
import org.spongepowered.api.event.entity.IgniteEntityEvent;
import org.spongepowered.api.event.message.MessageEvent;
import org.spongepowered.api.text.Text;
import org.spongepowered.api.text.channel.MessageChannel;
import org.spongepowered.api.util.Direction;
import org.spongepowered.api.util.Transform;
import org.spongepowered.api.world.Location;
import org.spongepowered.api.world.World;
import org.spongepowered.asm.mixin.Final;
import org.spongepowered.asm.mixin.Mixin;
import org.spongepowered.asm.mixin.Overwrite;
import org.spongepowered.asm.mixin.Shadow;
import org.spongepowered.asm.mixin.injection.At;
import org.spongepowered.asm.mixin.injection.Inject;
import org.spongepowered.asm.mixin.injection.Redirect;
import org.spongepowered.asm.mixin.injection.callback.CallbackInfo;
import org.spongepowered.asm.mixin.injection.callback.CallbackInfoReturnable;
import org.spongepowered.common.SpongeImpl;
import org.spongepowered.common.SpongeImplHooks;
import org.spongepowered.common.bridge.TimingBridge;
import org.spongepowered.common.bridge.TrackableBridge;
import org.spongepowered.common.bridge.block.BlockBridge;
import org.spongepowered.common.bridge.data.CustomDataHolderBridge;
import org.spongepowered.common.bridge.data.DataCompoundHolder;
import org.spongepowered.common.bridge.data.InvulnerableTrackedBridge;
import org.spongepowered.common.bridge.data.VanishableBridge;
import org.spongepowered.common.bridge.entity.EntityBridge;
import org.spongepowered.common.bridge.entity.EntityTypeBridge;
import org.spongepowered.common.bridge.entity.GrieferBridge;
import org.spongepowered.common.bridge.network.ServerPlayNetHandlerBridge;
import org.spongepowered.common.bridge.util.DamageSourceBridge;
import org.spongepowered.common.bridge.world.ServerWorldBridge;
import org.spongepowered.common.bridge.world.WorldBridge;
import org.spongepowered.common.bridge.world.chunk.ActiveChunkReferantBridge;
import org.spongepowered.common.bridge.world.chunk.ChunkBridge;
import org.spongepowered.common.data.util.DataUtil;
import org.spongepowered.common.entity.EntityUtil;
import org.spongepowered.common.event.ShouldFire;
import org.spongepowered.common.event.SpongeCommonEventFactory;
import org.spongepowered.common.event.damage.DamageEventHandler;
import org.spongepowered.common.event.damage.MinecraftBlockDamageSource;
import org.spongepowered.common.text.SpongeTexts;
import org.spongepowered.common.util.Constants;
import org.spongepowered.common.util.SpongeHooks;
import org.spongepowered.math.vector.Vector3d;

import java.util.List;
import java.util.Optional;
import java.util.Random;
import java.util.UUID;

@Mixin(Entity.class)
public abstract class EntityMixin implements EntityBridge, TrackableBridge, VanishableBridge, InvulnerableTrackedBridge, TimingBridge {

    // @formatter:off
    private boolean isConstructing = true;
    @Nullable private Text displayName;
    @Nullable private BlockPos lastCollidedBlockPos;
    private boolean trackedInWorld = false;
    private boolean vanish$collision = false;
    private boolean vanish$untargetable = false;
    private boolean vanish$isVanished = false;
    private boolean vanish$pendingVisibilityUpdate = false;
    private int vanish$visibilityTicks = 0;
    @Nullable private Cause impl$destructCause;

    @Shadow @Nullable private Entity ridingEntity;
    @Shadow @Final private List<Entity> passengers;
    @Shadow public net.minecraft.world.World world;
    @Shadow public double posX;
    @Shadow public double posY;
    @Shadow public double posZ;
    @Shadow private Vec3d motion;
    @Shadow public float rotationYaw;
    @Shadow public float rotationPitch;
    @Shadow public boolean velocityChanged;
    @Shadow public boolean onGround;
    @Shadow public boolean isDead;
    @Shadow public float width;
    @Shadow public float height;
    @Shadow public float prevDistanceWalkedModified;
    @Shadow public float distanceWalkedModified;
    @Shadow public float fallDistance;
    @Shadow protected Random rand;
    @Shadow public int ticksExisted;
    @Shadow public int fire;
    @Shadow public int hurtResistantTime;
    @Shadow protected EntityDataManager dataManager;
    @Shadow public int dimension;
    @Shadow private boolean invulnerable;

    @Shadow public abstract void setPosition(double x, double y, double z);
    @Shadow public abstract void setDead();
    @Shadow public abstract int getAir();
    @Shadow public abstract void setAir(int air);
    @Shadow public abstract float getEyeHeight();
    @Shadow public abstract void setCustomNameTag(String name);
    @Shadow public abstract UUID getUniqueID();
    @Shadow public abstract AxisAlignedBB getEntityBoundingBox();
    @Shadow public abstract void setFire(int seconds);
    @Shadow public abstract CompoundNBT writeToNBT(CompoundNBT compound);
    @Shadow public abstract boolean attackEntityFrom(DamageSource source, float amount);
    @Shadow public abstract int getEntityId();
    @Shadow public abstract boolean isBeingRidden();
    @Shadow public abstract SoundCategory getSoundCategory();
    @Shadow public abstract List<Entity> shadow$getPassengers();
    @Shadow public abstract Entity getRidingEntity();
    @Shadow public abstract void setItemStackToSlot(EquipmentSlotType slotIn, ItemStack stack);
    @Shadow public abstract void playSound(SoundEvent soundIn, float volume, float pitch);
    @Shadow public abstract boolean isEntityInvulnerable(DamageSource source);
    @Shadow public abstract boolean isSprinting();
    @Shadow public abstract boolean shadow$isInWater();
    @Shadow public abstract boolean isRiding();
    @Shadow public abstract boolean isOnSameTeam(Entity entityIn);
    @Shadow public abstract double getDistanceSq(Entity entityIn);
    @Shadow public abstract void setLocationAndAngles(double x, double y, double z, float yaw, float pitch);
    @Shadow public abstract void setPositionAndUpdate(double x, double y, double z);
    @Shadow protected abstract void removePassenger(Entity passenger);
    @Shadow protected abstract void setSize(float width, float height);
    @Shadow protected abstract void applyEnchantments(LivingEntity entityLivingBaseIn, Entity entityIn);
    @Shadow public abstract void extinguish();
    @Shadow protected abstract void setFlag(int flag, boolean set);
    @Shadow @Nullable public Entity changeDimension(final int dimension) { return null; } // Shadow
    @Shadow public abstract boolean isInvisible();
    @Shadow public abstract void setInvisible(boolean invisible);
    @Shadow public abstract int getMaxAir();
    @Shadow protected abstract int getFireImmuneTicks();

    private int customFireImmuneTicks = this.getFireImmuneTicks();

    // @formatter:on

    @Inject(method = "<init>", at = @At("RETURN"))
    private void impl$refreshTrackerStates(EntityType<?> entityType, net.minecraft.world.World world, CallbackInfo ci) {
        this.bridge$refreshTrackerStates();

        final EntityTypeBridge entityTypeBridge = (EntityTypeBridge) entityType;
        if (!entityTypeBridge.bridge$checkedDamageEntity()) {
            try {
                final String mapping = SpongeImplHooks.isDeobfuscatedEnvironment() ? "damageEntity" : "func_70665_d";
                final Class<?>[] argTypes = {DamageSource.class, float.class};
                final Class<?> clazz = this.getClass().getMethod(mapping, argTypes).getDeclaringClass();
                if (!(clazz.equals(LivingEntity.class) || clazz.equals(PlayerEntity.class) || clazz.equals(ServerPlayerEntity.class))) {
                    entityTypeBridge.bridge$setOverridesDamageEntity(true);
                }
            } catch (Throwable ex) {
                // ignore
            } finally {
                entityTypeBridge.bridge$setCheckedDamageEntity(true);
            }
        }
    }

    @Override
    public boolean bridge$isConstructing() {
        return this.isConstructing;
    }

    @Override
    public void bridge$fireConstructors() {
        this.isConstructing = false;
    }

    @Override
    public boolean bridge$isWorldTracked() {
        return this.trackedInWorld;
    }

    @Override
    public void bridge$setWorldTracked(final boolean tracked) {
        this.trackedInWorld = tracked;
        // Since this is called during removeEntity from world, we can
        // post the removal event here, basically.
        if (!tracked && this.impl$destructCause != null) {
            final MessageChannel originalChannel = MessageChannel.TO_NONE;
            SpongeImpl.postEvent(SpongeEventFactory.createDestructEntityEvent(
                    this.impl$destructCause, originalChannel, Optional.of(originalChannel),
                    new MessageEvent.MessageFormatter(), (org.spongepowered.api.entity.Entity) this, true
            ));

            this.impl$destructCause = null;
        }
    }

    @Inject(method = "startRiding(Lnet/minecraft/entity/Entity;Z)Z", at = @At(value = "FIELD", target = "Lnet/minecraft/entity/Entity;ridingEntity:Lnet/minecraft/entity/Entity;", ordinal = 0),
            cancellable = true)
    private void onStartRiding(final Entity vehicle, final boolean force, final CallbackInfoReturnable<Boolean> ci) {
        if (!this.world.isRemote && (ShouldFire.RIDE_ENTITY_EVENT_MOUNT || ShouldFire.RIDE_ENTITY_EVENT)) {
            Sponge.getCauseStackManager().pushCause(this);
            if (SpongeImpl.postEvent(SpongeEventFactory.createRideEntityEventMount(Sponge.getCauseStackManager().getCurrentCause(), (org.spongepowered.api.entity.Entity) vehicle))) {
                ci.cancel();
            }
            Sponge.getCauseStackManager().popCause();
        }
    }

    /**
     * @author rexbut - December 16th, 2016
     *
     * @reason - adjusted to support {@link DismountTypes}
     */
    @Overwrite
    public void dismountRidingEntity() {
        if (this.ridingEntity != null) {
            if (this.getRidingEntity().removed) {
                this.spongeImpl$dismountRidingEntity(DismountTypes.DEATH);
            } else {
                this.spongeImpl$dismountRidingEntity(DismountTypes.PLAYER);
            }
        }
    }

    @SuppressWarnings("ConstantConditions")
    private boolean spongeImpl$dismountRidingEntity(final DismountType type) {
        if (!this.world.isRemote && (ShouldFire.RIDE_ENTITY_EVENT_DISMOUNT || ShouldFire.RIDE_ENTITY_EVENT)) {
            try (final CauseStackManager.StackFrame frame = Sponge.getCauseStackManager().pushCauseFrame()) {
                frame.pushCause(this);
                frame.addContext(EventContextKeys.DISMOUNT_TYPE, type);
                if (SpongeImpl.postEvent(SpongeEventFactory.
                    createRideEntityEventDismount(frame.getCurrentCause(), type, (org.spongepowered.api.entity.Entity) this.getRidingEntity()))) {
                    return false;
                }
            }
        }

        if (this.ridingEntity != null) {
            final EntityMixin entity = (EntityMixin) (Object) this.ridingEntity;
            this.ridingEntity = null;
            entity.removePassenger((Entity) (Object) this);
        }
        return true;
    }

    @SuppressWarnings("ConstantConditions")
    @Override
    public boolean bridge$removePassengers(final DismountType type) {
        boolean dismount = false;
        for (int i = this.riddenByEntities.size() - 1; i >= 0; --i) {
            dismount = ((EntityMixin) (Object) this.riddenByEntities.get(i)).spongeImpl$dismountRidingEntity(type) || dismount;
        }
        return dismount;
    }

    @Inject(method = "move", at = @At("HEAD"), cancellable = true)
    private void spongeImpl$onSpongeMoveEntity(final MoverType type, final double x, final double y, final double z, final CallbackInfo ci) {
        if (!this.world.isRemote && !SpongeHooks.checkEntitySpeed(((Entity) (Object) this), x, y, z)) {
            ci.cancel();
        }
    }

    @Redirect(method = "setOnFireFromLava",
        at = @At(
            value = "INVOKE",
            target = "Lnet/minecraft/entity/Entity;attackEntityFrom(Lnet/minecraft/util/DamageSource;F)Z"
        )
    )
    private boolean impl$createLavaBlockDamageSource(final Entity entity, final DamageSource source, final float damage) {
        if (this.world.isRemote) { // Short circuit
            return entity.attackEntityFrom(source, damage);
        }
        try {
            final AxisAlignedBB bb = this.getEntityBoundingBox().grow(-0.10000000149011612D, -0.4000000059604645D, -0.10000000149011612D);
            final Location<World> location = DamageEventHandler.findFirstMatchingBlock((Entity) (Object) this, bb, block ->
                block.getMaterial() == Material.LAVA);
            final MinecraftBlockDamageSource lava = new MinecraftBlockDamageSource("lava", location);
            lava.impl$setFireDamage();
            ((DamageSourceBridge) lava).bridge$setLava(); // Bridge to bypass issue with using accessor mixins within mixins
            return entity.attackEntityFrom(DamageSource.LAVA, damage);
        } finally {
            // Since "source" is already the DamageSource.LAVA object, we can simply re-use it here.
            ((DamageSourceBridge) source).bridge$setLava();
        }

    }

    @Redirect(method = "dealFireDamage",
        at = @At(
            value = "INVOKE",
            target = "Lnet/minecraft/entity/Entity;attackEntityFrom(Lnet/minecraft/util/DamageSource;F)Z"
        )
    )
    private boolean onSpongeRedirectForFireDamage(final Entity entity, final DamageSource source, final float damage) {
        if (this.world.isRemote) { // Short Circuit
            return entity.attackEntityFrom(source, damage);
        }
        try {
            final AxisAlignedBB bb = this.getEntityBoundingBox().grow(-0.001D, -0.001D, -0.001D);
            final Location<World> location = DamageEventHandler.findFirstMatchingBlock((Entity) (Object) this, bb, block ->
                block.getBlock() == Blocks.FIRE || block.getBlock() == Blocks.FLOWING_LAVA || block.getBlock() == Blocks.LAVA);

            final MinecraftBlockDamageSource fire = new MinecraftBlockDamageSource("inFire", location);
            fire.impl$setFireDamage();
            ((DamageSourceBridge) fire).bridge$setFireSource();
            return entity.attackEntityFrom(DamageSource.IN_FIRE, damage);
        } finally {
            // Since "source" is already the DamageSource.IN_FIRE object, we can re-use it to re-assign.
            ((DamageSourceBridge) source).bridge$setFireSource();
        }

    }

    @SuppressWarnings("ConstantConditions")
    @Inject(method = "setPosition", at = @At("HEAD"))
    private void onSetPosition(final double x, final double y, final double z, final CallbackInfo ci) {
        if ((Entity) (Object) this instanceof ServerPlayerEntity) {
            final ServerPlayerEntity player = (ServerPlayerEntity) (Object) this;
            if (player.connection != null) {
                ((ServerPlayNetHandlerBridge) player.connection).bridge$captureCurrentPlayerPosition();
            }
        }
    }

    public Vector3d getPosition() {
        return new Vector3d(this.posX, this.posY, this.posZ);
    }


    @SuppressWarnings("ConstantConditions")
    @Override
    public void bridge$setLocationAndAngles(final Transform<World> transform) {
        final Vector3d position = transform.getPosition();
        ServerPlayerEntity player = null;
        if ((Entity) (Object) this instanceof ServerPlayerEntity) {
            player = (ServerPlayerEntity) (Object) this;
        }
        if (player != null && player.connection != null) {
            player.connection.setPlayerLocation(position.getX(), position.getY(), position.getZ(), (float) transform.getYaw(), (float) transform.getPitch());
        } else {
            this.setLocationAndAngles(position.getX(), position.getY(), position.getZ(), (float) transform.getYaw(), (float) transform.getPitch());
        }
        if (this.world != transform.getExtent()) {
            this.world = (net.minecraft.world.World) transform.getExtent();
            this.dimension = ((ServerWorldBridge) this.world).bridge$getDimensionId();
        }
    }


    @SuppressWarnings("ConstantConditions")
    @Inject(method = "tick", at = @At("RETURN"))
    private void impl$updateVanishState(final CallbackInfo callbackInfo) {
        if (this.vanish$pendingVisibilityUpdate && !this.world.isRemote) {
            // TODO - this is all done in the ChunkManager/ChunkManager.TrackEntity logic, need to redo this
            final EntityTracker entityTracker = ((ServerWorld) this.world).getChunkProvider().chunkManager
            final EntityTrackerEntry lookup = ((EntityTrackerAccessor) entityTracker).accessor$getTrackedEntityTable().lookup(this.getEntityId());
            if (lookup != null && this.vanish$visibilityTicks % 4 == 0) {
                if (this.vanish$isVanished) {
                    for (final ServerPlayerEntity entityPlayerMP : ((EntityTrackerEntryAccessor) lookup).accessor$getTrackingPlayers()) {
                        entityPlayerMP.connection.sendPacket(new SDestroyEntitiesPacket(this.getEntityId()));
                        if ((Entity) (Object) this instanceof ServerPlayerEntity) {
                            entityPlayerMP.connection.sendPacket(
                                    new SPlayerListItemPacket(SPlayerListItemPacket.Action.REMOVE_PLAYER, (ServerPlayerEntity) (Object) this));
                        }
                    }
                } else {
                    this.vanish$visibilityTicks = 1;
                    this.vanish$pendingVisibilityUpdate = false;
                    for (final ServerPlayerEntity entityPlayerMP : SpongeImpl.getServer().getPlayerList().getPlayers()) {
                        if ((Entity) (Object) this == entityPlayerMP) {
                            continue;
                        }
                        if ((Entity) (Object) this instanceof ServerPlayerEntity) {
                            final IPacket<?> packet = new SPlayerListItemPacket(SPlayerListItemPacket.Action.ADD_PLAYER, (ServerPlayerEntity) (Object) this);
                            entityPlayerMP.connection.sendPacket(packet);
                        }
                        final IPacket<?> newPacket = ((EntityTrackerEntryAccessor) lookup).accessor$createSpawnPacket();
                        entityPlayerMP.connection.sendPacket(newPacket);
                    }
                }
            }
            if (this.vanish$visibilityTicks > 0) {
                this.vanish$visibilityTicks--;
            } else {
                this.vanish$pendingVisibilityUpdate = false;
            }
        }
    }

    @Override
    public boolean bridge$getIsInvulnerable() {
        return this.invulnerable;
    }

    /**
     * Hooks into vanilla's writeToNBT to call {@link #spongeImpl$writeToSpongeCompound}.
     *
     * <p> This makes it easier for other entity mixins to override writeToNBT
     * without having to specify the <code>@Inject</code> annotation. </p>
     *
     * @param compound The compound vanilla writes to (unused because we write
     *        to SpongeData)
     * @param ci (Unused) callback info
     */
    @Inject(method = "writeToNBT(Lnet/minecraft/nbt/NBTTagCompound;)Lnet/minecraft/nbt/NBTTagCompound;", at = @At("HEAD"))
    private void onSpongeWriteToNBT(final CompoundNBT compound, final CallbackInfoReturnable<CompoundNBT> ci) {
        if (((CustomDataHolderBridge) this).bridge$hasManipulators()) {
            this.spongeImpl$writeToSpongeCompound(((DataCompoundHolder) this).data$getSpongeDataCompound());
        }
    }

    /**
     * Hooks into vanilla's readFromNBT to call {@link #spongeImpl$readFromSpongeCompound}.
     *
     * <p> This makes it easier for other entity mixins to override readSpongeNBT
     * without having to specify the <code>@Inject</code> annotation. </p>
     *
     * @param compound The compound vanilla reads from (unused because we read
     *        from SpongeData)
     * @param ci (Unused) callback info
     */
    @Inject(method = "readFromNBT(Lnet/minecraft/nbt/NBTTagCompound;)V", at = @At("RETURN"))
    private void onSpongeReadFromNBT(final CompoundNBT compound, final CallbackInfo ci) {
        if (this.isConstructing) {
            this.bridge$fireConstructors(); // Do this early as possible
        }
        this.spongeImpl$readFromSpongeCompound(((DataCompoundHolder) this).data$getSpongeDataCompound());
    }

    /**
     * Read extra data (SpongeData) from the entity's NBT tag. This is
     * meant to be overridden for each impl based mixin that has to store
     * custom fields based on it's implementation. Examples can include:
     * vanishing booleans, maximum air, maximum boat speeds and modifiers,
     * etc.
     *
     * @param compound The SpongeData compound to read from
     */
    protected void spongeImpl$readFromSpongeCompound(final CompoundNBT compound) {
        DataUtil.readCustomData(compound, ((org.spongepowered.api.entity.Entity) this));
        if (this instanceof GrieferBridge && ((GrieferBridge) this).bridge$isGriefer() && compound.contains(Constants.Sponge.Entity.CAN_GRIEF)) {
            ((GrieferBridge) this).bridge$setCanGrief(compound.getBoolean(Constants.Sponge.Entity.CAN_GRIEF));
        }
        if (compound.contains(Constants.Sponge.Entity.IS_VANISHED, Constants.NBT.TAG_BYTE)) {
            this.bridge$setVanished(compound.getBoolean(Constants.Sponge.Entity.IS_VANISHED));
            this.bridge$setUncollideable(compound.getBoolean(Constants.Sponge.Entity.VANISH_UNCOLLIDEABLE));
            this.bridge$setUntargetable(compound.getBoolean(Constants.Sponge.Entity.VANISH_UNTARGETABLE));
        }
        if (compound.contains(Constants.Sponge.Entity.IS_INVISIBLE, Constants.NBT.TAG_BYTE)) {
            this.bridge$setInvisible(compound.getBoolean(Constants.Sponge.Entity.IS_INVISIBLE));
        }
    }

    /**
     * Write extra data (SpongeData) to the entity's NBT tag. This is
     * meant to be overridden for each impl based mixin that has to store
     * custom fields based on it's implementation. Examples can include:
     * vanishing booleans, maximum air, maximum boat speeds and modifiers,
     * etc.
     *
     * @param compound The SpongeData compound to write to
     */
    protected void spongeImpl$writeToSpongeCompound(final CompoundNBT compound) {
        DataUtil.writeCustomData(compound, (org.spongepowered.api.entity.Entity) this);
        if (this instanceof GrieferBridge && ((GrieferBridge) this).bridge$isGriefer() && ((GrieferBridge) this).bridge$canGrief()) {
            compound.putBoolean(Constants.Sponge.Entity.CAN_GRIEF, true);
        }
        if (this.bridge$isVanished()) {
            compound.putBoolean(Constants.Sponge.Entity.IS_VANISHED, true);
            compound.putBoolean(Constants.Sponge.Entity.VANISH_UNCOLLIDEABLE, this.bridge$isUncollideable());
            compound.putBoolean(Constants.Sponge.Entity.VANISH_UNTARGETABLE, this.bridge$isUntargetable());
        }
        if (this.isInvisible()) {
            compound.putBoolean(Constants.Sponge.Entity.IS_INVISIBLE, true);
        }
    }

    @Override
    public void bridge$setImplVelocity(final Vector3d velocity) {
        this.motionX = checkNotNull(velocity).getX();
        this.motionY = velocity.getY();
        this.motionZ = velocity.getZ();
        this.velocityChanged = true;
    }

    @Redirect(method = "move",at = @At(value = "INVOKE", target = "Lnet/minecraft/block/Block;"
                                                                        + "onEntityWalk(Lnet/minecraft/world/World;Lnet/minecraft/util/math/BlockPos;Lnet/minecraft/entity/Entity;)V"))
    private void spongeImpl$onEntityCollideWithBlockThrowEventSponge(final Block block, final net.minecraft.world.World world, final BlockPos pos, final Entity entity) {
        // if block can't collide, return
        if (!((BlockBridge) block).bridge$hasCollideLogic()) {
            return;
        }

        if (world.isRemote) {
            block.onEntityWalk(world, pos, entity);
            return;
        }

        final BlockState state = world.getBlockState(pos);
        if (!SpongeCommonEventFactory.handleCollideBlockEvent(block, world, pos, state, entity, Direction.NONE)) {
            block.onEntityWalk(world, pos, entity);
            this.lastCollidedBlockPos = pos;
        }

    }

    @Redirect(method = "doBlockCollisions", at = @At(value = "INVOKE", target = "Lnet/minecraft/block/Block;onEntityCollision(Lnet/minecraft/world/World;Lnet/minecraft/util/math/BlockPos;Lnet/minecraft/block/state/IBlockState;Lnet/minecraft/entity/Entity;)V")) // doBlockCollisions
    private void spongeImpl$onEntityCollideWithBlockState(
        final Block block, final net.minecraft.world.World world, final BlockPos pos, final BlockState state, final Entity entity) {
        // if block can't collide, return
        if (!((BlockBridge) block).bridge$hasCollideWithStateLogic()) {
            return;
        }

        if (world.isRemote) {
            block.onEntityCollision(world, pos, state, entity);
            return;
        }

        if (!SpongeCommonEventFactory.handleCollideBlockEvent(block, world, pos, state, entity, Direction.NONE)) {
            block.onEntityCollision(world, pos, state, entity);
            this.lastCollidedBlockPos = pos;
        }

    }

    @Redirect(method = "updateFallState", at = @At(value = "INVOKE", target="Lnet/minecraft/block/Block;onFallenUpon(Lnet/minecraft/world/World;Lnet/minecraft/util/math/BlockPos;Lnet/minecraft/entity/Entity;F)V"))
    private void spongeImpl$onBlockFallenUpon(
        final Block block, final net.minecraft.world.World world, final BlockPos pos, final Entity entity, final float fallDistance) {
        if (world.isRemote) {
            block.onFallenUpon(world, pos, entity, fallDistance);
            return;
        }

        final BlockState state = world.getBlockState(pos);
        if (!SpongeCommonEventFactory.handleCollideBlockEvent(block, world, pos, state, entity, Direction.UP)) {
            block.onFallenUpon(world, pos, entity, fallDistance);
            this.lastCollidedBlockPos = pos;
        }

    }


    @Override
    public boolean bridge$isInvisible() {
        return this.isInvisible();
    }

    @Override
    public void bridge$setInvisible(final boolean invisible) {
        this.setInvisible(invisible);
        if (invisible) {
            final CompoundNBT spongeData = ((DataCompoundHolder) this).data$getSpongeDataCompound();
            spongeData.putBoolean(Constants.Sponge.Entity.IS_INVISIBLE, true);
        } else {
            if (((DataCompoundHolder) this).data$hasSpongeDataCompound()) {
                ((DataCompoundHolder) this).data$getSpongeDataCompound().remove(Constants.Sponge.Entity.IS_INVISIBLE);
            }
        }
    }

    @Override
    public boolean bridge$isVanished() {
        return this.vanish$isVanished;
    }

    @Override
    public void bridge$setVanished(final boolean vanished) {
        this.vanish$isVanished = vanished;
        this.vanish$pendingVisibilityUpdate = true;
        this.vanish$visibilityTicks = 20;
        if (vanished) {
            final CompoundNBT spongeData = ((DataCompoundHolder) this).data$getSpongeDataCompound();
            spongeData.putBoolean(Constants.Sponge.Entity.IS_VANISHED, true);
        } else {
            if (((DataCompoundHolder) this).data$hasSpongeDataCompound()) {
                final CompoundNBT spongeData = ((DataCompoundHolder) this).data$getSpongeDataCompound();
                spongeData.remove(Constants.Sponge.Entity.IS_VANISHED);
                spongeData.remove(Constants.Sponge.Entity.VANISH_UNCOLLIDEABLE);
                spongeData.remove(Constants.Sponge.Entity.VANISH_UNTARGETABLE);
            }
        }
    }

    @Override
    public boolean bridge$isUncollideable() {
        return this.vanish$collision;
    }

    @Override
    public void bridge$setUncollideable(final boolean prevents) {
        this.vanish$collision = prevents;
    }

    @Override
    public boolean bridge$isUntargetable() {
        return this.vanish$untargetable;
    }

    @Override
    public void bridge$setUntargetable(final boolean untargetable) {
        this.vanish$untargetable = untargetable;
    }

    /**
     * @author gabizou - January 4th, 2016
     * @reason  gabizou - January 27th, 2016 - Rewrite to a redirect
     *
     * This prevents sounds from being sent to the server by entities that are vanished
     */
    @Redirect(method = "playSound", at = @At(value = "INVOKE", target = "Lnet/minecraft/entity/Entity;isSilent()Z"))
    private boolean spongeImpl$checkIsSilentOrInvis(final Entity entity) {
        return entity.isSilent() || this.vanish$isVanished;
    }

    @Redirect(method = "applyEntityCollision", at = @At(value = "FIELD", target = "Lnet/minecraft/entity/Entity;noClip:Z", opcode = Opcodes.GETFIELD))
    private boolean spongeApplyEntityCollisionCheckVanish(final Entity entity) {
        return entity.noClip || ((VanishableBridge) entity).bridge$isVanished();
    }

    @Redirect(method = "doWaterSplashEffect", at = @At(value = "INVOKE", target = "Lnet/minecraft/world/World;spawnParticle(Lnet/minecraft/util/EnumParticleTypes;DDDDDD[I)V"))
    private void spawnParticle(final net.minecraft.world.World world, final EnumParticleTypes particleTypes, final double xCoord, final double yCoord, final double zCoord,
        final double xOffset, final double yOffset, final double zOffset, final int... p_175688_14_) {
        if (!this.vanish$isVanished) {
            this.world.spawnParticle(particleTypes, xCoord, yCoord, zCoord, xOffset, yOffset, zOffset, p_175688_14_);
        }
    }

    @Redirect(method = "createRunningParticles", at = @At(value = "INVOKE", target = "Lnet/minecraft/world/World;spawnParticle(Lnet/minecraft/util/EnumParticleTypes;DDDDDD[I)V"))
    private void runningSpawnParticle(final net.minecraft.world.World world, final EnumParticleTypes particleTypes, final double xCoord, final double yCoord, final double zCoord,
        final double xOffset, final double yOffset, final double zOffset, final int... p_175688_14_) {
        if (!this.vanish$isVanished) {
            this.world.spawnParticle(particleTypes, xCoord, yCoord, zCoord, xOffset, yOffset, zOffset, p_175688_14_);
        }
    }

    @Nullable
    @Override
    public Text bridge$getDisplayNameText() {
        return this.displayName;
    }

    private boolean skipSettingCustomNameTag = false;

    @Override
    public void bridge$setDisplayName(@Nullable final Text displayName) {
        this.displayName = displayName;

        this.skipSettingCustomNameTag = true;
        if (this.displayName == null) {
            this.setCustomNameTag("");
        } else {
            this.setCustomNameTag(SpongeTexts.toLegacy(this.displayName));
        }

        this.skipSettingCustomNameTag = false;
    }

    @Inject(method = "setCustomNameTag", at = @At("RETURN"))
    private void impl$UpdatedisplayNameText(final String name, final CallbackInfo ci) {
        if (!this.skipSettingCustomNameTag) {
            this.displayName = SpongeTexts.fromLegacy(name);
        }
    }

    /**
     * @author gabizou - January 30th, 2016
     * @author blood - May 12th, 2016
     * @author gabizou - June 2nd, 2016
     *
     * @reason Rewrites the method entirely for several reasons:
     * 1) If we are in a forge environment, we do NOT want forge to be capturing the item entities, because we handle them ourselves
     * 2) If we are in a client environment, we should not perform any sort of processing whatsoever.
     * 3) This method is entirely managed from the standpoint where our events have final say, as per usual.
     *
     * @param stack
     * @param offsetY
     * @return
     */
    @Overwrite
    @Nullable
    public ItemEntity entityDropItem(final ItemStack stack, final float offsetY) {
        // Sponge Start
        // Gotta stick with the client side handling things
        if (this.world.isRemote) {
            // Sponge End - resume normal client code. Server side we will handle it elsewhere
            if (stack.isEmpty()) {
                return null;
            } else {
                final ItemEntity entityitem = new ItemEntity(this.world, this.posX, this.posY + (double) offsetY, this.posZ, stack);
                entityitem.setDefaultPickupDelay();
                this.world.addEntity0(entityitem);
                return entityitem;
            }
        }
        // Sponge - Redirect server sided code to handle through the PhaseTracker
        return EntityUtil.entityOnDropItem((Entity) (Object) this, stack, offsetY, ((Entity) (Object) this).posX, ((Entity) (Object) this).posZ);
    }

    @Nullable
    @Override
    public BlockPos bridge$getLastCollidedBlockPos() {
        return this.lastCollidedBlockPos;
    }

    @Override
    public Timing bridge$getTimingsHandler() {
        return this.entityType.getTimingsHandler();
    }

    @Override
    public boolean bridge$shouldTick() {
        final ChunkBridge chunk = ((ActiveChunkReferantBridge) this).bridge$getActiveChunk();
        // Don't tick if chunk is queued for unload or is in progress of being scheduled for unload
        // See https://github.com/SpongePowered/SpongeVanilla/issues/344
        return chunk == null || chunk.bridge$isActive();
    }

    @Override
    public void bridge$setInvulnerable(final boolean value) {
        this.invulnerable = value;
    }

    @Override
    public boolean bridge$allowsBlockBulkCapture() {
        return this.entityType.allowsBlockBulkCapture;
    }

    @Override
    public boolean bridge$allowsEntityBulkCapture() {
        return this.entityType.allowsEntityBulkCapture;
    }

    @Override
    public boolean bridge$allowsBlockEventCreation() {
        return this.entityType.allowsBlockEventCreation;
    }

    @Override
    public boolean bridge$allowsEntityEventCreation() {
        return this.entityType.allowsEntityEventCreation;
    }


    @Redirect(method = "setFire",
            at = @At(value = "FIELD", target = "Lnet/minecraft/entity/Entity;fire:I", opcode = Opcodes.PUTFIELD)
    )
    private void spongeImpl$ThrowIgniteEventForFire(final Entity entity, final int ticks) {
        if (((WorldBridge) this.world).bridge$isFake() || !ShouldFire.IGNITE_ENTITY_EVENT) {
            this.fire = ticks; // Vanilla functionality
            return;
        }
        if (this.fire < 1 && !this.spongeImpl$isImmuneToFireForIgniteEvent()) {
            try (final CauseStackManager.StackFrame frame = Sponge.getCauseStackManager().pushCauseFrame()) {

                frame.pushCause(((org.spongepowered.api.entity.Entity) this).getLocation().getExtent());
                final IgniteEntityEvent event = SpongeEventFactory.
                        createIgniteEntityEvent(frame.getCurrentCause(), ticks, ticks, (org.spongepowered.api.entity.Entity) this);

                if (SpongeImpl.postEvent(event)) {
                    this.fire = 0;
                    return; // set fire ticks to 0
                }
                this.fire = event.getFireTicks();
            }
        }
    }

    /**
     * Overridden method for Players to determine whether this entity is immune to fire
     * such that {@link IgniteEntityEvent}s are not needed to be thrown as they cannot
     * take fire damage, nor do they light on fire.
     *
     * @return True if this entity is immune to fire.
     */
    protected boolean spongeImpl$isImmuneToFireForIgniteEvent() { // Since normal entities don't have the concept of having game modes...
        return false;
    }

    @Redirect(method = "onStruckByLightning", at = @At(value = "INVOKE", target = "Lnet/minecraft/entity/Entity;attackEntityFrom(Lnet/minecraft/util/DamageSource;F)Z"))
    private boolean spongeImpl$ThrowDamageEventWithLightingSource(
        final Entity entity, final DamageSource source, final float damage, final LightningBoltEntity lightningBolt) {
        if (!this.world.isRemote) {
            return entity.attackEntityFrom(source, damage);
        }
        try {
            final EntityDamageSource lightning = new EntityDamageSource("lightningBolt", lightningBolt);
            ((DamageSourceBridge) lightning).bridge$setLightningSource();
            return entity.attackEntityFrom(DamageSource.LIGHTNING_BOLT, damage);
        } finally {
            ((DamageSourceBridge) source).bridge$setLightningSource();
        }
    }

    @Inject(method = "setDead", at = @At(value = "RETURN"))
    private void impl$createDestructionEventOnDeath(final CallbackInfo ci) {
        if (ShouldFire.DESTRUCT_ENTITY_EVENT
            && !((WorldBridge) this.world).bridge$isFake()
<<<<<<< HEAD
            && !((Entity) (Object) this instanceof MobEntity)) {
            final MessageChannel originalChannel = MessageChannel.TO_NONE;
            try (final CauseStackManager.StackFrame frame = Sponge.getCauseStackManager().pushCauseFrame()) {

                final DestructEntityEvent event = SpongeEventFactory.createDestructEntityEvent(
                    frame.getCurrentCause(), originalChannel, Optional.of(originalChannel),
                    new MessageEvent.MessageFormatter(), (org.spongepowered.api.entity.Entity) this, true
                );
=======
            && !((Entity) (Object) this instanceof EntityLiving)) {
>>>>>>> 0cbf41e0

            this.impl$destructCause = Sponge.getCauseStackManager().getCurrentCause();
        }
    }

    @Inject(method = "getFireImmuneTicks", at = @At(value = "RETURN"))
    private void impl$getFireImmuneTicks(final CallbackInfoReturnable<Integer> ci) {
        ci.setReturnValue(this.customFireImmuneTicks);
    }

    @Override
    public void bridge$setFireImmuneTicks(int ticks) {
        this.customFireImmuneTicks = ticks;
    }
}<|MERGE_RESOLUTION|>--- conflicted
+++ resolved
@@ -850,18 +850,7 @@
     private void impl$createDestructionEventOnDeath(final CallbackInfo ci) {
         if (ShouldFire.DESTRUCT_ENTITY_EVENT
             && !((WorldBridge) this.world).bridge$isFake()
-<<<<<<< HEAD
             && !((Entity) (Object) this instanceof MobEntity)) {
-            final MessageChannel originalChannel = MessageChannel.TO_NONE;
-            try (final CauseStackManager.StackFrame frame = Sponge.getCauseStackManager().pushCauseFrame()) {
-
-                final DestructEntityEvent event = SpongeEventFactory.createDestructEntityEvent(
-                    frame.getCurrentCause(), originalChannel, Optional.of(originalChannel),
-                    new MessageEvent.MessageFormatter(), (org.spongepowered.api.entity.Entity) this, true
-                );
-=======
-            && !((Entity) (Object) this instanceof EntityLiving)) {
->>>>>>> 0cbf41e0
 
             this.impl$destructCause = Sponge.getCauseStackManager().getCurrentCause();
         }
