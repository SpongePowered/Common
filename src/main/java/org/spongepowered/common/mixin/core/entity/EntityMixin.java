--- conflicted
+++ resolved
@@ -24,14 +24,14 @@
  */
 package org.spongepowered.common.mixin.core.entity;
 
+import static com.google.common.base.Preconditions.checkNotNull;
+
 import co.aikar.timings.Timing;
 import net.minecraft.block.Block;
 import net.minecraft.block.BlockState;
 import net.minecraft.block.Blocks;
 import net.minecraft.block.material.Material;
 import net.minecraft.entity.Entity;
-import net.minecraft.entity.EntityTracker;
-import net.minecraft.entity.EntityTrackerEntry;
 import net.minecraft.entity.EntityType;
 import net.minecraft.entity.LivingEntity;
 import net.minecraft.entity.MobEntity;
@@ -49,16 +49,13 @@
 import net.minecraft.network.play.server.SPlayerListItemPacket;
 import net.minecraft.util.DamageSource;
 import net.minecraft.util.EntityDamageSource;
-import net.minecraft.util.EnumParticleTypes;
 import net.minecraft.util.SoundCategory;
 import net.minecraft.util.SoundEvent;
 import net.minecraft.util.math.AxisAlignedBB;
 import net.minecraft.util.math.BlockPos;
-<<<<<<< HEAD
+import net.minecraft.util.math.Vec3d;
 import net.minecraft.world.server.ServerWorld;
-=======
-import net.minecraft.world.WorldServer;
->>>>>>> e03eff30
+import org.checkerframework.checker.nullness.qual.Nullable;
 import org.objectweb.asm.Opcodes;
 import org.spongepowered.api.Sponge;
 import org.spongepowered.api.event.CauseStackManager;
@@ -98,12 +95,8 @@
 import org.spongepowered.common.bridge.entity.GrieferBridge;
 import org.spongepowered.common.bridge.network.ServerPlayNetHandlerBridge;
 import org.spongepowered.common.bridge.util.DamageSourceBridge;
+import org.spongepowered.common.bridge.world.ServerWorldBridge;
 import org.spongepowered.common.bridge.world.WorldBridge;
-<<<<<<< HEAD
-import org.spongepowered.common.bridge.world.ServerWorldBridge;
-=======
-import org.spongepowered.common.bridge.world.WorldServerBridge;
->>>>>>> e03eff30
 import org.spongepowered.common.bridge.world.chunk.ActiveChunkReferantBridge;
 import org.spongepowered.common.bridge.world.chunk.ChunkBridge;
 import org.spongepowered.common.data.util.DataUtil;
@@ -112,22 +105,15 @@
 import org.spongepowered.common.event.SpongeCommonEventFactory;
 import org.spongepowered.common.event.damage.DamageEventHandler;
 import org.spongepowered.common.event.damage.MinecraftBlockDamageSource;
-import org.spongepowered.common.registry.type.entity.EntityTypeRegistryModule;
 import org.spongepowered.common.text.SpongeTexts;
 import org.spongepowered.common.util.Constants;
 import org.spongepowered.common.util.SpongeHooks;
-<<<<<<< HEAD
 import org.spongepowered.math.vector.Vector3d;
-=======
-
-import javax.annotation.Nullable;
->>>>>>> e03eff30
+
 import java.util.List;
 import java.util.Optional;
 import java.util.Random;
 import java.util.UUID;
-
-import static com.google.common.base.Preconditions.checkNotNull;
 
 @Mixin(Entity.class)
 public abstract class EntityMixin implements EntityBridge, TrackableBridge, VanishableBridge, InvulnerableTrackedBridge, TimingBridge {
@@ -145,14 +131,12 @@
     @Nullable private DestructEntityEvent impl$destructEvent;
 
     @Shadow @Nullable private Entity ridingEntity;
-    @Shadow @Final private List<Entity> riddenByEntities;
+    @Shadow @Final private List<Entity> passengers;
     @Shadow public net.minecraft.world.World world;
     @Shadow public double posX;
     @Shadow public double posY;
     @Shadow public double posZ;
-    @Shadow public double motionX;
-    @Shadow public double motionY;
-    @Shadow public double motionZ;
+    @Shadow private Vec3d motion;
     @Shadow public float rotationYaw;
     @Shadow public float rotationPitch;
     @Shadow public boolean velocityChanged;
@@ -415,27 +399,17 @@
 
 
     @SuppressWarnings("ConstantConditions")
-    @Inject(method = "onUpdate", at = @At("RETURN"))
+    @Inject(method = "tick", at = @At("RETURN"))
     private void impl$updateVanishState(final CallbackInfo callbackInfo) {
         if (this.vanish$pendingVisibilityUpdate && !this.world.isRemote) {
-<<<<<<< HEAD
-            final EntityTracker entityTracker = ((ServerWorld) this.world).getEntityTracker();
-            // TODO - remove once Mixin 0.8 fixes accessors
-            final EntityTrackerEntry lookup = entityTracker.trackedEntityHashTable.lookup(this.getEntityId());
-            if (lookup != null && this.vanish$visibilityTicks % 4 == 0) {
-                if (this.vanish$isVanished) {
-                    for (final ServerPlayerEntity entityPlayerMP : lookup.trackingPlayers) { // TODO - remove once Mixin 0.8 fixes accessors
-                        entityPlayerMP.connection.sendPacket(new SDestroyEntitiesPacket(this.getEntityId()));
-                        if ((Entity) (Object) this instanceof ServerPlayerEntity) {
-=======
-            final EntityTracker entityTracker = ((WorldServer) this.world).getEntityTracker();
+            // TODO - this is all done in the ChunkManager/ChunkManager.TrackEntity logic, need to redo this
+            final EntityTracker entityTracker = ((ServerWorld) this.world).getChunkProvider().chunkManager
             final EntityTrackerEntry lookup = ((EntityTrackerAccessor) entityTracker).accessor$getTrackedEntityTable().lookup(this.getEntityId());
             if (lookup != null && this.vanish$visibilityTicks % 4 == 0) {
                 if (this.vanish$isVanished) {
-                    for (final EntityPlayerMP entityPlayerMP : ((EntityTrackerEntryAccessor) lookup).accessor$getTrackingPlayers()) {
-                        entityPlayerMP.connection.sendPacket(new SPacketDestroyEntities(this.getEntityId()));
-                        if ((Entity) (Object) this instanceof EntityPlayerMP) {
->>>>>>> e03eff30
+                    for (final ServerPlayerEntity entityPlayerMP : ((EntityTrackerEntryAccessor) lookup).accessor$getTrackingPlayers()) {
+                        entityPlayerMP.connection.sendPacket(new SDestroyEntitiesPacket(this.getEntityId()));
+                        if ((Entity) (Object) this instanceof ServerPlayerEntity) {
                             entityPlayerMP.connection.sendPacket(
                                     new SPlayerListItemPacket(SPlayerListItemPacket.Action.REMOVE_PLAYER, (ServerPlayerEntity) (Object) this));
                         }
@@ -451,12 +425,7 @@
                             final IPacket<?> packet = new SPlayerListItemPacket(SPlayerListItemPacket.Action.ADD_PLAYER, (ServerPlayerEntity) (Object) this);
                             entityPlayerMP.connection.sendPacket(packet);
                         }
-<<<<<<< HEAD
-                        // TODO - replace with accessor once Mixin 0.8 fixes accessors within mixins
-                        final IPacket<?> newPacket = lookup.createSpawnPacket(); // creates the spawn packet for us
-=======
-                        final Packet<?> newPacket = ((EntityTrackerEntryAccessor) lookup).accessor$createSpawnPacket();
->>>>>>> e03eff30
+                        final IPacket<?> newPacket = ((EntityTrackerEntryAccessor) lookup).accessor$createSpawnPacket();
                         entityPlayerMP.connection.sendPacket(newPacket);
                     }
                 }
