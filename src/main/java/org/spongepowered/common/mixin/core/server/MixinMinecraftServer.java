--- conflicted
+++ resolved
@@ -107,7 +107,7 @@
 import org.spongepowered.common.interfaces.IMixinMinecraftServer;
 import org.spongepowered.common.interfaces.IMixinSubject;
 import org.spongepowered.common.bridge.world.WorldBridge;
-import org.spongepowered.common.interfaces.world.ServerWorldBridge;
+import org.spongepowered.common.bridge.world.ServerWorldBridge;
 import org.spongepowered.common.bridge.world.ServerChunkProviderBridge;
 import org.spongepowered.common.mixin.core.world.storage.MixinWorldInfo;
 import org.spongepowered.common.profile.SpongeProfileManager;
@@ -376,12 +376,8 @@
             context.buildAndSwitch();
             int i = 0;
             this.setUserMessage("menu.generatingTerrain");
-<<<<<<< HEAD
-            LOGGER.info("Preparing start region for level {} ({})", ((ServerWorldBridge) worldServer).bridge$getDimensionId(), ((World) worldServer).getName());
-=======
             LOGGER.info("Preparing start region for world {} ({}/{})", worldServer.getWorldInfo().getWorldName(),
-                ((DimensionType) (Object) worldServer.provider.getDimensionType()).getId(), ((IMixinWorldServer) worldServer).getDimensionId());
->>>>>>> 67be7d7b
+                ((DimensionType) (Object) worldServer.provider.getDimensionType()).getId(), ((ServerWorldBridge) worldServer).bridge$getDimensionId());
             BlockPos blockpos = worldServer.getSpawnPoint();
             long j = MinecraftServer.getCurrentTimeMillis();
             for (int k = -192; k <= 192 && this.isServerRunning(); k += 16) {
@@ -623,7 +619,7 @@
             // Return overworld provider
             return ((net.minecraft.world.World) Sponge.getServer().getWorlds().iterator().next()).provider;
         }
-        this.dimensionId = ((IMixinWorldServer) world).getDimensionId();
+        this.dimensionId = ((ServerWorldBridge) world).bridge$getDimensionId();
         return world.provider;
     }
 
@@ -670,11 +666,7 @@
             if (save) {
                 // Sponge start - check auto save interval in world config
                 if (this.isDedicatedServer() && this.isServerRunning()) {
-<<<<<<< HEAD
-                    final SpongeConfig<WorldConfig> configAdapter = ((WorldInfoBridge) worldserver.getWorldInfo()).getConfigAdapter();
-=======
-                    final SpongeConfig<WorldConfig> configAdapter = ((IMixinWorldInfo) world.getWorldInfo()).getConfigAdapter();
->>>>>>> 67be7d7b
+                    final SpongeConfig<WorldConfig> configAdapter = ((WorldInfoBridge) world.getWorldInfo()).getConfigAdapter();
                     final int autoSaveInterval = configAdapter.getConfig().getWorld().getAutoSaveInterval();
                     if (log) {
                         log = configAdapter.getConfig().getLogging().logWorldAutomaticSaving();
