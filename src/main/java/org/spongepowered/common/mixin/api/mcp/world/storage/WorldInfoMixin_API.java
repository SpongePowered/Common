/*
 * This file is part of Sponge, licensed under the MIT License (MIT).
 *
 * Copyright (c) SpongePowered <https://www.spongepowered.org>
 * Copyright (c) contributors
 *
 * Permission is hereby granted, free of charge, to any person obtaining a copy
 * of this software and associated documentation files (the "Software"), to deal
 * in the Software without restriction, including without limitation the rights
 * to use, copy, modify, merge, publish, distribute, sublicense, and/or sell
 * copies of the Software, and to permit persons to whom the Software is
 * furnished to do so, subject to the following conditions:
 *
 * The above copyright notice and this permission notice shall be included in
 * all copies or substantial portions of the Software.
 *
 * THE SOFTWARE IS PROVIDED "AS IS", WITHOUT WARRANTY OF ANY KIND, EXPRESS OR
 * IMPLIED, INCLUDING BUT NOT LIMITED TO THE WARRANTIES OF MERCHANTABILITY,
 * FITNESS FOR A PARTICULAR PURPOSE AND NONINFRINGEMENT. IN NO EVENT SHALL THE
 * AUTHORS OR COPYRIGHT HOLDERS BE LIABLE FOR ANY CLAIM, DAMAGES OR OTHER
 * LIABILITY, WHETHER IN AN ACTION OF CONTRACT, TORT OR OTHERWISE, ARISING FROM,
 * OUT OF OR IN CONNECTION WITH THE SOFTWARE OR THE USE OR OTHER DEALINGS IN
 * THE SOFTWARE.
 */
package org.spongepowered.common.mixin.api.mcp.world.storage;

import static com.google.common.base.Preconditions.checkNotNull;

import com.google.gson.JsonParseException;
import net.minecraft.nbt.CompoundNBT;
import net.minecraft.util.math.BlockPos;
import net.minecraft.world.Difficulty;
import net.minecraft.world.GameRules;
import net.minecraft.world.GameType;
import net.minecraft.world.WorldType;
import net.minecraft.world.storage.WorldInfo;
import org.checkerframework.checker.nullness.qual.Nullable;
import org.spongepowered.api.boss.BossBar;
import org.spongepowered.api.data.persistence.DataContainer;
import org.spongepowered.api.data.persistence.DataFormats;
import org.spongepowered.api.entity.living.player.gamemode.GameMode;
import org.spongepowered.api.entity.living.trader.WanderingTrader;
import org.spongepowered.api.world.WorldBorder;
import org.spongepowered.api.world.dimension.DimensionType;
import org.spongepowered.api.world.SerializationBehavior;
import org.spongepowered.api.world.gamerule.GameRule;
import org.spongepowered.api.world.gen.GeneratorType;
import org.spongepowered.api.world.storage.WorldProperties;
import org.spongepowered.api.world.teleport.PortalAgentType;
import org.spongepowered.api.world.weather.Weather;
import org.spongepowered.api.world.weather.Weathers;
import org.spongepowered.asm.mixin.Implements;
import org.spongepowered.asm.mixin.Interface;
import org.spongepowered.asm.mixin.Intrinsic;
import org.spongepowered.asm.mixin.Mixin;
import org.spongepowered.asm.mixin.Shadow;
import org.spongepowered.common.bridge.world.dimension.DimensionTypeBridge;
import org.spongepowered.common.bridge.world.storage.WorldInfoBridge;
import org.spongepowered.common.data.persistence.NbtTranslator;
import org.spongepowered.common.mixin.accessor.world.GameRulesAccessor;
import org.spongepowered.common.mixin.accessor.world.GameRules_RuleValueAccessor;
import org.spongepowered.common.util.Constants;
import org.spongepowered.common.util.VecHelper;
import org.spongepowered.math.vector.Vector3i;
import java.io.IOException;
import java.time.Duration;
import java.util.HashMap;
import java.util.List;
import java.util.Map;
import java.util.Optional;
import java.util.UUID;

@SuppressWarnings("ConstantConditions")
@Mixin(WorldInfo.class)
@Implements(@Interface(iface = WorldProperties.class, prefix = "worldproperties$"))
public abstract class WorldInfoMixin_API implements WorldProperties {

    @Shadow private long randomSeed;
    @Shadow @Nullable private String legacyCustomOptions;
    @Shadow private UUID wanderingTraderId;
    @Shadow public abstract int shadow$getSpawnX();
    @Shadow public abstract int shadow$getSpawnY();
    @Shadow public abstract int shadow$getSpawnZ();
    @Shadow public abstract void shadow$setSpawn(BlockPos pos);
    @Shadow public abstract WorldType shadow$getGenerator();
    @Shadow public abstract void shadow$setGenerator(WorldType worldType);
    @Shadow public abstract long shadow$getSeed();
    @Shadow public abstract long shadow$getGameTime();
    @Shadow public abstract long shadow$getDayTime();
    @Shadow public abstract void shadow$setDayTime(long time);
    @Shadow public abstract GameType shadow$getGameType();
    @Shadow public abstract void shadow$setGameType(GameType gameType);
    @Shadow public abstract boolean shadow$isMapFeaturesEnabled();
    @Shadow public abstract void shadow$setMapFeaturesEnabled(boolean state);
    @Shadow public abstract boolean shadow$isHardcore();
    @Shadow public abstract void shadow$setHardcore(boolean state);
    @Shadow public abstract boolean shadow$areCommandsAllowed();
    @Shadow public abstract void shadow$setAllowCommands(boolean state);
    @Shadow public abstract boolean shadow$isInitialized();
    @Shadow public abstract Difficulty shadow$getDifficulty();
    @Shadow public abstract void shadow$setDifficulty(Difficulty difficulty);
    @Shadow public abstract CompoundNBT shadow$getGeneratorOptions();
    @Shadow public abstract void shadow$setGeneratorOptions(CompoundNBT compound);
    @Shadow public abstract GameRules shadow$getGameRulesInstance();
    @Shadow public abstract int shadow$getWanderingTraderSpawnChance();
    @Shadow public abstract void shadow$setWanderingTraderSpawnChance(int chance);
    @Shadow public abstract int shadow$getWanderingTraderSpawnDelay();
    @Shadow public abstract void shadow$setWanderingTraderSpawnDelay(int delay);
    @Shadow public abstract void shadow$setWanderingTraderId(UUID uniqueId);
    @Shadow public abstract String shadow$getWorldName();
    @Shadow public abstract boolean shadow$isRaining();
    @Shadow public abstract void shadow$setRaining(boolean state);
    @Shadow public abstract int shadow$getRainTime();
    @Shadow public abstract void shadow$setRainTime(int time);
    @Shadow public abstract boolean shadow$isThundering();
    @Shadow public abstract void shadow$setThundering(boolean state);
    @Shadow public abstract int shadow$getThunderTime();
    @Shadow public abstract void shadow$setThunderTime(int time);
    @Shadow public abstract void shadow$setClearWeatherTime(int time);
    @Shadow public abstract int shadow$getClearWeatherTime();

    @Override
    public String getDirectoryName() {
        return this.shadow$getWorldName();
    }

    @Intrinsic
    public String worldproperties$getWorldName() {
        return ((WorldInfoBridge) this).bridge$getWorldName();
    }

    @Intrinsic
    public void worldproperties$setWorldName(String worldName) {
        ((WorldInfoBridge) this).bridge$setWorldName(worldName);
    }

    @Override
    public Vector3i getSpawnPosition() {
        return new Vector3i(this.shadow$getSpawnX(), this.shadow$getSpawnY(), this.shadow$getSpawnZ());
    }

    @Override
    public void setSpawnPosition(Vector3i position) {
        checkNotNull(position);
        this.shadow$setSpawn(VecHelper.toBlockPos(position));
    }

    @Override
    public GeneratorType getGeneratorType() {
        return (GeneratorType) this.shadow$getGenerator();
    }

    @Override
    public void setGeneratorType(final GeneratorType type) {
        checkNotNull(type);
        this.shadow$setGenerator((WorldType) type);
    }

    @Intrinsic
    public long worldproperties$getSeed() {
        return this.shadow$getSeed();
    }

    @Override
    public void setSeed(long seed) {
        this.randomSeed = seed;
    }

    @Override
    public Duration getGameTime() {
        return Duration.ofMillis(this.shadow$getGameTime());
    }

    @Override
    public Duration getDayTime() {
        return Duration.ofMillis(this.shadow$getDayTime());
    }

    @Override
    public void setDayTime(Duration time) {
        this.shadow$setDayTime(time.toMillis());
    }

    @Override
    public DimensionType getDimensionType() {
        return ((DimensionTypeBridge) ((WorldInfoBridge) this).bridge$getDimensionType()).bridge$getSpongeDimensionType();
    }

    @Override
    public PortalAgentType getPortalAgentType() {
        return ((WorldInfoBridge) this).bridge$getPortalAgent();
    }

    @Override
    public GameMode getGameMode() {
        return (GameMode) (Object) this.shadow$getGameType();
    }

    @Override
    public void setGameMode(GameMode gamemode) {
        this.shadow$setGameType((GameType) (Object) gamemode);
    }

    @Override
    public boolean areStructuresEnabled() {
        return this.shadow$isMapFeaturesEnabled();
    }

    @Override
    public void setStructuresEnabled(boolean state) {
        this.shadow$setMapFeaturesEnabled(state);
    }

    @Intrinsic
    public boolean worldproperties$isHardcore() {
        return this.shadow$isHardcore();
    }

    @Intrinsic
    public void worldproperties$setHardcore(boolean state) {
        this.shadow$setHardcore(state);
    }

    @Override
    public boolean areCommandsEnabled() {
        return this.shadow$areCommandsAllowed();
    }

    @Override
    public void setCommandsEnabled(boolean state) {
        this.shadow$setAllowCommands(state);
    }

    @Intrinsic
    public boolean worldproperties$isInitialized() {
        return this.shadow$isInitialized();
    }

    @Override
    public org.spongepowered.api.world.difficulty.Difficulty getDifficulty() {
        return (org.spongepowered.api.world.difficulty.Difficulty) (Object) this.shadow$getDifficulty();
    }

    @Override
    public void setDifficulty(org.spongepowered.api.world.difficulty.Difficulty difficulty) {
        this.shadow$setDifficulty((Difficulty) (Object) difficulty);
    }

    @Override
    public boolean isPVPEnabled() {
        return ((WorldInfoBridge) this).bridge$isPVPEnabled();
    }

    @Override
    public void setPVPEnabled(boolean state) {
        ((WorldInfoBridge) this).bridge$setPVPEnabled(state);
    }

    @Override
    public boolean doesGenerateBonusChest() {
        return ((WorldInfoBridge) this).bridge$doesGenerateBonusChest();
    }

    @Override
    public void setGenerateBonusChest(boolean state) {
        ((WorldInfoBridge) this).bridge$setGenerateBonusChest(state);
    }

    @Override
    public UUID getUniqueId() {
        return ((WorldInfoBridge) this).bridge$getUniqueId();
    }

    @Override
    public boolean isEnabled() {
        return ((WorldInfoBridge) this).bridge$isEnabled();
    }

    @Override
    public void setEnabled(boolean state) {
        ((WorldInfoBridge) this).bridge$setEnabled(state);
    }

    @Override
    public boolean doesLoadOnStartup() {
        return ((WorldInfoBridge) this).bridge$doesLoadOnStartup();
    }

    @Override
    public void setLoadOnStartup(boolean state) {
        ((WorldInfoBridge) this).bridge$setLoadOnStartup(state);
    }

    @Override
    public boolean doesKeepSpawnLoaded() {
        return ((WorldInfoBridge) this).bridge$doesKeepSpawnLoaded();
    }

    @Override
    public void setKeepSpawnLoaded(boolean state) {
        ((WorldInfoBridge) this).bridge$setKeepSpawnLoaded(state);
    }

    @Override
    public boolean doesGenerateSpawnOnLoad() {
        return ((WorldInfoBridge) this).bridge$doesGenerateSpawnOnLoad();
    }

    @Override
    public void setGenerateSpawnOnLoad(boolean state) {
        ((WorldInfoBridge) this).bridge$setGenerateSpawnOnLoad(state);
    }

    @Override
    public DataContainer getGeneratorSettings() {
        // TODO 1.14 - This may not be correct...
        if (this.legacyCustomOptions != null) {
            try {
                return DataContainer.createNew().set(Constants.Sponge.World.WORLD_CUSTOM_SETTINGS, DataFormats.JSON.read(this.legacyCustomOptions));
            } catch (JsonParseException | IOException ignored) {
                return DataContainer.createNew();
            }
        } else {
            return DataContainer.createNew().set(Constants.Sponge.World.WORLD_CUSTOM_SETTINGS,
                NbtTranslator.getInstance().translateFrom(this.shadow$getGeneratorOptions()));
        }
    }

    @Override
    public void setGeneratorSettings(DataContainer generatorSettings) {
        this.shadow$setGeneratorOptions(NbtTranslator.getInstance().translate(generatorSettings));
    }

    @Override
    public WorldBorder getWorldBorder() {
        // TODO 1.14 - Fetch the WorldBorder if a live world instance, return a dummy if it isn't?
        return null;
    }

    @Override
    public SerializationBehavior getSerializationBehavior() {
        return ((WorldInfoBridge) this).bridge$getSerializationBehavior();
    }

    @Override
    public void setSerializationBehavior(SerializationBehavior behavior) {
        ((WorldInfoBridge) this).bridge$setSerializationBehavior(checkNotNull(behavior));
    }

    @Intrinsic
    public int worldproperties$getWanderingTraderSpawnDelay() {
        return this.shadow$getWanderingTraderSpawnDelay();
    }

    @Intrinsic
    public void worldproperties$setWanderingTraderSpawnDelay(int delay) {
        this.shadow$setWanderingTraderSpawnDelay(delay);
    }

<<<<<<< HEAD
    @Intrinsic
    public int worldproperties$getWanderingTraderSpawnChance() {
        return this.shadow$getWanderingTraderSpawnChance();
=======
    @Override
    public void setGameRule(final String gameRule, final String value) {
        checkNotNull(gameRule, "The gamerule cannot be null!");
        checkNotNull(value, "The gamerule value cannot be null!");
        ((GameRulesBridge) this.gameRules).bridge$setOrCreateGameRule(gameRule, value);
>>>>>>> e03eff30
    }

    @Intrinsic
    public void worldproperties$setWanderingTraderSpawnChance(int chance) {
        this.shadow$setWanderingTraderSpawnChance(chance);
    }

    @Override
    public Optional<UUID> getWanderTraderUniqueId() {
        return Optional.ofNullable(this.wanderingTraderId);
    }

    @Override
    public void setWanderingTrader(@Nullable WanderingTrader trader) {
        this.shadow$setWanderingTraderId(trader == null ? null : trader.getUniqueId());
    }

    @Override
    public List<BossBar> getCustomBossBars() {
        // TODO 1.14 - Fetch the boss bars if a live world instance, return dummies if they aren't?
        return null;
    }

    @Override
    public void setCustomBossBars(@Nullable List<BossBar> bars) {

    }

    @Override
    public Weather getWeather() {
        if (this.shadow$isRaining()) {
            return Weathers.RAIN;
        } else if (this.shadow$isThundering()) {
            return Weathers.THUNDER_STORM;
        }
        return Weathers.CLEAR;
    }

    @Override
    public Duration getRemainingWeatherDuration() {
        if (this.shadow$isRaining()) {
            return Duration.ofSeconds(this.shadow$getRainTime());
        } else if (this.shadow$isThundering()) {
            return Duration.ofSeconds(this.shadow$getThunderTime());
        }
        return Duration.ofSeconds(this.shadow$getClearWeatherTime());
    }

    @Override
    public Duration getRunningWeatherDuration() {
        // TODO 1.14 - Weather has no finite maximum and we don't know how much it started with so....I guess I'll hardcode it? How do I implement this??
        if (this.shadow$isRaining()) {
            return Duration.ofSeconds(6000 - this.shadow$getRainTime());
        } else if (this.shadow$isThundering()) {
            return Duration.ofSeconds(6000 - this.shadow$getThunderTime());
        } else {
            return Duration.ofSeconds(6000 - this.shadow$getClearWeatherTime());
        }
    }

    @Override
    public void setWeather(Weather weather) {
        this.setWeather(weather, Duration.ofSeconds(6000));
    }

    @Override
    public void setWeather(Weather weather, Duration duration) {
        if (weather == Weathers.CLEAR) {
            this.shadow$setClearWeatherTime((int) (duration.toMillis() / 1000));
            this.shadow$setRaining(false);
            this.shadow$setRainTime(0);
            this.shadow$setThundering(false);
            this.shadow$setThunderTime(0);
        } else if (weather == Weathers.RAIN) {
            this.shadow$setRaining(true);
            this.shadow$setRainTime((int) (duration.toMillis() / 1000));
            this.shadow$setThundering(false);
            this.shadow$setThunderTime(0);
            this.shadow$setClearWeatherTime(0);
        } else if (weather == Weathers.THUNDER_STORM) {
            this.shadow$setRaining(true);
            this.shadow$setRainTime((int) (duration.toMillis() / 1000));
            this.shadow$setThundering(true);
            this.shadow$setThunderTime((int) (duration.toMillis() / 1000));
            this.shadow$setClearWeatherTime(0);
        }
    }

    @Override
    public <V> V getGameRule(GameRule<V> gameRule) {
        // TODO 1.14 - Boy, this is baaaad....
        final GameRules.RuleValue<?> value = this.shadow$getGameRulesInstance().get((GameRules.RuleKey<?>) (Object) gameRule);
        if (value instanceof GameRules.BooleanValue) {
            return (V) Boolean.valueOf(((GameRules.BooleanValue) value).get());
        } else if (value instanceof GameRules.IntegerValue) {
            return (V) Integer.valueOf(((GameRules.IntegerValue) value).get());
        }
        return null;
    }

    @Override
    public <V> void setGameRule(GameRule<V> gameRule, V value) {
        // TODO 1.14 - Boy, this is baaaad....
        final GameRules.RuleValue<?> mValue = this.shadow$getGameRulesInstance().get((GameRules.RuleKey<?>) (Object) gameRule);
        ((GameRules_RuleValueAccessor) mValue).accessor$func_223553_a(value.toString());
    }

    @Override
    public Map<GameRule<?>, ?> getGameRules() {
        // TODO 1.14 - Boy, this is baaaad....
        final Map<GameRules.RuleKey<?>, GameRules.RuleValue<?>> rules =
            ((GameRulesAccessor) this.shadow$getGameRulesInstance()).accessor$getRules();

        final Map<GameRule<?>, Object> apiRules = new HashMap<>();
        for (Map.Entry<GameRules.RuleKey<?>, GameRules.RuleValue<?>> rule : rules.entrySet()) {
            final GameRule<?> key = (GameRule<?>) (Object) rule.getKey();
            final GameRules.RuleValue<?> mValue = rule.getValue();
            Object value = null;
            if (mValue instanceof GameRules.BooleanValue) {
                value = ((GameRules.BooleanValue) mValue).get();
            } else if (mValue instanceof GameRules.IntegerValue) {
                value = ((GameRules.IntegerValue) mValue).get();
            }

            if (value != null) {
                apiRules.put(key, value);
            }
        }

        return apiRules;
    }
}<|MERGE_RESOLUTION|>--- conflicted
+++ resolved
@@ -40,9 +40,9 @@
 import org.spongepowered.api.data.persistence.DataFormats;
 import org.spongepowered.api.entity.living.player.gamemode.GameMode;
 import org.spongepowered.api.entity.living.trader.WanderingTrader;
+import org.spongepowered.api.world.SerializationBehavior;
 import org.spongepowered.api.world.WorldBorder;
 import org.spongepowered.api.world.dimension.DimensionType;
-import org.spongepowered.api.world.SerializationBehavior;
 import org.spongepowered.api.world.gamerule.GameRule;
 import org.spongepowered.api.world.gen.GeneratorType;
 import org.spongepowered.api.world.storage.WorldProperties;
@@ -62,6 +62,7 @@
 import org.spongepowered.common.util.Constants;
 import org.spongepowered.common.util.VecHelper;
 import org.spongepowered.math.vector.Vector3i;
+
 import java.io.IOException;
 import java.time.Duration;
 import java.util.HashMap;
@@ -357,17 +358,9 @@
         this.shadow$setWanderingTraderSpawnDelay(delay);
     }
 
-<<<<<<< HEAD
     @Intrinsic
     public int worldproperties$getWanderingTraderSpawnChance() {
         return this.shadow$getWanderingTraderSpawnChance();
-=======
-    @Override
-    public void setGameRule(final String gameRule, final String value) {
-        checkNotNull(gameRule, "The gamerule cannot be null!");
-        checkNotNull(value, "The gamerule value cannot be null!");
-        ((GameRulesBridge) this.gameRules).bridge$setOrCreateGameRule(gameRule, value);
->>>>>>> e03eff30
     }
 
     @Intrinsic
