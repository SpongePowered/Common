/*
 * This file is part of Sponge, licensed under the MIT License (MIT).
 *
 * Copyright (c) SpongePowered <https://www.spongepowered.org>
 * Copyright (c) contributors
 *
 * Permission is hereby granted, free of charge, to any person obtaining a copy
 * of this software and associated documentation files (the "Software"), to deal
 * in the Software without restriction, including without limitation the rights
 * to use, copy, modify, merge, publish, distribute, sublicense, and/or sell
 * copies of the Software, and to permit persons to whom the Software is
 * furnished to do so, subject to the following conditions:
 *
 * The above copyright notice and this permission notice shall be included in
 * all copies or substantial portions of the Software.
 *
 * THE SOFTWARE IS PROVIDED "AS IS", WITHOUT WARRANTY OF ANY KIND, EXPRESS OR
 * IMPLIED, INCLUDING BUT NOT LIMITED TO THE WARRANTIES OF MERCHANTABILITY,
 * FITNESS FOR A PARTICULAR PURPOSE AND NONINFRINGEMENT. IN NO EVENT SHALL THE
 * AUTHORS OR COPYRIGHT HOLDERS BE LIABLE FOR ANY CLAIM, DAMAGES OR OTHER
 * LIABILITY, WHETHER IN AN ACTION OF CONTRACT, TORT OR OTHERWISE, ARISING FROM,
 * OUT OF OR IN CONNECTION WITH THE SOFTWARE OR THE USE OR OTHER DEALINGS IN
 * THE SOFTWARE.
 */
package org.spongepowered.common.mixin.tracking.world;

import net.minecraft.block.Block;
import net.minecraft.block.ITileEntityProvider;
import net.minecraft.entity.player.EntityPlayer;
import net.minecraft.entity.player.EntityPlayerMP;
import net.minecraft.tileentity.TileEntity;
import net.minecraft.util.math.BlockPos;
import net.minecraft.util.math.ChunkPos;
import net.minecraft.world.World;
import net.minecraft.world.WorldServer;
import org.apache.logging.log4j.Level;
import org.spongepowered.api.Sponge;
import org.spongepowered.api.block.BlockType;
import org.spongepowered.api.entity.living.player.User;
import org.spongepowered.api.profile.GameProfile;
import org.spongepowered.api.service.user.UserStorageService;
import org.spongepowered.api.world.Chunk;
import org.spongepowered.asm.mixin.Final;
import org.spongepowered.asm.mixin.Mixin;
import org.spongepowered.asm.mixin.Shadow;
import org.spongepowered.asm.mixin.injection.At;
import org.spongepowered.asm.mixin.injection.Inject;
import org.spongepowered.asm.mixin.injection.callback.CallbackInfo;
import org.spongepowered.asm.util.PrettyPrinter;
import org.spongepowered.common.SpongeImpl;
import org.spongepowered.common.SpongeImplHooks;
import org.spongepowered.common.config.SpongeConfig;
import org.spongepowered.common.config.type.GeneralConfigBase;
import org.spongepowered.common.entity.PlayerTracker;
import org.spongepowered.common.event.tracking.PhaseTracker;
import org.spongepowered.common.event.tracking.phase.generation.GenerationPhase;
import org.spongepowered.common.interfaces.IMixinChunk;
import org.spongepowered.common.interfaces.block.tile.IMixinTileEntity;
import org.spongepowered.common.interfaces.world.IMixinWorld;
import org.spongepowered.common.interfaces.world.IMixinWorldInfo;
import org.spongepowered.common.profile.SpongeProfileManager;
import org.spongepowered.common.util.SpongeHooks;
import org.spongepowered.common.util.SpongeUsernameCache;

import java.util.HashMap;
import java.util.Map;
import java.util.Optional;
import java.util.UUID;

import javax.annotation.Nullable;

@Mixin(value = net.minecraft.world.chunk.Chunk.class, priority = 1111)
public abstract class MixinChunk_Tracker implements Chunk, IMixinChunk {

    private static final int NUM_XZ_BITS = 4;
    private static final int NUM_SHORT_Y_BITS = 8;
    private static final int NUM_INT_Y_BITS = 24;
    private static final int Y_SHIFT = NUM_XZ_BITS;
    private static final short XZ_MASK = 0xF;
    private static final short Y_SHORT_MASK = 0xFF;
    private static final int Y_INT_MASK = 0xFFFFFF;
    private SpongeProfileManager spongeProfileManager;
    private UserStorageService userStorageService;

    @Shadow @Final private World world;
    @Shadow @Final public int x;
    @Shadow @Final public int z;
    @Shadow @Final private Map<BlockPos, TileEntity> tileEntities;

    @Shadow public abstract ChunkPos getPos();

    private Map<Integer, PlayerTracker> trackedIntBlockPositions = new HashMap<>();
    private Map<Short, PlayerTracker> trackedShortBlockPositions = new HashMap<>();

    @Final // need this constructor to never be overwritten by anything.
    @Inject(method = "<init>(Lnet/minecraft/world/World;II)V", at = @At("RETURN"), remap = false)
    private void onConstructedTracker(World world, int x, int z, CallbackInfo ci) {
        if (!world.isRemote) {
            this.spongeProfileManager = ((SpongeProfileManager) Sponge.getServer().getGameProfileManager());
            this.userStorageService = SpongeImpl.getGame().getServiceManager().provide(UserStorageService.class).get();
        }
    }

    @Override
    public void addTrackedBlockPosition(Block block, BlockPos pos, User user, PlayerTracker.Type trackerType) {
        if (this.world.isRemote) {
            return;
        }
        if (PhaseTracker.getInstance().getCurrentState().tracksOwnersAndNotifiers()) {
            // Don't track chunk gen
            return;
        }
        // Don't track fake players
        if (user instanceof EntityPlayerMP && SpongeImplHooks.isFakePlayer((EntityPlayerMP) user)) {
            return;
        }
        // Update TE tracking cache
        if (block instanceof ITileEntityProvider) {
            final TileEntity tileEntity = this.tileEntities.get(pos);
            if (tileEntity != null) {
                IMixinTileEntity spongeTile = (IMixinTileEntity) tileEntity;
                if (trackerType == PlayerTracker.Type.NOTIFIER) {
                    if (spongeTile.getSpongeNotifier() == user) {
                        return;
                    }
                    spongeTile.setSpongeNotifier(user);
                } else { 
                    if (spongeTile.getSpongeOwner() == user) {
                        return;
                    }
                    spongeTile.setSpongeOwner(user);
                }
            }
        }

<<<<<<< HEAD
        if (!SpongeHooks.getActiveConfig((WorldServer) this.world).getConfig().getBlockTracking().getBlockBlacklist().contains(((BlockType) block).getKey().toString())) {
            SpongeHooks.logBlockTrack(this.world, block, pos, user, true);
        } else {
            SpongeHooks.logBlockTrack(this.world, block, pos, user, false);
=======
        final SpongeConfig<? extends GeneralConfigBase> activeConfig = SpongeHooks.getActiveConfig((WorldServer) this.world);
        if (activeConfig.getConfig().getLogging().blockTrackLogging()) {
            if (!activeConfig.getConfig().getBlockTracking().getBlockBlacklist().contains(((BlockType) block).getId())) {
                SpongeHooks.logBlockTrack(this.world, block, pos, user, true);
            } else {
                SpongeHooks.logBlockTrack(this.world, block, pos, user, false);
            }
>>>>>>> 4554b62c
        }

        final IMixinWorldInfo worldInfo = (IMixinWorldInfo) this.world.getWorldInfo();
        final int indexForUniqueId = worldInfo.getIndexForUniqueId(user.getUniqueId());
        if (pos.getY() <= 255) {
            short blockPos = this.blockPosToShort(pos);
            final PlayerTracker playerTracker = this.trackedShortBlockPositions.get(blockPos);
            if (playerTracker != null) {
                if (trackerType == PlayerTracker.Type.OWNER) {
                    playerTracker.ownerIndex = indexForUniqueId;
                    playerTracker.notifierIndex = indexForUniqueId;
                } else {
                    playerTracker.notifierIndex = indexForUniqueId;
                }
            } else {
                this.trackedShortBlockPositions.put(blockPos, new PlayerTracker(indexForUniqueId, trackerType));
            }
        } else {
            int blockPos = this.blockPosToInt(pos);
            final PlayerTracker playerTracker = this.trackedIntBlockPositions.get(blockPos);
            if (playerTracker != null) {
                if (trackerType == PlayerTracker.Type.OWNER) {
                    playerTracker.ownerIndex = indexForUniqueId;
                    playerTracker.notifierIndex = indexForUniqueId;
                } else {
                    playerTracker.notifierIndex = indexForUniqueId;
                }
            } else {
                this.trackedIntBlockPositions.put(blockPos, new PlayerTracker(indexForUniqueId, trackerType));
            }
        }
    }

    @Override
    public Map<Integer, PlayerTracker> getTrackedIntPlayerPositions() {
        return this.trackedIntBlockPositions;
    }

    @Override
    public Map<Short, PlayerTracker> getTrackedShortPlayerPositions() {
        return this.trackedShortBlockPositions;
    }

    @Override
    public Optional<User> getBlockOwner(BlockPos pos) {
        final int intKey = this.blockPosToInt(pos);
        final PlayerTracker intTracker = this.trackedIntBlockPositions.get(intKey);
        if (intTracker != null) {
            final int notifierIndex = intTracker.ownerIndex;
            return this.getValidatedUser(intKey, notifierIndex);
        } else {
            final short shortKey = this.blockPosToShort(pos);
            final PlayerTracker shortTracker = this.trackedShortBlockPositions.get(shortKey);
            if (shortTracker != null) {
                final int notifierIndex = shortTracker.ownerIndex;
                return this.getValidatedUser(shortKey, notifierIndex);
            }
        }

        return Optional.empty();
    }

    @Override
    public Optional<UUID> getBlockOwnerUUID(BlockPos pos) {
        final int key = this.blockPosToInt(pos);
        final PlayerTracker intTracker = this.trackedIntBlockPositions.get(key);
        if (intTracker != null) {
            final int ownerIndex = intTracker.ownerIndex;
            return this.getValidatedUUID(key, ownerIndex);
        } else {
            final short shortKey = this.blockPosToShort(pos);
            final PlayerTracker shortTracker = this.trackedShortBlockPositions.get(shortKey);
            if (shortTracker != null) {
                final int ownerIndex = shortTracker.ownerIndex;
                return this.getValidatedUUID(shortKey, ownerIndex);
            }
        }

        return Optional.empty();
    }

    @Override
    public Optional<User> getBlockNotifier(BlockPos pos) {
        final int intKey = this.blockPosToInt(pos);
        final PlayerTracker intTracker = this.trackedIntBlockPositions.get(intKey);
        if (intTracker != null) {
            return this.getValidatedUser(intKey, intTracker.notifierIndex);
        } else {
            final short shortKey = this.blockPosToShort(pos);
            final PlayerTracker shortTracker = this.trackedShortBlockPositions.get(shortKey);
            if (shortTracker != null) {
                return this.getValidatedUser(shortKey, shortTracker.notifierIndex);
            }
        }

        return Optional.empty();
    }

    @Override
    public Optional<UUID> getBlockNotifierUUID(BlockPos pos) {
        final int key = this.blockPosToInt(pos);
        final PlayerTracker intTracker = this.trackedIntBlockPositions.get(key);
        if (intTracker != null) {
            return this.getValidatedUUID(key, intTracker.notifierIndex);
        } else {
            final short shortKey = this.blockPosToShort(pos);
            final PlayerTracker shortTracker = this.trackedShortBlockPositions.get(shortKey);
            if (shortTracker != null) {
                return this.getValidatedUUID(shortKey, shortTracker.notifierIndex);
            }
        }

        return Optional.empty();
    }

    private Optional<User> getValidatedUser(int key, int ownerIndex) {
        Optional<UUID> uuid = this.getValidatedUUID(key, ownerIndex);
        if (uuid.isPresent()) {
            UUID userUniqueId = uuid.get();
            // get player if online
            EntityPlayer player = this.world.getPlayerEntityByUUID(userUniqueId);
            if (player != null) {
                return Optional.of((User) player);
            }
            // player is not online, get or create user from storage
            return this.getUserFromId(userUniqueId);
        }
        return Optional.empty();
    }

    private Optional<UUID> getValidatedUUID(int key, int ownerIndex) {
        UUID uuid = (((IMixinWorldInfo) this.world.getWorldInfo()).getUniqueIdForIndex(ownerIndex)).orElse(null);
        if (uuid != null) {
            // Verify id is valid and not invalid
            if (SpongeImpl.getGlobalConfig().getConfig().getWorld().getInvalidLookupUuids().contains(uuid)) {
                this.trackedIntBlockPositions.remove(key);
                return Optional.empty();
            }
            // player is not online, get or create user from storage
            return Optional.of(uuid);
        }
        return Optional.empty();
    }

    private Optional<User> getUserFromId(UUID uuid) {
        // check username cache
        String username = SpongeUsernameCache.getLastKnownUsername(uuid);
        if (username != null) {
            return this.userStorageService.get(GameProfile.of(uuid, username));
        }

        // check mojang cache
        GameProfile profile = this.spongeProfileManager.getCache().getById(uuid).orElse(null);
        if (profile != null) {
            return this.userStorageService.get(profile);
        }

        // If we reach this point, queue UUID for async lookup and return empty
        this.spongeProfileManager.lookupUserAsync(uuid);
        return Optional.empty();
    }

    // Special setter used by API
    @Override
    public void setBlockNotifier(BlockPos pos, @Nullable UUID uuid) {
        if (pos.getY() <= 255) {
            short blockPos = this.blockPosToShort(pos);
            final PlayerTracker shortTracker = this.trackedShortBlockPositions.get(blockPos);
            if (shortTracker != null) {
                shortTracker.notifierIndex = uuid == null ? -1 : ((IMixinWorldInfo) this.world.getWorldInfo()).getIndexForUniqueId(uuid);
            } else {
                this.trackedShortBlockPositions.put(blockPos,
                        new PlayerTracker(uuid == null ? -1 : ((IMixinWorldInfo) this.world.getWorldInfo()).getIndexForUniqueId(uuid),
                                PlayerTracker.Type.NOTIFIER));
            }
        } else {
            int blockPos = this.blockPosToInt(pos);
            final PlayerTracker intTracker = this.trackedIntBlockPositions.get(blockPos);
            if (intTracker != null) {
                intTracker.notifierIndex = uuid == null ? -1 : ((IMixinWorldInfo) this.world.getWorldInfo()).getIndexForUniqueId(uuid);
            } else {
                this.trackedIntBlockPositions.put(blockPos,
                        new PlayerTracker(uuid == null ? -1 : ((IMixinWorldInfo) this.world.getWorldInfo()).getIndexForUniqueId(uuid),
                                PlayerTracker.Type.NOTIFIER));
            }
        }
    }

    // Special setter used by API
    @Override
    public void setBlockCreator(BlockPos pos, @Nullable UUID uuid) {
        if (pos.getY() <= 255) {
            short blockPos = this.blockPosToShort(pos);
            final PlayerTracker shortTracker = this.trackedShortBlockPositions.get(blockPos);
            if (shortTracker != null) {
                shortTracker.ownerIndex = uuid == null ? -1 : ((IMixinWorldInfo) this.world.getWorldInfo()).getIndexForUniqueId(uuid);
            } else {
                this.trackedShortBlockPositions.put(blockPos, new PlayerTracker(uuid == null ? -1 : ((IMixinWorldInfo) this.world.getWorldInfo())
                        .getIndexForUniqueId(uuid), PlayerTracker.Type.OWNER));
            }
        } else {
            int blockPos = this.blockPosToInt(pos);
            final PlayerTracker intTracker = this.trackedIntBlockPositions.get(blockPos);
            if (intTracker != null) {
                intTracker.ownerIndex = uuid == null ? -1 : ((IMixinWorldInfo) this.world.getWorldInfo()).getIndexForUniqueId(uuid);
            } else {
                this.trackedIntBlockPositions.put(blockPos, new PlayerTracker(uuid == null ? -1 : ((IMixinWorldInfo) this.world.getWorldInfo())
                        .getIndexForUniqueId(uuid), PlayerTracker.Type.OWNER));
            }
        }
    }

    @Override
    public void setTrackedIntPlayerPositions(Map<Integer, PlayerTracker> trackedPositions) {
        this.trackedIntBlockPositions = trackedPositions;
    }

    @Override
    public void setTrackedShortPlayerPositions(Map<Short, PlayerTracker> trackedPositions) {
        this.trackedShortBlockPositions = trackedPositions;
    }

    /**
     * Modifies bits in an integer.
     *
     * @param num Integer to modify
     * @param data Bits of data to add
     * @param which Index of nibble to start at
     * @param bitsToReplace The number of bits to replace starting from nibble index
     * @return The modified integer
     */
    private int setNibble(int num, int data, int which, int bitsToReplace) {
        return (num & ~(bitsToReplace << (which * 4)) | (data << (which * 4)));
    }

    @Inject(method = "onLoad", at = @At("HEAD"))
    private void startLoad(CallbackInfo callbackInfo) {
        final boolean isFake = ((IMixinWorld) this.world).isFake();
        if (!isFake) {
            if (!SpongeImplHooks.isMainThread()) {
                final PrettyPrinter printer = new PrettyPrinter(60).add("Illegal Async Chunk Load").centre().hr()
                    .addWrapped("Sponge relies on knowing when chunks are being loaded as chunks add entities"
                                + " to the parented world for management. These operations are generally not"
                                + " threadsafe and shouldn't be considered a \"Sponge bug \". Adding/removing"
                                + " entities from another thread to the world is never ok.")
                    .add()
                    .add(" %s : %d, %d", "Chunk Pos", this.x, this.z)
                    .add()
                    .add(new Exception("Async Chunk Load Detected"))
                    .log(SpongeImpl.getLogger(), Level.ERROR)
                    ;
                return;
            }
            GenerationPhase.State.CHUNK_LOADING.createPhaseContext()
                    .source(this)
                    .world(this.world)
                    .buildAndSwitch();
        }
    }

    @Inject(method = "onLoad", at = @At("RETURN"))
    private void endLoad(CallbackInfo callbackInfo) {
        if (!((IMixinWorld) this.world).isFake() && SpongeImplHooks.isMainThread()) {
            // IF we're not on the main thread,
            PhaseTracker.getInstance().getCurrentContext().close();
        }
    }

    /**
     * Serialize this BlockPos into a short value
     */
    private short blockPosToShort(BlockPos pos) {
        short serialized = (short) this.setNibble(0, pos.getX() & XZ_MASK, 0, NUM_XZ_BITS);
        serialized = (short) this.setNibble(serialized, pos.getY() & Y_SHORT_MASK, 1, NUM_SHORT_Y_BITS);
        serialized = (short) this.setNibble(serialized, pos.getZ() & XZ_MASK, 3, NUM_XZ_BITS);
        return serialized;
    }

    /**
     * Serialize this BlockPos into an int value
     */
    private int blockPosToInt(BlockPos pos) {
        int serialized = this.setNibble(0, pos.getX() & XZ_MASK, 0, NUM_XZ_BITS);
        serialized = this.setNibble(serialized, pos.getY() & Y_INT_MASK, 1, NUM_INT_Y_BITS);
        serialized = this.setNibble(serialized, pos.getZ() & XZ_MASK, 7, NUM_XZ_BITS);
        return serialized;
    }
}<|MERGE_RESOLUTION|>--- conflicted
+++ resolved
@@ -124,7 +124,7 @@
                         return;
                     }
                     spongeTile.setSpongeNotifier(user);
-                } else { 
+                } else {
                     if (spongeTile.getSpongeOwner() == user) {
                         return;
                     }
@@ -133,20 +133,13 @@
             }
         }
 
-<<<<<<< HEAD
-        if (!SpongeHooks.getActiveConfig((WorldServer) this.world).getConfig().getBlockTracking().getBlockBlacklist().contains(((BlockType) block).getKey().toString())) {
-            SpongeHooks.logBlockTrack(this.world, block, pos, user, true);
-        } else {
-            SpongeHooks.logBlockTrack(this.world, block, pos, user, false);
-=======
         final SpongeConfig<? extends GeneralConfigBase> activeConfig = SpongeHooks.getActiveConfig((WorldServer) this.world);
         if (activeConfig.getConfig().getLogging().blockTrackLogging()) {
-            if (!activeConfig.getConfig().getBlockTracking().getBlockBlacklist().contains(((BlockType) block).getId())) {
+            if (!activeConfig.getConfig().getBlockTracking().getBlockBlacklist().contains(((BlockType) block).getKey().toString())) {
                 SpongeHooks.logBlockTrack(this.world, block, pos, user, true);
             } else {
                 SpongeHooks.logBlockTrack(this.world, block, pos, user, false);
             }
->>>>>>> 4554b62c
         }
 
         final IMixinWorldInfo worldInfo = (IMixinWorldInfo) this.world.getWorldInfo();
