/*
 * This file is part of Sponge, licensed under the MIT License (MIT).
 *
 * Copyright (c) SpongePowered <https://www.spongepowered.org>
 * Copyright (c) contributors
 *
 * Permission is hereby granted, free of charge, to any person obtaining a copy
 * of this software and associated documentation files (the "Software"), to deal
 * in the Software without restriction, including without limitation the rights
 * to use, copy, modify, merge, publish, distribute, sublicense, and/or sell
 * copies of the Software, and to permit persons to whom the Software is
 * furnished to do so, subject to the following conditions:
 *
 * The above copyright notice and this permission notice shall be included in
 * all copies or substantial portions of the Software.
 *
 * THE SOFTWARE IS PROVIDED "AS IS", WITHOUT WARRANTY OF ANY KIND, EXPRESS OR
 * IMPLIED, INCLUDING BUT NOT LIMITED TO THE WARRANTIES OF MERCHANTABILITY,
 * FITNESS FOR A PARTICULAR PURPOSE AND NONINFRINGEMENT. IN NO EVENT SHALL THE
 * AUTHORS OR COPYRIGHT HOLDERS BE LIABLE FOR ANY CLAIM, DAMAGES OR OTHER
 * LIABILITY, WHETHER IN AN ACTION OF CONTRACT, TORT OR OTHERWISE, ARISING FROM,
 * OUT OF OR IN CONNECTION WITH THE SOFTWARE OR THE USE OR OTHER DEALINGS IN
 * THE SOFTWARE.
 */
package org.spongepowered.common.adventure;

import net.kyori.adventure.text.renderer.TranslatableComponentRenderer;
import net.kyori.adventure.translation.GlobalTranslator;
import net.kyori.adventure.translation.TranslationRegistry;
import net.minecraft.network.chat.Component;
import net.minecraft.network.chat.HoverEvent;
import net.minecraft.network.chat.MutableComponent;
import net.minecraft.network.chat.contents.TranslatableContents;
import org.checkerframework.checker.nullness.qual.NonNull;
import org.checkerframework.checker.nullness.qual.Nullable;
<<<<<<< HEAD
=======
import org.spongepowered.common.adventure.NativeComponentRenderer.SiblingConsumer;

>>>>>>> 7017189d
import java.text.AttributedCharacterIterator;
import java.text.MessageFormat;
import java.util.List;
import java.util.Locale;

/**
 * An implementation of the functionality of {@link TranslatableComponentRenderer} on native MC chat components.
 *
 * <p>This will perform in-place modification of input components -- use
 * {@link #apply(Component, Locale)} to safely handle copying when
 * necessary.</p>
 *
 * @param <C>
 */
public abstract class NativeComponentRenderer<C> {

    static final NativeComponentRenderer<Locale> INSTANCE = new NativeComponentRenderer<Locale>() {
        @Override
        public MessageFormat translate(final @NonNull String key, final @NonNull Locale locale) {
            return GlobalTranslator.translator().translate(key, locale);
        }
    };

    public static @NonNull Component apply(final Component input, final Locale locale) {
        if (input instanceof AdventureTextComponent) {
            return ((AdventureTextComponent) input).rendered(locale);
        } else {
            return NativeComponentRenderer.get().render(input.copy(), locale);
        }
    }

    /**
     * Gets the default translatable component renderer.
     *
     * @return a translatable component renderer
     * @see TranslationRegistry
     */
    public static @NonNull NativeComponentRenderer<Locale> get() {
        return NativeComponentRenderer.INSTANCE;
    }

    /**
     * Gets a message format from a key and context.
     *
     * @param key a translation key
     * @param context a context
     * @return a message format or {@code null} to skip translation
     */
    protected abstract @Nullable MessageFormat translate(final @NonNull String key, final @NonNull C context);

    public Component render(@NonNull MutableComponent component, final @NonNull C context) {
        if (component.getContents() instanceof TranslatableContents contents) {
            component = this.renderTranslatable(component, contents, context);
        } else {
            this.renderSiblings(component, context);
        }


        final net.minecraft.network.chat.HoverEvent hover = component.getStyle().getHoverEvent();
        if (hover != null)  {
            component.setStyle(component.getStyle().withHoverEvent(this.renderHoverEvent(hover, context)));
        }
        return component;
    }

    private HoverEvent renderHoverEvent(final HoverEvent input, final @NonNull C context) {
        final HoverEvent.Action<?> action = input.getAction();
        if (action == HoverEvent.Action.SHOW_TEXT) {
            final Component original = input.getValue(HoverEvent.Action.SHOW_TEXT);
            return new HoverEvent(HoverEvent.Action.SHOW_TEXT, this.render(original.copy(), context));
        } else if (action == HoverEvent.Action.SHOW_ENTITY) {
           final HoverEvent.EntityTooltipInfo data = input.getValue(HoverEvent.Action.SHOW_ENTITY);
           if (data.name != null) {
               final Component rendered = this.render(data.name.copy(), context);
               return new HoverEvent(HoverEvent.Action.SHOW_ENTITY, new HoverEvent.EntityTooltipInfo(data.type, data.id, rendered));
           }
        }

        return input;
    }

    protected @NonNull MutableComponent renderTranslatable(final MutableComponent component, final @NonNull TranslatableContents contents, final @NonNull C context) {
        final /* @Nullable */ MessageFormat format = this.translate(contents.getKey(), context);
        if (format == null) {
            // we don't have a translation for this component, but the arguments or children
            // of this component might need additional rendering
            final Object[] args = contents.getArgs();
            if (args.length > 0) {
                for (int i = 0, size = args.length; i < size; i++) {
                    if (args[i] instanceof Component) {
                        args[i] = this.render(((Component) args[i]).copy(), context);
                    }
                }
            }
            this.renderSiblings(component, context);
            return component;
        }

        final Object[] args = contents.getArgs();
        final MutableComponent result;
        // no arguments makes this render very simple
        if(args.length == 0) {
            result = Component.literal(format.format(null, new StringBuffer(), null).toString());
        } else {
            result = Component.literal("");

            final Object[] nulls = new Object[args.length];
            final StringBuffer sb = format.format(nulls, new StringBuffer(), null);
            final AttributedCharacterIterator it = format.formatToCharacterIterator(nulls);

            while (it.getIndex() < it.getEndIndex()) {
                final int end = it.getRunLimit();
                final Integer index = (Integer) it.getAttribute(MessageFormat.Field.ARGUMENT);
                if (index != null && args[index] instanceof Component) {
                    result.append(this.render(((Component) args[index]).copy(), context));
                } else {
                    result.append(Component.literal(sb.substring(it.getIndex(), end)));
                }
                it.setIndex(end);
            }
        }

        result.setStyle(component.getStyle());
        this.renderSiblings(component, context, (idx, rendered) -> result.append(rendered));

        return result;
    }

    private void renderSiblings(final Component component, final C context) {
        this.renderSiblings(component, context, component.getSiblings()::set);
    }

    private void renderSiblings(final Component component, final C context, final SiblingConsumer consumer) {
        final List<Component> siblings = component.getSiblings();
        for (int i = 0; i < siblings.size(); i++) {
            final Component original = siblings.get(i);
            final Component rendered = this.render(original.copy(), context);
            consumer.accept(i, rendered);
        }
    }

    @FunctionalInterface
    interface SiblingConsumer {

        // Receives every sibling
        void accept(final int idx, final Component rendered);

    }

}<|MERGE_RESOLUTION|>--- conflicted
+++ resolved
@@ -33,11 +33,7 @@
 import net.minecraft.network.chat.contents.TranslatableContents;
 import org.checkerframework.checker.nullness.qual.NonNull;
 import org.checkerframework.checker.nullness.qual.Nullable;
-<<<<<<< HEAD
-=======
-import org.spongepowered.common.adventure.NativeComponentRenderer.SiblingConsumer;
 
->>>>>>> 7017189d
 import java.text.AttributedCharacterIterator;
 import java.text.MessageFormat;
 import java.util.List;
@@ -89,7 +85,7 @@
     protected abstract @Nullable MessageFormat translate(final @NonNull String key, final @NonNull C context);
 
     public Component render(@NonNull MutableComponent component, final @NonNull C context) {
-        if (component.getContents() instanceof TranslatableContents contents) {
+        if (component.getContents() instanceof final TranslatableContents contents) {
             component = this.renderTranslatable(component, contents, context);
         } else {
             this.renderSiblings(component, context);
