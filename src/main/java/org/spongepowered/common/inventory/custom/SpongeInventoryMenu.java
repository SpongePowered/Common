/*
 * This file is part of Sponge, licensed under the MIT License (MIT).
 *
 * Copyright (c) SpongePowered <https://www.spongepowered.org>
 * Copyright (c) contributors
 *
 * Permission is hereby granted, free of charge, to any person obtaining a copy
 * of this software and associated documentation files (the "Software"), to deal
 * in the Software without restriction, including without limitation the rights
 * to use, copy, modify, merge, publish, distribute, sublicense, and/or sell
 * copies of the Software, and to permit persons to whom the Software is
 * furnished to do so, subject to the following conditions:
 *
 * The above copyright notice and this permission notice shall be included in
 * all copies or substantial portions of the Software.
 *
 * THE SOFTWARE IS PROVIDED "AS IS", WITHOUT WARRANTY OF ANY KIND, EXPRESS OR
 * IMPLIED, INCLUDING BUT NOT LIMITED TO THE WARRANTIES OF MERCHANTABILITY,
 * FITNESS FOR A PARTICULAR PURPOSE AND NONINFRINGEMENT. IN NO EVENT SHALL THE
 * AUTHORS OR COPYRIGHT HOLDERS BE LIABLE FOR ANY CLAIM, DAMAGES OR OTHER
 * LIABILITY, WHETHER IN AN ACTION OF CONTRACT, TORT OR OTHERWISE, ARISING FROM,
 * OUT OF OR IN CONNECTION WITH THE SOFTWARE OR THE USE OR OTHER DEALINGS IN
 * THE SOFTWARE.
 */
package org.spongepowered.common.inventory.custom;

import net.kyori.adventure.text.Component;
import net.minecraft.world.entity.player.Player;
import net.minecraft.world.inventory.ClickType;
import net.minecraft.world.inventory.ContainerListener;
import net.minecraft.world.inventory.Slot;
import net.minecraft.world.item.ItemStack;
import org.spongepowered.api.entity.living.player.server.ServerPlayer;
import org.spongepowered.api.event.Cause;
import org.spongepowered.api.event.CauseStackManager;
import org.spongepowered.api.item.inventory.Container;
import org.spongepowered.api.item.inventory.entity.PlayerInventory;
import org.spongepowered.api.item.inventory.menu.ClickTypes;
import org.spongepowered.api.item.inventory.menu.InventoryMenu;
import org.spongepowered.api.item.inventory.menu.handler.ClickHandler;
import org.spongepowered.api.item.inventory.menu.handler.CloseHandler;
import org.spongepowered.api.item.inventory.menu.handler.InventoryCallbackHandler;
import org.spongepowered.api.item.inventory.menu.handler.KeySwapHandler;
import org.spongepowered.api.item.inventory.menu.handler.SlotChangeHandler;
import org.spongepowered.api.item.inventory.menu.handler.SlotClickHandler;
import org.spongepowered.api.item.inventory.type.ViewableInventory;
import org.spongepowered.common.accessor.world.inventory.AbstractContainerMenuAccessor;
import org.spongepowered.common.bridge.world.inventory.container.MenuBridge;
import org.spongepowered.common.event.tracking.PhaseTracker;
import org.spongepowered.common.item.util.ItemStackUtil;

import javax.annotation.Nullable;
import java.util.ArrayList;
import java.util.HashMap;
import java.util.Map;
import java.util.Optional;

public class SpongeInventoryMenu implements InventoryMenu {

    private ViewableInventory inventory;
    private Map<Container, ServerPlayer> tracked = new HashMap<>();
    private Component title;

    @Nullable
    private SlotClickHandler slotClickHandler;
    @Nullable private ClickHandler clickHandler;
    @Nullable private KeySwapHandler keySwapHandler;
    @Nullable private SlotChangeHandler changeHandler;
    @Nullable private CloseHandler closeHandler;

    private boolean readonly; // TODO make with wrapper slot

    public SpongeInventoryMenu(final ViewableInventory inventory) {
        this.inventory = inventory;
    }

    @Override
    public ViewableInventory inventory() {
        return this.inventory;
    }

    @Override
    public void setCurrentInventory(final ViewableInventory inventory) {
        if (inventory.getClass().equals(this.inventory.getClass()) && inventory instanceof ViewableCustomInventory && inventory.capacity() == this.inventory.capacity()) {
            this.inventory = inventory;
            for (final Map.Entry<Container, ServerPlayer> entry : this.tracked.entrySet()) {
                final net.minecraft.world.inventory.AbstractContainerMenu container = (net.minecraft.world.inventory.AbstractContainerMenu) entry.getKey();
                final ServerPlayer player = entry.getValue();
                // create a new container for the viewable inventory
                final net.minecraft.world.inventory.AbstractContainerMenu newContainer = ((ViewableCustomInventory) inventory).createMenu(-1, ((Player)player).getInventory(), (Player) player);
                for (int i = 0; i < inventory.capacity(); i++) {
                    // And put its slots into the old container
                    final Slot slot = newContainer.slots.get(i);
                    container.slots.set(i, slot);
                    // Update Container items
                    ((AbstractContainerMenuAccessor)container).accessor$lastSlots().set(i, slot.getItem());
                    // send update to Client
                    for (final ContainerListener listener : ((AbstractContainerMenuAccessor) container).accessor$containerListeners()) {
                        listener.slotChanged(container, i, slot.getItem());
                    }
                }

            }
        } else {
            // Get all distinct players and reopen inventory for them
            this.inventory = inventory;
            this.reopen();
        }

    }

    private void reopen() {
        new ArrayList<>(this.tracked.values()).stream().distinct().forEach(this::open);
    }

    @Override
    public void setTitle(final Component title) {
        this.title = title;
        this.reopen();
    }

    @Override
    public InventoryMenu setReadOnly(final boolean readOnly) {
        this.readonly = readOnly;
        return this;
    }

    @Override
    public void registerHandler(final InventoryCallbackHandler handler) {
        if (handler instanceof ClickHandler) {
            this.registerClick(((ClickHandler) handler));
        }
        if (handler instanceof SlotClickHandler) {
            this.registerSlotClick(((SlotClickHandler) handler));
        }
        if (handler instanceof KeySwapHandler) {
            this.registerKeySwap(((KeySwapHandler) handler));
        }
        if (handler instanceof CloseHandler) {
            this.registerClose(((CloseHandler) handler));
        }
        if (handler instanceof SlotChangeHandler) {
            this.registerChange(((SlotChangeHandler) handler));
        }
    }

    public boolean isReadOnly() {
        return this.readonly;
    }

    @Override
    public void registerClose(final CloseHandler handler) {
        this.closeHandler = handler;
    }

    @Override
    public void registerClick(final ClickHandler handler) {
        this.clickHandler = handler;
    }

    @Override
    public void registerSlotClick(final SlotClickHandler handler) {
        this.slotClickHandler = handler;
    }

    @Override
    public void registerKeySwap(final KeySwapHandler handler) {
        this.keySwapHandler = handler;
    }

    @Override
    public void registerChange(final SlotChangeHandler handler) {
        this.changeHandler = handler;
    }

    @Override
    public void unregisterAll() {
        this.clickHandler = null;
        this.slotClickHandler = null;
        this.keySwapHandler = null;
        this.changeHandler = null;
        this.closeHandler = null;
    }

    @Override
    public Optional<Container> open(final ServerPlayer player) {
        final Optional<Container> container = player.openInventory(this.inventory, this.title);
        container.ifPresent(c -> {
            ((MenuBridge)c).bridge$setMenu(this);
            this.tracked.put(c, player);
        });
        return container;
    }

    public void onClose(final Player player, final Container container) {

        if (this.closeHandler != null) {
            try (final CauseStackManager.StackFrame frame = PhaseTracker.getCauseStackManager().pushCauseFrame()) {
                frame.pushCause(player);
<<<<<<< HEAD
                final Cause cause = frame.getCurrentCause();
=======
                Cause cause = frame.currentCause();
>>>>>>> d337c2a3
                this.closeHandler.handle(cause, container);
            }
        }
        this.tracked.remove(container);
    }

    public boolean onClick(
        final int slotId, final int dragType, final ClickType clickTypeIn, final Player player, final Container container) {
        try (final CauseStackManager.StackFrame frame = PhaseTracker.getCauseStackManager().pushCauseFrame()) {
            frame.pushCause(player);
<<<<<<< HEAD
            final Cause cause = frame.getCurrentCause();
            if (clickTypeIn == ClickType.QUICK_CRAFT) {
                return this.onClickDrag(cause, slotId, dragType, container);
            }
            final Optional<org.spongepowered.api.item.inventory.Slot> slot = container.getSlot(slotId);
=======
            Cause cause = frame.currentCause();
            if (clickTypeIn == ClickType.QUICK_CRAFT) {
                return this.onClickDrag(cause, slotId, dragType, container);
            }
            Optional<org.spongepowered.api.item.inventory.Slot> slot = container.slot(slotId);
>>>>>>> d337c2a3

            if (slot.isPresent()) {
                switch (clickTypeIn) {
                    case SWAP:
                        if (dragType >= 0 && dragType < 9) {
<<<<<<< HEAD
                            final Optional<org.spongepowered.api.item.inventory.Slot> slot2 = container.getSlot(dragType);
=======
                            Optional<org.spongepowered.api.item.inventory.Slot> slot2 = container.slot(dragType);
>>>>>>> d337c2a3
                            if (slot2.isPresent() && this.keySwapHandler != null) {
                                return this.keySwapHandler.handle(cause, container, slot.get(), slotId, ClickTypes.KEY_SWAP.get(), slot2.get());
                            }
                        }
                        break;
                    case CLONE:
                        if (this.slotClickHandler != null) {
                            return this.slotClickHandler.handle(cause, container, slot.get(), slotId, ClickTypes.CLICK_MIDDLE.get());
                        }
                        break;
                    case PICKUP_ALL:
                        if (this.slotClickHandler != null) {
                            return this.slotClickHandler.handle(cause, container, slot.get(), slotId, ClickTypes.DOUBLE_CLICK.get());
                        }
                        break;
                    default:
                        if (this.slotClickHandler != null) {
                            if (dragType == 0) {
                                return this.onClickLeft(cause, this.slotClickHandler, clickTypeIn, container, slotId, slot.get());
                            } else if (dragType == 1) {
                                return this.onClickRight(cause, this.slotClickHandler, clickTypeIn, container, slotId, slot.get());
                            }
                            // else unknown drag-type
                        }
                }
                return true;
            }
            // else no slot present
            switch (clickTypeIn) {
                case PICKUP:
                    if (slotId == -999 && this.clickHandler != null) {
                        if (dragType == 0) {return this.clickHandler.handle(cause, container, ClickTypes.CLICK_LEFT_OUTSIDE.get());
                        } else if (dragType == 1) {  return this.clickHandler.handle(cause, container, ClickTypes.CLICK_RIGHT_OUTSIDE.get());
                        } }  // else unknown slotId/drag-type
                    break;
                case THROW:
                    if (slotId == -999) {
                        // TODO check packets - does THROW with slotid -999 exist or is this actually PICKUP?
                        // its supposed to be l/r-click with nothing in hand
                        // TODO check if those exist
                        ///**
                        // * Throwing one item on the cursor by clicking outside the inventory window.
                        // */
                        //public static final org.spongepowered.api.item.inventory.menu.ClickType
                        //        CLICK_THROW_ONE = DummyObjectProvider.createFor(org.spongepowered.api.item.inventory.menu.ClickType.class, "click_throw_one");
                        ///**
                        // * Throwing all items on the cursor by clicking outside the inventory window.
                        // */
                        //public static final org.spongepowered.api.item.inventory.menu.ClickType
                        //        CLICK_THROW_ALL = DummyObjectProvider.createFor(org.spongepowered.api.item.inventory.menu.ClickType.class, "click_throw_all");
                    }        // else unknown slotId/drag-type
                    break;
            }
            return true;
        }
    }

    private boolean onClickDrag(final Cause cause, final int slotId, final int dragType, final Container container) {

        final int dragMode = dragType >> 2 & 3; // (0 : evenly split, 1 : one item by slot, 2 : creative)
        final int dragEvent = dragType & 3; // (0 : start drag, 1 : add slot, 2 : end drag)

        switch (dragEvent) {
            case 0: // start drag
                if (this.clickHandler != null) {
                    return this.clickHandler.handle(cause, container, ClickTypes.DRAG_START.get());
                }
                break;
            case 1: // add drag
<<<<<<< HEAD
                final Optional<org.spongepowered.api.item.inventory.Slot> slot = container.getSlot(slotId);
=======
                Optional<org.spongepowered.api.item.inventory.Slot> slot = container.slot(slotId);
>>>>>>> d337c2a3
                if (slot.isPresent() && this.slotClickHandler != null) {
                    switch (dragMode) {
                        case 0:
                            return this.slotClickHandler.handle(cause, container, slot.get(), slotId, ClickTypes.DRAG_LEFT_ADD.get());
                        case 1:
                            return this.slotClickHandler.handle(cause, container, slot.get(), slotId, ClickTypes.DRAG_RIGHT_ADD.get());
                        case 2:
                            return this.slotClickHandler.handle(cause, container, slot.get(), slotId, ClickTypes.DRAG_MIDDLE_ADD.get());
                    }
                }
                break;
            case 2: // end drag
                if (this.clickHandler != null) {
                    return this.clickHandler.handle(cause, container, ClickTypes.DRAG_END.get());
                }
                break;
        }
        return true;
    }

    private boolean onClickRight(
        final Cause cause, final SlotClickHandler handler, final ClickType clickTypeIn, final Container container,
                                 final int idx, final org.spongepowered.api.item.inventory.Slot slot) {
        switch (clickTypeIn) {
            case PICKUP:
                return handler.handle(cause, container, slot, idx, ClickTypes.CLICK_RIGHT.get());
            case QUICK_MOVE:
                return handler.handle(cause, container, slot, idx, ClickTypes.SHIFT_CLICK_RIGHT.get());
            case THROW:
                // TODO empty cursor check?
                return handler.handle(cause, container, slot, idx, ClickTypes.KEY_THROW_ALL.get());

        }
        return true;
    }

    private Boolean onClickLeft(
        final Cause cause, final SlotClickHandler handler, final ClickType clickTypeIn, final Container container,
                                final int idx, final org.spongepowered.api.item.inventory.Slot slot) {
        switch (clickTypeIn) {
            case PICKUP:
                return handler.handle(cause, container, slot, idx, ClickTypes.CLICK_LEFT.get());
            case QUICK_MOVE:
                return handler.handle(cause, container, slot, idx, ClickTypes.SHIFT_CLICK_LEFT.get());
            case THROW:
                // TODO empty cursor check?
                return handler.handle(cause, container, slot, idx, ClickTypes.KEY_THROW_ONE.get());
        }
        return true;
    }

    public boolean onChange(final ItemStack newStack, final ItemStack oldStack, final Container container, final int slotIndex, final Slot slot) {

        // readonly by default cancels top inventory changes . but can be overridden by change callbacks
        if (this.readonly && !(slot.container instanceof PlayerInventory)) {
            return false;
        }

        if (this.changeHandler != null) {
<<<<<<< HEAD
            final Cause cause = PhaseTracker.getCauseStackManager().getCurrentCause();
=======
            Cause cause = PhaseTracker.getCauseStackManager().currentCause();
>>>>>>> d337c2a3
            return this.changeHandler.handle(cause, container, ((org.spongepowered.api.item.inventory.Slot) slot), slotIndex,
                    ItemStackUtil.snapshotOf(oldStack), ItemStackUtil.snapshotOf(newStack));
        }
        return true;
    }

}<|MERGE_RESOLUTION|>--- conflicted
+++ resolved
@@ -49,11 +49,12 @@
 import org.spongepowered.common.event.tracking.PhaseTracker;
 import org.spongepowered.common.item.util.ItemStackUtil;
 
-import javax.annotation.Nullable;
 import java.util.ArrayList;
 import java.util.HashMap;
 import java.util.Map;
 import java.util.Optional;
+
+import javax.annotation.Nullable;
 
 public class SpongeInventoryMenu implements InventoryMenu {
 
@@ -83,7 +84,7 @@
     public void setCurrentInventory(final ViewableInventory inventory) {
         if (inventory.getClass().equals(this.inventory.getClass()) && inventory instanceof ViewableCustomInventory && inventory.capacity() == this.inventory.capacity()) {
             this.inventory = inventory;
-            for (final Map.Entry<Container, ServerPlayer> entry : this.tracked.entrySet()) {
+            for (Map.Entry<Container, ServerPlayer> entry : this.tracked.entrySet()) {
                 final net.minecraft.world.inventory.AbstractContainerMenu container = (net.minecraft.world.inventory.AbstractContainerMenu) entry.getKey();
                 final ServerPlayer player = entry.getValue();
                 // create a new container for the viewable inventory
@@ -197,11 +198,7 @@
         if (this.closeHandler != null) {
             try (final CauseStackManager.StackFrame frame = PhaseTracker.getCauseStackManager().pushCauseFrame()) {
                 frame.pushCause(player);
-<<<<<<< HEAD
-                final Cause cause = frame.getCurrentCause();
-=======
-                Cause cause = frame.currentCause();
->>>>>>> d337c2a3
+                final Cause cause = frame.currentCause();
                 this.closeHandler.handle(cause, container);
             }
         }
@@ -212,29 +209,17 @@
         final int slotId, final int dragType, final ClickType clickTypeIn, final Player player, final Container container) {
         try (final CauseStackManager.StackFrame frame = PhaseTracker.getCauseStackManager().pushCauseFrame()) {
             frame.pushCause(player);
-<<<<<<< HEAD
-            final Cause cause = frame.getCurrentCause();
+            final Cause cause = frame.currentCause();
             if (clickTypeIn == ClickType.QUICK_CRAFT) {
                 return this.onClickDrag(cause, slotId, dragType, container);
             }
-            final Optional<org.spongepowered.api.item.inventory.Slot> slot = container.getSlot(slotId);
-=======
-            Cause cause = frame.currentCause();
-            if (clickTypeIn == ClickType.QUICK_CRAFT) {
-                return this.onClickDrag(cause, slotId, dragType, container);
-            }
-            Optional<org.spongepowered.api.item.inventory.Slot> slot = container.slot(slotId);
->>>>>>> d337c2a3
+            final Optional<org.spongepowered.api.item.inventory.Slot> slot = container.slot(slotId);
 
             if (slot.isPresent()) {
                 switch (clickTypeIn) {
                     case SWAP:
                         if (dragType >= 0 && dragType < 9) {
-<<<<<<< HEAD
-                            final Optional<org.spongepowered.api.item.inventory.Slot> slot2 = container.getSlot(dragType);
-=======
-                            Optional<org.spongepowered.api.item.inventory.Slot> slot2 = container.slot(dragType);
->>>>>>> d337c2a3
+                            final Optional<org.spongepowered.api.item.inventory.Slot> slot2 = container.slot(dragType);
                             if (slot2.isPresent() && this.keySwapHandler != null) {
                                 return this.keySwapHandler.handle(cause, container, slot.get(), slotId, ClickTypes.KEY_SWAP.get(), slot2.get());
                             }
@@ -304,11 +289,7 @@
                 }
                 break;
             case 1: // add drag
-<<<<<<< HEAD
-                final Optional<org.spongepowered.api.item.inventory.Slot> slot = container.getSlot(slotId);
-=======
-                Optional<org.spongepowered.api.item.inventory.Slot> slot = container.slot(slotId);
->>>>>>> d337c2a3
+                final Optional<org.spongepowered.api.item.inventory.Slot> slot = container.slot(slotId);
                 if (slot.isPresent() && this.slotClickHandler != null) {
                     switch (dragMode) {
                         case 0:
@@ -368,11 +349,7 @@
         }
 
         if (this.changeHandler != null) {
-<<<<<<< HEAD
-            final Cause cause = PhaseTracker.getCauseStackManager().getCurrentCause();
-=======
-            Cause cause = PhaseTracker.getCauseStackManager().currentCause();
->>>>>>> d337c2a3
+            final Cause cause = PhaseTracker.getCauseStackManager().currentCause();
             return this.changeHandler.handle(cause, container, ((org.spongepowered.api.item.inventory.Slot) slot), slotIndex,
                     ItemStackUtil.snapshotOf(oldStack), ItemStackUtil.snapshotOf(newStack));
         }
