/*
 * This file is part of Sponge, licensed under the MIT License (MIT).
 *
 * Copyright (c) SpongePowered <https://www.spongepowered.org>
 * Copyright (c) contributors
 *
 * Permission is hereby granted, free of charge, to any person obtaining a copy
 * of this software and associated documentation files (the "Software"), to deal
 * in the Software without restriction, including without limitation the rights
 * to use, copy, modify, merge, publish, distribute, sublicense, and/or sell
 * copies of the Software, and to permit persons to whom the Software is
 * furnished to do so, subject to the following conditions:
 *
 * The above copyright notice and this permission notice shall be included in
 * all copies or substantial portions of the Software.
 *
 * THE SOFTWARE IS PROVIDED "AS IS", WITHOUT WARRANTY OF ANY KIND, EXPRESS OR
 * IMPLIED, INCLUDING BUT NOT LIMITED TO THE WARRANTIES OF MERCHANTABILITY,
 * FITNESS FOR A PARTICULAR PURPOSE AND NONINFRINGEMENT. IN NO EVENT SHALL THE
 * AUTHORS OR COPYRIGHT HOLDERS BE LIABLE FOR ANY CLAIM, DAMAGES OR OTHER
 * LIABILITY, WHETHER IN AN ACTION OF CONTRACT, TORT OR OTHERWISE, ARISING FROM,
 * OUT OF OR IN CONNECTION WITH THE SOFTWARE OR THE USE OR OTHER DEALINGS IN
 * THE SOFTWARE.
 */
package org.spongepowered.common.registry.provider;

import static com.google.common.base.Preconditions.checkArgument;
import static com.google.common.base.Preconditions.checkNotNull;

import com.google.common.base.CaseFormat;
import net.minecraft.block.*;
import net.minecraft.block.properties.IProperty;
import org.apache.logging.log4j.LogManager;
import org.spongepowered.common.registry.TypeProvider;

import java.lang.reflect.Field;
import java.lang.reflect.Modifier;
import java.util.HashMap;
import java.util.IdentityHashMap;
import java.util.Optional;

public class BlockPropertyIdProvider implements TypeProvider<IProperty<?>, String> {

    private final IdentityHashMap<IProperty<?>, String> propertyIdMap = new IdentityHashMap<>();
    private final HashMap<String, IProperty<?>> idPropertyMap = new HashMap<>();

    public static BlockPropertyIdProvider getInstance() {
        return Holder.INSTANCE;
    }

    @Override
    public Optional<String> get(IProperty<?> key) {
        return Optional.ofNullable(this.propertyIdMap.get(checkNotNull(key, "Property cannot be null!")));
    }

    @Override
    public Optional<IProperty<?>> getKey(String value) {
        return Optional.ofNullable(this.idPropertyMap.get(checkNotNull(value, "Id cannot be null!").toLowerCase()));
    }

    private boolean isRegistered(IProperty<?> property) {
        return this.propertyIdMap.containsKey(property);
    }

    public static String getIdAndTryRegistration(IProperty<?> property, Block block, String blockId) {
        BlockPropertyIdProvider instance = getInstance();
        checkNotNull(property, "Property is null! Cannot retrieve a registration for a null property!");
        checkNotNull(block, "Block cannot be null!");
        checkNotNull(blockId, "Block id cannot be null!");
        checkArgument(!blockId.isEmpty(), "Block id cannot be empty!");
        if (instance.isRegistered(property)) {
            return instance.propertyIdMap.get(property);
        } else {
            final String lowerCasedBlockId = CaseFormat.UPPER_CAMEL.to(CaseFormat.LOWER_UNDERSCORE, blockId);
            final String modId = lowerCasedBlockId.split(":")[0];
            final String propertyName = property.getName();
            final String lastAttemptId = lowerCasedBlockId + "_" + property.getName();
            try { // Seriously, don't look past this try state. just continue on with your day...
                  // I warned you...
                final String originalClass = CaseFormat.UPPER_CAMEL.to(CaseFormat.LOWER_UNDERSCORE, block.getClass().getSimpleName());
                Class<?> blockClass = block.getClass();
                while (true) {
                    if (blockClass == Object.class) {
                        final String propertyId = modId + ":" + originalClass + "_" + property.getName();
                        LogManager.getLogger("Sponge").warn("Could not find {} owning class, assigning fallback id: {}", property.getName(),
                                propertyId);
                        instance.register(property, propertyId);
                        return propertyId;
                    }
                    // Had enough?
                    for (Field field : blockClass.getDeclaredFields()) {
                        field.setAccessible(true);

                        final boolean isStatic = Modifier.isStatic(field.getModifiers());
                        final Object o = isStatic ? field.get(null) : field.get(block);

                        if (property != o) {
                            continue;
                        }
                        final String className = field.getDeclaringClass().getSimpleName().replace("Block", "").replace("block", "");
                        final String classNameId = CaseFormat.UPPER_CAMEL.to(CaseFormat.LOWER_UNDERSCORE, className);
                        final String propertyClassName = isStatic ? classNameId : originalClass;
                        final String combinedId = modId + ":" + propertyClassName + "_" + propertyName.toLowerCase();
                        if (instance.idPropertyMap.containsKey(combinedId)) {
                            // in this case, we really do have to fall back on the full block id...
                            if (instance.idPropertyMap.containsKey(lastAttemptId)) {
                                // we really are screwed...
                                throw new IllegalArgumentException("Sorry! Someone is trying to re-register a block with the same property instances of"
                                                                   + "block: " + blockId + " , with property: " + propertyName);
                            } else {
                                instance.register((IProperty<?>) o, lastAttemptId);
                                return lastAttemptId;
                            }
                        }
                        instance.register(((IProperty<?>) o), combinedId);
                        return combinedId;
                    }
                    blockClass = blockClass.getSuperclass();
                }

            } catch (Exception e) {
                LogManager.getLogger("Sponge").warn("An exception was thrown while trying to resolve the property "
                                                    + property.getName() +"'s owning class, assigning "
                                                    + "fallback id: " + lastAttemptId, e);
                instance.register(property, lastAttemptId);
                return lastAttemptId;
            }
        }
    }

    private void register(IProperty<?> property, String id) {
        checkArgument(!this.propertyIdMap.containsKey(property), "Property is already registered! Property: " + property.getName()
                                                                 + " is registered as : " + this.propertyIdMap.get(property));
        this.propertyIdMap.put(property, id.toLowerCase());
        this.idPropertyMap.put(id.toLowerCase(), property);
    }

<<<<<<< HEAD
    private BlockPropertyIdProvider() {
        register(BlockHorizontal.FACING, "minecraft:horizontal_facing");
=======
    BlockPropertyIdProvider() {
>>>>>>> 55b98897
        register(BlockRotatedPillar.AXIS, "minecraft:pillar_axis");
        register(BlockDirectional.FACING, "minecraft:directional_facing");
        register(BlockLog.LOG_AXIS, "minecraft:log_axis");
        register(BlockNewLog.VARIANT, "minecraft:new_log_variant");
        register(BlockOldLog.VARIANT, "minecraft:log_variant");
        register(BlockFarmland.MOISTURE, "minecraft:farmland_moisture");
        register(BlockPistonBase.EXTENDED, "minecraft:piston_extended");
        register(BlockVine.NORTH, "minecraft:vine_north");
        register(BlockVine.EAST, "minecraft:vine_east");
        register(BlockVine.SOUTH, "minecraft:vine_south");
        register(BlockVine.WEST, "minecraft:vine_west");
        register(BlockVine.UP, "minecraft:vine_up");
        register(BlockRedSandstone.TYPE, "minecraft:red_sandstone_type");
        register(BlockLiquid.LEVEL, "minecraft:liquid_level");
        register(BlockReed.AGE, "minecraft:reed_age");
        register(BlockMycelium.SNOWY, "minecraft:mycelium_snowy");
        register(BlockColored.COLOR, "minecraft:dyed_color");
        register(BlockTorch.FACING, "minecraft:torch_facing");
        register(BlockDirt.SNOWY, "minecraft:dirt_snowy");
        register(BlockDirt.VARIANT, "minecraft:dirt_variant");
        register(BlockEndPortalFrame.EYE, "minecraft:end_portal_eye");
        register(BlockCarpet.COLOR, "minecraft:carpet_color");
        register(BlockStone.VARIANT, "minecraft:stone_variant");
        register(BlockHugeMushroom.VARIANT, "minecraft:huge_mushroom_variant");
        register(BlockSnow.LAYERS, "minecraft:snow_layer");
        register(BlockWall.UP, "minecraft:wall_up");
        register(BlockWall.NORTH, "minecraft:wall_north");
        register(BlockWall.EAST, "minecraft:wall_east");
        register(BlockWall.SOUTH, "minecraft:wall_south");
        register(BlockWall.WEST, "minecraft:wall_west");
        register(BlockWall.VARIANT, "minecraft:wall_variant");
        register(BlockStairs.HALF, "minecraft:stairs_half");
        register(BlockStairs.SHAPE, "minecraft:stairs_shape");
        register(BlockButton.POWERED, "minecraft:button_powered");
        register(BlockCactus.AGE, "minecraft:cactus_age");
        register(BlockCrops.AGE, "minecraft:crops_age");
        register(BlockNetherWart.AGE, "minecraft:nether_wart_age");
        register(BlockDoublePlant.VARIANT, "minecraft:double_plant_variant");
        register(BlockDoublePlant.HALF, "minecraft:double_plant_half");
        register(BlockStem.AGE, "minecraft:stem_age");
        register(BlockTallGrass.TYPE, "minecraft:tall_grass_type");
        register(BlockSapling.TYPE, "minecraft:sapling_type");
        register(BlockSapling.STAGE, "minecraft:sapling_stage");
        register(BlockPrismarine.VARIANT, "minecraft:prismarine_variant");
        register(BlockFence.NORTH, "minecraft:fence_north");
        register(BlockFence.EAST, "minecraft:fence_east");
        register(BlockFence.SOUTH, "minecraft:fence_south");
        register(BlockFence.WEST, "minecraft:fence_west");
        register(BlockSilverfish.VARIANT, "minecraft:disguised_variant");
        register(BlockPane.NORTH, "minecraft:pane_north");
        register(BlockPane.EAST, "minecraft:pane_east");
        register(BlockPane.SOUTH, "minecraft:pane_south");
        register(BlockPane.WEST, "minecraft:pane_west");
        register(BlockStainedGlassPane.COLOR, "minecraft:stained_dyed_color");
        register(BlockQuartz.VARIANT, "minecraft:quartz_variant");
        register(BlockPistonExtension.TYPE, "minecraft:piston_extension_type");
        register(BlockPistonExtension.SHORT, "minecraft:piston_extension_short");
        register(BlockSandStone.TYPE, "minecraft:sand_stone_type");
        register(BlockPlanks.VARIANT, "minecraft:plank_variant");
        register(BlockPortal.AXIS, "minecraft:portal_axis");
        register(BlockStainedGlass.COLOR, "minecraft:stained_glass_color");
        register(BlockRail.SHAPE, "minecraft:rail_shape");
        register(BlockRailPowered.POWERED, "minecraft:powered_rail_powered");
        register(BlockRailPowered.SHAPE, "minecraft:powered_rail_shape");
        register(BlockRailDetector.POWERED, "minecraft:detector_rail_powered");
        register(BlockRailDetector.SHAPE, "minecraft:detector_rail_shape");
        register(BlockLeaves.DECAYABLE, "minecraft:leaves_decay");
        register(BlockLeaves.CHECK_DECAY, "minecraft:leaves_check_decay");
        register(BlockOldLeaf.VARIANT, "minecraft:old_leaves_variant");
        register(BlockNewLeaf.VARIANT, "minecraft:new_leaves_variant");
        register(BlockGrass.SNOWY, "minecraft:grass_snowy");
        register(BlockCauldron.LEVEL, "minecraft:cauldron_level");
        register(BlockBanner.ROTATION, "minecraft:banner_rotation");
        register(BlockSkull.NODROP, "minecraft:skull_no_drop");
        register(BlockStandingSign.ROTATION, "minecraft:standing_sign_rotation");
        register(BlockBrewingStand.HAS_BOTTLE[0], "minecraft:brewing_stand_1_has_bottle");
        register(BlockBrewingStand.HAS_BOTTLE[1], "minecraft:brewing_stand_2_has_bottle");
        register(BlockBrewingStand.HAS_BOTTLE[2], "minecraft:brewing_stand_3_has_bottle");
        register(BlockHopper.ENABLED, "minecraft:hopper_enabled");
        register(BlockHopper.FACING, "minecraft:hopper_facing");
        register(BlockFlowerPot.LEGACY_DATA, "minecraft:flower_pot_legacy");
        register(BlockFlowerPot.CONTENTS, "minecraft:flower_pot_contents");
        register(BlockDaylightDetector.POWER, "minecraft:daylight_detector_power");
        register(BlockDispenser.TRIGGERED, "minecraft:dispenser_triggered");
        register(BlockJukebox.HAS_RECORD, "minecraft:jukebox_has_record");
        register(BlockSand.VARIANT, "minecraft:sand_variant");
        register(BlockAnvil.DAMAGE, "minecraft:anvil_damage");
        register(BlockCake.BITES, "minecraft:cake_bites");
        register(BlockFire.AGE, "minecraft:fire_age");
        register(BlockFire.NORTH, "minecraft:fire_north");
        register(BlockFire.EAST, "minecraft:fire_east");
        register(BlockFire.SOUTH, "minecraft:fire_south");
        register(BlockFire.WEST, "minecraft:fire_west");
        register(BlockFire.UPPER, "minecraft:fire_upper");
        register(BlockSlab.HALF, "minecraft:slab_half");
        register(BlockStoneSlabNew.SEAMLESS, "minecraft:stone_slab_new_seamless");
        register(BlockStoneSlabNew.VARIANT, "minecraft:stone_slab_new_variant");
        register(BlockStoneSlab.SEAMLESS, "minecraft:stone_slab_seamless");
        register(BlockStoneSlab.VARIANT, "minecraft:stone_slab_variant");
        register(BlockWoodSlab.VARIANT, "minecraft:wood_slab_variant");
        register(BlockSponge.WET, "minecraft:sponge_wet");
        register(BlockTripWireHook.ATTACHED, "minecraft:trip_wire_hook_attached");
        register(BlockTripWireHook.POWERED, "minecraft:trip_wire_hook_powered");
        register(BlockDoor.OPEN, "minecraft:door_open");
        register(BlockDoor.HINGE, "minecraft:door_hinge");
        register(BlockDoor.POWERED, "minecraft:door_powered");
        register(BlockDoor.HALF, "minecraft:door_half");
        register(BlockStoneBrick.VARIANT, "minecraft:stone_brick_variant");
        register(BlockLever.FACING, "minecraft:lever_variant");
        register(BlockLever.POWERED, "minecraft:lever_powered");
        register(BlockTNT.EXPLODE, "minecraft:tnt_explode");
        register(BlockBed.PART, "minecraft:bed_part");
        register(BlockBed.OCCUPIED, "minecraft:bed_occupied");
        register(BlockRedstoneComparator.MODE, "minecraft:comparator_mode");
        register(BlockRedstoneComparator.POWERED, "minecraft:comparator_powered");
        register(BlockCocoa.AGE, "minecraft:cocoa_age");
        register(BlockFenceGate.IN_WALL, "minecraft:fence_gate_in_wall");
        register(BlockFenceGate.OPEN, "minecraft:fence_gate_open");
        register(BlockFenceGate.POWERED, "minecraft:fence_gate_powered");
        register(BlockRedstoneWire.NORTH, "minecraft:redstone_north");
        register(BlockRedstoneWire.EAST, "minecraft:redstone_east");
        register(BlockRedstoneWire.SOUTH, "minecraft:redstone_south");
        register(BlockRedstoneWire.WEST, "minecraft:redstone_west");
        register(BlockRedstoneWire.POWER, "minecraft:redstone_power");
        register(BlockTripWire.POWERED, "minecraft:trip_wire_powered");
        register(BlockTripWire.ATTACHED, "minecraft:trip_wire_attached");
        register(BlockTripWire.DISARMED, "minecraft:trip_wire_disarmed");
        register(BlockTripWire.NORTH, "minecraft:trip_wire_north");
        register(BlockTripWire.EAST, "minecraft:trip_wire_east");
        register(BlockTripWire.SOUTH, "minecraft:trip_wire_south");
        register(BlockTripWire.WEST, "minecraft:trip_wire_west");
        register(BlockPressurePlateWeighted.POWER, "minecraft:weighted_pressure_plate_power");
        register(BlockPressurePlate.POWERED, "minecraft:pressure_plate_power");
        register(BlockTrapDoor.OPEN, "minecraft:trap_door_open");
        register(BlockTrapDoor.HALF, "minecraft:trap_door_half");
        register(BlockRedstoneRepeater.DELAY, "minecraft:redstone_repeater_delay");
        register(BlockRedstoneRepeater.LOCKED, "minecraft:redstone_repeater_locked");
    }

    private static final class Holder {
        static final BlockPropertyIdProvider INSTANCE = new BlockPropertyIdProvider();
    }
}<|MERGE_RESOLUTION|>--- conflicted
+++ resolved
@@ -135,12 +135,8 @@
         this.idPropertyMap.put(id.toLowerCase(), property);
     }
 
-<<<<<<< HEAD
-    private BlockPropertyIdProvider() {
+    BlockPropertyIdProvider() {
         register(BlockHorizontal.FACING, "minecraft:horizontal_facing");
-=======
-    BlockPropertyIdProvider() {
->>>>>>> 55b98897
         register(BlockRotatedPillar.AXIS, "minecraft:pillar_axis");
         register(BlockDirectional.FACING, "minecraft:directional_facing");
         register(BlockLog.LOG_AXIS, "minecraft:log_axis");
