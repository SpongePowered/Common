--- conflicted
+++ resolved
@@ -220,12 +220,8 @@
         this.knownName(RegistryTypes.BANNER_PATTERN_SHAPE, BannerPattern.values(), b -> ((BannerPatternAccessor) (Object) b).accessor$filename());
         this.automaticName(RegistryTypes.TROPICAL_FISH_SHAPE, TropicalFish.Pattern.values());
         this.automaticName(RegistryTypes.HEIGHT_TYPE, Heightmap.Types.values());
-<<<<<<< HEAD
-        this.knownName(RegistryTypes.ENTITY_CATEGORY, MobCategory.values(), MobCategory::getName);
+        this.knownName(RegistryTypes.ENTITY_CATEGORY, MobCategory.values(), VanillaRegistryLoader.sanitizedName(MobCategory::getName));
         this.automaticSerializedName(RegistryTypes.WALL_TYPE, WallSide.values());
-=======
-        this.knownName(RegistryTypes.ENTITY_CATEGORY, MobCategory.values(), VanillaRegistryLoader.sanitizedName(MobCategory::getName));
->>>>>>> 16cad1d5
     }
 
     private static RegistryLoader<Criterion> criterion() {
