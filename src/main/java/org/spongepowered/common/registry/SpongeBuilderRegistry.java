--- conflicted
+++ resolved
@@ -93,11 +93,8 @@
 import org.spongepowered.api.scoreboard.Scoreboard;
 import org.spongepowered.api.scoreboard.Team;
 import org.spongepowered.api.scoreboard.objective.Objective;
-<<<<<<< HEAD
+import org.spongepowered.api.service.ban.Ban;
 import org.spongepowered.api.resource.ResourcePath;
-=======
-import org.spongepowered.api.service.ban.Ban;
->>>>>>> 09b182f5
 import org.spongepowered.api.util.ResettableBuilder;
 import org.spongepowered.api.world.LocatableBlock;
 import org.spongepowered.api.world.WorldArchetype;
@@ -291,16 +288,12 @@
             .register(Parameter.Key.Builder.class, SpongeParameterKeyBuilder::new)
             .register(Flag.Builder.class, SpongeFlagBuilder::new)
             .register(Selector.Builder.class, SpongeSelectorFactory::createBuilder)
-<<<<<<< HEAD
-            .register(ResourcePath.Builder.class, SpongeResourcePathBuilder::new)
-=======
             .register(DataStore.Builder.class, SpongeDataStoreBuilder::new)
             .register(KeyValueMatcher.Builder.class, SpongeKeyValueMatcherBuilder::new)
             .register(PlaceholderParser.Builder.class, SpongePlaceholderParserBuilder::new)
             .register(PlaceholderContext.Builder.class, SpongePlaceholderContextBuilder::new)
             .register(PlaceholderComponent.Builder.class, SpongePlaceholderComponentBuilder::new)
-
->>>>>>> 09b182f5
+            .register(ResourcePath.Builder.class, SpongeResourcePathBuilder::new)
         ;
     }
 }