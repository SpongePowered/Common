/*
 * This file is part of Sponge, licensed under the MIT License (MIT).
 *
 * Copyright (c) SpongePowered <https://www.spongepowered.org>
 * Copyright (c) contributors
 *
 * Permission is hereby granted, free of charge, to any person obtaining a copy
 * of this software and associated documentation files (the "Software"), to deal
 * in the Software without restriction, including without limitation the rights
 * to use, copy, modify, merge, publish, distribute, sublicense, and/or sell
 * copies of the Software, and to permit persons to whom the Software is
 * furnished to do so, subject to the following conditions:
 *
 * The above copyright notice and this permission notice shall be included in
 * all copies or substantial portions of the Software.
 *
 * THE SOFTWARE IS PROVIDED "AS IS", WITHOUT WARRANTY OF ANY KIND, EXPRESS OR
 * IMPLIED, INCLUDING BUT NOT LIMITED TO THE WARRANTIES OF MERCHANTABILITY,
 * FITNESS FOR A PARTICULAR PURPOSE AND NONINFRINGEMENT. IN NO EVENT SHALL THE
 * AUTHORS OR COPYRIGHT HOLDERS BE LIABLE FOR ANY CLAIM, DAMAGES OR OTHER
 * LIABILITY, WHETHER IN AN ACTION OF CONTRACT, TORT OR OTHERWISE, ARISING FROM,
 * OUT OF OR IN CONNECTION WITH THE SOFTWARE OR THE USE OR OTHER DEALINGS IN
 * THE SOFTWARE.
 */
package org.spongepowered.common.registry.type.data;

import static com.google.common.base.Preconditions.checkArgument;
import static com.google.common.base.Preconditions.checkNotNull;
import static com.google.common.base.Preconditions.checkState;
import static org.spongepowered.api.data.DataQuery.of;

import com.google.common.collect.ImmutableMap;
import com.google.common.collect.MapMaker;
import net.minecraft.entity.Entity;
import org.spongepowered.api.Sponge;
import com.google.common.reflect.TypeToken;
import org.spongepowered.api.CatalogKey;
import org.spongepowered.api.data.DataQuery;
import org.spongepowered.api.data.key.Key;
import org.spongepowered.api.data.key.Keys;
import org.spongepowered.api.plugin.PluginContainer;
import org.spongepowered.api.registry.AdditionalCatalogRegistryModule;
import org.spongepowered.api.registry.util.RegisterCatalog;
import org.spongepowered.api.util.TypeTokens;
import org.spongepowered.common.SpongeImpl;
import org.spongepowered.common.data.SpongeDataManager;
import org.spongepowered.common.data.SpongeKey;
import org.spongepowered.common.data.datasync.DataParameterConverter;
import org.spongepowered.common.data.datasync.entity.EntityAirConverter;
import org.spongepowered.common.data.datasync.entity.EntityCustomNameConverter;
import org.spongepowered.common.data.datasync.entity.EntityCustomNameVisibleConverter;
import org.spongepowered.common.data.datasync.entity.EntityFlagsConverter;
import org.spongepowered.common.data.datasync.entity.EntityNoGravityConverter;
import org.spongepowered.common.data.datasync.entity.EntitySilentConverter;

import java.util.ArrayList;
import java.util.Arrays;
import java.util.Collection;
import java.util.Collections;
import java.util.List;
import java.util.Locale;
import java.util.Map;
import java.util.Optional;
import java.util.concurrent.Callable;
import java.util.concurrent.ConcurrentHashMap;

public class KeyRegistryModule implements AdditionalCatalogRegistryModule<Key<?>> {

    public static KeyRegistryModule getInstance() {
        return Holder.INSTANCE;
    }

    // this map is used for mapping the field names to the actual class, since the id's are generated specially through the factory methods.
    @RegisterCatalog(Keys.class)
    private final Map<String, Key<?>> fieldMap = new MapMaker().concurrencyLevel(4).makeMap();

    // This map is the one used for catalog id lookups.
    private final Map<CatalogKey, Key<?>> keyMap = new MapMaker().concurrencyLevel(4).makeMap();

    @Override
    public void registerDefaults() {
        checkState(!SpongeDataManager.areRegistrationsComplete(), "Attempting to register Keys illegally!");
        Sponge.getCauseStackManager().pushCause(SpongeImpl.getPlugin());

        this.register("axis", Key.builder().type(TypeTokens.AXIS_VALUE_TOKEN).id("axis").name("Axis").query(of("Axis")).build());

        this.register("color", Key.builder().type(TypeTokens.COLOR_VALUE_TOKEN).id("color").name("Color").query(of("Color")).build());

        this.register("health", Key.builder().type(TypeTokens.BOUNDED_DOUBLE_VALUE_TOKEN).id("health").name("Health").query(of("Health")).build());

        this.register("max_health", Key.builder().type(TypeTokens.BOUNDED_DOUBLE_VALUE_TOKEN).id("max_health").name("Max Health").query(of("MaxHealth")).build());

        this.register("display_name", Key.builder().type(TypeTokens.TEXT_VALUE_TOKEN).id("display_name").name("Display Name").query(of("DisplayName")).build());

        this.register("career", Key.builder().type(TypeTokens.CAREER_VALUE_TOKEN).id("career").name("Career").query(of("Career")).build());

        this.register("sign_lines", Key.builder().type(TypeTokens.LIST_TEXT_VALUE_TOKEN).id("sign_lines").name("Sign Lines").query(of("SignLines")).build());

        this.register("skull_type", Key.builder().type(TypeTokens.SKULL_VALUE_TOKEN).id("skull_type").name("Skull Type").query(of("SkullType")).build());

        this.register("is_sneaking", Key.builder().type(TypeTokens.BOOLEAN_VALUE_TOKEN).id("sneaking").name("Is Sneaking").query(of("IsSneaking")).build());

        this.register("velocity", Key.builder().type(TypeTokens.VECTOR_3D_VALUE_TOKEN).id("velocity").name("Velocity").query(of("Velocity")).build());

        this.register("food_level", Key.builder().type(TypeTokens.INTEGER_VALUE_TOKEN).id("food_level").name("Food Level").query(of("FoodLevel")).build());

        this.register("saturation", Key.builder().type(TypeTokens.DOUBLE_VALUE_TOKEN).id("food_saturation_level").name("Food Saturation Level").query(of("FoodSaturationLevel")).build());

        this.register("exhaustion", Key.builder().type(TypeTokens.DOUBLE_VALUE_TOKEN).id("food_exhaustion_level").name("Food Exhaustion Level").query(of("FoodExhaustionLevel")).build());

        this.register("max_air", Key.builder().type(TypeTokens.INTEGER_VALUE_TOKEN).id("max_air").name("Max Air").query(of("MaxAir")).build());

        this.register("remaining_air", Key.builder().type(TypeTokens.INTEGER_VALUE_TOKEN).id("remaining_air").name("Remaining Air").query(of("RemainingAir")).build());

        this.register("fire_ticks", Key.builder().type(TypeTokens.BOUNDED_INTEGER_VALUE_TOKEN).id("fire_ticks").name("Fire Ticks").query(of("FireTicks")).build());

        this.register("fire_damage_delay", Key.builder().type(TypeTokens.BOUNDED_INTEGER_VALUE_TOKEN).id("fire_damage_delay").name("Fire Damage Delay").query(of("FireDamageDelay")).build());

        this.register("game_mode", Key.builder().type(TypeTokens.GAME_MODE_VALUE_TOKEN).id("game_mode").name("Game Mode").query(of("GameMode")).build());

        this.register("is_screaming", Key.builder().type(TypeTokens.BOOLEAN_VALUE_TOKEN).id("screaming").name("Is Screaming").query(of("IsScreaming")).build());

        this.register("can_fly", Key.builder().type(TypeTokens.BOOLEAN_VALUE_TOKEN).id("can_fly").name("Can Fly").query(of("CanFly")).build());

        this.register("can_grief", Key.builder().type(TypeTokens.BOOLEAN_VALUE_TOKEN).id("can_grief").name("Can Grief").query(of("CanGrief")).build());

        this.register("shrub_type", Key.builder().type(TypeTokens.SHRUB_VALUE_TOKEN).id("shrub_type").name("Shrub Type").query(of("ShrubType")).build());

        this.register("plant_type", Key.builder().type(TypeTokens.PLANT_VALUE_TOKEN).id("plant_type").name("Plant Type").query(of("PlantType")).build());

        this.register("tree_type", Key.builder().type(TypeTokens.TREE_VALUE_TOKEN).id("tree_type").name("Tree Type").query(of("TreeType")).build());

        this.register("log_axis", Key.builder().type(TypeTokens.LOG_AXIS_VALUE_TOKEN).id("log_axis").name("Log Axis").query(of("LogAxis")).build());

        this.register("invisible", Key.builder().type(TypeTokens.BOOLEAN_VALUE_TOKEN).id("invisible").name("Invisible").query(of("Invisible")).build());

        this.register("vanish", Key.builder().type(TypeTokens.BOOLEAN_VALUE_TOKEN).id("vanish").name("Vanish").query(of("Vanish")).build());

        this.register("invisible", Key.builder().type(TypeTokens.BOOLEAN_VALUE_TOKEN).id("invisible").name("Invisible").query(of("Invisible")).build());

        this.register("powered", Key.builder().type(TypeTokens.BOOLEAN_VALUE_TOKEN).id("powered").name("Powered").query(of("Powered")).build());

        this.register("layer", Key.builder().type(TypeTokens.BOUNDED_INTEGER_VALUE_TOKEN).id("layer").name("Layer").query(of("Layer")).build());

        this.register("represented_item", Key.builder().type(TypeTokens.ITEM_SNAPSHOT_VALUE_TOKEN).id("item_stack_snapshot").name("Item Stack Snapshot").query(of("ItemStackSnapshot")).build());

        this.register("command", Key.builder().type(TypeTokens.STRING_VALUE_TOKEN).id("command").name("Command").query(of("Command")).build());

        this.register("success_count", Key.builder().type(TypeTokens.INTEGER_VALUE_TOKEN).id("success_count").name("SuccessCount").query(of("SuccessCount")).build());

        this.register("tracks_output", Key.builder().type(TypeTokens.BOOLEAN_VALUE_TOKEN).id("tracks_output").name("Tracks Output").query(of("TracksOutput")).build());

        this.register("last_command_output", Key.builder().type(TypeTokens.OPTIONAL_TEXT_VALUE_TOKEN).id("last_command_output").name("Last Command Output").query(of("LastCommandOutput")).build());

        this.register("trade_offers", Key.builder().type(TypeTokens.LIST_VALUE_TRADE_OFFER_TOKEN).id("trade_offers").name("Trade Offers").query(of("TradeOffers")).build());

        this.register("dye_color", Key.builder().type(TypeTokens.DYE_COLOR_VALUE_TOKEN).id("dye_color").name("Dye Color").query(of("DyeColor")).build());

        this.register("firework_flight_modifier", Key.builder().type(TypeTokens.BOUNDED_INTEGER_VALUE_TOKEN).id("flight_modifier").name("Flight Modifier").query(of("FlightModifier")).build());

        this.register("firework_effects", Key.builder().type(TypeTokens.LIST_VALUE_FIREWORK_TOKEN).id("firework_effects").name("Firework Effects").query(of("FireworkEffects")).build());

        this.register("spawner_entities", Key.builder().type(TypeTokens.WEIGHTED_ENTITY_ARCHETYPE_COLLECTION_VALUE_TOKEN).id("spawner_entities").name("Spawner Entities").query(of("SpawnerEntities")).build());

        this.register("spawner_maximum_delay", Key.builder().type(TypeTokens.BOUNDED_SHORT_VALUE_TOKEN).id("spawner_maximum_delay").name("Spawner Maximum Delay").query(of("SpawnerMaximumDelay")).build());

        this.register("spawner_maximum_nearby_entities", Key.builder().type(TypeTokens.BOUNDED_SHORT_VALUE_TOKEN).id("spawner_maximum_nearby_entities").name("Spawner Maximum Nearby Entities").query(of("SpawnerMaximumNearbyEntities")).build());

        this.register("spawner_minimum_delay", Key.builder().type(TypeTokens.BOUNDED_SHORT_VALUE_TOKEN).id("spawner_minimum_delay").name("Spawner Minimum Delay").query(of("SpawnerMinimumDelay")).build());

        this.register("spawner_next_entity_to_spawn", Key.builder().type(TypeTokens.WEIGHTED_ENTITY_ARCHETYPE_VALUE_TOKEN).id("spawner_next_entity_to_spawn").name("Spawner Next Entity To Spawn").query(of("SpawnerNextEntityToSpawn")).build());

        this.register("spawner_remaining_delay", Key.builder().type(TypeTokens.BOUNDED_SHORT_VALUE_TOKEN).id("spawner_remaining_delay").name("Spawner Remaining Delay").query(of("SpawnerRemainingDelay")).build());

        this.register("spawner_required_player_range", Key.builder().type(TypeTokens.BOUNDED_SHORT_VALUE_TOKEN).id("spawner_required_player_range").name("Spawner Required Player Range").query(of("SpawnerRequiredPlayerRange")).build());

        this.register("spawner_spawn_count", Key.builder().type(TypeTokens.BOUNDED_SHORT_VALUE_TOKEN).id("spawner_spawn_count").name("Spawner Spawn Count").query(of("SpawnerSpawnCount")).build());

        this.register("spawner_spawn_range", Key.builder().type(TypeTokens.BOUNDED_SHORT_VALUE_TOKEN).id("spawner_spawn_range").name("Spawner Spawn Range").query(of("SpawnerSpawnRange")).build());

        this.register("connected_directions", Key.builder().type(TypeTokens.SET_DIRECTION_VALUE_TOKEN).id("connected_directions").name("Connected Directions").query(of("ConnectedDirections")).build());

        this.register("connected_north", Key.builder().type(TypeTokens.BOOLEAN_VALUE_TOKEN).id("connected_north").name("Connected North").query(of("ConnectedNorth")).build());

        this.register("connected_south", Key.builder().type(TypeTokens.BOOLEAN_VALUE_TOKEN).id("connected_south").name("Connected South").query(of("ConnectedSouth")).build());

        this.register("connected_east", Key.builder().type(TypeTokens.BOOLEAN_VALUE_TOKEN).id("connected_east").name("Connected East").query(of("ConnectedEast")).build());

        this.register("connected_west", Key.builder().type(TypeTokens.BOOLEAN_VALUE_TOKEN).id("connected_west").name("Connected West").query(of("ConnectedWest")).build());

        this.register("direction", Key.builder().type(TypeTokens.DIRECTION_VALUE_TOKEN).id("direction").name("Direction").query(of("Direction")).build());

        this.register("dirt_type", Key.builder().type(TypeTokens.DIRT_VALUE_TOKEN).id("dirt_type").name("Dirt Type").query(of("DirtType")).build());

        this.register("disguised_block_type", Key.builder().type(TypeTokens.DISGUISED_BLOCK_VALUE_TOKEN).id("disguised_block_type").name("Disguised Block Type").query(of("DisguisedBlockType")).build());

        this.register("disarmed", Key.builder().type(TypeTokens.BOOLEAN_VALUE_TOKEN).id("disarmed").name("Disarmed").query(of("Disarmed")).build());

        this.register("item_enchantments", Key.builder().type(TypeTokens.LIST_ENCHANTMENT_VALUE_TOKEN).id("item_enchantments").name("Item EnchantmentTypes").query(of("ItemEnchantments")).build());

        this.register("banner_patterns", Key.builder().type(TypeTokens.LIST_PATTERN_VALUE_TOKEN).id("banner_patterns").name("Banner Patterns").query(of("BannerPatterns")).build());

        this.register("banner_base_color", Key.builder().type(TypeTokens.LIST_DYE_COLOR_VALUE_TOKEN).id("banner_base_color").name("Banner Base Color").query(of("BannerBaseColor")).build());

        this.register("horse_color", Key.builder().type(TypeTokens.HORSE_COLOR_VALUE_TOKEN).id("horse_color").name("Horse Color").query(of("HorseColor")).build());

        this.register("horse_style", Key.builder().type(TypeTokens.HORSE_STYLE_VALUE_TOKEN).id("horse_style").name("Horse Style").query(of("HorseStyle")).build());

        this.register("item_lore", Key.builder().type(TypeTokens.LIST_TEXT_VALUE_TOKEN).id("item_lore").name("Item Lore").query(of("ItemLore")).build());

        this.register("book_pages", Key.builder().type(TypeTokens.LIST_TEXT_VALUE_TOKEN).id("book_pages").name("Book Pages").query(of("BookPages")).build());

        this.register("golden_apple_type", Key.builder().type(TypeTokens.GOLDEN_APPLE_VALUE_TOKEN).id("golden_apple_type").name("Golden Apple Type").query(of("GoldenAppleType")).build());

        this.register("is_flying", Key.builder().type(TypeTokens.BOOLEAN_VALUE_TOKEN).id("is_flying").name("Is Flying").query(of("IsFlying")).build());

        this.register("experience_level", Key.builder().type(TypeTokens.BOUNDED_INTEGER_VALUE_TOKEN).id("experience_level").name("Experience Level").query(of("ExperienceLevel")).build());

        this.register("total_experience", Key.builder().type(TypeTokens.BOUNDED_INTEGER_VALUE_TOKEN).id("total_experience").name("Total Experience").query(of("TotalExperience")).build());

        this.register("experience_since_level", Key.builder().type(TypeTokens.BOUNDED_INTEGER_VALUE_TOKEN).id("experience_since_level").name("Experience Since Level").query(of("ExperienceSinceLevel")).build());

        this.register("experience_from_start_of_level", Key.builder().type(TypeTokens.BOUNDED_INTEGER_VALUE_TOKEN).id("experience_from_start_of_level").name("Experience From Start Of Level").query(of("ExperienceFromStartOfLevel")).build());

        this.register("book_author", Key.builder().type(TypeTokens.TEXT_VALUE_TOKEN).id("book_author").name("Book Author").query(of("BookAuthor")).build());

        this.register("breakable_block_types", Key.builder().type(TypeTokens.SET_BLOCK_VALUE_TOKEN).id("can_destroy").name("Can Destroy").query(of("CanDestroy")).build());

        this.register("placeable_blocks", Key.builder().type(TypeTokens.SET_BLOCK_VALUE_TOKEN).id("can_place_on").name("Can Place On").query(of("CanPlaceOn")).build());

        this.register("walking_speed", Key.builder().type(TypeTokens.DOUBLE_VALUE_TOKEN).id("walking_speed").name("Walking Speed").query(of("WalkingSpeed")).build());

        this.register("flying_speed", Key.builder().type(TypeTokens.DOUBLE_VALUE_TOKEN).id("flying_speed").name("Flying Speed").query(of("FlyingSpeed")).build());

        this.register("slime_size", Key.builder().type(TypeTokens.BOUNDED_INTEGER_VALUE_TOKEN).id("slime_size").name("Slime Size").query(of("SlimeSize")).build());

        this.register("villager_zombie_profession", Key.builder().type(TypeTokens.OPTIONAL_PROFESSION_VALUE_TOKEN).id("villager_zombie_profession").name("Villager Zombie Profession").query(of("VillagerZombieProfession")).build());

        this.register("is_playing", Key.builder().type(TypeTokens.BOOLEAN_VALUE_TOKEN).id("is_playing").name("Is Playing").query(of("IsPlaying")).build());

        this.register("is_sitting", Key.builder().type(TypeTokens.BOOLEAN_VALUE_TOKEN).id("is_sitting").name("Is Sitting").query(of("IsSitting")).build());

        this.register("is_sheared", Key.builder().type(TypeTokens.BOOLEAN_VALUE_TOKEN).id("is_sheared").name("Is Sheared").query(of("IsSheared")).build());

        this.register("pig_saddle", Key.builder().type(TypeTokens.BOOLEAN_VALUE_TOKEN).id("is_pig_saddled").name("Is Pig Saddled").query(of("IsPigSaddled")).build());

        this.register("tamed_owner", Key.builder().type(TypeTokens.OPTIONAL_UUID_VALUE_TOKEN).id("tamer_uuid").name("Tamer UUID").query(of("TamerUUID")).build());

        this.register("is_wet", Key.builder().type(TypeTokens.BOOLEAN_VALUE_TOKEN).id("is_wet").name("Is Wet").query(of("IsWet")).build());

        this.register("elder_guardian", Key.builder().type(TypeTokens.BOOLEAN_VALUE_TOKEN).id("elder").name("Elder").query(of("Elder")).build());

        this.register("coal_type", Key.builder().type(TypeTokens.COAL_VALUE_TOKEN).id("coal_type").name("Coal Type").query(of("CoalType")).build());

        this.register("cooked_fish", Key.builder().type(TypeTokens.COOKED_FISH_VALUE_TOKEN).id("cooked_fish_type").name("Cooked Fish Type").query(of("CookedFishType")).build());

        this.register("fish_type", Key.builder().type(TypeTokens.FISH_VALUE_TOKEN).id("raw_fish_type").name("Raw Fish Type").query(of("RawFishType")).build());

        this.register("represented_player", Key.builder().type(TypeTokens.GAME_PROFILE_VALUE_TOKEN).id("represented_player").name("Represented Player").query(of("RepresentedPlayer")).build());

        this.register("passed_burn_time", Key.builder().type(TypeTokens.BOUNDED_INTEGER_VALUE_TOKEN).id("passed_burn_time").name("Passed Burn Time").query(of("PassedBurnTime")).build());

        this.register("max_burn_time", Key.builder().type(TypeTokens.BOUNDED_INTEGER_VALUE_TOKEN).id("max_burn_time").name("Max Burn Time").query(of("MaxBurnTime")).build());

        this.register("passed_cook_time", Key.builder().type(TypeTokens.BOUNDED_INTEGER_VALUE_TOKEN).id("passed_cook_time").name("Passed Cook Time").query(of("PassedCookTime")).build());

        this.register("max_cook_time", Key.builder().type(TypeTokens.BOUNDED_INTEGER_VALUE_TOKEN).id("max_cook_time").name("Max Cook Time").query(of("MaxCookTime")).build());

        this.register("contained_experience", Key.builder().type(TypeTokens.INTEGER_VALUE_TOKEN).id("contained_experience").name("Contained Experience").query(of("ContainedExperience")).build());

        this.register("remaining_brew_time", Key.builder().type(TypeTokens.BOUNDED_INTEGER_VALUE_TOKEN).id("remaining_brew_time").name("Remaining Brew Time").query(of("RemainingBrewTime")).build());

        this.register("stone_type", Key.builder().type(TypeTokens.STONE_VALUE_TOKEN).id("stone_type").name("Stone Type").query(of("StoneType")).build());

        this.register("prismarine_type", Key.builder().type(TypeTokens.PRISMARINE_VALUE_TOKEN).id("prismarine_type").name("Prismarine Type").query(of("PrismarineType")).build());

        this.register("brick_type", Key.builder().type(TypeTokens.BRICK_VALUE_TOKEN).id("brick_type").name("Brick Type").query(of("BrickType")).build());

        this.register("quartz_type", Key.builder().type(TypeTokens.QUARTZ_VALUE_TOKEN).id("quartz_type").name("Quartz Type").query(of("QuartzType")).build());

        this.register("sand_type", Key.builder().type(TypeTokens.SAND_VALUE_TOKEN).id("sand_type").name("Sand Type").query(of("SandType")).build());

        this.register("sandstone_type", Key.builder().type(TypeTokens.SAND_STONE_VALUE_TOKEN).id("sandstone_type").name("Sandstone Type").query(of("SandstoneType")).build());

        this.register("slab_type", Key.builder().type(TypeTokens.SLAB_VALUE_TOKEN).id("slab_type").name("Slab Type").query(of("SlabType")).build());

        this.register("sandstone_type", Key.builder().type(TypeTokens.SAND_STONE_VALUE_TOKEN).id("sandstone_type").name("Sandstone Type").query(of("SandstoneType")).build());

        this.register("comparator_type", Key.builder().type(TypeTokens.COMPARATOR_VALUE_TOKEN).id("comparator_type").name("Comparator Type").query(of("ComparatorType")).build());

        this.register("hinge_position", Key.builder().type(TypeTokens.HINGE_VALUE_TOKEN).id("hinge_position").name("Hinge Position").query(of("HingePosition")).build());

        this.register("piston_type", Key.builder().type(TypeTokens.PISTON_VALUE_TOKEN).id("piston_type").name("Piston Type").query(of("PistonType")).build());

        this.register("portion_type", Key.builder().type(TypeTokens.PORTION_VALUE_TOKEN).id("portion_type").name("Portion Type").query(of("PortionType")).build());

        this.register("rail_direction", Key.builder().type(TypeTokens.RAIL_VALUE_TOKEN).id("rail_direction").name("Rail Direction").query(of("RailDirection")).build());

        this.register("stair_shape", Key.builder().type(TypeTokens.STAIR_VALUE_TOKEN).id("stair_shape").name("Stair Shape").query(of("StairShape")).build());

        this.register("wall_type", Key.builder().type(TypeTokens.WALL_VALUE_TOKEN).id("wall_type").name("Wall Type").query(of("WallType")).build());

        this.register("double_plant_type", Key.builder().type(TypeTokens.DOUBLE_PLANT_VALUE_TOKEN).id("double_plant_type").name("Double Plant Type").query(of("DoublePlantType")).build());

        this.register("big_mushroom_type", Key.builder().type(TypeTokens.MUSHROOM_VALUE_TOKEN).id("big_mushroom_type").name("Big Mushroom Type").query(of("BigMushroomType")).build());

        this.register("ai_enabled", Key.builder().type(TypeTokens.BOOLEAN_VALUE_TOKEN).id("is_ai_enabled").name("Is Ai Enabled").query(of("IsAiEnabled")).build());

        this.register("creeper_charged", Key.builder().type(TypeTokens.BOOLEAN_VALUE_TOKEN).id("is_creeper_charged").name("Is Creeper Charged").query(of("IsCreeperCharged")).build());

        this.register("item_durability", Key.builder().type(TypeTokens.BOUNDED_INTEGER_VALUE_TOKEN).id("item_durability").name("Item Durability").query(of("ItemDurability")).build());

        this.register("unbreakable", Key.builder().type(TypeTokens.BOOLEAN_VALUE_TOKEN).id("unbreakable").name("Unbreakable").query(of("Unbreakable")).build());

        this.register("spawnable_entity_type", Key.builder().type(TypeTokens.ENTITY_TYPE_VALUE_TOKEN).id("spawnable_entity_type").name("Spawnable Entity Type").query(of("SpawnableEntityType")).build());

        this.register("fall_distance", Key.builder().type(TypeTokens.FLOAT_VALUE_TOKEN).id("fall_distance").name("Fall Distance").query(of("FallDistance")).build());

        this.register("cooldown", Key.builder().type(TypeTokens.INTEGER_VALUE_TOKEN).id("cooldown").name("Cooldown").query(of("Cooldown")).build());

        this.register("note_pitch", Key.builder().type(TypeTokens.NOTE_VALUE_TOKEN).id("note").name("Note").query(of("Note")).build());

        this.register("vehicle", Key.builder().type(TypeTokens.ENTITY_VALUE_TOKEN).id("vehicle").name("Vehicle").query(of("Vehicle")).build());

        this.register("base_vehicle", Key.builder().type(TypeTokens.ENTITY_VALUE_TOKEN).id("base_vehicle").name("Base Vehicle").query(of("BaseVehicle")).build());

        this.register("art", Key.builder().type(TypeTokens.ART_VALUE_TOKEN).id("art").name("Art").query(of("Art")).build());

        this.register("fall_damage_per_block", Key.builder().type(TypeTokens.DOUBLE_VALUE_TOKEN).id("fall_damage_per_block").name("Fall Damage Per Block").query(of("FallDamagePerBlock")).build());

        this.register("max_fall_damage", Key.builder().type(TypeTokens.DOUBLE_VALUE_TOKEN).id("max_fall_damage").name("Max Fall Damage").query(of("MaxFallDamage")).build());

        this.register("falling_block_state", Key.builder().type(TypeTokens.BLOCK_VALUE_TOKEN).id("falling_block_state").name("Falling Block State").query(of("FallingBlockState")).build());

        this.register("can_place_as_block", Key.builder().type(TypeTokens.BOOLEAN_VALUE_TOKEN).id("can_place_as_block").name("Can Place As Block").query(of("CanPlaceAsBlock")).build());

        this.register("can_drop_as_item", Key.builder().type(TypeTokens.BOOLEAN_VALUE_TOKEN).id("can_drop_as_item").name("Can Drop As Item").query(of("CanDropAsItem")).build());

        this.register("fall_time", Key.builder().type(TypeTokens.INTEGER_VALUE_TOKEN).id("fall_time").name("Fall Time").query(of("FallTime")).build());

        this.register("falling_block_can_hurt_entities", Key.builder().type(TypeTokens.BOOLEAN_VALUE_TOKEN).id("can_falling_block_hurt_entities").name("Can Falling Block Hurt Entities").query(of("CanFallingBlockHurtEntities")).build());

        this.register("represented_block", Key.builder().type(TypeTokens.BLOCK_VALUE_TOKEN).id("represented_block").name("Represented Block").query(of("RepresentedBlock")).build());

        this.register("offset", Key.builder().type(TypeTokens.INTEGER_VALUE_TOKEN).id("block_offset").name("Block Offset").query(of("BlockOffset")).build());

        this.register("attached", Key.builder().type(TypeTokens.BOOLEAN_VALUE_TOKEN).id("attached").name("Attached").query(of("Attached")).build());

        this.register("should_drop", Key.builder().type(TypeTokens.BOOLEAN_VALUE_TOKEN).id("should_drop").name("Should Drop").query(of("ShouldDrop")).build());

        this.register("extended", Key.builder().type(TypeTokens.BOOLEAN_VALUE_TOKEN).id("extended").name("Extended").query(of("Extended")).build());

        this.register("growth_stage", Key.builder().type(TypeTokens.BOUNDED_INTEGER_VALUE_TOKEN).id("growth_stage").name("Growth Stage").query(of("GrowthStage")).build());

        this.register("open", Key.builder().type(TypeTokens.BOOLEAN_VALUE_TOKEN).id("open").name("Open").query(of("Open")).build());

        this.register("power", Key.builder().type(TypeTokens.BOUNDED_INTEGER_VALUE_TOKEN).id("power").name("Power").query(of("Power")).build());

        this.register("seamless", Key.builder().type(TypeTokens.BOOLEAN_VALUE_TOKEN).id("seamless").name("Seamless").query(of("Seamless")).build());

        this.register("snowed", Key.builder().type(TypeTokens.BOOLEAN_VALUE_TOKEN).id("snowed").name("Snowed").query(of("Snowed")).build());

        this.register("suspended", Key.builder().type(TypeTokens.BOOLEAN_VALUE_TOKEN).id("suspended").name("Suspended").query(of("Suspended")).build());

        this.register("occupied", Key.builder().type(TypeTokens.BOOLEAN_VALUE_TOKEN).id("occupied").name("Occupied").query(of("Occupied")).build());

        this.register("decayable", Key.builder().type(TypeTokens.BOOLEAN_VALUE_TOKEN).id("decayable").name("Decayable").query(of("Decayable")).build());

        this.register("in_wall", Key.builder().type(TypeTokens.BOOLEAN_VALUE_TOKEN).id("in_wall").name("In Wall").query(of("InWall")).build());

        this.register("delay", Key.builder().type(TypeTokens.BOUNDED_INTEGER_VALUE_TOKEN).id("delay").name("Delay").query(of("Delay")).build());

        this.register("player_created", Key.builder().type(TypeTokens.BOOLEAN_VALUE_TOKEN).id("player_created").name("Player Created").query(of("PlayerCreated")).build());

        this.register("item_blockstate", Key.builder().type(TypeTokens.BLOCK_VALUE_TOKEN).id("item_block_state").name("Item Block State").query(of("ItemBlockState")).build());

        this.register("ocelot_type", Key.builder().type(TypeTokens.OCELOT_VALUE_TOKEN).id("ocelot_type").name("Ocelot Type").query(of("OcelotType")).build());

        this.register("rabbit_type", Key.builder().type(TypeTokens.RABBIT_VALUE_TOKEN).id("rabbit_type").name("Rabbit Type").query(of("RabbitType")).build());

        this.register("parrot_variant", Key.builder().type(TypeTokens.PARROT_VARIANT_VALUE_TOKEN).id("parrot_variant").name("Parrot Variant").query(of("ParrotVariant")).build());

        this.register("lock_token", Key.builder().type(TypeTokens.STRING_VALUE_TOKEN).id("lock").name("Lock").query(of("Lock")).build());

        this.register("banner_base_color", Key.builder().type(TypeTokens.DYE_COLOR_VALUE_TOKEN).id("banner_base_color").name("Banner Base Color").query(of("BannerBaseColor")).build());

        this.register("banner_patterns", Key.builder().type(TypeTokens.PATTERN_LIST_VALUE_TOKEN).id("banner_patterns").name("Banner Patterns").query(of("BannerPatterns")).build());

        this.register("respawn_locations", Key.builder().type(TypeTokens.MAP_UUID_VECTOR3D_VALUE_TOKEN).id("respawn_locations").name("Respawn Locations").query(of("RespawnLocations")).build());

        this.register("expiration_ticks", Key.builder().type(TypeTokens.BOUNDED_INTEGER_VALUE_TOKEN).id("expiration_ticks").name("Expiration Ticks").query(of("ExpirationTicks")).build());

        this.register("skin", Key.builder().type(TypeTokens.PROFILE_PROPERTY_VALUE_TOKEN).id("skin").name("Skin").query(of("Skin")).build());

        this.register("update_game_profile", Key.builder().type(TypeTokens.BOOLEAN_VALUE_TOKEN).id("update_game_profile").name("Update Game Profile").query(of("UpdateGameProfile")).build());

        this.register("moisture", Key.builder().type(TypeTokens.BOUNDED_INTEGER_VALUE_TOKEN).id("moisture").name("Moisture").query(of("Moisture")).build());

        this.register("angry", Key.builder().type(TypeTokens.BOOLEAN_VALUE_TOKEN).id("angry").name("Angry").query(of("Angry")).build());

        this.register("anger", Key.builder().type(TypeTokens.BOUNDED_INTEGER_VALUE_TOKEN).id("anger").name("Anger").query(of("Anger")).build());

        this.register("rotation", Key.builder().type(TypeTokens.ROTATION_VALUE_TOKEN).id("rotation").name("Rotation").query(of("Rotation")).build());

        this.register("is_splash_potion", Key.builder().type(TypeTokens.BOOLEAN_VALUE_TOKEN).id("is_splash_potion").name("Is Splash Potion").query(of("IsSplashPotion")).build());

        this.register("affects_spawning", Key.builder().type(TypeTokens.BOOLEAN_VALUE_TOKEN).id("affects_spawning").name("Affects Spawning").query(of("AffectsSpawning")).build());

        this.register("critical_hit", Key.builder().type(TypeTokens.BOOLEAN_VALUE_TOKEN).id("critical_hit").name("Critical Hit").query(of("CriticalHit")).build());

        this.register("generation", Key.builder().type(TypeTokens.BOUNDED_INTEGER_VALUE_TOKEN).id("generation").name("Generation").query(of("Generation")).build());

        this.register("passengers", Key.builder().type(TypeTokens.ENTITY_VALUE_TOKEN).id("passenger_snapshot").name("Passenger Snapshot").query(of("PassengerSnapshot")).build());

        this.register("knockback_strength", Key.builder().type(TypeTokens.BOUNDED_INTEGER_VALUE_TOKEN).id("knockback_strength").name("Knockback Strength").query(of("KnockbackStrength")).build());

        this.register("persists", Key.builder().type(TypeTokens.BOOLEAN_VALUE_TOKEN).id("persists").name("Persists").query(of("Persists")).build());

        this.register("stored_enchantments", Key.builder().type(TypeTokens.LIST_ENCHANTMENT_VALUE_TOKEN).id("stored_enchantments").name("Stored Enchantments").query(of("StoredEnchantments")).build());

        this.register("is_sprinting", Key.builder().type(TypeTokens.BOOLEAN_VALUE_TOKEN).id("sprinting").name("Sprinting").query(of("Sprinting")).build());

        this.register("stuck_arrows", Key.builder().type(TypeTokens.BOUNDED_INTEGER_VALUE_TOKEN).id("stuck_arrows").name("Stuck Arrows").query(of("StuckArrows")).build());

        this.register("vanish_ignores_collision", Key.builder().type(TypeTokens.BOOLEAN_VALUE_TOKEN).id("vanish_ignores_collision").name("Vanish Ignores Collision").query(of("VanishIgnoresCollision")).build());

        this.register("vanish_prevents_targeting", Key.builder().type(TypeTokens.BOOLEAN_VALUE_TOKEN).id("vanish_prevents_targeting").name("Vanish Prevents Targeting").query(of("VanishPreventsTargeting")).build());

        this.register("is_aflame", Key.builder().type(TypeTokens.BOOLEAN_VALUE_TOKEN).id("is_aflame").name("Is Aflame").query(of("IsAflame")).build());

        this.register("can_breed", Key.builder().type(TypeTokens.BOOLEAN_VALUE_TOKEN).id("can_breed").name("Can Breed").query(of("CanBreed")).build());

        this.register("fluid_item_stack", Key.builder().type(TypeTokens.FLUID_VALUE_TOKEN).id("fluid_item_container_snapshot").name("Fluid Item Container Snapshot").query(of("FluidItemContainerSnapshot")).build());

        this.register("fluid_tank_contents", Key.builder().type(TypeTokens.MAP_DIRECTION_FLUID_VALUE_TOKEN).id("fluid_tank_contents").name("Fluid Tank Contents").query(of("FluidTankContents")).build());

        this.register("custom_name_visible", Key.builder().type(TypeTokens.BOOLEAN_VALUE_TOKEN).id("custom_name_visible").name("Custom Name Visible").query(of("CustomNameVisible")).build());

        this.register("first_date_played", Key.builder().type(TypeTokens.INSTANT_VALUE_TOKEN).id("first_time_joined").name("First Time Joined").query(of("FirstTimeJoined")).build());

        this.register("last_date_played", Key.builder().type(TypeTokens.INSTANT_VALUE_TOKEN).id("last_time_played").name("Last Time Played").query(of("LastTimePlayed")).build());

        this.register("hide_enchantments", Key.builder().type(TypeTokens.BOOLEAN_VALUE_TOKEN).id("hide_enchantments").name("Hide Enchantments").query(of("HideEnchantments")).build());

        this.register("hide_attributes", Key.builder().type(TypeTokens.BOOLEAN_VALUE_TOKEN).id("hide_attributes").name("Hide Attributes").query(of("HideAttributes")).build());

        this.register("hide_unbreakable", Key.builder().type(TypeTokens.BOOLEAN_VALUE_TOKEN).id("hide_unbreakable").name("Hide Unbreakable").query(of("HideUnbreakable")).build());

        this.register("hide_can_destroy", Key.builder().type(TypeTokens.BOOLEAN_VALUE_TOKEN).id("hide_can_destroy").name("Hide Can Destroy").query(of("HideCanDestroy")).build());

        this.register("hide_can_place", Key.builder().type(TypeTokens.BOOLEAN_VALUE_TOKEN).id("hide_can_place").name("Hide Can Place").query(of("HideCanPlace")).build());

        this.register("hide_miscellaneous", Key.builder().type(TypeTokens.BOOLEAN_VALUE_TOKEN).id("hide_miscellaneous").name("Hide Miscellaneous").query(of("HideMiscellaneous")).build());

        this.register("potion_effects", Key.builder().type(TypeTokens.LIST_POTION_VALUE_TOKEN).id("potion_effects").name("Potion Effects").query(of("PotionEffects")).build());

        this.register("body_rotations", Key.builder().type(TypeTokens.MAP_BODY_VECTOR3D_VALUE_TOKEN).id("body_rotations").name("Body Rotations").query(of("BodyRotations")).build());

        this.register("head_rotation", Key.builder().type(TypeTokens.VECTOR_3D_VALUE_TOKEN).id("head_rotation").name("Head Rotation").query(of("HeadRotation")).build());

        this.register("chest_rotation", Key.builder().type(TypeTokens.VECTOR_3D_VALUE_TOKEN).id("chest_rotation").name("Chest Rotation").query(of("ChestRotation")).build());

        this.register("left_arm_rotation", Key.builder().type(TypeTokens.VECTOR_3D_VALUE_TOKEN).id("left_arm_rotation").name("Left Arm Rotation").query(of("LeftArmRotation")).build());

        this.register("right_arm_rotation", Key.builder().type(TypeTokens.VECTOR_3D_VALUE_TOKEN).id("right_arm_rotation").name("Right Arm Rotation").query(of("RightArmRotation")).build());

        this.register("left_leg_rotation", Key.builder().type(TypeTokens.VECTOR_3D_VALUE_TOKEN).id("left_leg_rotation").name("Left Leg Rotation").query(of("LeftLegRotation")).build());

        this.register("right_leg_rotation", Key.builder().type(TypeTokens.VECTOR_3D_VALUE_TOKEN).id("right_leg_rotation").name("Right Leg Rotation").query(of("RightLegRotation")).build());

        this.register("beacon_primary_effect", Key.builder().type(TypeTokens.OPTIONAL_POTION_VALUE_TOKEN).id("beacon_primary_effect").name("Beacon Primary Effect").query(of("BeaconPrimaryEffect")).build());

        this.register("beacon_secondary_effect", Key.builder().type(TypeTokens.OPTIONAL_POTION_VALUE_TOKEN).id("beacon_secondary_effect").name("Beacon Secondary Effect").query(of("BeaconSecondaryEffect")).build());

        this.register("targeted_location", Key.builder().type(TypeTokens.VECTOR_3D_VALUE_TOKEN).id("targeted_vector_3d").name("Targeted Vector3d").query(of("TargetedVector3d")).build());

        this.register("fuse_duration", Key.builder().type(TypeTokens.INTEGER_VALUE_TOKEN).id("fuse_duration").name("Fuse Duration").query(of("FuseDuration")).build());

        this.register("ticks_remaining", Key.builder().type(TypeTokens.INTEGER_VALUE_TOKEN).id("ticks_remaining").name("Ticks Remaining").query(of("TicksRemaining")).build());

        this.register("explosion_radius", Key.builder().type(TypeTokens.INTEGER_VALUE_TOKEN).id("explosion_radius").name("Explosion Radius").query(of("ExplosionRadius")).build());

        this.register("armor_stand_has_arms", Key.builder().type(TypeTokens.BOOLEAN_VALUE_TOKEN).id("has_arms").name("Has Arms").query(of("HasArms")).build());

        this.register("armor_stand_has_base_plate", Key.builder().type(TypeTokens.BOOLEAN_VALUE_TOKEN).id("has_base_plate").name("Has Base Plate").query(of("HasBasePlate")).build());

        this.register("armor_stand_marker", Key.builder().type(TypeTokens.BOOLEAN_VALUE_TOKEN).id("is_marker").name("Is Marker").query(of("IsMarker")).build());

        this.register("armor_stand_is_small", Key.builder().type(TypeTokens.BOOLEAN_VALUE_TOKEN).id("is_small").name("Is Small").query(of("IsSmall")).build());

        this.register("is_silent", Key.builder().type(TypeTokens.BOOLEAN_VALUE_TOKEN).id("is_silent").name("Is Silent").query(of("IsSilent")).build());

        this.register("glowing", Key.builder().type(TypeTokens.BOOLEAN_VALUE_TOKEN).id("glowing").name("Glowing").query(of("Glowing")).build());

        this.register("pickup_rule", Key.builder().type(TypeTokens.PICKUP_VALUE_TOKEN).id("pickup_rule").name("Pickup Rule").query(of("PickupRule")).build());

        this.register("invulnerability_ticks", Key.builder().type(TypeTokens.BOUNDED_INTEGER_VALUE_TOKEN).id("invulnerability_ticks").name("Invulnerability Ticks").query(of("HurtTime")).build());
        this.register("invulnerable", Key.builder().type(TypeTokens.BOOLEAN_VALUE_TOKEN).id("invulnerable").name("Invulnerable").query(of("Invulnerable")).build());

        this.register("has_gravity", Key.builder().type(TypeTokens.BOOLEAN_VALUE_TOKEN).id("has_gravity").name("Has Gravity").query(of("HasGravity")).build());

        this.register("statistics", Key.builder().type(TypeTokens.STATISTIC_MAP_VALUE_TOKEN).id("statistics").name("Statistics").query(of("Statistics")).build());

        this.register("infinite_despawn_delay", Key.builder().type(TypeTokens.BOOLEAN_VALUE_TOKEN).id("infinite_despawn_delay").name("Infinite Despawn Delay").query(of("InfiniteDespawnDelay")).build());

        this.register("infinite_pickup_delay", Key.builder().type(TypeTokens.BOOLEAN_VALUE_TOKEN).id("infinite_pickup_delay").name("Infinite Pickup Delay").query(of("InfinitePickupDelay")).build());

        this.register("despawn_delay", Key.builder().type(TypeTokens.BOUNDED_INTEGER_VALUE_TOKEN).id("despawn_delay").name("Despawn Delay").query(of("DespawnDelay")).build());

        this.register("pickup_delay", Key.builder().type(TypeTokens.BOUNDED_INTEGER_VALUE_TOKEN).id("pickup_delay").name("Pickup Delay").query(of("PickupDelay")).build());

        this.register("end_gateway_age", Key.builder().type(TypeTokens.LONG_VALUE_TOKEN).id("end_gateway_age").name("End Gateway Age").query(of("EndGatewayAge")).build());

        this.register("end_gateway_teleport_cooldown", Key.builder().type(TypeTokens.INTEGER_VALUE_TOKEN).id("end_gateway_teleport_cooldown").name("End Gateway Teleport Cooldown").query(of("EndGatewayTeleportCooldown")).build());

        this.register("exit_position", Key.builder().type(TypeTokens.VECTOR_3I_VALUE_TOKEN).id("exit_position").name("Exit Position").query(of("ExitPosition")).build());

        this.register("exact_teleport", Key.builder().type(TypeTokens.BOOLEAN_VALUE_TOKEN).id("exact_teleport").name("Exact Teleport").query(of("ExactTeleport")).build());

        this.register("structure_author", Key.builder().type(TypeTokens.STRING_VALUE_TOKEN).id("structure_author").name("Structure Author").query(of("StructureAuthor")).build());

        this.register("structure_ignore_entities", Key.builder().type(TypeTokens.BOOLEAN_VALUE_TOKEN).id("structure_ignore_entities").name("Structure Ignore Entities").query(of("StructureIgnoreEntities")).build());

        this.register("structure_integrity", Key.builder().type(TypeTokens.FLOAT_VALUE_TOKEN).id("structure_integrity").name("Structure Integrity").query(of("StructureIntegrity")).build());

        this.register("structure_mode", Key.builder().type(TypeTokens.STRUCTURE_MODE_VALUE_TOKEN).id("structure_mode").name("Structure Mode").query(of("StructureMode")).build());

        this.register("structure_position", Key.builder().type(TypeTokens.STRING_VALUE_TOKEN).id("structure_position").name("Structure Position").query(of("StructurePosition")).build());

        this.register("structure_powered", Key.builder().type(TypeTokens.STRING_VALUE_TOKEN).id("structure_powered").name("Structure Powered").query(of("StructurePowered")).build());

        this.register("structure_seed", Key.builder().type(TypeTokens.LONG_VALUE_TOKEN).id("structure_seed").name("Structure Seed").query(of("StructureSeed")).build());

        this.register("structure_show_air", Key.builder().type(TypeTokens.BOOLEAN_VALUE_TOKEN).id("structure_show_air").name("Structure Show Air").query(of("StructureShowAir")).build());

        this.register("structure_show_bounding_box", Key.builder().type(TypeTokens.BOOLEAN_VALUE_TOKEN).id("structure_show_bounding_box").name("Structure Show Bounding Box").query(of("StructureShowBoundingBox")).build());

        this.register("structure_size", Key.builder().type(TypeTokens.VECTOR_3I_VALUE_TOKEN).id("structure_size").name("Structure Size").query(of("StructureSize")).build());

        this.register("absorption", Key.builder().type(TypeTokens.DOUBLE_VALUE_TOKEN).id("absorption").name("Absorption").query(of("Absorption")).build());

        this.register("area_effect_cloud_radius", Key.builder().type(TypeTokens.BOUNDED_DOUBLE_VALUE_TOKEN).id("area_effect_cloud_radius").name("AreaEffectCloud Radius").query(of("CloudRadius")).build());

        this.register("area_effect_cloud_radius_on_use", Key.builder().type(TypeTokens.BOUNDED_DOUBLE_VALUE_TOKEN).id("area_effect_cloud_radius_on_use").name("AreaEffectCloud Radius On Use").query(of("CloudRadiusOnUse")).build());

        this.register("area_effect_cloud_radius_per_tick", Key.builder().type(TypeTokens.BOUNDED_DOUBLE_VALUE_TOKEN).id("area_effect_cloud_radius_per_tick").name("AreaEffectCloud Radius Per Tick").query(of("CloudRadiusPerTick")).build());

        this.register("area_effect_cloud_color", Key.builder().type(TypeTokens.COLOR_VALUE_TOKEN).id("area_effect_cloud_color").name("AreaEffectCloud Color").query(of("CloudColor")).build());

        this.register("area_effect_cloud_duration", Key.builder().type(TypeTokens.BOUNDED_INTEGER_VALUE_TOKEN).id("area_effect_cloud_duration").name("AreaEffectCloud Duration").query(of("CloudDuration")).build());

        this.register("area_effect_cloud_duration_on_use", Key.builder().type(TypeTokens.BOUNDED_INTEGER_VALUE_TOKEN).id("area_effect_cloud_duration_on_use").name("AreaEffectCloud Duration On Use").query(of("CloudDurationOnUse")).build());

        this.register("area_effect_cloud_wait_time", Key.builder().type(TypeTokens.BOUNDED_INTEGER_VALUE_TOKEN).id("area_effect_cloud_wait_time").name("AreaEffectCloud Wait Time").query(of("CloudWaitTime")).build());

        this.register("area_effect_cloud_reapplication_delay", Key.builder().type(TypeTokens.BOUNDED_INTEGER_VALUE_TOKEN).id("area_effect_cloud_wait_time").name("AreaEffectCloud Wait Time").query(of("CloudReapplicationDelay")).build());

        this.register("area_effect_cloud_age", Key.builder().type(TypeTokens.BOUNDED_INTEGER_VALUE_TOKEN).id("area_effect_cloud_age").name("AreaEffectCloud Age").query(of("CloudAge")).build());

        this.register("area_effect_cloud_particle_type", Key.builder().type(TypeTokens.PARTICLE_TYPE_VALUE_TOKEN).id("area_effect_cloud_particle_type").name("AreaEffectCloud ParticleType").query(of("CloudParticleType")).build());

        this.register("age", Key.builder().type(TypeTokens.BOUNDED_INTEGER_VALUE_TOKEN).id("entity_age").name("Entity Age").query(of("EntityAge")).build());

        this.register("attack_damage", Key.builder().type(TypeTokens.BOUNDED_DOUBLE_VALUE_TOKEN).id("entity_attack_damage").name("Entity Attack Damage").query(of("EntityAttackDamage")).build());

        this.register("base_size", Key.builder().type(TypeTokens.BOUNDED_DOUBLE_VALUE_TOKEN).id("base_size").name("Entity Base Size").query(of("EntityBaseSize")).build());

        this.register("damage_entity_map", Key.builder().type(TypeTokens.ENTITY_TYPE_DOUBLE_MAP_VALUE_TOKEN).id("entity_type_damage_map").name("Entity Type Damage Map").query(of("DamageEntityTypeMap")).build());

        this.register("dominant_hand", Key.builder().type(TypeTokens.HAND_PREFERENCE_VALUE_TOKEN).id("hand_preference").name("Hand Preference").query(of("HandPreference")).build());

        this.register("filled", Key.builder().type(TypeTokens.BOOLEAN_VALUE_TOKEN).id("filled").name("Filled").query(of("Filled")).build());

        this.register("fluid_level", Key.builder().type(TypeTokens.BOUNDED_INTEGER_VALUE_TOKEN).id("fluid_level").name("Fluid Level").query(of("LiquidLevel")).build());

        this.register("health_scale", Key.builder().type(TypeTokens.BOUNDED_DOUBLE_VALUE_TOKEN).id("health_scale").name("Health Scale").query(of("HealthScale")).build());

        this.register("height", Key.builder().type(TypeTokens.BOUNDED_DOUBLE_VALUE_TOKEN).id("entity_height").name("Entity Height").query(of("EntityHeight")).build());

        this.register("held_experience", Key.builder().type(TypeTokens.BOUNDED_INTEGER_VALUE_TOKEN).id("held_experience").name("Held Experience").query(of("HeldExperience")).build());

        this.register("is_sleeping", Key.builder().type(TypeTokens.BOOLEAN_VALUE_TOKEN).id("is_sleeping").name("Is Sleeping").query(of("IsSleeping")).build());

        this.register("is_johnny", Key.builder().type(TypeTokens.BOOLEAN_VALUE_TOKEN).id("is_johnny").name("Is Johnny").query(of("IsJohnny")).build());

        // Deprecated
        this.register("johnny_vindicator", Key.builder().type(TypeTokens.BOOLEAN_VALUE_TOKEN).id("johnny_vindicator").name("Johnny Vindicator").query(of("JohnnyVindicator")).build());

        this.register("last_attacker", Key.builder().type(TypeTokens.OPTIONAL_ENTITY_SNAPSHOT_VALUE_TOKEN).id("last_attacker").name("Last Attacker").query(of("LastAttacker")).build());

        this.register("last_damage", Key.builder().type(TypeTokens.OPTIONAL_DOUBLE_VALUE_TOKEN).id("last_damage").name("Last Damage Taken").query(of("LastDamage")).build());

        this.register("llama_strength", Key.builder().type(TypeTokens.BOUNDED_INTEGER_VALUE_TOKEN).id("llama_strength").name("Llama Strength").query(of("LlamaStrength")).build());

        this.register("llama_variant", Key.builder().type(TypeTokens.LLAMA_VARIANT_VALUE_TOKEN).id("llama_variant").name("Llama Variant").query(of("LlamaVariant")).build());

        this.register("scale", Key.builder().type(TypeTokens.DOUBLE_VALUE_TOKEN).id("entity_scale").name("Entity Scale").query(of("EntityScale")).build());

        this.register("will_shatter", Key.builder().type(TypeTokens.BOOLEAN_VALUE_TOKEN).id("will_shatter").name("Will Shatter").query(of("WillShatter")).build());

        this.register("wire_attachments", Key.builder().type(TypeTokens.WIRE_ATTACHMENT_MAP_VALUE_TOKEN).id("wire_attachment_map").name("Wire Attachment Map").query(of("WireAttachmentMap")).build());

        this.register("wire_attachment_east", Key.builder().type(TypeTokens.WIRE_ATTACHMENT_TYPE_VALUE_TOKEN).id("wire_attachment_east").name("Wire Attachment East").query(of("WireAttachmentEast")).build());

        this.register("wire_attachment_south", Key.builder().type(TypeTokens.WIRE_ATTACHMENT_TYPE_VALUE_TOKEN).id("wire_attachment_south").name("Wire Attachment South").query(of("WireAttachmentSouth")).build());

        this.register("wire_attachment_north", Key.builder().type(TypeTokens.WIRE_ATTACHMENT_TYPE_VALUE_TOKEN).id("wire_attachment_north").name("Wire Attachment North").query(of("WireAttachmentNorth")).build());

        this.register("wire_attachment_west", Key.builder().type(TypeTokens.WIRE_ATTACHMENT_TYPE_VALUE_TOKEN).id("wire_attachment_west").name("Wire Attachment West").query(of("WireAttachmentWest")).build());

        this.register("age", Key.builder().type(TypeTokens.BOUNDED_INTEGER_VALUE_TOKEN).id("age").name("Age").query(of("Age")).build());

        this.register("tags", Key.builder().type(TypeTokens.SET_STRING_VALUE_TOKEN).id("tags").name("Tags").query(of("Tags")).build());

        this.register("is_adult", Key.builder().type(TypeTokens.BOOLEAN_VALUE_TOKEN).id("is_adult").name("Is Adult").query(of("IsAdult")).build());

        this.register("is_baby", Key.builder().type(TypeTokens.BOOLEAN_VALUE_TOKEN).id("is_baby").name("Is Baby").query(of("IsBaby")).build());

        this.register("health_scale", Key.builder().type(TypeTokens.BOUNDED_DOUBLE_VALUE_TOKEN).id("health_scale").name("Health Scale").query(of("HealthScale")).build());

        register("is_elytra_flying", Key.builder().type(TypeTokens.BOOLEAN_VALUE_TOKEN).id("is_elytra_flying").name("Is Elytra Flying").query(of("ElytraFlying")).build());

        // All sponge provided keys are belong to sponge. Other plugins are going to have their own keys with their own plugin containers
        Sponge.getCauseStackManager().popCause();
    }

    private void register(String fieldName, Key<?> key) {
        this.fieldMap.put(fieldName, key);
        this.keyMap.put(key.getKey(), key);
    }

    @SuppressWarnings("rawtypes")
    @Override
    public void registerAdditionalCatalog(Key<?> extraCatalog) {
        checkState(!SpongeDataManager.areRegistrationsComplete(), "Cannot this.register new Keys after Data Registration has completed!");
        checkNotNull(extraCatalog, "Key cannot be null!");
<<<<<<< HEAD
        final CatalogKey id = extraCatalog.getKey();
        checkArgument(!id.getNamespace().equals(CatalogKey.SPONGE_NAMESPACE), "A plugin is trying to register custom keys under the sponge id namespace! This is a fake key! " + id);
=======
        final PluginContainer parent = ((SpongeKey) extraCatalog).getParent();
        final String pluginId = parent.getId().toLowerCase(Locale.ENGLISH);
        final String id = extraCatalog.getId().toLowerCase(Locale.ENGLISH);
        final String[] split = id.split(":");
        checkArgument(split.length == 2, "Key id's have to be in two parts! The first part being the plugin id, the second part being the key's individual id. Currently you have: " + Arrays.toString(split));
        checkArgument(split[0].equals(pluginId),  "A plugin is trying to this.register custom keys under a different plugin id namespace! This is unsupported! The provided key: " + id);
>>>>>>> 4554b62c
        this.keyMap.put(id, extraCatalog);
    }

    @Override
    public Optional<Key<?>> get(final CatalogKey key) {
        return Optional.ofNullable(this.keyMap.get(key));
    }

    @Override
    public Collection<Key<?>> getAll() {
        return Collections.unmodifiableCollection(this.keyMap.values());
    }

    private KeyRegistryModule() {
    }

    @SuppressWarnings("rawtypes")
    public void registerKeyListeners() {
        for (Key<?> key : this.keyMap.values()) {
            ((SpongeKey) key).registerListeners();
        }
    }

    public void registerForEntityClass(Class<? extends Entity> cls) {
        try {
            List<DataParameterConverter<?>> converters = LOADED_CLASSES.computeIfAbsent(cls, k -> new ArrayList<>());
            final Callable<List<DataParameterConverter<?>>> callable = DATA_PARAMETER_FUNCTION_GETTERS.get(cls);
            if (callable != null) {
                final List<DataParameterConverter<?>> call = callable.call();
                converters.addAll(call);
                // just need to call, the constructor should perform the actual registration to the parameter.
            }
            // Then start climbing the hierarchy
            Class<?> clazz = cls.getSuperclass();
            do {
                List<DataParameterConverter<?>> superConverters = LOADED_CLASSES.computeIfAbsent(clazz, k -> new ArrayList<>());

                final Callable<List<DataParameterConverter<?>>> listCallable = DATA_PARAMETER_FUNCTION_GETTERS.get(clazz);
                if (listCallable != null) {
                    final List<DataParameterConverter<?>> call = listCallable.call();
                    superConverters.addAll(call);
                    converters.addAll(call);
                    // just need to call, the constructor should perform the actual registration to the parameter.
                }
                clazz = clazz.getSuperclass();
            }  while (clazz.getSuperclass() != Object.class && !LOADED_CLASSES.containsKey(clazz));
        } catch (Exception e) {
            // we don't care about exceptions
        }
    }

    // This is to avoid duplication of calling converters and creating them.
    // Likewise, this will allow us to maybe do some super management
    // of multiple changes in one go.
    private static final ConcurrentHashMap<Class<?>, List<DataParameterConverter<?>>> LOADED_CLASSES = new ConcurrentHashMap<>();
    private static final Map<Class<? extends Entity>, Callable<List<DataParameterConverter<?>>>> DATA_PARAMETER_FUNCTION_GETTERS = ImmutableMap.<Class<? extends Entity>, Callable<List<DataParameterConverter<?>>>>builder()
        .put(Entity.class, () -> {
            final ArrayList<DataParameterConverter<?>> objects = new ArrayList<>();
            objects.add(new EntityFlagsConverter());
            objects.add(new EntityCustomNameVisibleConverter());
            objects.add(new EntitySilentConverter());
            objects.add(new EntityAirConverter());
            objects.add(new EntityCustomNameConverter());
            objects.add(new EntityNoGravityConverter());
            return objects;
        })
        .build();

    static final class Holder {
        static final KeyRegistryModule INSTANCE = new KeyRegistryModule();
    }
}<|MERGE_RESOLUTION|>--- conflicted
+++ resolved
@@ -634,17 +634,8 @@
     public void registerAdditionalCatalog(Key<?> extraCatalog) {
         checkState(!SpongeDataManager.areRegistrationsComplete(), "Cannot this.register new Keys after Data Registration has completed!");
         checkNotNull(extraCatalog, "Key cannot be null!");
-<<<<<<< HEAD
         final CatalogKey id = extraCatalog.getKey();
         checkArgument(!id.getNamespace().equals(CatalogKey.SPONGE_NAMESPACE), "A plugin is trying to register custom keys under the sponge id namespace! This is a fake key! " + id);
-=======
-        final PluginContainer parent = ((SpongeKey) extraCatalog).getParent();
-        final String pluginId = parent.getId().toLowerCase(Locale.ENGLISH);
-        final String id = extraCatalog.getId().toLowerCase(Locale.ENGLISH);
-        final String[] split = id.split(":");
-        checkArgument(split.length == 2, "Key id's have to be in two parts! The first part being the plugin id, the second part being the key's individual id. Currently you have: " + Arrays.toString(split));
-        checkArgument(split[0].equals(pluginId),  "A plugin is trying to this.register custom keys under a different plugin id namespace! This is unsupported! The provided key: " + id);
->>>>>>> 4554b62c
         this.keyMap.put(id, extraCatalog);
     }
 
