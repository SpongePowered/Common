/*
 * This file is part of Sponge, licensed under the MIT License (MIT).
 *
 * Copyright (c) SpongePowered <https://www.spongepowered.org>
 * Copyright (c) contributors
 *
 * Permission is hereby granted, free of charge, to any person obtaining a copy
 * of this software and associated documentation files (the "Software"), to deal
 * in the Software without restriction, including without limitation the rights
 * to use, copy, modify, merge, publish, distribute, sublicense, and/or sell
 * copies of the Software, and to permit persons to whom the Software is
 * furnished to do so, subject to the following conditions:
 *
 * The above copyright notice and this permission notice shall be included in
 * all copies or substantial portions of the Software.
 *
 * THE SOFTWARE IS PROVIDED "AS IS", WITHOUT WARRANTY OF ANY KIND, EXPRESS OR
 * IMPLIED, INCLUDING BUT NOT LIMITED TO THE WARRANTIES OF MERCHANTABILITY,
 * FITNESS FOR A PARTICULAR PURPOSE AND NONINFRINGEMENT. IN NO EVENT SHALL THE
 * AUTHORS OR COPYRIGHT HOLDERS BE LIABLE FOR ANY CLAIM, DAMAGES OR OTHER
 * LIABILITY, WHETHER IN AN ACTION OF CONTRACT, TORT OR OTHERWISE, ARISING FROM,
 * OUT OF OR IN CONNECTION WITH THE SOFTWARE OR THE USE OR OTHER DEALINGS IN
 * THE SOFTWARE.
 */
package org.spongepowered.common.registry.type.advancement;

import com.google.common.collect.ImmutableMap;
import net.minecraft.advancements.AdvancementList;
import net.minecraft.advancements.AdvancementManager;
import net.minecraft.advancements.AdvancementRewards;
import net.minecraft.advancements.Criterion;
import net.minecraft.advancements.critereon.ImpossibleTrigger;
import net.minecraft.util.ResourceLocation;
import org.spongepowered.api.advancement.Advancement;
import org.spongepowered.api.registry.AdditionalCatalogRegistryModule;
import org.spongepowered.api.registry.util.RegistrationDependency;
import org.spongepowered.common.SpongeImplHooks;
import org.spongepowered.common.bridge.advancements.AdvancementBridge;
<<<<<<< HEAD
import org.spongepowered.common.bridge.advancements.AdvancementListBridge;
import org.spongepowered.common.mixin.accessor.advancements.AdvancementManagerAccessor;
=======
import org.spongepowered.common.mixin.core.advancements.AdvancementListAccessor;
import org.spongepowered.common.mixin.core.advancements.AdvancementManagerAccessor;
import org.spongepowered.common.registry.CustomRegistrationPhase;
import org.spongepowered.common.registry.type.AbstractPrefixCheckCatalogRegistryModule;
>>>>>>> e03eff30

import java.util.Map;

import static com.google.common.base.Preconditions.checkState;

@SuppressWarnings("unchecked")
@RegistrationDependency(CriterionRegistryModule.class)
public class AdvancementRegistryModule extends AbstractPrefixCheckCatalogRegistryModule<Advancement>
        implements AdditionalCatalogRegistryModule<Advancement> {

    private static final Criterion dummyCriterion = new Criterion(new ImpossibleTrigger.Instance());
    private static final String dummyCriterionName = "dummy_root_criterion";
    private static final Map<String, Criterion> dummyCriteria = ImmutableMap.of(dummyCriterionName, dummyCriterion);
    private static final String[][] dummyRequirements = {{ dummyCriterionName }};

    // Putting it here to make sure that initialized outside any of the events to prevent it from being registered
    public static net.minecraft.advancements.Advancement DUMMY_ROOT_ADVANCEMENT;

    public static AdvancementRegistryModule getInstance() {
        return Holder.INSTANCE;
    }

    AdvancementRegistryModule() {
        super("minecraft");
    }

    public static AdvancementList getAdvancementList() {
        // This is a hack for working around accessor mixins not being transformed on classload
        // (since classloading the interface requires classloading the target first, which will transform the
        // accessor, resulting in the accessor class being already classloaded)
        try {
            Class.forName(AdvancementManager.class.getName());
        } catch (ClassNotFoundException e) {
            e.printStackTrace();
        }
        return AdvancementManagerAccessor.accessor$getAdvancementList();
    }

    @Override
    public void registerDefaults() {
        DUMMY_ROOT_ADVANCEMENT = new net.minecraft.advancements.Advancement(
                new ResourceLocation("sponge", "dummy_root"), null, null,
                AdvancementRewards.EMPTY, dummyCriteria, dummyRequirements) {
            @Override
            public void addChild(net.minecraft.advancements.Advancement child) {
                // Prevent children to be added so that there
                // aren't any leftover references from this instance
            }
        };
    }

    @Override
    public void registerAdditionalCatalog(Advancement advancement) {
        checkState(SpongeImplHooks.onServerThread());
        ((AdvancementBridge) advancement).bridge$setRegistered();
        final net.minecraft.advancements.Advancement mcAdv = (net.minecraft.advancements.Advancement) advancement;
        final AdvancementList advList = (AdvancementList) getAdvancementList();
        ((AdvancementListAccessor) advList).accessor$getAdvancements().put(mcAdv.getId(), mcAdv);
        // If the parent != null, that means that its not a root advancement
        if (mcAdv.getParent() != null && mcAdv.getParent() != DUMMY_ROOT_ADVANCEMENT &&
<<<<<<< HEAD
                advList.bridge$getNonRootsSet().add(mcAdv)) { // Only update if the root wasn't already present for some reason
            final AdvancementList.IListener listener = advList.bridge$getListener();
=======
                ((AdvancementListAccessor) advList).accessor$getNonRootsSet().add(mcAdv)) { // Only update if the root wasn't already present for some reason
            final AdvancementList.Listener listener = ((AdvancementListAccessor) advList).accessor$getListener();
>>>>>>> e03eff30
            if (listener != null) {
                listener.func_191932_c(mcAdv);
            }
        }
    }

    void registerSilently(net.minecraft.advancements.Advancement advancement) {
        super.register((Advancement) advancement);
    }

    void remove(net.minecraft.advancements.Advancement advancement) {
        this.catalogTypeMap.remove(advancement.getId().toString());
    }

    void clear() {
        this.catalogTypeMap.clear();
    }

    private static final class Holder {
        static final AdvancementRegistryModule INSTANCE = new AdvancementRegistryModule();
        static {
            try {
                Class.forName("net.minecraft.advancements.AdvancementManager");
            } catch (ClassNotFoundException e) {
                e.printStackTrace();
            }
        }
    }
}<|MERGE_RESOLUTION|>--- conflicted
+++ resolved
@@ -36,22 +36,14 @@
 import org.spongepowered.api.registry.util.RegistrationDependency;
 import org.spongepowered.common.SpongeImplHooks;
 import org.spongepowered.common.bridge.advancements.AdvancementBridge;
-<<<<<<< HEAD
-import org.spongepowered.common.bridge.advancements.AdvancementListBridge;
+import org.spongepowered.common.mixin.accessor.advancements.AdvancementListAccessor;
 import org.spongepowered.common.mixin.accessor.advancements.AdvancementManagerAccessor;
-=======
-import org.spongepowered.common.mixin.core.advancements.AdvancementListAccessor;
-import org.spongepowered.common.mixin.core.advancements.AdvancementManagerAccessor;
-import org.spongepowered.common.registry.CustomRegistrationPhase;
-import org.spongepowered.common.registry.type.AbstractPrefixCheckCatalogRegistryModule;
->>>>>>> e03eff30
 
 import java.util.Map;
 
 import static com.google.common.base.Preconditions.checkState;
 
 @SuppressWarnings("unchecked")
-@RegistrationDependency(CriterionRegistryModule.class)
 public class AdvancementRegistryModule extends AbstractPrefixCheckCatalogRegistryModule<Advancement>
         implements AdditionalCatalogRegistryModule<Advancement> {
 
@@ -105,13 +97,8 @@
         ((AdvancementListAccessor) advList).accessor$getAdvancements().put(mcAdv.getId(), mcAdv);
         // If the parent != null, that means that its not a root advancement
         if (mcAdv.getParent() != null && mcAdv.getParent() != DUMMY_ROOT_ADVANCEMENT &&
-<<<<<<< HEAD
-                advList.bridge$getNonRootsSet().add(mcAdv)) { // Only update if the root wasn't already present for some reason
-            final AdvancementList.IListener listener = advList.bridge$getListener();
-=======
                 ((AdvancementListAccessor) advList).accessor$getNonRootsSet().add(mcAdv)) { // Only update if the root wasn't already present for some reason
-            final AdvancementList.Listener listener = ((AdvancementListAccessor) advList).accessor$getListener();
->>>>>>> e03eff30
+            final AdvancementList.IListener listener = ((AdvancementListAccessor) advList).accessor$getListener();
             if (listener != null) {
                 listener.func_191932_c(mcAdv);
             }
