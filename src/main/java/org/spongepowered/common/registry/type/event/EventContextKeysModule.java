--- conflicted
+++ resolved
@@ -75,35 +75,6 @@
 
     @Override
     public void registerDefaults() {
-<<<<<<< HEAD
-        createKey("sponge:creator", "Creator", User.class);
-        createKey("sponge:damage_type", "Damage Type", DamageType.class);
-        createKey("sponge:dismount_type", "Dimension Type", DismountType.class);
-        createKey("sponge:igniter", "Igniter", User.class);
-        createKey("sponge:last_damage_source", "Last Damage Source", DamageSource.class);
-        createKey("sponge:liquid_mix", "Liquid Mix", World.class);
-        createKey("sponge:notifier", "Notifier", User.class);
-        createKey("sponge:owner", "Owner", User.class);
-        createKey("sponge:player", "Player", Player.class);
-        createKey("sponge:player_simulated", "Player Simulated", GameProfile.class);
-        createKey("sponge:projectile_source", "Projectile Source", ProjectileSource.class);
-        createKey("sponge:service_manager", "Service Manager", ServiceManager.class);
-        createKey("sponge:spawn_type", "Spawn Type", SpawnType.class);
-        createKey("sponge:teleport_type", "Teleport Type", TeleportType.class);
-        createKey("sponge:thrower", "Thrower", User.class);
-        createKey("sponge:weapon", "Weapon", ItemStackSnapshot.class);
-        createKey("sponge:fake_player", "Fake Player", Player.class);
-        createKey("sponge:player_break", "Player Break", World.class);
-        createKey("sponge:player_place", "Player Place", World.class);
-        createKey("sponge:fire_spread", "Fire Spread", World.class);
-        createKey("sponge:leaves_decay", "Leaves Decay", World.class);
-        createKey("sponge:piston_retract", "Piston Retract", World.class);
-        createKey("sponge:piston_extend", "Piston Extend", World.class);
-        createKey("sponge:block_hit", "Block Hit", BlockSnapshot.class);
-        createKey("sponge:entity_hit", "Entity Hit", BlockSnapshot.class);
-        createKey("sponge:used_item", "Used Item", ItemStackSnapshot.class);
-        createKey("sponge:plugin", "Plugin", PluginContainer.class);
-=======
         this.createKey("sponge:creator", "Creator", User.class);
         this.createKey("sponge:damage_type", "Damage Type", DamageType.class);
         this.createKey("sponge:dismount_type", "Dimension Type", DismountType.class);
@@ -115,7 +86,7 @@
         this.createKey("sponge:notifier", "Notifier", User.class);
         this.createKey("sponge:owner", "Owner", User.class);
         this.createKey("sponge:player", "Player", Player.class);
-        this.createKey("sponge:player_simulated", "Game Profile", GameProfile.class);
+        this.createKey("sponge:player_simulated", "Player Simulated", GameProfile.class);
         this.createKey("sponge:projectile_source", "Projectile Source", ProjectileSource.class);
         this.createKey("sponge:service_manager", "Service Manager", ServiceManager.class);
         this.createKey("sponge:spawn_type", "Spawn Type", SpawnType.class);
@@ -133,7 +104,6 @@
         this.createKey("sponge:entity_hit", "Entity Hit", BlockSnapshot.class);
         this.createKey("sponge:used_item", "Used Item", ItemStackSnapshot.class);
         this.createKey("sponge:plugin", "Plugin", PluginContainer.class);
->>>>>>> f8002148
     }
 
     private void createKey(String id, String name, Class<?> usedClass) {
