/*
 * This file is part of Sponge, licensed under the MIT License (MIT).
 *
 * Copyright (c) SpongePowered <https://www.spongepowered.org>
 * Copyright (c) contributors
 *
 * Permission is hereby granted, free of charge, to any person obtaining a copy
 * of this software and associated documentation files (the "Software"), to deal
 * in the Software without restriction, including without limitation the rights
 * to use, copy, modify, merge, publish, distribute, sublicense, and/or sell
 * copies of the Software, and to permit persons to whom the Software is
 * furnished to do so, subject to the following conditions:
 *
 * The above copyright notice and this permission notice shall be included in
 * all copies or substantial portions of the Software.
 *
 * THE SOFTWARE IS PROVIDED "AS IS", WITHOUT WARRANTY OF ANY KIND, EXPRESS OR
 * IMPLIED, INCLUDING BUT NOT LIMITED TO THE WARRANTIES OF MERCHANTABILITY,
 * FITNESS FOR A PARTICULAR PURPOSE AND NONINFRINGEMENT. IN NO EVENT SHALL THE
 * AUTHORS OR COPYRIGHT HOLDERS BE LIABLE FOR ANY CLAIM, DAMAGES OR OTHER
 * LIABILITY, WHETHER IN AN ACTION OF CONTRACT, TORT OR OTHERWISE, ARISING FROM,
 * OUT OF OR IN CONNECTION WITH THE SOFTWARE OR THE USE OR OTHER DEALINGS IN
 * THE SOFTWARE.
 */
package org.spongepowered.common.registry.type.text;

import net.minecraft.util.text.TextFormatting;
import org.spongepowered.api.CatalogKey;
import org.spongepowered.api.registry.AlternateCatalogRegistryModule;
import org.spongepowered.api.registry.util.RegisterCatalog;
import org.spongepowered.api.text.format.TextStyle;
import org.spongepowered.api.text.format.TextStyles;
<<<<<<< HEAD
import org.spongepowered.common.text.format.TextStyleImpl;

import java.util.Collection;
import java.util.HashMap;
import java.util.Locale;
import java.util.Map;
import java.util.Optional;

@RegisterCatalog(TextStyles.class)
public final class TextStyleRegistryModule implements AlternateCatalogRegistryModule<TextStyle.Base> {

    public static final ImmutableMap<String, TextStyle.Base> textStyleMappings = ImmutableMap.<String, TextStyle.Base>builder()
        .put("minecraft:bold", TextStyleImpl.Real.of(TextFormatting.BOLD))
        .put("minecraft:italic", TextStyleImpl.Real.of(TextFormatting.ITALIC))
        .put("minecraft:underline", TextStyleImpl.Real.of(TextFormatting.UNDERLINE))
        .put("minecraft:strikethrough", TextStyleImpl.Real.of(TextFormatting.STRIKETHROUGH))
        .put("minecraft:obfuscated", TextStyleImpl.Real.of(TextFormatting.OBFUSCATED))
        .put("minecraft:reset", TextStyleImpl.Real.of(TextFormatting.RESET))
        .put("none", new TextStyleImpl.None())
        .build();

    @Override
    public Optional<TextStyle.Base> getById(String id) {
        id = id.toLowerCase(Locale.ENGLISH);
        if (id.equals("none")) {
            return Optional.of((TextStyle.Base) TextStyles.NONE);
        }
        return Optional.ofNullable(textStyleMappings.get(Preconditions.checkNotNull(id)));
=======
import org.spongepowered.common.registry.AbstractCatalogRegistryModule;
import org.spongepowered.common.text.format.SpongeTextStyle;

@RegisterCatalog(value = TextStyles.class, ignoredFields = "NONE")
public final class TextStyleRegistryModule extends AbstractCatalogRegistryModule<TextStyle.Base>
    implements AlternateCatalogRegistryModule<TextStyle.Base> {

    @Override
    public void registerDefaults() {
        register(CatalogKey.minecraft("bold"), SpongeTextStyle.of(TextFormatting.BOLD));
        register(CatalogKey.minecraft("italic"), SpongeTextStyle.of(TextFormatting.ITALIC));
        register(CatalogKey.minecraft("underline"), SpongeTextStyle.of(TextFormatting.UNDERLINE));
        register(CatalogKey.minecraft("strikethrough"), SpongeTextStyle.of(TextFormatting.STRIKETHROUGH));
        register(CatalogKey.minecraft("obfuscated"), SpongeTextStyle.of(TextFormatting.OBFUSCATED));
        register(CatalogKey.minecraft("reset"), SpongeTextStyle.of(TextFormatting.RESET));
        register(CatalogKey.sponge("none"), (TextStyle.Base) TextStyles.NONE);
>>>>>>> f25c50a1
    }

}<|MERGE_RESOLUTION|>--- conflicted
+++ resolved
@@ -30,53 +30,31 @@
 import org.spongepowered.api.registry.util.RegisterCatalog;
 import org.spongepowered.api.text.format.TextStyle;
 import org.spongepowered.api.text.format.TextStyles;
-<<<<<<< HEAD
+import org.spongepowered.common.registry.AbstractCatalogRegistryModule;
 import org.spongepowered.common.text.format.TextStyleImpl;
 
-import java.util.Collection;
-import java.util.HashMap;
-import java.util.Locale;
-import java.util.Map;
-import java.util.Optional;
-
-@RegisterCatalog(TextStyles.class)
-public final class TextStyleRegistryModule implements AlternateCatalogRegistryModule<TextStyle.Base> {
-
-    public static final ImmutableMap<String, TextStyle.Base> textStyleMappings = ImmutableMap.<String, TextStyle.Base>builder()
-        .put("minecraft:bold", TextStyleImpl.Real.of(TextFormatting.BOLD))
-        .put("minecraft:italic", TextStyleImpl.Real.of(TextFormatting.ITALIC))
-        .put("minecraft:underline", TextStyleImpl.Real.of(TextFormatting.UNDERLINE))
-        .put("minecraft:strikethrough", TextStyleImpl.Real.of(TextFormatting.STRIKETHROUGH))
-        .put("minecraft:obfuscated", TextStyleImpl.Real.of(TextFormatting.OBFUSCATED))
-        .put("minecraft:reset", TextStyleImpl.Real.of(TextFormatting.RESET))
-        .put("none", new TextStyleImpl.None())
-        .build();
-
-    @Override
-    public Optional<TextStyle.Base> getById(String id) {
-        id = id.toLowerCase(Locale.ENGLISH);
-        if (id.equals("none")) {
-            return Optional.of((TextStyle.Base) TextStyles.NONE);
-        }
-        return Optional.ofNullable(textStyleMappings.get(Preconditions.checkNotNull(id)));
-=======
-import org.spongepowered.common.registry.AbstractCatalogRegistryModule;
-import org.spongepowered.common.text.format.SpongeTextStyle;
-
-@RegisterCatalog(value = TextStyles.class, ignoredFields = "NONE")
+@RegisterCatalog(value = TextStyles.class)
 public final class TextStyleRegistryModule extends AbstractCatalogRegistryModule<TextStyle.Base>
     implements AlternateCatalogRegistryModule<TextStyle.Base> {
 
     @Override
     public void registerDefaults() {
-        register(CatalogKey.minecraft("bold"), SpongeTextStyle.of(TextFormatting.BOLD));
-        register(CatalogKey.minecraft("italic"), SpongeTextStyle.of(TextFormatting.ITALIC));
-        register(CatalogKey.minecraft("underline"), SpongeTextStyle.of(TextFormatting.UNDERLINE));
-        register(CatalogKey.minecraft("strikethrough"), SpongeTextStyle.of(TextFormatting.STRIKETHROUGH));
-        register(CatalogKey.minecraft("obfuscated"), SpongeTextStyle.of(TextFormatting.OBFUSCATED));
-        register(CatalogKey.minecraft("reset"), SpongeTextStyle.of(TextFormatting.RESET));
-        register(CatalogKey.sponge("none"), (TextStyle.Base) TextStyles.NONE);
->>>>>>> f25c50a1
+        register(CatalogKey.minecraft("bold"), TextStyleImpl.Real.of(TextFormatting.BOLD));
+        register(CatalogKey.minecraft("italic"), TextStyleImpl.Real.of(TextFormatting.ITALIC));
+        register(CatalogKey.minecraft("underline"), TextStyleImpl.Real.of(TextFormatting.UNDERLINE));
+        register(CatalogKey.minecraft("strikethrough"), TextStyleImpl.Real.of(TextFormatting.STRIKETHROUGH));
+        register(CatalogKey.minecraft("obfuscated"), TextStyleImpl.Real.of(TextFormatting.OBFUSCATED));
+        register(CatalogKey.minecraft("reset"), TextStyleImpl.Real.of(TextFormatting.RESET));
+        register(CatalogKey.sponge("none"), new TextStyleImpl.None());
     }
 
+    @Override
+    protected String marshalFieldKey(String key) {
+        return key.replace("sponge:", "");
+    }
+
+    @Override
+    protected boolean filterAll(TextStyle.Base element) {
+        return element != TextStyles.NONE;
+    }
 }