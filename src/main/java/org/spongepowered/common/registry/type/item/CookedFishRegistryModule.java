--- conflicted
+++ resolved
@@ -48,34 +48,17 @@
 
     @Override
     public void registerDefaults() {
-<<<<<<< HEAD
-        for (ItemFishFood.FishType fishType : ItemFishFood.FishType.values()) {
-            if (fishType.canCook()) {
-                CookedFish cooked = new SpongeCookedFish(fishType.name(),
-                        new SpongeTranslation("item.fish." + fishType.getTranslationKey() + ".cooked.name"), fishType);
-                this.fishMap.put(cooked.getId().toLowerCase(Locale.ENGLISH), cooked);
-            }
-        }
-=======
         registerAdditional();
->>>>>>> d9ac8a9e
     }
 
     @AdditionalRegistration
     public void registerAdditional() {
         for (ItemFishFood.FishType fishType : ItemFishFood.FishType.values()) {
-<<<<<<< HEAD
-            if (fishType.canCook() && !this.fishMap.containsKey(fishType.name().toLowerCase(Locale.ENGLISH))) {
-                CookedFish cooked = new SpongeCookedFish(fishType.name(),
-                        new SpongeTranslation("item.fish." + fishType.getTranslationKey() + ".cooked.name"), fishType);
-                this.fishMap.put(cooked.getId().toLowerCase(Locale.ENGLISH), cooked);
-=======
             final CatalogKey key = CatalogKey.resolve(fishType.name());
             if (fishType.canCook() && !this.map.containsKey(key)) {
                 CookedFish cooked = new SpongeCookedFish(key,
-                        new SpongeTranslation("item.fish." + fishType.getUnlocalizedName() + ".cooked.name"), fishType);
+                        new SpongeTranslation("item.fish." + fishType.getTranslationKey() + ".cooked.name"), fishType);
                 this.map.put(cooked.getKey(), cooked);
->>>>>>> d9ac8a9e
             }
         }
     }
