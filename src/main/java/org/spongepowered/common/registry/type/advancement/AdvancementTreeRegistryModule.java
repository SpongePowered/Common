--- conflicted
+++ resolved
@@ -51,13 +51,6 @@
         super("minecraft");
     }
 
-<<<<<<< HEAD
-    public void clear() {
-        this.map.clear();
-    }
-
-=======
->>>>>>> 4554b62c
     @SuppressWarnings("unchecked")
     @Override
     public void registerAdditionalCatalog(AdvancementTree advancementTree) {
@@ -72,7 +65,7 @@
     }
 
     void clear() {
-        this.catalogTypeMap.clear();
+        this.map.clear();
     }
 
     void registerSilently(Advancement rootAdvancement) {
@@ -86,7 +79,7 @@
 
     void remove(Advancement rootAdvancement) {
         final Optional<AdvancementTree> optTree = ((org.spongepowered.api.advancement.Advancement) rootAdvancement).getTree();
-        optTree.ifPresent(advancementTree -> this.catalogTypeMap.remove(advancementTree.getId()));
+        optTree.ifPresent(advancementTree -> this.map.remove(advancementTree.getKey()));
     }
 
     private static final class Holder {
