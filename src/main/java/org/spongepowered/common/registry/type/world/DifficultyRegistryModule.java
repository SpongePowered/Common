--- conflicted
+++ resolved
@@ -32,48 +32,12 @@
 import org.spongepowered.api.world.difficulty.Difficulty;
 import org.spongepowered.common.registry.AbstractCatalogRegistryModule;
 
-<<<<<<< HEAD
 @RegisterCatalog(Difficulties.class)
 public final class DifficultyRegistryModule extends AbstractCatalogRegistryModule<Difficulty> {
-=======
-import java.util.Collection;
-import java.util.HashMap;
-import java.util.Locale;
-import java.util.Map;
-import java.util.Optional;
-
-public final class DifficultyRegistryModule implements AlternateCatalogRegistryModule<Difficulty> {
 
     public static DifficultyRegistryModule getInstance() {
         return Holder.INSTANCE;
     }
-
-    @RegisterCatalog(Difficulties.class)
-    private final Map<String, Difficulty> difficultyMappings = new HashMap<>();
-
-    @Override
-    public Optional<Difficulty> getById(String id) {
-        checkNotNull(id);
-        if (!id.contains(":") && !id.equals("none")) {
-            id = "minecraft:" + id; // assume vanilla
-        }
-        return Optional.ofNullable(this.difficultyMappings.get(checkNotNull(id).toLowerCase(Locale.ENGLISH)));
-    }
-
-    @Override
-    public Collection<Difficulty> getAll() {
-        return ImmutableList.copyOf(this.difficultyMappings.values());
-    }
-
-    @Override
-    public Map<String, Difficulty> provideCatalogMap() {
-        Map<String, Difficulty> newMap = new HashMap<>();
-        for (Map.Entry<String, Difficulty> entry : this.difficultyMappings.entrySet()) {
-            newMap.put(entry.getKey().replace("minecraft:", ""), entry.getValue());
-        }
-        return newMap;
-    }
->>>>>>> 4554b62c
 
     @Override
     public void registerDefaults() {
@@ -86,14 +50,8 @@
     @AdditionalRegistration
     public void additional() {
         for (EnumDifficulty difficulty : EnumDifficulty.values()) {
-<<<<<<< HEAD
             if (!this.map.containsValue(difficulty)) {
                 this.map.put(CatalogKey.resolve(difficulty.name()), (Difficulty) (Object) difficulty);
-=======
-            if (!this.difficultyMappings.containsValue(difficulty)) {
-                // TODO This doesn't have the modid...
-                this.difficultyMappings.put(difficulty.name(), (Difficulty) (Object) difficulty);
->>>>>>> 4554b62c
             }
         }
     }
