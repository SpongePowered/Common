/*
 * This file is part of Sponge, licensed under the MIT License (MIT).
 *
 * Copyright (c) SpongePowered <https://www.spongepowered.org>
 * Copyright (c) contributors
 *
 * Permission is hereby granted, free of charge, to any person obtaining a copy
 * of this software and associated documentation files (the "Software"), to deal
 * in the Software without restriction, including without limitation the rights
 * to use, copy, modify, merge, publish, distribute, sublicense, and/or sell
 * copies of the Software, and to permit persons to whom the Software is
 * furnished to do so, subject to the following conditions:
 *
 * The above copyright notice and this permission notice shall be included in
 * all copies or substantial portions of the Software.
 *
 * THE SOFTWARE IS PROVIDED "AS IS", WITHOUT WARRANTY OF ANY KIND, EXPRESS OR
 * IMPLIED, INCLUDING BUT NOT LIMITED TO THE WARRANTIES OF MERCHANTABILITY,
 * FITNESS FOR A PARTICULAR PURPOSE AND NONINFRINGEMENT. IN NO EVENT SHALL THE
 * AUTHORS OR COPYRIGHT HOLDERS BE LIABLE FOR ANY CLAIM, DAMAGES OR OTHER
 * LIABILITY, WHETHER IN AN ACTION OF CONTRACT, TORT OR OTHERWISE, ARISING FROM,
 * OUT OF OR IN CONNECTION WITH THE SOFTWARE OR THE USE OR OTHER DEALINGS IN
 * THE SOFTWARE.
 */
package org.spongepowered.common.registry;

import org.spongepowered.api.block.BlockSnapshot;
import org.spongepowered.api.block.BlockState;
import org.spongepowered.api.block.BlockType;
import org.spongepowered.api.block.tileentity.TileEntityType;
import org.spongepowered.api.block.trait.BooleanTrait;
import org.spongepowered.api.block.trait.EnumTrait;
import org.spongepowered.api.block.trait.IntegerTrait;
import org.spongepowered.api.boss.BossBarColor;
import org.spongepowered.api.boss.BossBarOverlay;
import org.spongepowered.api.boss.ServerBossBar;
import org.spongepowered.api.data.meta.PatternLayer;
import org.spongepowered.api.data.persistence.DataFormat;
import org.spongepowered.api.data.type.*;
import org.spongepowered.api.effect.particle.*;
import org.spongepowered.api.effect.potion.PotionEffect;
import org.spongepowered.api.effect.potion.PotionEffectType;
import org.spongepowered.api.effect.sound.SoundCategory;
import org.spongepowered.api.effect.sound.SoundType;
import org.spongepowered.api.entity.EntitySnapshot;
import org.spongepowered.api.entity.EntityType;
import org.spongepowered.api.entity.ai.GoalType;
import org.spongepowered.api.entity.ai.task.AITaskType;
import org.spongepowered.api.entity.ai.task.builtin.SwimmingAITask;
import org.spongepowered.api.entity.ai.task.builtin.creature.AttackLivingAITask;
import org.spongepowered.api.entity.ai.task.builtin.creature.AvoidEntityAITask;
import org.spongepowered.api.entity.ai.task.builtin.creature.WanderAITask;
import org.spongepowered.api.entity.ai.task.builtin.creature.WatchClosestAITask;
import org.spongepowered.api.entity.ai.task.builtin.creature.horse.RunAroundLikeCrazyAITask;
import org.spongepowered.api.entity.ai.task.builtin.creature.target.FindNearestAttackableTargetAITask;
import org.spongepowered.api.entity.living.player.gamemode.GameMode;
import org.spongepowered.api.entity.living.player.tab.TabListEntry;
import org.spongepowered.api.event.cause.entity.damage.DamageModifierType;
import org.spongepowered.api.event.cause.entity.damage.DamageType;
import org.spongepowered.api.event.cause.entity.damage.source.*;
import org.spongepowered.api.event.cause.entity.spawn.*;
import org.spongepowered.api.event.cause.entity.teleport.EntityTeleportCause;
import org.spongepowered.api.event.cause.entity.teleport.PortalTeleportCause;
import org.spongepowered.api.event.cause.entity.teleport.TeleportCause;
import org.spongepowered.api.event.cause.entity.teleport.TeleportType;
import org.spongepowered.api.extra.fluid.FluidStack;
import org.spongepowered.api.extra.fluid.FluidStackSnapshot;
import org.spongepowered.api.extra.fluid.FluidType;
import org.spongepowered.api.item.Enchantment;
import org.spongepowered.api.item.FireworkEffect;
import org.spongepowered.api.item.FireworkShape;
import org.spongepowered.api.item.ItemType;
import org.spongepowered.api.item.inventory.ItemStack;
import org.spongepowered.api.item.inventory.ItemStackGenerator;
import org.spongepowered.api.item.inventory.equipment.EquipmentType;
import org.spongepowered.api.item.merchant.TradeOffer;
import org.spongepowered.api.item.merchant.TradeOfferGenerator;
import org.spongepowered.api.registry.FactoryRegistry;
import org.spongepowered.api.scheduler.Task;
import org.spongepowered.api.scoreboard.Scoreboard;
import org.spongepowered.api.scoreboard.Team;
import org.spongepowered.api.scoreboard.Visibility;
import org.spongepowered.api.scoreboard.critieria.Criterion;
import org.spongepowered.api.scoreboard.displayslot.DisplaySlot;
import org.spongepowered.api.scoreboard.objective.Objective;
import org.spongepowered.api.scoreboard.objective.displaymode.ObjectiveDisplayMode;
import org.spongepowered.api.service.economy.transaction.TransactionType;
import org.spongepowered.api.text.chat.ChatVisibility;
import org.spongepowered.api.text.format.TextColor;
import org.spongepowered.api.text.format.TextStyle;
import org.spongepowered.api.text.selector.SelectorType;
import org.spongepowered.api.util.ban.Ban;
import org.spongepowered.api.util.ban.BanType;
import org.spongepowered.api.util.rotation.Rotation;
import org.spongepowered.api.world.DimensionType;
import org.spongepowered.api.world.GeneratorType;
<<<<<<< HEAD
import org.spongepowered.api.world.SerializationBehavior;
import org.spongepowered.api.world.WorldArchetype;
=======
import org.spongepowered.api.world.PortalAgentType;
import org.spongepowered.api.world.WorldCreationSettings;
>>>>>>> 6b16f46f
import org.spongepowered.api.world.biome.BiomeType;
import org.spongepowered.api.world.difficulty.Difficulty;
import org.spongepowered.api.world.explosion.Explosion;
import org.spongepowered.api.world.gen.PopulatorObject;
import org.spongepowered.api.world.gen.PopulatorType;
import org.spongepowered.api.world.gen.WorldGeneratorModifier;
import org.spongepowered.api.world.gen.populator.*;
import org.spongepowered.api.world.gen.type.BiomeTreeType;
import org.spongepowered.api.world.gen.type.MushroomType;
import org.spongepowered.api.world.weather.Weather;
import org.spongepowered.common.SpongeImpl;
import org.spongepowered.common.ban.SpongeBanBuilder;
import org.spongepowered.common.block.SpongeBlockSnapshotBuilder;
import org.spongepowered.common.block.SpongeBlockStateBuilder;
import org.spongepowered.common.boss.ServerBossBarBuilder;
import org.spongepowered.common.data.builder.data.meta.SpongePatternLayerBuilder;
import org.spongepowered.common.effect.particle.SpongeParticleEffectBuilder;
import org.spongepowered.common.effect.potion.SpongePotionBuilder;
import org.spongepowered.common.entity.SpongeEntitySnapshotBuilder;
import org.spongepowered.common.entity.ai.*;
import org.spongepowered.common.entity.ai.target.SpongeFindNearestAttackableTargetAIBuilder;
import org.spongepowered.common.entity.player.tab.TabListEntryBuilder;
<<<<<<< HEAD
import org.spongepowered.common.event.damage.*;
=======
import org.spongepowered.common.event.*;
import org.spongepowered.common.event.entity.teleport.SpongeEntityTeleportCauseBuilder;
import org.spongepowered.common.event.entity.teleport.SpongePortalTeleportCauseBuilder;
import org.spongepowered.common.event.entity.teleport.SpongeTeleportCauseBuilder;
>>>>>>> 6b16f46f
import org.spongepowered.common.event.spawn.*;
import org.spongepowered.common.extra.fluid.SpongeFluidStackBuilder;
import org.spongepowered.common.extra.fluid.SpongeFluidStackSnapshotBuilder;
import org.spongepowered.common.item.SpongeFireworkEffectBuilder;
import org.spongepowered.common.item.inventory.SpongeItemStackBuilder;
import org.spongepowered.common.item.inventory.generation.SpongeItemStackGenerator;
import org.spongepowered.common.item.merchant.SpongeTradeOfferBuilder;
import org.spongepowered.common.item.merchant.SpongeTradeOfferGenerator;
import org.spongepowered.common.registry.factory.ResourcePackFactoryModule;
import org.spongepowered.common.registry.factory.TimingsFactoryModule;
import org.spongepowered.common.registry.type.*;
import org.spongepowered.common.registry.type.block.*;
import org.spongepowered.common.registry.type.boss.BossBarColorRegistryModule;
import org.spongepowered.common.registry.type.boss.BossBarOverlayRegistryModule;
import org.spongepowered.common.registry.type.data.DataFormatRegistryModule;
import org.spongepowered.common.registry.type.economy.TransactionTypeRegistryModule;
import org.spongepowered.common.registry.type.effect.ParticleRegistryModule;
import org.spongepowered.common.registry.type.effect.PotionEffectTypeRegistryModule;
import org.spongepowered.common.registry.type.effect.SoundCategoryRegistryModule;
import org.spongepowered.common.registry.type.effect.SoundRegistryModule;
import org.spongepowered.common.registry.type.entity.*;
import org.spongepowered.common.registry.type.event.DamageModifierTypeRegistryModule;
import org.spongepowered.common.registry.type.event.DamageSourceRegistryModule;
import org.spongepowered.common.registry.type.event.DamageTypeRegistryModule;
import org.spongepowered.common.registry.type.event.SpawnTypeRegistryModule;
import org.spongepowered.common.registry.type.event.TeleportTypeRegistryModule;
import org.spongepowered.common.registry.type.extra.FluidTypeRegistryModule;
import org.spongepowered.common.registry.type.item.*;
import org.spongepowered.common.registry.type.scoreboard.CriteriaRegistryModule;
import org.spongepowered.common.registry.type.scoreboard.DisplaySlotRegistryModule;
import org.spongepowered.common.registry.type.scoreboard.ObjectiveDisplayModeRegistryModule;
import org.spongepowered.common.registry.type.scoreboard.VisibilityRegistryModule;
import org.spongepowered.common.registry.type.text.*;
import org.spongepowered.common.registry.type.world.*;
import org.spongepowered.common.registry.type.world.gen.BiomeTreeTypeRegistryModule;
import org.spongepowered.common.registry.type.world.gen.BiomeTypeRegistryModule;
import org.spongepowered.common.registry.type.world.gen.PopulatorObjectRegistryModule;
import org.spongepowered.common.registry.type.world.gen.PopulatorTypeRegistryModule;
import org.spongepowered.common.scheduler.SpongeTaskBuilder;
import org.spongepowered.common.scoreboard.builder.SpongeObjectiveBuilder;
import org.spongepowered.common.scoreboard.builder.SpongeScoreboardBuilder;
import org.spongepowered.common.scoreboard.builder.SpongeTeamBuilder;
import org.spongepowered.common.world.SpongeExplosionBuilder;
import org.spongepowered.common.world.SpongeWorldArchetypeBuilder;
import org.spongepowered.common.world.gen.builders.*;

import java.lang.reflect.Field;
import java.util.ArrayList;
import java.util.List;

public final class CommonModuleRegistry {

    public static CommonModuleRegistry getInstance() {
        return Holder.INSTANCE;
    }

    public void registerDefaultModules() {
        SpongeGameRegistry registry = SpongeImpl.getRegistry();
        registerFactories();
        registerDefaultSuppliers(registry);
        registerCommonModules(registry);
    }

    private void registerFactories() {
        final List<FactoryRegistry<?, ?>> factoryRegistries = new ArrayList<>();
        factoryRegistries.add(new ResourcePackFactoryModule());
        factoryRegistries.add(new TimingsFactoryModule());

        try {
            Field modifierField = Field.class.getDeclaredField("modifiers");
            modifierField.setAccessible(true);
            for (FactoryRegistry<?, ?> registry : factoryRegistries) {
                RegistryHelper.setFactory(registry.getFactoryOwner(), registry.provideFactory());
                registry.initialize();
            }
        } catch (Exception e) {
            SpongeImpl.getLogger().error("Could not initialize a factory!", e);
        }
    }

    private void registerDefaultSuppliers(SpongeGameRegistry registry) {
        registry.registerBuilderSupplier(ItemStack.Builder.class, SpongeItemStackBuilder::new)
            .registerBuilderSupplier(TradeOffer.Builder.class, SpongeTradeOfferBuilder::new)
            .registerBuilderSupplier(FireworkEffect.Builder.class, SpongeFireworkEffectBuilder::new)
            .registerBuilderSupplier(PotionEffect.Builder.class, SpongePotionBuilder::new)
            .registerBuilderSupplier(Objective.Builder.class, SpongeObjectiveBuilder::new)
            .registerBuilderSupplier(Team.Builder.class, SpongeTeamBuilder::new)
            .registerBuilderSupplier(Scoreboard.Builder.class, SpongeScoreboardBuilder::new)
            .registerBuilderSupplier(DamageSource.Builder.class, SpongeDamageSourceBuilder::new)
            .registerBuilderSupplier(EntityDamageSource.Builder.class, SpongeEntityDamageSourceBuilder::new)
            .registerBuilderSupplier(IndirectEntityDamageSource.Builder.class, SpongeIndirectEntityDamageSourceBuilder::new)
            .registerBuilderSupplier(FallingBlockDamageSource.Builder.class, SpongeFallingBlockDamgeSourceBuilder::new)
            .registerBuilderSupplier(BlockDamageSource.Builder.class, SpongeBlockDamageSourceBuilder::new)
            .registerBuilderSupplier(WorldArchetype.Builder.class, SpongeWorldArchetypeBuilder::new)
            .registerBuilderSupplier(Explosion.Builder.class, SpongeExplosionBuilder::new)
            .registerBuilderSupplier(BlockState.Builder.class, SpongeBlockStateBuilder::new)
            .registerBuilderSupplier(BlockSnapshot.Builder.class, SpongeBlockSnapshotBuilder::new)
            .registerBuilderSupplier(EntitySnapshot.Builder.class, SpongeEntitySnapshotBuilder::new)
            .registerBuilderSupplier(ParticleEffect.Builder.class, SpongeParticleEffectBuilder::new)
            .registerBuilderSupplier(ColoredParticle.Builder.class, SpongeParticleEffectBuilder.BuilderColorable::new)
            .registerBuilderSupplier(NoteParticle.Builder.class, SpongeParticleEffectBuilder.BuilderNote::new)
            .registerBuilderSupplier(ItemParticle.Builder.class, SpongeParticleEffectBuilder.BuilderMaterial::new)
            .registerBuilderSupplier(WanderAITask.Builder.class, SpongeWanderAIBuilder::new)
            .registerBuilderSupplier(AvoidEntityAITask.Builder.class, SpongeAvoidEntityAIBuilder::new)
            .registerBuilderSupplier(RunAroundLikeCrazyAITask.Builder.class, SpongeRunAroundLikeCrazyAIBuilder::new)
            .registerBuilderSupplier(SwimmingAITask.Builder.class, SpongeSwimmingAIBuilder::new)
            .registerBuilderSupplier(WatchClosestAITask.Builder.class, SpongeWatchClosestAIBuilder::new)
            .registerBuilderSupplier(FindNearestAttackableTargetAITask.Builder.class, SpongeFindNearestAttackableTargetAIBuilder::new)
            .registerBuilderSupplier(AttackLivingAITask.Builder.class, SpongeAttackLivingAIBuilder::new)
            .registerBuilderSupplier(PatternLayer.Builder.class, SpongePatternLayerBuilder::new)
            .registerBuilderSupplier(ResizableParticle.Builder.class, SpongeParticleEffectBuilder.BuilderResizable::new)
            .registerBuilderSupplier(BlockParticle.Builder.class, SpongeParticleEffectBuilder.BuilderBlock::new)
            .registerBuilderSupplier(Task.Builder.class, SpongeTaskBuilder::new)
            .registerBuilderSupplier(BigMushroom.Builder.class, BigMushroomBuilder::new)
            .registerBuilderSupplier(BlockBlob.Builder.class, BlockBlobBuilder::new)
            .registerBuilderSupplier(ChorusFlower.Builder.class, ChorusFlowerBuilder::new)
            .registerBuilderSupplier(Cactus.Builder.class, CactusBuilder::new)
            .registerBuilderSupplier(DeadBush.Builder.class, DeadBushBuilder::new)
            .registerBuilderSupplier(DesertWell.Builder.class, DesertWellBuilder::new)
            .registerBuilderSupplier(DoublePlant.Builder.class, DoublePlantBuilder::new)
            .registerBuilderSupplier(Dungeon.Builder.class, DungeonBuilder::new)
            .registerBuilderSupplier(EndIsland.Builder.class, EndIslandBuilder::new)
            .registerBuilderSupplier(Flower.Builder.class, FlowerBuilder::new)
            .registerBuilderSupplier(Forest.Builder.class, ForestBuilder::new)
            .registerBuilderSupplier(Glowstone.Builder.class, GlowstoneBuilder::new)
            .registerBuilderSupplier(IcePath.Builder.class, IcePathBuilder::new)
            .registerBuilderSupplier(IceSpike.Builder.class, IceSpikeBuilder::new)
            .registerBuilderSupplier(Lake.Builder.class, LakeBuilder::new)
            .registerBuilderSupplier(Melon.Builder.class, MelonBuilder::new)
            .registerBuilderSupplier(Mushroom.Builder.class, MushroomBuilder::new)
            .registerBuilderSupplier(NetherFire.Builder.class, NetherFireBuilder::new)
            .registerBuilderSupplier(Ore.Builder.class, OreBuilder::new)
            .registerBuilderSupplier(Pumpkin.Builder.class, PumpkinBuilder::new)
            .registerBuilderSupplier(RandomBlock.Builder.class, RandomBlockBuilder::new)
            .registerBuilderSupplier(RandomObject.Builder.class, RandomObjectBuilder::new)
            .registerBuilderSupplier(Reed.Builder.class, ReedBuilder::new)
            .registerBuilderSupplier(SeaFloor.Builder.class, SeaFloorBuilder::new)
            .registerBuilderSupplier(Shrub.Builder.class, ShrubBuilder::new)
            .registerBuilderSupplier(Vine.Builder.class, VineBuilder::new)
            .registerBuilderSupplier(WaterLily.Builder.class, WaterLilyBuilder::new)
            .registerBuilderSupplier(Ban.Builder.class, SpongeBanBuilder::new)
            .registerBuilderSupplier(SpawnCause.Builder.class, SpongeSpawnCauseBuilder::new)
            .registerBuilderSupplier(EntitySpawnCause.Builder.class, SpongeEntitySpawnCauseBuilder::new)
            .registerBuilderSupplier(BreedingSpawnCause.Builder.class, SpongeBreedingSpawnCauseBuilder::new)
            .registerBuilderSupplier(BlockSpawnCause.Builder.class, SpongeBlockSpawnCauseBuilder::new)
            .registerBuilderSupplier(MobSpawnerSpawnCause.Builder.class, SpongeMobSpawnerSpawnCauseBuilder::new)
            .registerBuilderSupplier(FluidStack.Builder.class, SpongeFluidStackBuilder::new)
            .registerBuilderSupplier(FluidStackSnapshot.Builder.class, SpongeFluidStackSnapshotBuilder::new)
            .registerBuilderSupplier(TabListEntry.Builder.class, TabListEntryBuilder::new)
            .registerBuilderSupplier(TradeOfferGenerator.Builder.class, SpongeTradeOfferGenerator.Builder::new)
            .registerBuilderSupplier(ItemStackGenerator.Builder.class, SpongeItemStackGenerator.Builder::new)
            .registerBuilderSupplier(WeatherSpawnCause.Builder.class, SpongeWeatherSpawnCauseBuilder::new)
<<<<<<< HEAD
            .registerBuilderSupplier(ServerBossBar.Builder.class, ServerBossBarBuilder::new)
=======
            .registerBuilderSupplier(TeleportCause.Builder.class, SpongeTeleportCauseBuilder::new)
            .registerBuilderSupplier(EntityTeleportCause.Builder.class, SpongeEntityTeleportCauseBuilder::new)
            .registerBuilderSupplier(PortalTeleportCause.Builder.class, SpongePortalTeleportCauseBuilder::new)
>>>>>>> 6b16f46f
        ;
    }

    @SuppressWarnings({"unchecked", "rawtypes"})
    protected void registerCommonModules(SpongeGameRegistry registry) {
        registry.registerModule(new ArgumentRegistryModule())
            .registerModule(AITaskType.class, AITaskTypeModule.getInstance())
            .registerModule(ArmorType.class, new ArmorTypeRegistryModule())
            .registerModule(Art.class, new ArtRegistryModule())
            .registerModule(BanType.class, new BanTypeRegistryModule())
            .registerModule(BannerPatternShape.class, new BannerPatternShapeRegistryModule())
            .registerModule(BodyPart.class, new BodyPartRegistryModule())
            .registerModule(BooleanTrait.class, BooleanTraitRegistryModule.getInstance())
            .registerModule(BigMushroomType.class, new BigMushroomRegistryModule())
            .registerModule(BiomeTreeType.class, new BiomeTreeTypeRegistryModule())
            .registerModule(BiomeType.class, new BiomeTypeRegistryModule())
            .registerModule(BlockState.class, BlockStateRegistryModule.getInstance())
            .registerModule(BlockType.class, BlockTypeRegistryModule.getInstance())
            .registerModule(BrickType.class, new BrickTypeRegistryModule())
            .registerModule(Career.class, CareerRegistryModule.getInstance())
            .registerModule(new ChatTypeRegistryModule())
            .registerModule(CoalType.class, new CoalTypeRegistryModule())
            .registerModule(ComparatorType.class, new ComparatorTypeRegistryModule())
            .registerModule(CookedFish.class, new CookedFishRegistryModule())
            .registerModule(Criterion.class, new CriteriaRegistryModule())
            .registerModule(DamageModifierType.class, new DamageModifierTypeRegistryModule())
            .registerModule(new DamageSourceRegistryModule())
            .registerModule(DamageType.class, new DamageTypeRegistryModule())
            .registerModule(DataFormat.class, new DataFormatRegistryModule())
            .registerModule(Difficulty.class, new DifficultyRegistryModule())
            .registerModule(DimensionType.class, DimensionTypeRegistryModule.getInstance())
            .registerModule(DirtType.class, new DirtTypeRegistryModule())
            .registerModule(DisguisedBlockType.class, new DisguisedBlockTypeRegistryModule())
            .registerModule(DisplaySlot.class,DisplaySlotRegistryModule.getInstance())
            .registerModule(DoublePlantType.class, new DoublePlantTypeRegistryModule())
            .registerModule(DyeColor.class, DyeColorRegistryModule.getInstance())
            .registerModule(Enchantment.class, EnchantmentRegistryModule.getInstance())
            .registerModule((Class<EnumTrait<?>>) (Class) EnumTrait.class, EnumTraitRegistryModule.getInstance())
            .registerModule(EntityType.class, EntityTypeRegistryModule.getInstance())
            .registerModule(EquipmentType.class, new EquipmentTypeRegistryModule())
            .registerModule(FireworkShape.class, new FireworkShapeRegistryModule())
            .registerModule(Fish.class, new FishRegistryModule())
            .registerModule(FluidType.class, FluidTypeRegistryModule.getInstance())
            .registerModule(GameMode.class, new GameModeRegistryModule())
            .registerModule(GeneratorType.class, new GeneratorTypeRegistryModule())
            .registerModule(GoalType.class, GoalTypeModule.getInstance())
            .registerModule(GoldenApple.class, new GoldenAppleRegistryModule())
            .registerModule(Hinge.class, new HingeRegistryModule())
            .registerModule(IntegerTrait.class, IntegerTraitRegistryModule.getInstance())
            .registerModule(ItemType.class, ItemTypeRegistryModule.getInstance())
            .registerModule(new LocaleRegistryModule())
            .registerModule(LogAxis.class, new LogAxisRegistryModule())
            .registerModule(MushroomType.class, new MushroomTypeRegistryModule())
            .registerModule(NotePitch.class, new NotePitchRegistryModule())
            .registerModule(ObjectiveDisplayMode.class, new ObjectiveDisplayModeRegistryModule())
            .registerModule(OcelotType.class, new OcelotTypeRegistryModule())
            .registerModule(ParticleType.class, new ParticleRegistryModule())
            .registerModule(PistonType.class, new PistonTypeRegistryModule())
            .registerModule(PlantType.class, new PlantTypeModuleRegistry())
            .registerModule(PopulatorObject.class, new PopulatorObjectRegistryModule())
            .registerModule(PopulatorType.class, PopulatorTypeRegistryModule.getInstance())
            .registerModule(PortionType.class, new PortionTypeRegistryModule())
            .registerModule(PotionEffectType.class, PotionEffectTypeRegistryModule.getInstance())
            .registerModule(PrismarineType.class, new PrismarineRegistryModule())
            .registerModule(Profession.class, ProfessionRegistryModule.getInstance())
            .registerModule(QuartzType.class, new QuartzTypeRegistryModule())
            .registerModule(RabbitType.class, new RabbitTypeRegistryModule())
            .registerModule(RailDirection.class, new RailDirectionRegistryModule())
            .registerModule(Rotation.class, new RotationRegistryModule())
            .registerModule(SandstoneType.class, new SandstoneTypeRegistryModule())
            .registerModule(SandType.class, new SandTypeRegistryModule())
            .registerModule(SelectorType.class, new SelectorTypeRegistryModule())
            .registerModule(SerializationBehavior.class, new SerializationBehaviorRegistryModule())
            .registerModule(ShrubType.class, new ShrubTypeRegistryModule())
            .registerModule(SkeletonType.class, new SkeletonTypeRegistryModule())
            .registerModule(SkullType.class, new SkullTypeRegistryModule())
            .registerModule(SlabType.class, new SlabTypeRegistryModule())
            .registerModule(SoundType.class, new SoundRegistryModule())
            .registerModule(SpawnType.class, new SpawnTypeRegistryModule())
            .registerModule(SoundCategory.class, new SoundCategoryRegistryModule())
            .registerModule(StairShape.class, new StairShapeRegistryModule())
            .registerModule(StoneType.class, new StoneTypeRegistryModule())
            .registerModule(TeleportType.class, TeleportTypeRegistryModule.getInstance())
            .registerModule(TextColor.class, new TextColorRegistryModule())
            .registerModule(new TextSerializerRegistryModule())
            .registerModule(TextStyle.Base.class, new TextStyleRegistryModule())
            .registerModule(TileEntityType.class, TileEntityTypeRegistryModule.getInstance())
            .registerModule(ToolType.class, new ToolTypeRegistryModule())
            .registerModule(TreeType.class, new TreeTypeRegistryModule())
            .registerModule(Visibility.class, new VisibilityRegistryModule())
            .registerModule(WallType.class, new WallTypeRegistryModule())
            .registerModule(Weather.class, new WeatherRegistryModule())
            .registerModule(WorldGeneratorModifier.class, WorldGeneratorModifierRegistryModule.getInstance())
            .registerModule(TransactionType.class, new TransactionTypeRegistryModule())
            .registerModule(ChatVisibility.class, new ChatVisibilityRegistryModule())
            .registerModule(SkinPart.class, new SkinPartRegistryModule())
<<<<<<< HEAD
            .registerModule(WorldArchetype.class, WorldArchetypeRegistryModule.getInstance())
            .registerModule(BossBarColor.class, new BossBarColorRegistryModule())
            .registerModule(BossBarOverlay.class, new BossBarOverlayRegistryModule())
=======
            .registerModule(PortalAgentType.class, PortalAgentRegistryModule.getInstance())
>>>>>>> 6b16f46f
            ;
    }

    CommonModuleRegistry() { }

    private static final class Holder {

        static final CommonModuleRegistry INSTANCE = new CommonModuleRegistry();
    }

}
<|MERGE_RESOLUTION|>--- conflicted
+++ resolved
@@ -94,13 +94,9 @@
 import org.spongepowered.api.util.rotation.Rotation;
 import org.spongepowered.api.world.DimensionType;
 import org.spongepowered.api.world.GeneratorType;
-<<<<<<< HEAD
 import org.spongepowered.api.world.SerializationBehavior;
 import org.spongepowered.api.world.WorldArchetype;
-=======
 import org.spongepowered.api.world.PortalAgentType;
-import org.spongepowered.api.world.WorldCreationSettings;
->>>>>>> 6b16f46f
 import org.spongepowered.api.world.biome.BiomeType;
 import org.spongepowered.api.world.difficulty.Difficulty;
 import org.spongepowered.api.world.explosion.Explosion;
@@ -123,14 +119,11 @@
 import org.spongepowered.common.entity.ai.*;
 import org.spongepowered.common.entity.ai.target.SpongeFindNearestAttackableTargetAIBuilder;
 import org.spongepowered.common.entity.player.tab.TabListEntryBuilder;
-<<<<<<< HEAD
 import org.spongepowered.common.event.damage.*;
-=======
 import org.spongepowered.common.event.*;
 import org.spongepowered.common.event.entity.teleport.SpongeEntityTeleportCauseBuilder;
 import org.spongepowered.common.event.entity.teleport.SpongePortalTeleportCauseBuilder;
 import org.spongepowered.common.event.entity.teleport.SpongeTeleportCauseBuilder;
->>>>>>> 6b16f46f
 import org.spongepowered.common.event.spawn.*;
 import org.spongepowered.common.extra.fluid.SpongeFluidStackBuilder;
 import org.spongepowered.common.extra.fluid.SpongeFluidStackSnapshotBuilder;
@@ -283,13 +276,10 @@
             .registerBuilderSupplier(TradeOfferGenerator.Builder.class, SpongeTradeOfferGenerator.Builder::new)
             .registerBuilderSupplier(ItemStackGenerator.Builder.class, SpongeItemStackGenerator.Builder::new)
             .registerBuilderSupplier(WeatherSpawnCause.Builder.class, SpongeWeatherSpawnCauseBuilder::new)
-<<<<<<< HEAD
-            .registerBuilderSupplier(ServerBossBar.Builder.class, ServerBossBarBuilder::new)
-=======
             .registerBuilderSupplier(TeleportCause.Builder.class, SpongeTeleportCauseBuilder::new)
             .registerBuilderSupplier(EntityTeleportCause.Builder.class, SpongeEntityTeleportCauseBuilder::new)
             .registerBuilderSupplier(PortalTeleportCause.Builder.class, SpongePortalTeleportCauseBuilder::new)
->>>>>>> 6b16f46f
+            .registerBuilderSupplier(ServerBossBar.Builder.class, ServerBossBarBuilder::new)
         ;
     }
 
@@ -386,13 +376,10 @@
             .registerModule(TransactionType.class, new TransactionTypeRegistryModule())
             .registerModule(ChatVisibility.class, new ChatVisibilityRegistryModule())
             .registerModule(SkinPart.class, new SkinPartRegistryModule())
-<<<<<<< HEAD
             .registerModule(WorldArchetype.class, WorldArchetypeRegistryModule.getInstance())
             .registerModule(BossBarColor.class, new BossBarColorRegistryModule())
             .registerModule(BossBarOverlay.class, new BossBarOverlayRegistryModule())
-=======
             .registerModule(PortalAgentType.class, PortalAgentRegistryModule.getInstance())
->>>>>>> 6b16f46f
             ;
     }
 
