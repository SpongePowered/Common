--- conflicted
+++ resolved
@@ -399,9 +399,6 @@
             .registerBuilderSupplier(ScoreAdvancementCriterion.Builder.class, SpongeScoreCriterionBuilder::new)
             .registerBuilderSupplier(FilteredTrigger.Builder.class, SpongeFilteredTriggerBuilder::new)
             .registerBuilderSupplier(Trigger.Builder.class, SpongeTriggerBuilder::new)
-<<<<<<< HEAD
-            .registerBuilderSupplier(CatalogKey.Builder.class, CatalogKeyBuilder::new)
-=======
             .registerBuilderSupplier(SlotPos.Builder.class, SlotPosImpl.BuilderImpl::new)
             .registerBuilderSupplier(SlotSide.Builder.class, SlotSideImpl.BuilderImpl::new)
             .registerBuilderSupplier(StringProperty.Builder.class, StringPropertyImpl.BuilderImpl::new)
@@ -414,7 +411,7 @@
             .registerBuilderSupplier(InventoryDimension.Builder.class, InventoryDimensionImpl.BuilderImpl::new)
             .registerBuilderSupplier(InventoryTitle.Builder.class, InventoryTitleImpl.BuilderImpl::new)
             .registerBuilderSupplier(InventoryTransactionResult.Builder.class, InventoryTransactionResultImpl.Builder::new)
->>>>>>> 4554b62c
+            .registerBuilderSupplier(CatalogKey.Builder.class, CatalogKeyBuilder::new)
         ;
     }
 
