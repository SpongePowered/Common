/*
 * This file is part of Sponge, licensed under the MIT License (MIT).
 *
 * Copyright (c) SpongePowered <https://www.spongepowered.org>
 * Copyright (c) contributors
 *
 * Permission is hereby granted, free of charge, to any person obtaining a copy
 * of this software and associated documentation files (the "Software"), to deal
 * in the Software without restriction, including without limitation the rights
 * to use, copy, modify, merge, publish, distribute, sublicense, and/or sell
 * copies of the Software, and to permit persons to whom the Software is
 * furnished to do so, subject to the following conditions:
 *
 * The above copyright notice and this permission notice shall be included in
 * all copies or substantial portions of the Software.
 *
 * THE SOFTWARE IS PROVIDED "AS IS", WITHOUT WARRANTY OF ANY KIND, EXPRESS OR
 * IMPLIED, INCLUDING BUT NOT LIMITED TO THE WARRANTIES OF MERCHANTABILITY,
 * FITNESS FOR A PARTICULAR PURPOSE AND NONINFRINGEMENT. IN NO EVENT SHALL THE
 * AUTHORS OR COPYRIGHT HOLDERS BE LIABLE FOR ANY CLAIM, DAMAGES OR OTHER
 * LIABILITY, WHETHER IN AN ACTION OF CONTRACT, TORT OR OTHERWISE, ARISING FROM,
 * OUT OF OR IN CONNECTION WITH THE SOFTWARE OR THE USE OR OTHER DEALINGS IN
 * THE SOFTWARE.
 */
package org.spongepowered.common.registry;

import org.spongepowered.api.block.BlockSnapshot;
import org.spongepowered.api.block.BlockState;
import org.spongepowered.api.block.BlockType;
import org.spongepowered.api.block.tileentity.TileEntityArchetype;
import org.spongepowered.api.block.tileentity.TileEntityType;
import org.spongepowered.api.block.trait.BooleanTrait;
import org.spongepowered.api.block.trait.EnumTrait;
import org.spongepowered.api.block.trait.IntegerTrait;
import org.spongepowered.api.boss.BossBarColor;
import org.spongepowered.api.boss.BossBarOverlay;
import org.spongepowered.api.boss.ServerBossBar;
import org.spongepowered.api.data.meta.PatternLayer;
import org.spongepowered.api.data.persistence.DataFormat;
import org.spongepowered.api.data.persistence.DataTranslator;
import org.spongepowered.api.data.type.*;
import org.spongepowered.api.effect.particle.*;
import org.spongepowered.api.effect.potion.PotionEffect;
import org.spongepowered.api.effect.potion.PotionEffectType;
import org.spongepowered.api.effect.sound.SoundCategory;
import org.spongepowered.api.effect.sound.SoundType;
import org.spongepowered.api.entity.EntityArchetype;
import org.spongepowered.api.entity.EntitySnapshot;
import org.spongepowered.api.entity.EntityType;
import org.spongepowered.api.entity.ai.GoalType;
import org.spongepowered.api.entity.ai.task.AITaskType;
import org.spongepowered.api.entity.ai.task.builtin.SwimmingAITask;
import org.spongepowered.api.entity.ai.task.builtin.creature.AttackLivingAITask;
import org.spongepowered.api.entity.ai.task.builtin.creature.AvoidEntityAITask;
import org.spongepowered.api.entity.ai.task.builtin.creature.WanderAITask;
import org.spongepowered.api.entity.ai.task.builtin.creature.WatchClosestAITask;
import org.spongepowered.api.entity.ai.task.builtin.creature.horse.RunAroundLikeCrazyAITask;
import org.spongepowered.api.entity.ai.task.builtin.creature.target.FindNearestAttackableTargetAITask;
import org.spongepowered.api.entity.living.player.gamemode.GameMode;
import org.spongepowered.api.entity.living.player.tab.TabListEntry;
import org.spongepowered.api.event.cause.entity.damage.DamageModifierType;
import org.spongepowered.api.event.cause.entity.damage.DamageType;
import org.spongepowered.api.event.cause.entity.damage.source.*;
import org.spongepowered.api.event.cause.entity.spawn.*;
import org.spongepowered.api.event.cause.entity.teleport.EntityTeleportCause;
import org.spongepowered.api.event.cause.entity.teleport.PortalTeleportCause;
import org.spongepowered.api.event.cause.entity.teleport.TeleportCause;
import org.spongepowered.api.event.cause.entity.teleport.TeleportType;
import org.spongepowered.api.extra.fluid.FluidStack;
import org.spongepowered.api.extra.fluid.FluidStackSnapshot;
import org.spongepowered.api.extra.fluid.FluidType;
import org.spongepowered.api.item.Enchantment;
import org.spongepowered.api.item.FireworkEffect;
import org.spongepowered.api.item.FireworkShape;
import org.spongepowered.api.item.ItemType;
import org.spongepowered.api.item.inventory.Inventory;
import org.spongepowered.api.item.inventory.InventoryArchetype;
import org.spongepowered.api.item.inventory.ItemStack;
import org.spongepowered.api.item.inventory.ItemStackGenerator;
import org.spongepowered.api.item.inventory.equipment.EquipmentType;
import org.spongepowered.api.item.merchant.TradeOffer;
import org.spongepowered.api.item.merchant.TradeOfferGenerator;
import org.spongepowered.api.registry.FactoryRegistry;
import org.spongepowered.api.scheduler.Task;
import org.spongepowered.api.scoreboard.CollisionRule;
import org.spongepowered.api.scoreboard.Scoreboard;
import org.spongepowered.api.scoreboard.Team;
import org.spongepowered.api.scoreboard.Visibility;
import org.spongepowered.api.scoreboard.critieria.Criterion;
import org.spongepowered.api.scoreboard.displayslot.DisplaySlot;
import org.spongepowered.api.scoreboard.objective.Objective;
import org.spongepowered.api.scoreboard.objective.displaymode.ObjectiveDisplayMode;
import org.spongepowered.api.service.economy.transaction.TransactionType;
import org.spongepowered.api.text.chat.ChatVisibility;
import org.spongepowered.api.text.format.TextColor;
import org.spongepowered.api.text.format.TextStyle;
import org.spongepowered.api.text.selector.SelectorType;
import org.spongepowered.api.util.ban.Ban;
import org.spongepowered.api.util.ban.BanType;
import org.spongepowered.api.util.rotation.Rotation;
import org.spongepowered.api.world.DimensionType;
import org.spongepowered.api.world.GeneratorType;
import org.spongepowered.api.world.SerializationBehavior;
import org.spongepowered.api.world.WorldArchetype;
import org.spongepowered.api.world.PortalAgentType;
import org.spongepowered.api.world.biome.BiomeType;
import org.spongepowered.api.world.difficulty.Difficulty;
import org.spongepowered.api.world.explosion.Explosion;
import org.spongepowered.api.world.gen.PopulatorObject;
import org.spongepowered.api.world.gen.PopulatorType;
import org.spongepowered.api.world.gen.WorldGeneratorModifier;
import org.spongepowered.api.world.gen.populator.*;
import org.spongepowered.api.world.gen.type.BiomeTreeType;
import org.spongepowered.api.world.gen.type.MushroomType;
import org.spongepowered.api.world.schematic.BlockPaletteType;
import org.spongepowered.api.world.schematic.Schematic;
import org.spongepowered.api.world.weather.Weather;
import org.spongepowered.common.SpongeImpl;
import org.spongepowered.common.ban.SpongeBanBuilder;
import org.spongepowered.common.block.SpongeBlockSnapshotBuilder;
import org.spongepowered.common.block.SpongeBlockStateBuilder;
import org.spongepowered.common.block.SpongeTileEntityArchetypeBuilder;
import org.spongepowered.common.boss.ServerBossBarBuilder;
import org.spongepowered.common.data.builder.data.meta.SpongePatternLayerBuilder;
import org.spongepowered.common.effect.particle.SpongeParticleEffectBuilder;
import org.spongepowered.common.effect.potion.SpongePotionBuilder;
import org.spongepowered.common.entity.SpongeEntityArchetypeBuilder;
import org.spongepowered.common.entity.SpongeEntitySnapshotBuilder;
import org.spongepowered.common.entity.ai.*;
import org.spongepowered.common.entity.ai.target.SpongeFindNearestAttackableTargetAIBuilder;
import org.spongepowered.common.entity.player.tab.TabListEntryBuilder;
import org.spongepowered.common.event.damage.*;
import org.spongepowered.common.event.entity.teleport.SpongeEntityTeleportCauseBuilder;
import org.spongepowered.common.event.entity.teleport.SpongePortalTeleportCauseBuilder;
import org.spongepowered.common.event.entity.teleport.SpongeTeleportCauseBuilder;
import org.spongepowered.common.event.spawn.SpongeBlockSpawnCauseBuilder;
import org.spongepowered.common.event.spawn.SpongeBreedingSpawnCauseBuilder;
import org.spongepowered.common.event.spawn.SpongeEntitySpawnCauseBuilder;
import org.spongepowered.common.event.spawn.SpongeMobSpawnerSpawnCauseBuilder;
import org.spongepowered.common.event.spawn.SpongeSpawnCauseBuilder;
import org.spongepowered.common.event.spawn.SpongeWeatherSpawnCauseBuilder;
import org.spongepowered.common.extra.fluid.SpongeFluidStackBuilder;
import org.spongepowered.common.extra.fluid.SpongeFluidStackSnapshotBuilder;
import org.spongepowered.common.item.SpongeFireworkEffectBuilder;
import org.spongepowered.common.item.inventory.SpongeInventoryBuilder;
import org.spongepowered.common.item.inventory.SpongeItemStackBuilder;
import org.spongepowered.common.item.inventory.archetype.SpongeInventoryArchetypeBuilder;
import org.spongepowered.common.item.inventory.generation.SpongeItemStackGenerator;
import org.spongepowered.common.item.merchant.SpongeTradeOfferBuilder;
import org.spongepowered.common.item.merchant.SpongeTradeOfferGenerator;
import org.spongepowered.common.registry.factory.ResourcePackFactoryModule;
import org.spongepowered.common.registry.factory.TimingsFactoryModule;
import org.spongepowered.common.registry.type.*;
import org.spongepowered.common.registry.type.block.*;
import org.spongepowered.common.registry.type.boss.BossBarColorRegistryModule;
import org.spongepowered.common.registry.type.boss.BossBarOverlayRegistryModule;
import org.spongepowered.common.registry.type.data.DataFormatRegistryModule;
import org.spongepowered.common.registry.type.data.DataTranslatorRegistryModule;
import org.spongepowered.common.registry.type.data.HandTypeRegistryModule;
import org.spongepowered.common.registry.type.economy.TransactionTypeRegistryModule;
import org.spongepowered.common.registry.type.effect.ParticleRegistryModule;
import org.spongepowered.common.registry.type.effect.PotionEffectTypeRegistryModule;
import org.spongepowered.common.registry.type.effect.SoundCategoryRegistryModule;
import org.spongepowered.common.registry.type.effect.SoundRegistryModule;
import org.spongepowered.common.registry.type.entity.*;
import org.spongepowered.common.registry.type.event.DamageModifierTypeRegistryModule;
import org.spongepowered.common.registry.type.event.DamageSourceRegistryModule;
import org.spongepowered.common.registry.type.event.DamageTypeRegistryModule;
import org.spongepowered.common.registry.type.event.SpawnTypeRegistryModule;
import org.spongepowered.common.registry.type.event.TeleportTypeRegistryModule;
import org.spongepowered.common.registry.type.extra.FluidTypeRegistryModule;
import org.spongepowered.common.registry.type.item.*;
import org.spongepowered.common.registry.type.scoreboard.CollisionRuleRegistryModule;
import org.spongepowered.common.registry.type.scoreboard.CriteriaRegistryModule;
import org.spongepowered.common.registry.type.scoreboard.DisplaySlotRegistryModule;
import org.spongepowered.common.registry.type.scoreboard.ObjectiveDisplayModeRegistryModule;
import org.spongepowered.common.registry.type.scoreboard.VisibilityRegistryModule;
import org.spongepowered.common.registry.type.text.*;
import org.spongepowered.common.registry.type.world.*;
import org.spongepowered.common.registry.type.world.gen.BiomeTreeTypeRegistryModule;
import org.spongepowered.common.registry.type.world.gen.BiomeTypeRegistryModule;
import org.spongepowered.common.registry.type.world.gen.PopulatorObjectRegistryModule;
import org.spongepowered.common.registry.type.world.gen.PopulatorTypeRegistryModule;
import org.spongepowered.common.scheduler.SpongeTaskBuilder;
import org.spongepowered.common.scoreboard.builder.SpongeObjectiveBuilder;
import org.spongepowered.common.scoreboard.builder.SpongeScoreboardBuilder;
import org.spongepowered.common.scoreboard.builder.SpongeTeamBuilder;
import org.spongepowered.common.world.SpongeExplosionBuilder;
import org.spongepowered.common.world.SpongeWorldArchetypeBuilder;
import org.spongepowered.common.world.schematic.SpongeSchematicBuilder;
import org.spongepowered.common.world.gen.builders.*;

import java.lang.reflect.Field;
import java.util.ArrayList;
import java.util.List;

public final class CommonModuleRegistry {

    public static CommonModuleRegistry getInstance() {
        return Holder.INSTANCE;
    }

    public void registerDefaultModules() {
        SpongeGameRegistry registry = SpongeImpl.getRegistry();
        registerFactories();
        registerDefaultSuppliers(registry);
        registerCommonModules(registry);
    }

    private void registerFactories() {
        final List<FactoryRegistry<?, ?>> factoryRegistries = new ArrayList<>();
        factoryRegistries.add(new ResourcePackFactoryModule());
        factoryRegistries.add(new TimingsFactoryModule());

        try {
            Field modifierField = Field.class.getDeclaredField("modifiers");
            modifierField.setAccessible(true);
            for (FactoryRegistry<?, ?> registry : factoryRegistries) {
                RegistryHelper.setFactory(registry.getFactoryOwner(), registry.provideFactory());
                registry.initialize();
            }
        } catch (Exception e) {
            SpongeImpl.getLogger().error("Could not initialize a factory!", e);
        }
    }

    private void registerDefaultSuppliers(SpongeGameRegistry registry) {
        registry.registerBuilderSupplier(ItemStack.Builder.class, SpongeItemStackBuilder::new)
            .registerBuilderSupplier(TradeOffer.Builder.class, SpongeTradeOfferBuilder::new)
            .registerBuilderSupplier(FireworkEffect.Builder.class, SpongeFireworkEffectBuilder::new)
            .registerBuilderSupplier(PotionEffect.Builder.class, SpongePotionBuilder::new)
            .registerBuilderSupplier(Objective.Builder.class, SpongeObjectiveBuilder::new)
            .registerBuilderSupplier(Team.Builder.class, SpongeTeamBuilder::new)
            .registerBuilderSupplier(Scoreboard.Builder.class, SpongeScoreboardBuilder::new)
            .registerBuilderSupplier(DamageSource.Builder.class, SpongeDamageSourceBuilder::new)
            .registerBuilderSupplier(EntityDamageSource.Builder.class, SpongeEntityDamageSourceBuilder::new)
            .registerBuilderSupplier(IndirectEntityDamageSource.Builder.class, SpongeIndirectEntityDamageSourceBuilder::new)
            .registerBuilderSupplier(FallingBlockDamageSource.Builder.class, SpongeFallingBlockDamgeSourceBuilder::new)
            .registerBuilderSupplier(BlockDamageSource.Builder.class, SpongeBlockDamageSourceBuilder::new)
            .registerBuilderSupplier(WorldArchetype.Builder.class, SpongeWorldArchetypeBuilder::new)
            .registerBuilderSupplier(Explosion.Builder.class, SpongeExplosionBuilder::new)
            .registerBuilderSupplier(BlockState.Builder.class, SpongeBlockStateBuilder::new)
            .registerBuilderSupplier(BlockSnapshot.Builder.class, SpongeBlockSnapshotBuilder::new)
            .registerBuilderSupplier(EntitySnapshot.Builder.class, SpongeEntitySnapshotBuilder::new)
            .registerBuilderSupplier(ParticleEffect.Builder.class, SpongeParticleEffectBuilder::new)
            .registerBuilderSupplier(ColoredParticle.Builder.class, SpongeParticleEffectBuilder.BuilderColorable::new)
            .registerBuilderSupplier(NoteParticle.Builder.class, SpongeParticleEffectBuilder.BuilderNote::new)
            .registerBuilderSupplier(ItemParticle.Builder.class, SpongeParticleEffectBuilder.BuilderMaterial::new)
            .registerBuilderSupplier(WanderAITask.Builder.class, SpongeWanderAIBuilder::new)
            .registerBuilderSupplier(AvoidEntityAITask.Builder.class, SpongeAvoidEntityAIBuilder::new)
            .registerBuilderSupplier(RunAroundLikeCrazyAITask.Builder.class, SpongeRunAroundLikeCrazyAIBuilder::new)
            .registerBuilderSupplier(SwimmingAITask.Builder.class, SpongeSwimmingAIBuilder::new)
            .registerBuilderSupplier(WatchClosestAITask.Builder.class, SpongeWatchClosestAIBuilder::new)
            .registerBuilderSupplier(FindNearestAttackableTargetAITask.Builder.class, SpongeFindNearestAttackableTargetAIBuilder::new)
            .registerBuilderSupplier(AttackLivingAITask.Builder.class, SpongeAttackLivingAIBuilder::new)
            .registerBuilderSupplier(PatternLayer.Builder.class, SpongePatternLayerBuilder::new)
            .registerBuilderSupplier(ResizableParticle.Builder.class, SpongeParticleEffectBuilder.BuilderResizable::new)
            .registerBuilderSupplier(BlockParticle.Builder.class, SpongeParticleEffectBuilder.BuilderBlock::new)
            .registerBuilderSupplier(Task.Builder.class, SpongeTaskBuilder::new)
            .registerBuilderSupplier(BigMushroom.Builder.class, BigMushroomBuilder::new)
            .registerBuilderSupplier(BlockBlob.Builder.class, BlockBlobBuilder::new)
            .registerBuilderSupplier(ChorusFlower.Builder.class, ChorusFlowerBuilder::new)
            .registerBuilderSupplier(Cactus.Builder.class, CactusBuilder::new)
            .registerBuilderSupplier(DeadBush.Builder.class, DeadBushBuilder::new)
            .registerBuilderSupplier(DesertWell.Builder.class, DesertWellBuilder::new)
            .registerBuilderSupplier(DoublePlant.Builder.class, DoublePlantBuilder::new)
            .registerBuilderSupplier(Dungeon.Builder.class, DungeonBuilder::new)
            .registerBuilderSupplier(EndIsland.Builder.class, EndIslandBuilder::new)
            .registerBuilderSupplier(Flower.Builder.class, FlowerBuilder::new)
            .registerBuilderSupplier(Forest.Builder.class, ForestBuilder::new)
            .registerBuilderSupplier(Glowstone.Builder.class, GlowstoneBuilder::new)
            .registerBuilderSupplier(IcePath.Builder.class, IcePathBuilder::new)
            .registerBuilderSupplier(IceSpike.Builder.class, IceSpikeBuilder::new)
            .registerBuilderSupplier(Lake.Builder.class, LakeBuilder::new)
            .registerBuilderSupplier(Melon.Builder.class, MelonBuilder::new)
            .registerBuilderSupplier(Mushroom.Builder.class, MushroomBuilder::new)
            .registerBuilderSupplier(NetherFire.Builder.class, NetherFireBuilder::new)
            .registerBuilderSupplier(Ore.Builder.class, OreBuilder::new)
            .registerBuilderSupplier(Pumpkin.Builder.class, PumpkinBuilder::new)
            .registerBuilderSupplier(RandomBlock.Builder.class, RandomBlockBuilder::new)
            .registerBuilderSupplier(RandomObject.Builder.class, RandomObjectBuilder::new)
            .registerBuilderSupplier(Reed.Builder.class, ReedBuilder::new)
            .registerBuilderSupplier(SeaFloor.Builder.class, SeaFloorBuilder::new)
            .registerBuilderSupplier(Shrub.Builder.class, ShrubBuilder::new)
            .registerBuilderSupplier(Vine.Builder.class, VineBuilder::new)
            .registerBuilderSupplier(WaterLily.Builder.class, WaterLilyBuilder::new)
            .registerBuilderSupplier(Ban.Builder.class, SpongeBanBuilder::new)
            .registerBuilderSupplier(SpawnCause.Builder.class, SpongeSpawnCauseBuilder::new)
            .registerBuilderSupplier(EntitySpawnCause.Builder.class, SpongeEntitySpawnCauseBuilder::new)
            .registerBuilderSupplier(BreedingSpawnCause.Builder.class, SpongeBreedingSpawnCauseBuilder::new)
            .registerBuilderSupplier(BlockSpawnCause.Builder.class, SpongeBlockSpawnCauseBuilder::new)
            .registerBuilderSupplier(MobSpawnerSpawnCause.Builder.class, SpongeMobSpawnerSpawnCauseBuilder::new)
            .registerBuilderSupplier(FluidStack.Builder.class, SpongeFluidStackBuilder::new)
            .registerBuilderSupplier(FluidStackSnapshot.Builder.class, SpongeFluidStackSnapshotBuilder::new)
            .registerBuilderSupplier(TabListEntry.Builder.class, TabListEntryBuilder::new)
            .registerBuilderSupplier(TradeOfferGenerator.Builder.class, SpongeTradeOfferGenerator.Builder::new)
            .registerBuilderSupplier(ItemStackGenerator.Builder.class, SpongeItemStackGenerator.Builder::new)
            .registerBuilderSupplier(WeatherSpawnCause.Builder.class, SpongeWeatherSpawnCauseBuilder::new)
            .registerBuilderSupplier(TeleportCause.Builder.class, SpongeTeleportCauseBuilder::new)
            .registerBuilderSupplier(EntityTeleportCause.Builder.class, SpongeEntityTeleportCauseBuilder::new)
            .registerBuilderSupplier(PortalTeleportCause.Builder.class, SpongePortalTeleportCauseBuilder::new)
            .registerBuilderSupplier(ServerBossBar.Builder.class, ServerBossBarBuilder::new)
            .registerBuilderSupplier(EntityArchetype.Builder.class, SpongeEntityArchetypeBuilder::new)
            .registerBuilderSupplier(TileEntityArchetype.Builder.class, SpongeTileEntityArchetypeBuilder::new)
            .registerBuilderSupplier(Schematic.Builder.class, SpongeSchematicBuilder::new)
            .registerBuilderSupplier(InventoryArchetype.Builder.class, SpongeInventoryArchetypeBuilder::new)
            .registerBuilderSupplier(Inventory.Builder.class, SpongeInventoryBuilder::new)
        ;
    }

    @SuppressWarnings({"unchecked", "rawtypes"})
    protected void registerCommonModules(SpongeGameRegistry registry) {
        registry.registerModule(new ArgumentRegistryModule())
            .registerModule(AITaskType.class, AITaskTypeModule.getInstance())
            .registerModule(ArmorType.class, new ArmorTypeRegistryModule())
            .registerModule(Art.class, new ArtRegistryModule())
            .registerModule(BanType.class, new BanTypeRegistryModule())
            .registerModule(BannerPatternShape.class, new BannerPatternShapeRegistryModule())
            .registerModule(BodyPart.class, new BodyPartRegistryModule())
            .registerModule(BooleanTrait.class, BooleanTraitRegistryModule.getInstance())
            .registerModule(BigMushroomType.class, new BigMushroomRegistryModule())
            .registerModule(BiomeTreeType.class, new BiomeTreeTypeRegistryModule())
            .registerModule(BiomeType.class, new BiomeTypeRegistryModule())
            .registerModule(BlockState.class, BlockStateRegistryModule.getInstance())
            .registerModule(BlockType.class, BlockTypeRegistryModule.getInstance())
            .registerModule(BrickType.class, new BrickTypeRegistryModule())
            .registerModule(Career.class, CareerRegistryModule.getInstance())
            .registerModule(new ChatTypeRegistryModule())
            .registerModule(CoalType.class, new CoalTypeRegistryModule())
            .registerModule(ComparatorType.class, new ComparatorTypeRegistryModule())
            .registerModule(CookedFish.class, new CookedFishRegistryModule())
            .registerModule(Criterion.class, new CriteriaRegistryModule())
            .registerModule(DamageModifierType.class, new DamageModifierTypeRegistryModule())
            .registerModule(new DamageSourceRegistryModule())
            .registerModule(DamageType.class, new DamageTypeRegistryModule())
            .registerModule(DataFormat.class, new DataFormatRegistryModule())
            .registerModule(DataTranslator.class, DataTranslatorRegistryModule.getInstance())
            .registerModule(Difficulty.class, new DifficultyRegistryModule())
            .registerModule(DimensionType.class, DimensionTypeRegistryModule.getInstance())
            .registerModule(DirtType.class, new DirtTypeRegistryModule())
            .registerModule(DisguisedBlockType.class, new DisguisedBlockTypeRegistryModule())
            .registerModule(DisplaySlot.class, DisplaySlotRegistryModule.getInstance())
            .registerModule(DoublePlantType.class, new DoublePlantTypeRegistryModule())
            .registerModule(DyeColor.class, DyeColorRegistryModule.getInstance())
            .registerModule(Enchantment.class, EnchantmentRegistryModule.getInstance())
            .registerModule((Class<EnumTrait<?>>) (Class) EnumTrait.class, EnumTraitRegistryModule.getInstance())
            .registerModule(EntityType.class, EntityTypeRegistryModule.getInstance())
            .registerModule(EquipmentType.class, new EquipmentTypeRegistryModule())
            .registerModule(FireworkShape.class, new FireworkShapeRegistryModule())
            .registerModule(Fish.class, new FishRegistryModule())
            .registerModule(FluidType.class, FluidTypeRegistryModule.getInstance())
            .registerModule(GameMode.class, new GameModeRegistryModule())
            .registerModule(GeneratorType.class, new GeneratorTypeRegistryModule())
            .registerModule(GoalType.class, GoalTypeModule.getInstance())
            .registerModule(GoldenApple.class, new GoldenAppleRegistryModule())
            .registerModule(Hinge.class, new HingeRegistryModule())
            .registerModule(IntegerTrait.class, IntegerTraitRegistryModule.getInstance())
            .registerModule(ItemType.class, ItemTypeRegistryModule.getInstance())
            .registerModule(new LocaleRegistryModule())
            .registerModule(LogAxis.class, new LogAxisRegistryModule())
            .registerModule(MushroomType.class, new MushroomTypeRegistryModule())
            .registerModule(NotePitch.class, new NotePitchRegistryModule())
            .registerModule(ObjectiveDisplayMode.class, new ObjectiveDisplayModeRegistryModule())
            .registerModule(OcelotType.class, new OcelotTypeRegistryModule())
            .registerModule(ParticleType.class, new ParticleRegistryModule())
            .registerModule(PistonType.class, new PistonTypeRegistryModule())
            .registerModule(PlantType.class, new PlantTypeModuleRegistry())
            .registerModule(PopulatorObject.class, new PopulatorObjectRegistryModule())
            .registerModule(PopulatorType.class, PopulatorTypeRegistryModule.getInstance())
            .registerModule(PortionType.class, new PortionTypeRegistryModule())
            .registerModule(PotionEffectType.class, PotionEffectTypeRegistryModule.getInstance())
            .registerModule(PrismarineType.class, new PrismarineRegistryModule())
            .registerModule(Profession.class, ProfessionRegistryModule.getInstance())
            .registerModule(QuartzType.class, new QuartzTypeRegistryModule())
            .registerModule(RabbitType.class, new RabbitTypeRegistryModule())
            .registerModule(RailDirection.class, new RailDirectionRegistryModule())
            .registerModule(Rotation.class, new RotationRegistryModule())
            .registerModule(SandstoneType.class, new SandstoneTypeRegistryModule())
            .registerModule(SandType.class, new SandTypeRegistryModule())
            .registerModule(SelectorType.class, new SelectorTypeRegistryModule())
            .registerModule(SerializationBehavior.class, new SerializationBehaviorRegistryModule())
            .registerModule(ShrubType.class, new ShrubTypeRegistryModule())
            .registerModule(SkeletonType.class, new SkeletonTypeRegistryModule())
            .registerModule(SkullType.class, new SkullTypeRegistryModule())
            .registerModule(SlabType.class, new SlabTypeRegistryModule())
            .registerModule(SoundType.class, new SoundRegistryModule())
            .registerModule(SpawnType.class, new SpawnTypeRegistryModule())
            .registerModule(SoundCategory.class, new SoundCategoryRegistryModule())
            .registerModule(StairShape.class, new StairShapeRegistryModule())
            .registerModule(StoneType.class, new StoneTypeRegistryModule())
            .registerModule(TeleportType.class, TeleportTypeRegistryModule.getInstance())
            .registerModule(TextColor.class, new TextColorRegistryModule())
            .registerModule(new TextSerializerRegistryModule())
            .registerModule(TextStyle.Base.class, new TextStyleRegistryModule())
            .registerModule(TileEntityType.class, TileEntityTypeRegistryModule.getInstance())
            .registerModule(ToolType.class, new ToolTypeRegistryModule())
            .registerModule(TreeType.class, new TreeTypeRegistryModule())
            .registerModule(Visibility.class, new VisibilityRegistryModule())
            .registerModule(WallType.class, new WallTypeRegistryModule())
            .registerModule(Weather.class, new WeatherRegistryModule())
            .registerModule(WorldGeneratorModifier.class, WorldGeneratorModifierRegistryModule.getInstance())
            .registerModule(TransactionType.class, new TransactionTypeRegistryModule())
            .registerModule(ChatVisibility.class, new ChatVisibilityRegistryModule())
            .registerModule(SkinPart.class, new SkinPartRegistryModule())
            .registerModule(WorldArchetype.class, WorldArchetypeRegistryModule.getInstance())
            .registerModule(BossBarColor.class, new BossBarColorRegistryModule())
            .registerModule(BossBarOverlay.class, new BossBarOverlayRegistryModule())
            .registerModule(PortalAgentType.class, PortalAgentRegistryModule.getInstance())
            .registerModule(HandType.class, HandTypeRegistryModule.getInstance())
            .registerModule(PickupRule.class, new PickupRuleRegistryModule())
            .registerModule(BlockPaletteType.class, new PaletteTypeRegistryModule())
<<<<<<< HEAD
=======
            .registerModule(CollisionRule.class, new CollisionRuleRegistryModule())
>>>>>>> fc6450d1
            .registerModule(InventoryArchetype.class, InventoryArchetypeRegistryModule.getInstance())
            ;
    }

    CommonModuleRegistry() { }

    private static final class Holder {

        static final CommonModuleRegistry INSTANCE = new CommonModuleRegistry();
    }

}<|MERGE_RESOLUTION|>--- conflicted
+++ resolved
@@ -409,10 +409,7 @@
             .registerModule(HandType.class, HandTypeRegistryModule.getInstance())
             .registerModule(PickupRule.class, new PickupRuleRegistryModule())
             .registerModule(BlockPaletteType.class, new PaletteTypeRegistryModule())
-<<<<<<< HEAD
-=======
             .registerModule(CollisionRule.class, new CollisionRuleRegistryModule())
->>>>>>> fc6450d1
             .registerModule(InventoryArchetype.class, InventoryArchetypeRegistryModule.getInstance())
             ;
     }
