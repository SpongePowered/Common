/*
 * This file is part of Sponge, licensed under the MIT License (MIT).
 *
 * Copyright (c) SpongePowered <https://www.spongepowered.org>
 * Copyright (c) contributors
 *
 * Permission is hereby granted, free of charge, to any person obtaining a copy
 * of this software and associated documentation files (the "Software"), to deal
 * in the Software without restriction, including without limitation the rights
 * to use, copy, modify, merge, publish, distribute, sublicense, and/or sell
 * copies of the Software, and to permit persons to whom the Software is
 * furnished to do so, subject to the following conditions:
 *
 * The above copyright notice and this permission notice shall be included in
 * all copies or substantial portions of the Software.
 *
 * THE SOFTWARE IS PROVIDED "AS IS", WITHOUT WARRANTY OF ANY KIND, EXPRESS OR
 * IMPLIED, INCLUDING BUT NOT LIMITED TO THE WARRANTIES OF MERCHANTABILITY,
 * FITNESS FOR A PARTICULAR PURPOSE AND NONINFRINGEMENT. IN NO EVENT SHALL THE
 * AUTHORS OR COPYRIGHT HOLDERS BE LIABLE FOR ANY CLAIM, DAMAGES OR OTHER
 * LIABILITY, WHETHER IN AN ACTION OF CONTRACT, TORT OR OTHERWISE, ARISING FROM,
 * OUT OF OR IN CONNECTION WITH THE SOFTWARE OR THE USE OR OTHER DEALINGS IN
 * THE SOFTWARE.
 */
package org.spongepowered.common.registry;

import static com.google.common.base.Preconditions.checkNotNull;

import com.flowpowered.math.vector.Vector3d;
import com.flowpowered.math.vector.Vector3i;
import com.google.common.base.Function;
import com.google.common.collect.ImmutableBiMap;
import com.google.common.collect.ImmutableList;
import com.google.common.collect.ImmutableMap;
import com.google.common.collect.Maps;
import com.google.common.reflect.TypeToken;
import net.minecraft.block.BlockDoublePlant;
import net.minecraft.block.BlockFlower;
import net.minecraft.block.BlockTallGrass;
import net.minecraft.entity.Entity;
import net.minecraft.entity.EntityList;
import net.minecraft.entity.boss.EntityDragonPart;
import net.minecraft.entity.effect.EntityLightningBolt;
import net.minecraft.entity.effect.EntityWeatherEffect;
import net.minecraft.entity.item.EntityPainting;
import net.minecraft.entity.player.EntityPlayerMP;
import net.minecraft.entity.projectile.EntityEgg;
import net.minecraft.entity.projectile.EntityFishHook;
import net.minecraft.init.Blocks;
import net.minecraft.item.EnumDyeColor;
import net.minecraft.item.ItemFishFood;
import net.minecraft.potion.Potion;
import net.minecraft.scoreboard.IScoreObjectiveCriteria;
import net.minecraft.scoreboard.Team;
import net.minecraft.tileentity.TileEntityBanner;
import net.minecraft.util.EnumChatFormatting;
import net.minecraft.util.EnumFacing;
import net.minecraft.util.EnumParticleTypes;
import net.minecraft.world.EnumDifficulty;
import net.minecraft.world.WorldProvider;
import net.minecraft.world.WorldProviderEnd;
import net.minecraft.world.WorldProviderHell;
import net.minecraft.world.WorldProviderSurface;
import net.minecraft.world.WorldSettings;
import net.minecraft.world.WorldType;
import net.minecraft.world.biome.BiomeGenBase;
import ninja.leaping.configurate.objectmapping.serialize.TypeSerializers;
import org.spongepowered.api.CatalogType;
import org.spongepowered.api.Game;
import org.spongepowered.api.GameProfile;
import org.spongepowered.api.GameRegistry;
import org.spongepowered.api.attribute.Attribute;
import org.spongepowered.api.attribute.AttributeBuilder;
import org.spongepowered.api.attribute.AttributeCalculator;
import org.spongepowered.api.attribute.AttributeModifierBuilder;
import org.spongepowered.api.attribute.Operation;
import org.spongepowered.api.block.BlockType;
import org.spongepowered.api.block.tileentity.Banner;
import org.spongepowered.api.block.tileentity.CommandBlock;
import org.spongepowered.api.block.tileentity.DaylightDetector;
import org.spongepowered.api.block.tileentity.EnchantmentTable;
import org.spongepowered.api.block.tileentity.EndPortal;
import org.spongepowered.api.block.tileentity.EnderChest;
import org.spongepowered.api.block.tileentity.MobSpawner;
import org.spongepowered.api.block.tileentity.Note;
import org.spongepowered.api.block.tileentity.Sign;
import org.spongepowered.api.block.tileentity.Skull;
import org.spongepowered.api.block.tileentity.TileEntityType;
import org.spongepowered.api.block.tileentity.carrier.BrewingStand;
import org.spongepowered.api.block.tileentity.carrier.Chest;
import org.spongepowered.api.block.tileentity.carrier.Dispenser;
import org.spongepowered.api.block.tileentity.carrier.Dropper;
import org.spongepowered.api.block.tileentity.carrier.Furnace;
import org.spongepowered.api.block.tileentity.carrier.Hopper;
import org.spongepowered.api.data.ImmutableDataRegistry;
import org.spongepowered.api.data.key.Keys;
import org.spongepowered.api.data.manipulator.DataManipulatorRegistry;
import org.spongepowered.api.data.manipulator.immutable.ImmutableDisplayNameData;
import org.spongepowered.api.data.manipulator.immutable.ImmutableSkullData;
import org.spongepowered.api.data.manipulator.immutable.entity.ImmutableBreathingData;
import org.spongepowered.api.data.manipulator.immutable.entity.ImmutableCareerData;
import org.spongepowered.api.data.manipulator.immutable.entity.ImmutableEyeLocationData;
import org.spongepowered.api.data.manipulator.immutable.entity.ImmutableFoodData;
import org.spongepowered.api.data.manipulator.immutable.entity.ImmutableHealthData;
import org.spongepowered.api.data.manipulator.immutable.entity.ImmutableVelocityData;
import org.spongepowered.api.data.manipulator.immutable.tileentity.ImmutableSignData;
import org.spongepowered.api.data.manipulator.mutable.DisplayNameData;
import org.spongepowered.api.data.manipulator.mutable.SkullData;
import org.spongepowered.api.data.manipulator.mutable.entity.BreathingData;
import org.spongepowered.api.data.manipulator.mutable.entity.CareerData;
import org.spongepowered.api.data.manipulator.mutable.entity.EyeLocationData;
import org.spongepowered.api.data.manipulator.mutable.entity.FoodData;
import org.spongepowered.api.data.manipulator.mutable.entity.HealthData;
import org.spongepowered.api.data.manipulator.mutable.entity.VelocityData;
import org.spongepowered.api.data.manipulator.mutable.tileentity.SignData;
import org.spongepowered.api.data.meta.PatternLayer;
import org.spongepowered.api.data.type.Art;
import org.spongepowered.api.data.type.Arts;
import org.spongepowered.api.data.type.BannerPatternShape;
import org.spongepowered.api.data.type.BannerPatternShapes;
import org.spongepowered.api.data.type.Career;
import org.spongepowered.api.data.type.Careers;
import org.spongepowered.api.data.type.CoalType;
import org.spongepowered.api.data.type.CoalTypes;
import org.spongepowered.api.data.type.ComparatorType;
import org.spongepowered.api.data.type.CookedFish;
import org.spongepowered.api.data.type.CookedFishes;
import org.spongepowered.api.data.type.DirtType;
import org.spongepowered.api.data.type.DisguisedBlockType;
import org.spongepowered.api.data.type.DoublePlantType;
import org.spongepowered.api.data.type.DoublePlantTypes;
import org.spongepowered.api.data.type.DyeColor;
import org.spongepowered.api.data.type.DyeColors;
import org.spongepowered.api.data.type.Fish;
import org.spongepowered.api.data.type.Fishes;
import org.spongepowered.api.data.type.GoldenApple;
import org.spongepowered.api.data.type.Hinge;
import org.spongepowered.api.data.type.HorseColor;
import org.spongepowered.api.data.type.HorseColors;
import org.spongepowered.api.data.type.HorseStyle;
import org.spongepowered.api.data.type.HorseStyles;
import org.spongepowered.api.data.type.HorseVariant;
import org.spongepowered.api.data.type.HorseVariants;
import org.spongepowered.api.data.type.NotePitch;
import org.spongepowered.api.data.type.NotePitches;
import org.spongepowered.api.data.type.OcelotType;
import org.spongepowered.api.data.type.OcelotTypes;
import org.spongepowered.api.data.type.PlantType;
import org.spongepowered.api.data.type.PlantTypes;
import org.spongepowered.api.data.type.PortionType;
import org.spongepowered.api.data.type.PrismarineType;
import org.spongepowered.api.data.type.Profession;
import org.spongepowered.api.data.type.Professions;
import org.spongepowered.api.data.type.QuartzType;
import org.spongepowered.api.data.type.RabbitType;
import org.spongepowered.api.data.type.RabbitTypes;
import org.spongepowered.api.data.type.RailDirection;
import org.spongepowered.api.data.type.SandstoneType;
import org.spongepowered.api.data.type.ShrubType;
import org.spongepowered.api.data.type.ShrubTypes;
import org.spongepowered.api.data.type.SkeletonType;
import org.spongepowered.api.data.type.SkeletonTypes;
import org.spongepowered.api.data.type.SkullType;
import org.spongepowered.api.data.type.SkullTypes;
import org.spongepowered.api.data.type.SlabType;
import org.spongepowered.api.data.type.StairShape;
import org.spongepowered.api.data.type.StoneType;
import org.spongepowered.api.data.type.TreeType;
import org.spongepowered.api.data.type.TreeTypes;
import org.spongepowered.api.data.type.WallType;
import org.spongepowered.api.data.value.ValueBuilder;
import org.spongepowered.api.effect.particle.ParticleEffectBuilder;
import org.spongepowered.api.effect.particle.ParticleType;
import org.spongepowered.api.effect.particle.ParticleTypes;
import org.spongepowered.api.effect.sound.SoundType;
import org.spongepowered.api.effect.sound.SoundTypes;
import org.spongepowered.api.entity.EntityInteractionType;
import org.spongepowered.api.entity.EntityInteractionTypes;
import org.spongepowered.api.entity.EntityType;
import org.spongepowered.api.entity.EntityTypes;
import org.spongepowered.api.entity.Transform;
import org.spongepowered.api.entity.player.gamemode.GameMode;
import org.spongepowered.api.entity.player.gamemode.GameModes;
import org.spongepowered.api.item.Enchantment;
import org.spongepowered.api.item.Enchantments;
import org.spongepowered.api.item.FireworkEffectBuilder;
import org.spongepowered.api.item.FireworkShape;
import org.spongepowered.api.item.ItemType;
import org.spongepowered.api.item.inventory.ItemStack;
import org.spongepowered.api.item.inventory.ItemStackBuilder;
import org.spongepowered.api.item.inventory.equipment.EquipmentType;
import org.spongepowered.api.item.merchant.TradeOfferBuilder;
import org.spongepowered.api.item.merchant.VillagerRegistry;
import org.spongepowered.api.item.recipe.RecipeRegistry;
import org.spongepowered.api.potion.PotionEffectBuilder;
import org.spongepowered.api.potion.PotionEffectType;
import org.spongepowered.api.potion.PotionEffectTypes;
import org.spongepowered.api.resourcepack.ResourcePack;
import org.spongepowered.api.scoreboard.ScoreboardBuilder;
import org.spongepowered.api.scoreboard.TeamBuilder;
import org.spongepowered.api.scoreboard.Visibilities;
import org.spongepowered.api.scoreboard.Visibility;
import org.spongepowered.api.scoreboard.critieria.Criteria;
import org.spongepowered.api.scoreboard.critieria.Criterion;
import org.spongepowered.api.scoreboard.displayslot.DisplaySlot;
import org.spongepowered.api.scoreboard.displayslot.DisplaySlots;
import org.spongepowered.api.scoreboard.objective.ObjectiveBuilder;
import org.spongepowered.api.scoreboard.objective.displaymode.ObjectiveDisplayMode;
import org.spongepowered.api.scoreboard.objective.displaymode.ObjectiveDisplayModes;
import org.spongepowered.api.service.persistence.SerializationService;
import org.spongepowered.api.statistic.BlockStatistic;
import org.spongepowered.api.statistic.EntityStatistic;
import org.spongepowered.api.statistic.ItemStatistic;
import org.spongepowered.api.statistic.Statistic;
import org.spongepowered.api.statistic.StatisticBuilder;
import org.spongepowered.api.statistic.StatisticFormat;
import org.spongepowered.api.statistic.StatisticGroup;
import org.spongepowered.api.statistic.TeamStatistic;
import org.spongepowered.api.statistic.achievement.Achievement;
import org.spongepowered.api.statistic.achievement.AchievementBuilder;
import org.spongepowered.api.status.Favicon;
import org.spongepowered.api.text.Texts;
import org.spongepowered.api.text.chat.ChatType;
import org.spongepowered.api.text.chat.ChatTypes;
import org.spongepowered.api.text.format.TextColor;
import org.spongepowered.api.text.format.TextColors;
import org.spongepowered.api.text.format.TextStyle;
import org.spongepowered.api.text.format.TextStyles;
import org.spongepowered.api.text.selector.ArgumentHolder;
import org.spongepowered.api.text.selector.ArgumentType;
import org.spongepowered.api.text.selector.ArgumentTypes;
import org.spongepowered.api.text.selector.SelectorType;
import org.spongepowered.api.text.selector.SelectorTypes;
import org.spongepowered.api.text.selector.Selectors;
import org.spongepowered.api.text.sink.MessageSinks;
import org.spongepowered.api.text.translation.Translation;
import org.spongepowered.api.util.Direction;
import org.spongepowered.api.util.rotation.Rotation;
import org.spongepowered.api.util.rotation.Rotations;
import org.spongepowered.api.world.Dimension;
import org.spongepowered.api.world.DimensionType;
import org.spongepowered.api.world.DimensionTypes;
import org.spongepowered.api.world.GeneratorType;
import org.spongepowered.api.world.GeneratorTypes;
import org.spongepowered.api.world.WorldBuilder;
import org.spongepowered.api.world.biome.BiomeType;
import org.spongepowered.api.world.biome.BiomeTypes;
import org.spongepowered.api.world.difficulty.Difficulties;
import org.spongepowered.api.world.difficulty.Difficulty;
import org.spongepowered.api.world.explosion.ExplosionBuilder;
import org.spongepowered.api.world.extent.Extent;
import org.spongepowered.api.world.extent.ExtentBufferFactory;
import org.spongepowered.api.world.gamerule.DefaultGameRules;
import org.spongepowered.api.world.gen.PopulatorFactory;
import org.spongepowered.api.world.gen.WorldGeneratorModifier;
import org.spongepowered.api.world.storage.WorldProperties;
import org.spongepowered.api.world.weather.Weather;
import org.spongepowered.api.world.weather.Weathers;
import org.spongepowered.common.Sponge;
import org.spongepowered.common.configuration.CatalogTypeTypeSerializer;
import org.spongepowered.common.configuration.SpongeConfig;
import org.spongepowered.common.data.SpongeDataRegistry;
import org.spongepowered.common.data.SpongeImmutableRegistry;
import org.spongepowered.common.data.builder.block.data.SpongePatternLayerBuilder;
import org.spongepowered.common.data.builder.block.tileentity.SpongeBannerBuilder;
import org.spongepowered.common.data.builder.block.tileentity.SpongeBrewingStandBuilder;
import org.spongepowered.common.data.builder.block.tileentity.SpongeChestBuilder;
import org.spongepowered.common.data.builder.block.tileentity.SpongeCommandBlockBuilder;
import org.spongepowered.common.data.builder.block.tileentity.SpongeComparatorBuilder;
import org.spongepowered.common.data.builder.block.tileentity.SpongeDaylightBuilder;
import org.spongepowered.common.data.builder.block.tileentity.SpongeDispenserBuilder;
import org.spongepowered.common.data.builder.block.tileentity.SpongeDropperBuilder;
import org.spongepowered.common.data.builder.block.tileentity.SpongeEnchantmentTableBuilder;
import org.spongepowered.common.data.builder.block.tileentity.SpongeEndPortalBuilder;
import org.spongepowered.common.data.builder.block.tileentity.SpongeEnderChestBuilder;
import org.spongepowered.common.data.builder.block.tileentity.SpongeFurnaceBuilder;
import org.spongepowered.common.data.builder.block.tileentity.SpongeHopperBuilder;
import org.spongepowered.common.data.builder.block.tileentity.SpongeMobSpawnerBuilder;
import org.spongepowered.common.data.builder.block.tileentity.SpongeNoteBuilder;
import org.spongepowered.common.data.builder.block.tileentity.SpongeSignBuilder;
import org.spongepowered.common.data.builder.block.tileentity.SpongeSkullBuilder;
import org.spongepowered.common.data.key.KeyRegistry;
import org.spongepowered.common.data.manipulator.immutable.ImmutableSpongeDisplayNameData;
import org.spongepowered.common.data.manipulator.immutable.ImmutableSpongeSkullData;
import org.spongepowered.common.data.manipulator.immutable.entity.ImmutableSpongeBreathingData;
import org.spongepowered.common.data.manipulator.immutable.entity.ImmutableSpongeCareerData;
import org.spongepowered.common.data.manipulator.immutable.entity.ImmutableSpongeEyeLocationData;
import org.spongepowered.common.data.manipulator.immutable.entity.ImmutableSpongeFoodData;
import org.spongepowered.common.data.manipulator.immutable.entity.ImmutableSpongeHealthData;
import org.spongepowered.common.data.manipulator.immutable.entity.ImmutableSpongeVelocityData;
import org.spongepowered.common.data.manipulator.immutable.tileentity.ImmutableSpongeSignData;
import org.spongepowered.common.data.manipulator.mutable.SpongeDisplayNameData;
import org.spongepowered.common.data.manipulator.mutable.SpongeSkullData;
import org.spongepowered.common.data.manipulator.mutable.entity.SpongeBreathingData;
import org.spongepowered.common.data.manipulator.mutable.entity.SpongeCareerData;
import org.spongepowered.common.data.manipulator.mutable.entity.SpongeEyeLocationData;
import org.spongepowered.common.data.manipulator.mutable.entity.SpongeFoodData;
import org.spongepowered.common.data.manipulator.mutable.entity.SpongeHealthData;
import org.spongepowered.common.data.manipulator.mutable.entity.SpongeVelocityData;
import org.spongepowered.common.data.manipulator.mutable.tileentity.SpongeSignData;
import org.spongepowered.common.data.processor.data.DisplayNameDataProcessor;
import org.spongepowered.common.data.processor.data.SkullDataProcessor;
import org.spongepowered.common.data.processor.data.entity.BreathingDataProcessor;
import org.spongepowered.common.data.processor.data.entity.CareerDataProcessor;
import org.spongepowered.common.data.processor.data.entity.EyeLocationDataProcessor;
import org.spongepowered.common.data.processor.data.entity.FoodDataProcessor;
import org.spongepowered.common.data.processor.data.entity.HealthDataProcessor;
import org.spongepowered.common.data.processor.data.entity.VelocityDataProcessor;
import org.spongepowered.common.data.processor.data.tileentity.SignDataProcessor;
import org.spongepowered.common.data.processor.value.DisplayNameValueProcessor;
import org.spongepowered.common.data.processor.value.DisplayNameVisibleValueProcessor;
import org.spongepowered.common.data.processor.value.SkullValueProcessor;
import org.spongepowered.common.data.processor.value.entity.CareerValueProcessor;
import org.spongepowered.common.data.processor.value.entity.EyeHeightValueProcessor;
import org.spongepowered.common.data.processor.value.entity.EyeLocationValueProcessor;
import org.spongepowered.common.data.processor.value.entity.FoodExhaustionValueProcessor;
import org.spongepowered.common.data.processor.value.entity.FoodLevelValueProcessor;
import org.spongepowered.common.data.processor.value.entity.FoodSaturationValueProcessor;
import org.spongepowered.common.data.processor.value.entity.HealthValueProcessor;
import org.spongepowered.common.data.processor.value.entity.MaxAirValueProcessor;
import org.spongepowered.common.data.processor.value.entity.MaxHealthValueProcessor;
import org.spongepowered.common.data.processor.value.entity.RemainingAirValueProcessor;
import org.spongepowered.common.data.processor.value.entity.VelocityValueProcessor;
import org.spongepowered.common.data.processor.value.tileentity.SignLinesValueProcessor;
import org.spongepowered.common.data.type.SpongeCookedFish;
import org.spongepowered.common.data.type.SpongeNotePitch;
import org.spongepowered.common.data.type.SpongeSkullType;
import org.spongepowered.common.data.type.SpongeTreeType;
import org.spongepowered.common.data.value.SpongeValueBuilder;
import org.spongepowered.common.effect.particle.SpongeParticleEffectBuilder;
import org.spongepowered.common.effect.particle.SpongeParticleType;
import org.spongepowered.common.effect.sound.SpongeSound;
import org.spongepowered.common.entity.SpongeCareer;
import org.spongepowered.common.entity.SpongeEntityConstants;
import org.spongepowered.common.entity.SpongeEntityInteractionType;
import org.spongepowered.common.entity.SpongeEntityMeta;
import org.spongepowered.common.entity.SpongeEntityType;
import org.spongepowered.common.entity.SpongeProfession;
import org.spongepowered.common.entity.SpongeTransform;
import org.spongepowered.common.entity.living.human.EntityHuman;
import org.spongepowered.common.item.SpongeCoalType;
import org.spongepowered.common.item.SpongeFireworkBuilder;
import org.spongepowered.common.item.SpongeItemStackBuilder;
import org.spongepowered.common.item.merchant.SpongeTradeOfferBuilder;
import org.spongepowered.common.item.merchant.SpongeVillagerRegistry;
import org.spongepowered.common.potion.SpongePotionBuilder;
import org.spongepowered.common.rotation.SpongeRotation;
import org.spongepowered.common.scoreboard.SpongeDisplaySlot;
import org.spongepowered.common.scoreboard.SpongeVisibility;
import org.spongepowered.common.scoreboard.builder.SpongeObjectiveBuilder;
import org.spongepowered.common.scoreboard.builder.SpongeScoreboardBuilder;
import org.spongepowered.common.scoreboard.builder.SpongeTeamBuilder;
import org.spongepowered.common.status.SpongeFavicon;
import org.spongepowered.common.text.SpongeTextFactory;
import org.spongepowered.common.text.chat.SpongeChatType;
import org.spongepowered.common.text.format.SpongeTextColor;
import org.spongepowered.common.text.format.SpongeTextStyle;
import org.spongepowered.common.text.selector.SpongeArgumentHolder;
import org.spongepowered.common.text.selector.SpongeSelectorFactory;
import org.spongepowered.common.text.selector.SpongeSelectorType;
import org.spongepowered.common.text.sink.SpongeMessageSinkFactory;
import org.spongepowered.common.text.translation.SpongeTranslation;
import org.spongepowered.common.weather.SpongeWeather;
import org.spongepowered.common.world.SpongeDimensionType;
import org.spongepowered.common.world.SpongeExplosionBuilder;
import org.spongepowered.common.world.SpongeWorldBuilder;
import org.spongepowered.common.world.extent.SpongeExtentBufferFactory;
import org.spongepowered.common.world.gen.WorldGeneratorRegistry;
import org.spongepowered.common.world.type.SpongeWorldTypeEnd;
import org.spongepowered.common.world.type.SpongeWorldTypeNether;
import org.spongepowered.common.world.type.SpongeWorldTypeOverworld;

import java.awt.Color;
import java.awt.image.BufferedImage;
import java.io.File;
import java.io.IOException;
import java.io.InputStream;
import java.lang.reflect.Field;
import java.net.URL;
import java.util.ArrayList;
import java.util.Arrays;
import java.util.Collection;
import java.util.Collections;
import java.util.Hashtable;
import java.util.List;
import java.util.Map;
import java.util.UUID;

public abstract class SpongeGameRegistry implements GameRegistry {

    static {
        TypeSerializers.getDefaultSerializers().registerType(TypeToken.of(CatalogType.class), new CatalogTypeTypeSerializer());
    }

    private final Map<String, BiomeType> biomeTypeMappings = Maps.newHashMap();

    public static final Map<Class<? extends WorldProvider>, SpongeConfig<SpongeConfig.DimensionConfig>> dimensionConfigs = Maps.newHashMap();

    public static final Map<String, TextColor> textColorMappings = Maps.newHashMap();
    public static final Map<EnumChatFormatting, SpongeTextColor> enumChatColor = Maps.newEnumMap(EnumChatFormatting.class);

    public static final Map<String, Visibility> visibilityMappings = Maps.newHashMap();
    public static final Map<Team.EnumVisible, SpongeVisibility> enumVisible = Maps.newEnumMap(Team.EnumVisible.class);

    public static final ImmutableMap<String, TextStyle.Base> textStyleMappings = new ImmutableMap.Builder<String, TextStyle.Base>()
            .put("bold", SpongeTextStyle.of(EnumChatFormatting.BOLD))
            .put("italic", SpongeTextStyle.of(EnumChatFormatting.ITALIC))
            .put("underline", SpongeTextStyle.of(EnumChatFormatting.UNDERLINE))
            .put("strikethrough", SpongeTextStyle.of(EnumChatFormatting.STRIKETHROUGH))
            .put("obfuscated", SpongeTextStyle.of(EnumChatFormatting.OBFUSCATED))
            .put("reset", SpongeTextStyle.of(EnumChatFormatting.RESET))
            .build();
    private static final ImmutableMap<String, ChatType> chatTypeMappings = new ImmutableMap.Builder<String, ChatType>()
            .put("chat", new SpongeChatType((byte) 0))
            .put("system", new SpongeChatType((byte) 1))
            .put("action_bar", new SpongeChatType((byte) 2))
            .build();

    private static final ImmutableMap<String, Rotation> rotationMappings = new ImmutableMap.Builder<String, Rotation>()
            .put("top", new SpongeRotation(0))
            .put("top_right", new SpongeRotation(45))
            .put("right", new SpongeRotation(90))
            .put("bottom_right", new SpongeRotation(135))
            .put("bottom", new SpongeRotation(180))
            .put("bottom_left", new SpongeRotation(225))
            .put("left", new SpongeRotation(270))
            .put("top_left", new SpongeRotation(315))
            .build();
    public static final ImmutableBiMap<Direction, EnumFacing> directionMap = ImmutableBiMap.<Direction, EnumFacing>builder()
            .put(Direction.NORTH, EnumFacing.NORTH)
            .put(Direction.EAST, EnumFacing.EAST)
            .put(Direction.SOUTH, EnumFacing.SOUTH)
            .put(Direction.WEST, EnumFacing.WEST)
            .put(Direction.UP, EnumFacing.UP)
            .put(Direction.DOWN, EnumFacing.DOWN)
            .build();
    public static final ImmutableMap<String, GameMode> gameModeMappings = new ImmutableMap.Builder<String, GameMode>()
            .put("survival", (GameMode) (Object) WorldSettings.GameType.SURVIVAL)
            .put("creative", (GameMode) (Object) WorldSettings.GameType.CREATIVE)
            .put("adventure", (GameMode) (Object) WorldSettings.GameType.ADVENTURE)
            .put("spectator", (GameMode) (Object) WorldSettings.GameType.SPECTATOR)
            .put("not_set", (GameMode) (Object) WorldSettings.GameType.NOT_SET)
            .build();
    private static final ImmutableMap<String, Difficulty> difficultyMappings = new ImmutableMap.Builder<String, Difficulty>()
            .put("peaceful", (Difficulty) (Object) EnumDifficulty.PEACEFUL)
            .put("easy", (Difficulty) (Object) EnumDifficulty.EASY)
            .put("normal", (Difficulty) (Object) EnumDifficulty.NORMAL)
            .put("hard", (Difficulty) (Object) EnumDifficulty.HARD)
            .build();
    public final Map<String, SpongeEntityType> entityIdToTypeMappings = Maps.newHashMap();
    private static final ImmutableMap<String, ObjectiveDisplayMode> objectiveDisplayModeMappings =
            new ImmutableMap.Builder<String, ObjectiveDisplayMode>()
                    .put("integer", (ObjectiveDisplayMode) (Object) IScoreObjectiveCriteria.EnumRenderType.INTEGER)
                    .put("hearts", (ObjectiveDisplayMode) (Object) IScoreObjectiveCriteria.EnumRenderType.HEARTS)
                    .build();

    public final Map<Class<? extends Entity>, SpongeEntityType> entityClassToTypeMappings = Maps.newHashMap();
    public final Map<String, Enchantment> enchantmentMappings = Maps.newHashMap();
    private final Map<String, Career> careerMappings = Maps.newHashMap();
    private final Map<String, Profession> professionMappings = Maps.newHashMap();
    private final Map<Integer, List<Career>> professionToCareerMappings = Maps.newHashMap();
    private final Map<String, DimensionType> dimensionTypeMappings = Maps.newHashMap();
    public final Map<Class<? extends Dimension>, DimensionType> dimensionClassMappings = Maps.newHashMap();
    private final Map<String, SpongeParticleType> particleMappings = Maps.newHashMap();
    private final Map<String, ParticleType> particleByName = Maps.newHashMap();
    private final List<PotionEffectType> potionList = new ArrayList<PotionEffectType>();
    private final List<BiomeType> biomeTypes = new ArrayList<BiomeType>();
    private final Map<String, SoundType> soundNames = Maps.newHashMap();
    private final Map<String, CoalType> coaltypeMappings = Maps.newHashMap();
    private final Map<String, GoldenApple> goldenAppleMappings = Maps.newHashMap();
    private final WorldGeneratorRegistry worldGeneratorRegistry = new WorldGeneratorRegistry();
    private final Hashtable<Class<? extends WorldProvider>, Integer> classToProviders = new Hashtable<Class<? extends WorldProvider>, Integer>();
    private final Map<UUID, WorldProperties> worldPropertiesUuidMappings = Maps.newHashMap();
    private final Map<String, WorldProperties> worldPropertiesNameMappings = Maps.newHashMap();
    private final Map<Integer, String> worldFolderDimensionIdMappings = Maps.newHashMap();
    public final Map<UUID, String> worldFolderUniqueIdMappings = Maps.newHashMap();
    public final Map<String, SpongeDisplaySlot> displaySlotMappings = Maps.newLinkedHashMap();
    public final Map<String, Criterion> criteriaMap = Maps.newHashMap();
    private final Map<String, SelectorType> selectorMappings = Maps.newHashMap();

    private final Map<String, NotePitch> notePitchMappings = Maps.newHashMap();
    public final Map<String, SkullType> skullTypeMappings = Maps.newLinkedHashMap();
    private final Map<String, TreeType> treeTypeMappings = Maps.newHashMap();
    private final Map<String, BannerPatternShape> bannerPatternShapeMappings = Maps.newHashMap();
    public final Map<String, BannerPatternShape> idToBannerPatternShapeMappings = Maps.newHashMap();
    private final Map<String, Fish> fishMappings = Maps.newHashMap();
    private final Map<String, CookedFish> cookedFishMappings = Maps.newHashMap();
    private final Map<String, DyeColor> dyeColorMappings = Maps.newHashMap();
    private final Map<String, Art> artMappings = Maps.newHashMap();
    private final Map<String, EntityType> entityTypeMappings = Maps.newHashMap();
    private final Map<String, ShrubType> shrubTypeMappings = new ImmutableMap.Builder<String, ShrubType>()
            .put("dead_bush", (ShrubType) (Object) BlockTallGrass.EnumType.DEAD_BUSH)
            .put("tall_grass", (ShrubType) (Object) BlockTallGrass.EnumType.GRASS)
            .put("fern", (ShrubType) (Object) BlockTallGrass.EnumType.FERN)
            .build();
    private final Map<String, DoublePlantType> doublePlantMappings = new ImmutableMap.Builder<String, DoublePlantType>()
            .put("sunflower", (DoublePlantType) (Object) BlockDoublePlant.EnumPlantType.SUNFLOWER)
            .put("syringa", (DoublePlantType) (Object) BlockDoublePlant.EnumPlantType.SYRINGA)
            .put("grass", (DoublePlantType) (Object) BlockDoublePlant.EnumPlantType.GRASS)
            .put("fern", (DoublePlantType) (Object) BlockDoublePlant.EnumPlantType.FERN)
            .put("rose", (DoublePlantType) (Object) BlockDoublePlant.EnumPlantType.ROSE)
            .put("paeonia", (DoublePlantType) (Object) BlockDoublePlant.EnumPlantType.PAEONIA)
            .build();
    private final Map<String, PlantType> plantTypeMappings = new ImmutableMap.Builder<String, PlantType>()
            .put("dandelion", (PlantType) (Object) BlockFlower.EnumFlowerType.DANDELION)
            .put("poppy", (PlantType) (Object) BlockFlower.EnumFlowerType.POPPY)
            .put("blue_orchid", (PlantType) (Object) BlockFlower.EnumFlowerType.BLUE_ORCHID)
            .put("allium", (PlantType) (Object) BlockFlower.EnumFlowerType.ALLIUM)
            .put("houstonia", (PlantType) (Object) BlockFlower.EnumFlowerType.HOUSTONIA)
            .put("red_tulip", (PlantType) (Object) BlockFlower.EnumFlowerType.RED_TULIP)
            .put("orange_tulip", (PlantType) (Object) BlockFlower.EnumFlowerType.ORANGE_TULIP)
            .put("white_tulip", (PlantType) (Object) BlockFlower.EnumFlowerType.WHITE_TULIP)
            .put("pink_tulip", (PlantType) (Object) BlockFlower.EnumFlowerType.PINK_TULIP)
            .put("oxeye_daisy", (PlantType) (Object) BlockFlower.EnumFlowerType.OXEYE_DAISY)
            .build();

    private final Map<String, GeneratorType> generatorTypeMappings = Maps.newHashMap();

    public static final Map<String, BlockType> blockTypeMappings = Maps.newHashMap();
    public static final Map<String, ItemType> itemTypeMappings = Maps.newHashMap();

    private static final ImmutableMap<String, EntityInteractionType> entityInteractionTypeMappings =
            new ImmutableMap.Builder<String, EntityInteractionType>()
                    .put("attack", new SpongeEntityInteractionType("attack"))
                    .put("pick_block", new SpongeEntityInteractionType("pick_block"))
                    .put("use", new SpongeEntityInteractionType("use"))
                    .build();
    protected Map<Class<? extends CatalogType>, Map<String, ? extends CatalogType>> catalogTypeMap =
            ImmutableMap.<Class<? extends CatalogType>, Map<String, ? extends CatalogType>>builder()
                    .put(Achievement.class, ImmutableMap.<String, CatalogType>of()) // TODO
                    .put(Art.class, this.artMappings)
                    .put(Attribute.class, ImmutableMap.<String, CatalogType>of()) // TODO
                    .put(BiomeType.class, this.biomeTypeMappings)
                    .put(BlockType.class, blockTypeMappings)
                    .put(Career.class, this.careerMappings)
                    .put(ChatType.class, chatTypeMappings)
                    .put(BannerPatternShape.class, this.bannerPatternShapeMappings)
                    .put(CookedFish.class, this.cookedFishMappings)
                    .put(DyeColor.class, this.dyeColorMappings)
                    .put(EntityInteractionType.class, entityInteractionTypeMappings)
                    .put(CoalType.class, this.coaltypeMappings)
                    .put(NotePitch.class, this.notePitchMappings)
                    .put(ComparatorType.class, ImmutableMap.<String, CatalogType>of()) // TODO
                    .put(Criterion.class, this.criteriaMap)
                    .put(Difficulty.class, difficultyMappings)
                    .put(DimensionType.class, this.dimensionTypeMappings)
                    .put(DirtType.class, ImmutableMap.<String, CatalogType>of()) // TODO
                    .put(DisguisedBlockType.class, ImmutableMap.<String, CatalogType>of()) // TODO
                    .put(DisplaySlot.class, this.displaySlotMappings)
                    .put(DoublePlantType.class, this.doublePlantMappings)
                    .put(Enchantment.class, this.enchantmentMappings)
                    .put(EquipmentType.class, ImmutableMap.<String, CatalogType>of()) // TODO
                    .put(FireworkShape.class, ImmutableMap.<String, CatalogType>of()) // TODO
                    .put(Fish.class, this.fishMappings)
                    .put(GameMode.class, gameModeMappings)
                    .put(GoldenApple.class, this.goldenAppleMappings)
                    .put(EntityType.class, this.entityTypeMappings)
                    .put(Hinge.class, ImmutableMap.<String, CatalogType>of()) // TODO
                    .put(HorseColor.class, SpongeEntityConstants.HORSE_COLORS)
                    .put(HorseStyle.class, SpongeEntityConstants.HORSE_STYLES)
                    .put(HorseVariant.class, SpongeEntityConstants.HORSE_VARIANTS)
                    .put(ItemType.class, itemTypeMappings)
                    .put(ObjectiveDisplayMode.class, objectiveDisplayModeMappings)
                    .put(OcelotType.class, SpongeEntityConstants.OCELOT_TYPES)
                    .put(Operation.class, ImmutableMap.<String, CatalogType>of()) // TODO
                    .put(ParticleType.class, this.particleByName)
                    .put(PlantType.class, this.plantTypeMappings)
                    .put(PotionEffectType.class, ImmutableMap.<String, CatalogType>of()) // TODO
                    .put(PortionType.class, ImmutableMap.<String, CatalogType>of()) // TODO
                    .put(PrismarineType.class, ImmutableMap.<String, CatalogType>of()) // TODO
                    .put(Profession.class, this.professionMappings)
                    .put(QuartzType.class, ImmutableMap.<String, CatalogType>of()) // TODO
                    .put(RabbitType.class, ImmutableMap.<String, CatalogType>of()) // TODO
                    .put(RailDirection.class, ImmutableMap.<String, CatalogType>of()) // TODO
                    .put(Rotation.class, ImmutableMap.<String, CatalogType>of()) // TODO
                    .put(SandstoneType.class, ImmutableMap.<String, CatalogType>of()) // TODO
                    .put(ShrubType.class, this.shrubTypeMappings)
                    .put(SelectorType.class, this.selectorMappings)
                    .put(SkeletonType.class, ImmutableMap.<String, CatalogType>of()) // TODO
                    .put(SkullType.class, this.skullTypeMappings)
                    .put(SlabType.class, ImmutableMap.<String, CatalogType>of()) // TODO
                    .put(SoundType.class, this.soundNames)
                    .put(StairShape.class, ImmutableMap.<String, CatalogType>of()) // TODO
                    .put(Statistic.class, ImmutableMap.<String, CatalogType>of()) // TODO
                    .put(StatisticFormat.class, ImmutableMap.<String, CatalogType>of()) // TODO
                    .put(StatisticGroup.class, ImmutableMap.<String, CatalogType>of()) // TODO
                    .put(StoneType.class, ImmutableMap.<String, CatalogType>of()) // TODO
                    .put(TextColor.class, textColorMappings)
                    .put(TextStyle.Base.class, textStyleMappings)
                    .put(TileEntityType.class, ImmutableMap.<String, CatalogType>of()) // TODO
                    .put(TreeType.class, this.treeTypeMappings)
                    .put(Visibility.class, visibilityMappings)
                    .put(WallType.class, ImmutableMap.<String, CatalogType>of()) // TODO
                    .put(Weather.class, ImmutableMap.<String, CatalogType>of()) // TODO
                    .put(WorldGeneratorModifier.class, this.worldGeneratorRegistry.viewModifiersMap())
                    .put(GeneratorType.class, this.generatorTypeMappings)
                    .build();
    private final Map<Class<?>, Class<?>> builderMap = ImmutableMap.of(); // TODO
                                                                          // FIGURE
                                                                          // OUT
                                                                          // HOW
                                                                          // TO
                                                                          // DO
                                                                          // THIS!!?!

    public com.google.common.base.Optional<PotionEffectType> getPotion(String id) {
        return com.google.common.base.Optional.fromNullable((PotionEffectType) Potion.getPotionFromResourceLocation(id));
    }

    public com.google.common.base.Optional<EntityType> getEntity(String id) {
        if (!id.contains(":")) {
            id = "minecraft:" + id;
        }
        return com.google.common.base.Optional.fromNullable((EntityType) this.entityIdToTypeMappings.get(id));
    }

    public com.google.common.base.Optional<BiomeType> getBiome(String id) {
        for (BiomeGenBase biome : BiomeGenBase.getBiomeGenArray()) {
            if (biome != null && biome.biomeName.equalsIgnoreCase(id)) {
                return com.google.common.base.Optional.of((BiomeType) biome);
            }
        }
        return com.google.common.base.Optional.absent();
    }

    public List<BiomeType> getBiomes() {
        return ImmutableList.copyOf(this.biomeTypes);
    }

    @SuppressWarnings("unchecked")
    @Override
    public <T extends CatalogType> com.google.common.base.Optional<T> getType(Class<T> typeClass, String id) {
        Map<String, ? extends CatalogType> tempMap = this.catalogTypeMap.get(checkNotNull(typeClass, "null type class"));
        if (tempMap == null) {
            return com.google.common.base.Optional.absent();
        } else {
            T type = (T) tempMap.get(id.toLowerCase());
            if (type == null) {
                return com.google.common.base.Optional.absent();
            } else {
                return com.google.common.base.Optional.of(type);
            }
        }
    }

    @SuppressWarnings("unchecked")
    @Override
    public <T extends CatalogType> Collection<T> getAllOf(Class<T> typeClass) {
        Map<String, ? extends CatalogType> tempMap = this.catalogTypeMap.get(checkNotNull(typeClass, "null type class"));
        if (tempMap == null) {
            return Collections.emptyList();
        } else {
            ImmutableList.Builder<T> builder = ImmutableList.builder();
            for (Map.Entry<String, ? extends CatalogType> entry : tempMap.entrySet()) {
                builder.add((T) entry.getValue());
            }
            return builder.build();
        }
    }

    @Override
    public <T> com.google.common.base.Optional<T> createBuilderOfType(Class<T> builderClass) {
        return null;
    }

    @Override
    public ItemStackBuilder createItemBuilder() {
        return new SpongeItemStackBuilder();
    }

    @Override
    public TradeOfferBuilder createTradeOfferBuilder() {
        return new SpongeTradeOfferBuilder();
    }

    @Override
    public FireworkEffectBuilder createFireworkEffectBuilder() {
        return new SpongeFireworkBuilder();
    }

    @Override
    public PotionEffectBuilder createPotionEffectBuilder() {
        return new SpongePotionBuilder();
    }

    @Override
    public ObjectiveBuilder createObjectiveBuilder() {
        return new SpongeObjectiveBuilder();
    }

    @Override
    public TeamBuilder createTeamBuilder() {
        return new SpongeTeamBuilder();
    }

    @Override
    public ScoreboardBuilder createScoreboardBuilder() {
        return new SpongeScoreboardBuilder();
    }

    @Override
    public StatisticBuilder createStatisticBuilder() {
        return null;
    }

    @Override
    public StatisticBuilder.EntityStatisticBuilder createEntityStatisticBuilder() {
        return null;
    }

    @Override
    public StatisticBuilder.BlockStatisticBuilder createBlockStatisticBuilder() {
        return null;
    }

    @Override
    public StatisticBuilder.ItemStatisticBuilder createItemStatisticBuilder() {
        return null;
    }

    @Override
    public StatisticBuilder.TeamStatisticBuilder createTeamStatisticBuilder() {
        return null;
    }

    @Override
    public AchievementBuilder createAchievementBuilder() {
        return null;
    }

    @Override
    public AttributeModifierBuilder createAttributeModifierBuilder() {
        return null;
    }

    @Override
    public AttributeBuilder createAttributeBuilder() {
        return null; // TODO
    }

    @Override
    public WorldBuilder createWorldBuilder() {
        return new SpongeWorldBuilder();
    }

    @Override
    public ExplosionBuilder createExplosionBuilder() {
        return new SpongeExplosionBuilder();
    }

    @Override
    public ValueBuilder createValueBuilder() {
        return new SpongeValueBuilder();
    }

    @Override
    public ParticleEffectBuilder createParticleEffectBuilder(ParticleType particle) {
        checkNotNull(particle);

        if (particle instanceof SpongeParticleType.Colorable) {
            return new SpongeParticleEffectBuilder.BuilderColorable((SpongeParticleType.Colorable) particle);
        } else if (particle instanceof SpongeParticleType.Resizable) {
            return new SpongeParticleEffectBuilder.BuilderResizable((SpongeParticleType.Resizable) particle);
        } else if (particle instanceof SpongeParticleType.Note) {
            return new SpongeParticleEffectBuilder.BuilderNote((SpongeParticleType.Note) particle);
        } else if (particle instanceof SpongeParticleType.Material) {
            return new SpongeParticleEffectBuilder.BuilderMaterial((SpongeParticleType.Material) particle);
        } else {
            return new SpongeParticleEffectBuilder((SpongeParticleType) particle);
        }
    }

    @Override
    public List<String> getDefaultGameRules() {

        List<String> gameruleList = new ArrayList<String>();
        for (Field f : DefaultGameRules.class.getFields()) {
            try {
                gameruleList.add((String) f.get(null));
            } catch (Exception e) {
                // Ignoring error
            }
        }
        return gameruleList;
    }

    @Override
    public List<Career> getCareers(Profession profession) {
        return this.professionToCareerMappings.get(((SpongeEntityMeta) profession).type);
    }

    public List<DimensionType> getDimensionTypes() {
        return ImmutableList.copyOf(this.dimensionTypeMappings.values());
    }

    public void registerDimensionType(DimensionType type) {
        this.dimensionTypeMappings.put(type.getName(), type);
        this.dimensionClassMappings.put(type.getDimensionClass(), type);
    }

    public void registerWorldProperties(WorldProperties properties) {
        this.worldPropertiesUuidMappings.put(properties.getUniqueId(), properties);
        this.worldPropertiesNameMappings.put(properties.getWorldName(), properties);
    }

    public void registerWorldDimensionId(int dim, String folderName) {
        this.worldFolderDimensionIdMappings.put(dim, folderName);
    }

    public void registerWorldUniqueId(UUID uuid, String folderName) {
        this.worldFolderUniqueIdMappings.put(uuid, folderName);
    }

    public com.google.common.base.Optional<WorldProperties> getWorldProperties(String worldName) {
        return com.google.common.base.Optional.fromNullable(this.worldPropertiesNameMappings.get(worldName));
    }

    public Collection<WorldProperties> getAllWorldProperties() {
        return Collections.unmodifiableCollection(this.worldPropertiesNameMappings.values());
    }

    public String getWorldFolder(int dim) {
        return this.worldFolderDimensionIdMappings.get(dim);
    }

    public String getWorldFolder(UUID uuid) {
        return this.worldFolderUniqueIdMappings.get(uuid);
    }

    public int getProviderType(Class<? extends WorldProvider> provider) {
        return this.classToProviders.get(provider);
    }

    public WorldSettings.GameType getGameType(GameMode mode) {
        return WorldSettings.GameType.getByName(mode.getTranslation().getId());
    }

    public com.google.common.base.Optional<WorldProperties> getWorldProperties(UUID uuid) {
        return com.google.common.base.Optional.fromNullable(this.worldPropertiesUuidMappings.get(uuid));
    }

    @Override
    public void registerWorldGeneratorModifier(WorldGeneratorModifier modifier) {
        this.worldGeneratorRegistry.registerModifier(modifier);
    }

    public WorldGeneratorRegistry getWorldGeneratorRegistry() {
        return this.worldGeneratorRegistry;
    }

    @Override
    public com.google.common.base.Optional<Rotation> getRotationFromDegree(int degrees) {
        for (Rotation rotation : rotationMappings.values()) {
            if (rotation.getAngle() == degrees) {
                return com.google.common.base.Optional.of(rotation);
            }
        }
        return com.google.common.base.Optional.absent();
    }

    @Override
    public GameProfile createGameProfile(UUID uuid, String name) {
        return (GameProfile) new com.mojang.authlib.GameProfile(uuid, name);
    }

    @Override
    public Favicon loadFavicon(String raw) throws IOException {
        return SpongeFavicon.load(raw);
    }

    @Override
    public Favicon loadFavicon(File file) throws IOException {
        return SpongeFavicon.load(file);
    }

    @Override
    public Favicon loadFavicon(URL url) throws IOException {
        return SpongeFavicon.load(url);
    }

    @Override
    public Favicon loadFavicon(InputStream in) throws IOException {
        return SpongeFavicon.load(in);
    }

    @Override
    public Favicon loadFavicon(BufferedImage image) throws IOException {
        return SpongeFavicon.load(image);
    }

<<<<<<< HEAD
    @Override
    public VillagerRegistry getVillagerRegistry() {
        return SpongeVillagerRegistry.getInstance();
    }

=======
>>>>>>> 219e8a1b
    @Override
    public RecipeRegistry getRecipeRegistry() {
        throw new UnsupportedOperationException(); // TODO
    }

    @Override
    public DataManipulatorRegistry getManipulatorRegistry() {
        return SpongeDataRegistry.getInstance();
    }

    @Override
    public ImmutableDataRegistry getImmutableDataRegistry() {
        return SpongeImmutableRegistry.getInstance();
    }

    @Override
    public AttributeCalculator getAttributeCalculator() {
        throw new UnsupportedOperationException();
    }

    @Override
    public com.google.common.base.Optional<Translation> getTranslationById(String id) {
        return com.google.common.base.Optional.<Translation>of(new SpongeTranslation(id));
    }

    private void setParticles() {
        this.addParticleType("explosion_normal", new SpongeParticleType(EnumParticleTypes.EXPLOSION_NORMAL, true));
        this.addParticleType("explosion_large", new SpongeParticleType.Resizable(EnumParticleTypes.EXPLOSION_LARGE, 1f));
        this.addParticleType("explosion_huge", new SpongeParticleType(EnumParticleTypes.EXPLOSION_HUGE, false));
        this.addParticleType("fireworks_spark", new SpongeParticleType(EnumParticleTypes.FIREWORKS_SPARK, true));
        this.addParticleType("water_bubble", new SpongeParticleType(EnumParticleTypes.WATER_BUBBLE, true));
        this.addParticleType("water_splash", new SpongeParticleType(EnumParticleTypes.WATER_SPLASH, true));
        this.addParticleType("water_wake", new SpongeParticleType(EnumParticleTypes.WATER_WAKE, true));
        this.addParticleType("suspended", new SpongeParticleType(EnumParticleTypes.SUSPENDED, false));
        this.addParticleType("suspended_depth", new SpongeParticleType(EnumParticleTypes.SUSPENDED_DEPTH, false));
        this.addParticleType("crit", new SpongeParticleType(EnumParticleTypes.CRIT, true));
        this.addParticleType("crit_magic", new SpongeParticleType(EnumParticleTypes.CRIT_MAGIC, true));
        this.addParticleType("smoke_normal", new SpongeParticleType(EnumParticleTypes.SMOKE_NORMAL, true));
        this.addParticleType("smoke_large", new SpongeParticleType(EnumParticleTypes.SMOKE_LARGE, true));
        this.addParticleType("spell", new SpongeParticleType(EnumParticleTypes.SPELL, false));
        this.addParticleType("spell_instant", new SpongeParticleType(EnumParticleTypes.SPELL_INSTANT, false));
        this.addParticleType("spell_mob", new SpongeParticleType.Colorable(EnumParticleTypes.SPELL_MOB, Color.BLACK));
        this.addParticleType("spell_mob_ambient", new SpongeParticleType.Colorable(EnumParticleTypes.SPELL_MOB_AMBIENT, Color.BLACK));
        this.addParticleType("spell_witch", new SpongeParticleType(EnumParticleTypes.SPELL_WITCH, false));
        this.addParticleType("drip_water", new SpongeParticleType(EnumParticleTypes.DRIP_WATER, false));
        this.addParticleType("drip_lava", new SpongeParticleType(EnumParticleTypes.DRIP_LAVA, false));
        this.addParticleType("villager_angry", new SpongeParticleType(EnumParticleTypes.VILLAGER_ANGRY, false));
        this.addParticleType("villager_happy", new SpongeParticleType(EnumParticleTypes.VILLAGER_HAPPY, true));
        this.addParticleType("town_aura", new SpongeParticleType(EnumParticleTypes.TOWN_AURA, true));
        this.addParticleType("note", new SpongeParticleType.Note(EnumParticleTypes.NOTE, 0f));
        this.addParticleType("portal", new SpongeParticleType(EnumParticleTypes.PORTAL, true));
        this.addParticleType("enchantment_table", new SpongeParticleType(EnumParticleTypes.ENCHANTMENT_TABLE, true));
        this.addParticleType("flame", new SpongeParticleType(EnumParticleTypes.FLAME, true));
        this.addParticleType("lava", new SpongeParticleType(EnumParticleTypes.LAVA, false));
        this.addParticleType("footstep", new SpongeParticleType(EnumParticleTypes.FOOTSTEP, false));
        this.addParticleType("cloud", new SpongeParticleType(EnumParticleTypes.CLOUD, true));
        this.addParticleType("redstone", new SpongeParticleType.Colorable(EnumParticleTypes.REDSTONE, Color.RED));
        this.addParticleType("snowball", new SpongeParticleType(EnumParticleTypes.SNOWBALL, false));
        this.addParticleType("snow_shovel", new SpongeParticleType(EnumParticleTypes.SNOW_SHOVEL, true));
        this.addParticleType("slime", new SpongeParticleType(EnumParticleTypes.SLIME, false));
        this.addParticleType("heart", new SpongeParticleType(EnumParticleTypes.HEART, false));
        this.addParticleType("barrier", new SpongeParticleType(EnumParticleTypes.BARRIER, false));
        this.addParticleType("item_crack",
                new SpongeParticleType.Material(EnumParticleTypes.ITEM_CRACK, new net.minecraft.item.ItemStack(Blocks.air), true));
        this.addParticleType("block_crack",
                new SpongeParticleType.Material(EnumParticleTypes.BLOCK_CRACK, new net.minecraft.item.ItemStack(Blocks.air), true));
        this.addParticleType("block_dust",
                new SpongeParticleType.Material(EnumParticleTypes.BLOCK_DUST, new net.minecraft.item.ItemStack(Blocks.air), true));
        this.addParticleType("water_drop", new SpongeParticleType(EnumParticleTypes.WATER_DROP, false));
        // Is this particle available to be spawned? It's not registered on the
        // client though
        this.addParticleType("item_take", new SpongeParticleType(EnumParticleTypes.ITEM_TAKE, false));
        this.addParticleType("mob_appearance", new SpongeParticleType(EnumParticleTypes.MOB_APPEARANCE, false));

        RegistryHelper.mapFields(ParticleTypes.class, this.particleMappings);
    }

    private void addParticleType(String mapping, SpongeParticleType particle) {
        this.particleMappings.put(mapping, particle);
        this.particleByName.put(particle.getName(), particle);
    }

    private void setEnchantments() {
        this.enchantmentMappings.put("protection", (Enchantment) net.minecraft.enchantment.Enchantment.protection);
        this.enchantmentMappings.put("fire_protection", (Enchantment) net.minecraft.enchantment.Enchantment.fireProtection);
        this.enchantmentMappings.put("feather_falling", (Enchantment) net.minecraft.enchantment.Enchantment.featherFalling);
        this.enchantmentMappings.put("blast_protection", (Enchantment) net.minecraft.enchantment.Enchantment.blastProtection);
        this.enchantmentMappings.put("projectile_protection", (Enchantment) net.minecraft.enchantment.Enchantment.projectileProtection);
        this.enchantmentMappings.put("respiration", (Enchantment) net.minecraft.enchantment.Enchantment.respiration);
        this.enchantmentMappings.put("aqua_affinity", (Enchantment) net.minecraft.enchantment.Enchantment.aquaAffinity);
        this.enchantmentMappings.put("thorns", (Enchantment) net.minecraft.enchantment.Enchantment.thorns);
        this.enchantmentMappings.put("depth_strider", (Enchantment) net.minecraft.enchantment.Enchantment.depthStrider);
        this.enchantmentMappings.put("sharpness", (Enchantment) net.minecraft.enchantment.Enchantment.sharpness);
        this.enchantmentMappings.put("smite", (Enchantment) net.minecraft.enchantment.Enchantment.smite);
        this.enchantmentMappings.put("bane_of_arthropods", (Enchantment) net.minecraft.enchantment.Enchantment.baneOfArthropods);
        this.enchantmentMappings.put("knockback", (Enchantment) net.minecraft.enchantment.Enchantment.knockback);
        this.enchantmentMappings.put("fire_aspect", (Enchantment) net.minecraft.enchantment.Enchantment.fireAspect);
        this.enchantmentMappings.put("looting", (Enchantment) net.minecraft.enchantment.Enchantment.looting);
        this.enchantmentMappings.put("efficiency", (Enchantment) net.minecraft.enchantment.Enchantment.efficiency);
        this.enchantmentMappings.put("silk_touch", (Enchantment) net.minecraft.enchantment.Enchantment.silkTouch);
        this.enchantmentMappings.put("unbreaking", (Enchantment) net.minecraft.enchantment.Enchantment.unbreaking);
        this.enchantmentMappings.put("fortune", (Enchantment) net.minecraft.enchantment.Enchantment.fortune);
        this.enchantmentMappings.put("power", (Enchantment) net.minecraft.enchantment.Enchantment.power);
        this.enchantmentMappings.put("punch", (Enchantment) net.minecraft.enchantment.Enchantment.punch);
        this.enchantmentMappings.put("flame", (Enchantment) net.minecraft.enchantment.Enchantment.flame);
        this.enchantmentMappings.put("infinity", (Enchantment) net.minecraft.enchantment.Enchantment.infinity);
        this.enchantmentMappings.put("luck_of_the_sea", (Enchantment) net.minecraft.enchantment.Enchantment.luckOfTheSea);
        this.enchantmentMappings.put("lure", (Enchantment) net.minecraft.enchantment.Enchantment.lure);

        RegistryHelper.mapFields(Enchantments.class, this.enchantmentMappings);
    }

    // Note: This is probably fairly slow, but only needs to be run rarely.
    private void setPotionTypes() {
        for (Potion potion : Potion.potionTypes) {
            if (potion != null) {
                PotionEffectType potionEffectType = (PotionEffectType) potion;
                this.potionList.add(potionEffectType);
            }
        }
        RegistryHelper.mapFields(PotionEffectTypes.class, new Function<String, PotionEffectType>() {

            @Override
            public PotionEffectType apply(String fieldName) {
                return getPotion(fieldName.toLowerCase()).get();
            }
        });
    }

    private void setBiomeTypes() {
        BiomeGenBase[] biomeArray = BiomeGenBase.getBiomeGenArray();
        for (BiomeGenBase biome : biomeArray) {
            if (biome != null) {
                this.biomeTypes.add((BiomeType) biome);
            }
        }

        this.biomeTypeMappings.put("ocean", (BiomeType) BiomeGenBase.ocean);
        this.biomeTypeMappings.put("plains", (BiomeType) BiomeGenBase.plains);
        this.biomeTypeMappings.put("desert", (BiomeType) BiomeGenBase.desert);
        this.biomeTypeMappings.put("extreme_hills", (BiomeType) BiomeGenBase.extremeHills);
        this.biomeTypeMappings.put("forest", (BiomeType) BiomeGenBase.forest);
        this.biomeTypeMappings.put("taiga", (BiomeType) BiomeGenBase.taiga);
        this.biomeTypeMappings.put("swampland", (BiomeType) BiomeGenBase.swampland);
        this.biomeTypeMappings.put("river", (BiomeType) BiomeGenBase.river);
        this.biomeTypeMappings.put("hell", (BiomeType) BiomeGenBase.hell);
        this.biomeTypeMappings.put("sky", (BiomeType) BiomeGenBase.sky);
        this.biomeTypeMappings.put("frozen_ocean", (BiomeType) BiomeGenBase.frozenOcean);
        this.biomeTypeMappings.put("frozen_river", (BiomeType) BiomeGenBase.frozenRiver);
        this.biomeTypeMappings.put("ice_plains", (BiomeType) BiomeGenBase.icePlains);
        this.biomeTypeMappings.put("ice_mountains", (BiomeType) BiomeGenBase.iceMountains);
        this.biomeTypeMappings.put("mushroom_island", (BiomeType) BiomeGenBase.mushroomIsland);
        this.biomeTypeMappings.put("mushroom_island_shore", (BiomeType) BiomeGenBase.mushroomIslandShore);
        this.biomeTypeMappings.put("beach", (BiomeType) BiomeGenBase.beach);
        this.biomeTypeMappings.put("desert_hills", (BiomeType) BiomeGenBase.desertHills);
        this.biomeTypeMappings.put("forest_hills", (BiomeType) BiomeGenBase.forestHills);
        this.biomeTypeMappings.put("taiga_hills", (BiomeType) BiomeGenBase.taigaHills);
        this.biomeTypeMappings.put("extreme_hills_edge", (BiomeType) BiomeGenBase.extremeHillsEdge);
        this.biomeTypeMappings.put("jungle", (BiomeType) BiomeGenBase.jungle);
        this.biomeTypeMappings.put("jungle_hills", (BiomeType) BiomeGenBase.jungleHills);
        this.biomeTypeMappings.put("jungle_edge", (BiomeType) BiomeGenBase.jungleEdge);
        this.biomeTypeMappings.put("deep_ocean", (BiomeType) BiomeGenBase.deepOcean);
        this.biomeTypeMappings.put("stone_beach", (BiomeType) BiomeGenBase.stoneBeach);
        this.biomeTypeMappings.put("cold_beach", (BiomeType) BiomeGenBase.coldBeach);
        this.biomeTypeMappings.put("birch_forest", (BiomeType) BiomeGenBase.birchForest);
        this.biomeTypeMappings.put("birch_forest_hills", (BiomeType) BiomeGenBase.birchForestHills);
        this.biomeTypeMappings.put("roofed_forest", (BiomeType) BiomeGenBase.roofedForest);
        this.biomeTypeMappings.put("cold_taiga", (BiomeType) BiomeGenBase.coldTaiga);
        this.biomeTypeMappings.put("cold_taiga_hills", (BiomeType) BiomeGenBase.coldTaigaHills);
        this.biomeTypeMappings.put("mega_taiga", (BiomeType) BiomeGenBase.megaTaiga);
        this.biomeTypeMappings.put("mega_taiga_hills", (BiomeType) BiomeGenBase.megaTaigaHills);
        this.biomeTypeMappings.put("extreme_hills_plus", (BiomeType) BiomeGenBase.extremeHillsPlus);
        this.biomeTypeMappings.put("savanna", (BiomeType) BiomeGenBase.savanna);
        this.biomeTypeMappings.put("savanna_plateau", (BiomeType) BiomeGenBase.savannaPlateau);
        this.biomeTypeMappings.put("mesa", (BiomeType) BiomeGenBase.mesa);
        this.biomeTypeMappings.put("mesa_plateau_forest", (BiomeType) BiomeGenBase.mesaPlateau_F);
        this.biomeTypeMappings.put("mesa_plateau", (BiomeType) BiomeGenBase.mesaPlateau);
        this.biomeTypeMappings.put("sunflower_plains", (BiomeType) biomeArray[BiomeGenBase.plains.biomeID + 128]);
        this.biomeTypeMappings.put("desert_mountains", (BiomeType) biomeArray[BiomeGenBase.desert.biomeID + 128]);
        this.biomeTypeMappings.put("flower_forest", (BiomeType) biomeArray[BiomeGenBase.forest.biomeID + 128]);
        this.biomeTypeMappings.put("taiga_mountains", (BiomeType) biomeArray[BiomeGenBase.taiga.biomeID + 128]);
        this.biomeTypeMappings.put("swampland_mountains", (BiomeType) biomeArray[BiomeGenBase.swampland.biomeID + 128]);
        this.biomeTypeMappings.put("ice_plains_spikes", (BiomeType) biomeArray[BiomeGenBase.icePlains.biomeID + 128]);
        this.biomeTypeMappings.put("jungle_mountains", (BiomeType) biomeArray[BiomeGenBase.jungle.biomeID + 128]);
        this.biomeTypeMappings.put("jungle_edge_mountains", (BiomeType) biomeArray[BiomeGenBase.jungleEdge.biomeID + 128]);
        this.biomeTypeMappings.put("cold_taiga_mountains", (BiomeType) biomeArray[BiomeGenBase.coldTaiga.biomeID + 128]);
        this.biomeTypeMappings.put("savanna_mountains", (BiomeType) biomeArray[BiomeGenBase.savanna.biomeID + 128]);
        this.biomeTypeMappings.put("savanna_plateau_mountains", (BiomeType) biomeArray[BiomeGenBase.savannaPlateau.biomeID + 128]);
        this.biomeTypeMappings.put("mesa_bryce", (BiomeType) biomeArray[BiomeGenBase.mesa.biomeID + 128]);
        this.biomeTypeMappings.put("mesa_plateau_forest_mountains", (BiomeType) biomeArray[BiomeGenBase.mesaPlateau_F.biomeID + 128]);
        this.biomeTypeMappings.put("mesa_plateau_mountains", (BiomeType) biomeArray[BiomeGenBase.mesaPlateau.biomeID + 128]);
        this.biomeTypeMappings.put("birch_forest_mountains", (BiomeType) biomeArray[BiomeGenBase.birchForest.biomeID + 128]);
        this.biomeTypeMappings.put("birch_forest_hills_mountains", (BiomeType) biomeArray[BiomeGenBase.birchForestHills.biomeID + 128]);
        this.biomeTypeMappings.put("roofed_forest_mountains", (BiomeType) biomeArray[BiomeGenBase.roofedForest.biomeID + 128]);
        this.biomeTypeMappings.put("mega_spruce_taiga", (BiomeType) biomeArray[BiomeGenBase.megaTaiga.biomeID + 128]);
        this.biomeTypeMappings.put("extreme_hills_mountains", (BiomeType) biomeArray[BiomeGenBase.extremeHills.biomeID + 128]);
        this.biomeTypeMappings.put("extreme_hills_plus_mountains", (BiomeType) biomeArray[BiomeGenBase.extremeHillsPlus.biomeID + 128]);
        this.biomeTypeMappings.put("mega_spruce_taiga_hills", (BiomeType) biomeArray[BiomeGenBase.megaTaigaHills.biomeID + 128]);

        RegistryHelper.mapFields(BiomeTypes.class, this.biomeTypeMappings);
    }

    private void setCareersAndProfessions() {
        try {
            Professions.class.getDeclaredField("FARMER").set(null, new SpongeProfession(0, "farmer"));
            Careers.class.getDeclaredField("FARMER").set(null,
                    new SpongeCareer(0, "farmer", Professions.FARMER, new SpongeTranslation("entity.Villager.farmer")));
            Careers.class.getDeclaredField("FISHERMAN").set(null,
                    new SpongeCareer(1, "fisherman", Professions.FARMER, new SpongeTranslation("entity.Villager.fisherman")));
            Careers.class.getDeclaredField("SHEPHERD").set(null,
                    new SpongeCareer(2, "shepherd", Professions.FARMER, new SpongeTranslation("entity.Villager.shepherd")));
            Careers.class.getDeclaredField("FLETCHER").set(null,
                    new SpongeCareer(3, "fletcher", Professions.FARMER, new SpongeTranslation("entity.Villager.fletcher")));

            Professions.class.getDeclaredField("LIBRARIAN").set(null, new SpongeProfession(1, "librarian"));
            Careers.class.getDeclaredField("LIBRARIAN").set(null,
                    new SpongeCareer(0, "librarian", Professions.LIBRARIAN, new SpongeTranslation("entity.Villager.librarian")));

            Professions.class.getDeclaredField("PRIEST").set(null, new SpongeProfession(2, "priest"));
            Careers.class.getDeclaredField("CLERIC").set(null,
                    new SpongeCareer(0, "cleric", Professions.PRIEST, new SpongeTranslation("entity.Villager.cleric")));

            Professions.class.getDeclaredField("BLACKSMITH").set(null, new SpongeProfession(3, "blacksmith"));
            Careers.class.getDeclaredField("ARMORER").set(null,
                    new SpongeCareer(0, "armor", Professions.BLACKSMITH, new SpongeTranslation("entity.Villager.armor")));
            Careers.class.getDeclaredField("WEAPON_SMITH").set(null,
                    new SpongeCareer(1, "weapon", Professions.BLACKSMITH, new SpongeTranslation("entity.Villager.weapon")));
            Careers.class.getDeclaredField("TOOL_SMITH").set(null,
                    new SpongeCareer(2, "tool", Professions.BLACKSMITH, new SpongeTranslation("entity.Villager.tool")));

            Professions.class.getDeclaredField("BUTCHER").set(null, new SpongeProfession(4, "butcher"));
            Careers.class.getDeclaredField("BUTCHER").set(null,
                    new SpongeCareer(0, "butcher", Professions.BUTCHER, new SpongeTranslation("entity.Villager.butcher")));
            Careers.class.getDeclaredField("LEATHERWORKER").set(null,
                    new SpongeCareer(1, "leatherworker", Professions.BUTCHER, new SpongeTranslation("entity.Villager.leather")));

            this.professionMappings.put(Professions.FARMER.getName().toLowerCase(), Professions.FARMER);
            this.professionMappings.put(Professions.LIBRARIAN.getName().toLowerCase(), Professions.LIBRARIAN);
            this.professionMappings.put(Professions.PRIEST.getName().toLowerCase(), Professions.PRIEST);
            this.professionMappings.put(Professions.BLACKSMITH.getName().toLowerCase(), Professions.BLACKSMITH);
            this.professionMappings.put(Professions.BUTCHER.getName().toLowerCase(), Professions.BUTCHER);
            this.careerMappings.put(Careers.FARMER.getName().toLowerCase(), Careers.FARMER);
            this.careerMappings.put(Careers.FISHERMAN.getName().toLowerCase(), Careers.FISHERMAN);
            this.careerMappings.put(Careers.SHEPHERD.getName().toLowerCase(), Careers.SHEPHERD);
            this.careerMappings.put(Careers.FLETCHER.getName().toLowerCase(), Careers.FLETCHER);
            this.careerMappings.put(Careers.LIBRARIAN.getName().toLowerCase(), Careers.LIBRARIAN);
            this.careerMappings.put(Careers.CLERIC.getName().toLowerCase(), Careers.CLERIC);
            this.careerMappings.put(Careers.ARMORER.getName().toLowerCase(), Careers.ARMORER);
            this.careerMappings.put(Careers.WEAPON_SMITH.getName().toLowerCase(), Careers.WEAPON_SMITH);
            this.careerMappings.put(Careers.TOOL_SMITH.getName().toLowerCase(), Careers.TOOL_SMITH);
            this.careerMappings.put(Careers.BUTCHER.getName().toLowerCase(), Careers.BUTCHER);
            this.careerMappings.put(Careers.LEATHERWORKER.getName().toLowerCase(), Careers.LEATHERWORKER);
            this.professionToCareerMappings.put(((SpongeEntityMeta) Professions.FARMER).type,
                    Arrays.asList(Careers.FARMER, Careers.FISHERMAN, Careers.SHEPHERD, Careers.FLETCHER));
            this.professionToCareerMappings.put(((SpongeEntityMeta) Professions.LIBRARIAN).type, Arrays.asList(Careers.LIBRARIAN));
            this.professionToCareerMappings.put(((SpongeEntityMeta) Professions.PRIEST).type, Arrays.asList(Careers.CLERIC));
            this.professionToCareerMappings
                    .put(((SpongeEntityMeta) Professions.BLACKSMITH).type, Arrays.asList(Careers.ARMORER, Careers.WEAPON_SMITH, Careers.TOOL_SMITH));
            this.professionToCareerMappings.put(((SpongeEntityMeta) Professions.BUTCHER).type, Arrays.asList(Careers.BUTCHER, Careers.LEATHERWORKER));
        } catch (Exception e) {
            e.printStackTrace();
        }
    }

    private static void addTextColor(EnumChatFormatting handle, Color color) {
        SpongeTextColor spongeColor = new SpongeTextColor(handle, color);
        textColorMappings.put(handle.name().toLowerCase(), spongeColor);
        enumChatColor.put(handle, spongeColor);
    }

    private void setTextColors() {
        addTextColor(EnumChatFormatting.BLACK, Color.BLACK);
        addTextColor(EnumChatFormatting.DARK_BLUE, new Color(0x0000AA));
        addTextColor(EnumChatFormatting.DARK_GREEN, new Color(0x00AA00));
        addTextColor(EnumChatFormatting.DARK_AQUA, new Color(0x00AAAA));
        addTextColor(EnumChatFormatting.DARK_RED, new Color(0xAA0000));
        addTextColor(EnumChatFormatting.DARK_PURPLE, new Color(0xAA00AA));
        addTextColor(EnumChatFormatting.GOLD, new Color(0xFFAA00));
        addTextColor(EnumChatFormatting.GRAY, new Color(0xAAAAAA));
        addTextColor(EnumChatFormatting.DARK_GRAY, new Color(0x555555));
        addTextColor(EnumChatFormatting.BLUE, new Color(0x5555FF));
        addTextColor(EnumChatFormatting.GREEN, new Color(0x55FF55));
        addTextColor(EnumChatFormatting.AQUA, new Color(0x00FFFF));
        addTextColor(EnumChatFormatting.RED, new Color(0xFF5555));
        addTextColor(EnumChatFormatting.LIGHT_PURPLE, new Color(0xFF55FF));
        addTextColor(EnumChatFormatting.YELLOW, new Color(0xFFFF55));
        addTextColor(EnumChatFormatting.WHITE, Color.WHITE);
        addTextColor(EnumChatFormatting.RESET, Color.WHITE);

        RegistryHelper.mapFields(TextColors.class, textColorMappings);
        RegistryHelper.mapFields(ChatTypes.class, chatTypeMappings);
        RegistryHelper.mapFields(TextStyles.class, textStyleMappings);
    }

    private void setCoal() {
        // Because Minecraft doesn't have any enum stuff for this....
        this.coaltypeMappings.put("coal", new SpongeCoalType(0, "COAL"));
        this.coaltypeMappings.put("charcoal", new SpongeCoalType(1, "CHARCOAL"));
        RegistryHelper.mapFields(CoalTypes.class, this.coaltypeMappings);
    }

    private void setRotations() {
        RegistryHelper.mapFields(Rotations.class, rotationMappings);
    }

    private void setWeathers() {
        RegistryHelper.mapFields(Weathers.class, new Function<String, Weather>() {

            @Override
            public Weather apply(String fieldName) {
                return new SpongeWeather(fieldName);
            }
        });
    }

    private void setTextActionFactory() {
        // RegistryHelper.setFactory(TextActions.class, new
        // SpongeTextActionFactory());
    }

    private void setTextFactory() {
        RegistryHelper.setFactory(Texts.class, new SpongeTextFactory());
        RegistryHelper.setFactory(MessageSinks.class, SpongeMessageSinkFactory.INSTANCE);
    }

    private void setSelectors() {
        this.selectorMappings.put("all_players", new SpongeSelectorType("a"));
        this.selectorMappings.put("all_entities", new SpongeSelectorType("e"));
        this.selectorMappings.put("nearest_player", new SpongeSelectorType("p"));
        this.selectorMappings.put("random", new SpongeSelectorType("r"));
        RegistryHelper.mapFields(SelectorTypes.class, this.selectorMappings);
        SpongeSelectorFactory factory = new SpongeSelectorFactory();
        Map<String, ArgumentHolder<?>> argMappings = Maps.newHashMap();
        // POSITION
        ArgumentType<Integer> x = factory.createArgumentType("x", Integer.class);
        ArgumentType<Integer> y = factory.createArgumentType("y", Integer.class);
        ArgumentType<Integer> z = factory.createArgumentType("z", Integer.class);
        ArgumentHolder.Vector3<Vector3i, Integer> position = new SpongeArgumentHolder.SpongeVector3<Vector3i, Integer>(x, y, z, Vector3i.class);
        argMappings.put("position", position);

        // RADIUS
        ArgumentType<Integer> rmin = factory.createArgumentType("rm", Integer.class);
        ArgumentType<Integer> rmax = factory.createArgumentType("r", Integer.class);
        ArgumentHolder.Limit<ArgumentType<Integer>> radius = new SpongeArgumentHolder.SpongeLimit<ArgumentType<Integer>>(rmin, rmax);
        argMappings.put("radius", radius);

        // GAME_MODE
        argMappings.put("game_mode", factory.createArgumentType("m", GameMode.class));

        // COUNT
        argMappings.put("count", factory.createArgumentType("c", Integer.class));

        // LEVEL
        ArgumentType<Integer> lmin = factory.createArgumentType("lm", Integer.class);
        ArgumentType<Integer> lmax = factory.createArgumentType("l", Integer.class);
        ArgumentHolder.Limit<ArgumentType<Integer>> level = new SpongeArgumentHolder.SpongeLimit<ArgumentType<Integer>>(lmin, lmax);
        argMappings.put("level", level);

        // TEAM
        argMappings.put("team", factory.createInvertibleArgumentType("team", Integer.class,
                org.spongepowered.api.scoreboard.Team.class.getName()));

        // NAME
        argMappings.put("name", factory.createInvertibleArgumentType("name", String.class));

        // DIMENSION
        ArgumentType<Integer> dx = factory.createArgumentType("dx", Integer.class);
        ArgumentType<Integer> dy = factory.createArgumentType("dy", Integer.class);
        ArgumentType<Integer> dz = factory.createArgumentType("dz", Integer.class);
        ArgumentHolder.Vector3<Vector3i, Integer> dimension =
                new SpongeArgumentHolder.SpongeVector3<Vector3i, Integer>(dx, dy, dz, Vector3i.class);
        argMappings.put("dimension", dimension);

        // ROTATION
        ArgumentType<Double> rotxmin = factory.createArgumentType("rxm", Double.class);
        ArgumentType<Double> rotymin = factory.createArgumentType("rym", Double.class);
        ArgumentType<Double> rotzmin = factory.createArgumentType("rzm", Double.class);
        ArgumentHolder.Vector3<Vector3d, Double> rotmin =
                new SpongeArgumentHolder.SpongeVector3<Vector3d, Double>(rotxmin, rotymin, rotzmin, Vector3d.class);
        ArgumentType<Double> rotxmax = factory.createArgumentType("rx", Double.class);
        ArgumentType<Double> rotymax = factory.createArgumentType("ry", Double.class);
        ArgumentType<Double> rotzmax = factory.createArgumentType("rz", Double.class);
        ArgumentHolder.Vector3<Vector3d, Double> rotmax =
                new SpongeArgumentHolder.SpongeVector3<Vector3d, Double>(rotxmax, rotymax, rotzmax, Vector3d.class);
        ArgumentHolder.Limit<ArgumentHolder.Vector3<Vector3d, Double>> rot =
                new SpongeArgumentHolder.SpongeLimit<ArgumentHolder.Vector3<Vector3d, Double>>(rotmin, rotmax);
        argMappings.put("rotation", rot);

        // ENTITY_TYPE
        argMappings.put("entity_type", factory.createInvertibleArgumentType("type", EntityType.class));

        RegistryHelper.mapFields(ArgumentTypes.class, argMappings);
        RegistryHelper.setFactory(Selectors.class, factory);
    }

    private void setTitleFactory() {
        // RegistryHelper.setFactory(Titles.class, new SpongeTitleFactory());
    }

    private void setDimensionTypes() {
        try {
            DimensionTypes.class.getDeclaredField("NETHER").set(null, new SpongeDimensionType("nether", true, WorldProviderHell.class, -1));
            DimensionTypes.class.getDeclaredField("OVERWORLD").set(null, new SpongeDimensionType("overworld", true, WorldProviderSurface.class, 0));
            DimensionTypes.class.getDeclaredField("END").set(null, new SpongeDimensionType("end", false, WorldProviderEnd.class, 1));
        } catch (Throwable e) {
            e.printStackTrace();
        }
    }

    private void setGameModes() {
        RegistryHelper.mapFields(GameModes.class, gameModeMappings);
    }

    private void setSounds() {
        final Map<String, String> soundMappings = Maps.newHashMap();
        soundMappings.put("ambience_cave", "ambient.cave.cave");
        soundMappings.put("ambience_rain", "ambient.weather.rain");
        soundMappings.put("ambience_thunder", "ambient.weather.thunder");
        soundMappings.put("anvil_break", "random.anvil_break");
        soundMappings.put("anvil_land", "random.anvil_land");
        soundMappings.put("anvil_use", "random.anvil_use");
        soundMappings.put("arrow_hit", "random.bowhit");
        soundMappings.put("burp", "random.burp");
        soundMappings.put("chest_close", "random.chestclosed");
        soundMappings.put("chest_open", "random.chestopen");
        soundMappings.put("click", "random.click");
        soundMappings.put("door_close", "random.door_close");
        soundMappings.put("door_open", "random.door_open");
        soundMappings.put("drink", "random.drink");
        soundMappings.put("eat", "random.eat");
        soundMappings.put("explode", "random.explode");
        soundMappings.put("fall_big", "game.player.hurt.fall.big");
        soundMappings.put("fall_small", "game.player.hurt.fall.small");
        soundMappings.put("fire", "fire.fire");
        soundMappings.put("fire_ignite", "fire.ignite");
        soundMappings.put("firecharge_use", "item.fireCharge.use");
        soundMappings.put("fizz", "random.fizz");
        soundMappings.put("fuse", "game.tnt.primed");
        soundMappings.put("glass", "dig.glass");
        soundMappings.put("gui_button", "gui.button.press");
        soundMappings.put("hurt_flesh", "game.player.hurt");
        soundMappings.put("item_break", "random.break");
        soundMappings.put("item_pickup", "random.pop");
        soundMappings.put("lava", "liquid.lava");
        soundMappings.put("lava_pop", "liquid.lavapop");
        soundMappings.put("level_up", "random.levelup");
        soundMappings.put("minecart_base", "minecart.base");
        soundMappings.put("minecart_inside", "minecart.inside");
        soundMappings.put("music_game", "music.game");
        soundMappings.put("music_creative", "music.game.creative");
        soundMappings.put("music_end", "music.game.end");
        soundMappings.put("music_credits", "music.game.end.credits");
        soundMappings.put("music_dragon", "music.game.end.dragon");
        soundMappings.put("music_nether", "music.game.nether");
        soundMappings.put("music_menu", "music.menu");
        soundMappings.put("note_bass", "note.bass");
        soundMappings.put("note_piano", "note.harp");
        soundMappings.put("note_bass_drum", "note.bd");
        soundMappings.put("note_sticks", "note.hat");
        soundMappings.put("note_bass_guitar", "note.bassattack");
        soundMappings.put("note_snare_drum", "note.snare");
        soundMappings.put("note_pling", "note.pling");
        soundMappings.put("orb_pickup", "random.orb");
        soundMappings.put("piston_extend", "tile.piston.out");
        soundMappings.put("piston_retract", "tile.piston.in");
        soundMappings.put("portal", "portal.portal");
        soundMappings.put("portal_travel", "portal.travel");
        soundMappings.put("portal_trigger", "portal.trigger");
        soundMappings.put("potion_smash", "game.potion.smash");
        soundMappings.put("records_11", "records.11");
        soundMappings.put("records_13", "records.13");
        soundMappings.put("records_blocks", "records.blocks");
        soundMappings.put("records_cat", "records.cat");
        soundMappings.put("records_chirp", "records.chirp");
        soundMappings.put("records_far", "records.far");
        soundMappings.put("records_mall", "records.mall");
        soundMappings.put("records_mellohi", "records.mellohi");
        soundMappings.put("records_stal", "records.stal");
        soundMappings.put("records_strad", "records.strad");
        soundMappings.put("records_wait", "records.wait");
        soundMappings.put("records_ward", "records.ward");
        soundMappings.put("shoot_arrow", "random.bow");
        soundMappings.put("splash", "random.splash");
        soundMappings.put("splash2", "game.player.swim.splash");
        soundMappings.put("step_grass", "step.grass");
        soundMappings.put("step_gravel", "step.gravel");
        soundMappings.put("step_ladder", "step.ladder");
        soundMappings.put("step_sand", "step.sand");
        soundMappings.put("step_snow", "step.snow");
        soundMappings.put("step_stone", "step.stone");
        soundMappings.put("step_wood", "step.wood");
        soundMappings.put("step_wool", "step.cloth");
        soundMappings.put("swim", "game.player.swim");
        soundMappings.put("water", "liquid.water");
        soundMappings.put("wood_click", "random.wood_click");
        soundMappings.put("bat_death", "mob.bat.death");
        soundMappings.put("bat_hurt", "mob.bat.hurt");
        soundMappings.put("bat_idle", "mob.bat.idle");
        soundMappings.put("bat_loop", "mob.bat.loop");
        soundMappings.put("bat_takeoff", "mob.bat.takeoff");
        soundMappings.put("blaze_breath", "mob.blaze.breathe");
        soundMappings.put("blaze_death", "mob.blaze.death");
        soundMappings.put("blaze_hit", "mob.blaze.hit");
        soundMappings.put("cat_hiss", "mob.cat.hiss");
        soundMappings.put("cat_hit", "mob.cat.hitt");
        soundMappings.put("cat_meow", "mob.cat.meow");
        soundMappings.put("cat_purr", "mob.cat.purr");
        soundMappings.put("cat_purreow", "mob.cat.purreow");
        soundMappings.put("chicken_idle", "mob.chicken.say");
        soundMappings.put("chicken_hurt", "mob.chicken.hurt");
        soundMappings.put("chicken_egg_pop", "mob.chicken.plop");
        soundMappings.put("chicken_walk", "mob.chicken.step");
        soundMappings.put("cow_idle", "mob.cow.say");
        soundMappings.put("cow_hurt", "mob.cow.hurt");
        soundMappings.put("cow_walk", "mob.cow.step");
        soundMappings.put("creeper_hiss", "creeper.primed");
        soundMappings.put("creeper_hit", "mob.creeper.say");
        soundMappings.put("creeper_death", "mob.creeper.death");
        soundMappings.put("enderdragon_death", "mob.enderdragon.end");
        soundMappings.put("enderdragon_growl", "mob.enderdragon.growl");
        soundMappings.put("enderdragon_hit", "mob.enderdragon.hit");
        soundMappings.put("enderdragon_wings", "mob.enderdragon.wings");
        soundMappings.put("enderman_death", "mob.endermen.death");
        soundMappings.put("enderman_hit", "mob.endermen.hit");
        soundMappings.put("enderman_idle", "mob.endermen.idle");
        soundMappings.put("enderman_teleport", "mob.endermen.portal");
        soundMappings.put("enderman_scream", "mob.endermen.scream");
        soundMappings.put("enderman_stare", "mob.endermen.stare");
        soundMappings.put("ghast_scream", "mob.ghast.scream");
        soundMappings.put("ghast_scream2", "mob.ghast.affectionate_scream");
        soundMappings.put("ghast_charge", "mob.ghast.charge");
        soundMappings.put("ghast_death", "mob.ghast.death");
        soundMappings.put("ghast_fireball", "mob.ghast.fireball");
        soundMappings.put("ghast_moan", "mob.ghast.moan");
        soundMappings.put("guardian_idle", "mob.guardian.idle");
        soundMappings.put("guardian_attack", "mob.guardian.attack");
        soundMappings.put("guardian_curse", "mob.guardian.curse");
        soundMappings.put("guardian_flop", "mob.guardian.flop");
        soundMappings.put("guardian_elder_idle", "mob.guardian.elder.idle");
        soundMappings.put("guardian_land_idle", "mob.guardian.land.idle");
        soundMappings.put("guardian_hit", "mob.guardian.hit");
        soundMappings.put("guardian_elder_hit", "mob.guardian.elder.hit");
        soundMappings.put("guardian_land_hit", "mob.guardian.land.hit");
        soundMappings.put("guardian_death", "mob.guardian.death");
        soundMappings.put("guardian_elder_death", "mob.guardian.elder.death");
        soundMappings.put("guardian_land_death", "mob.guardian.land.death");
        soundMappings.put("hostile_death", "game.hostile.die");
        soundMappings.put("hostile_hurt", "game.hostile.hurt");
        soundMappings.put("hostile_fall_big", "game.hostile.hurt.fall.big");
        soundMappings.put("hostile_fall_small", "game.hostile.hurt.fall.small");
        soundMappings.put("hostile_swim", "game.hostile.swim");
        soundMappings.put("hostile_splash", "game.hostile.swim.splash");
        soundMappings.put("irongolem_death", "mob.irongolem.death");
        soundMappings.put("irongolem_hit", "mob.irongolem.hit");
        soundMappings.put("irongolem_throw", "mob.irongolem.throw");
        soundMappings.put("irongolem_walk", "mob.irongolem.walk");
        soundMappings.put("magmacube_walk", "mob.magmacube.big");
        soundMappings.put("magmacube_walk2", "mob.magmacube.small");
        soundMappings.put("magmacube_jump", "mob.magmacube.jump");
        soundMappings.put("neutral_death", "game.neutral.die");
        soundMappings.put("neutral_hurt", "game.neutral.hurt");
        soundMappings.put("neutral_fall_big", "game.neutral.hurt.fall.big");
        soundMappings.put("neutral_fall_small", "game.neutral.hurt.fall.small");
        soundMappings.put("neutral_swim", "game.neutral.swim");
        soundMappings.put("neutral_splash", "game.neutral.swim.splash");
        soundMappings.put("pig_idle", "mob.pig.say");
        soundMappings.put("pig_death", "mob.pig.death");
        soundMappings.put("pig_walk", "mob.pig.step");
        soundMappings.put("player_death", "game.player.die");
        soundMappings.put("rabbit_idle", "mob.rabbit.idle");
        soundMappings.put("rabbit_hurt", "mob.rabbit.hurt");
        soundMappings.put("rabbit_hop", "mob.rabbit.hop");
        soundMappings.put("rabbit_death", "mob.rabbit.death");
        soundMappings.put("sheep_idle", "mob.sheep.say");
        soundMappings.put("sheep_shear", "mob.sheep.shear");
        soundMappings.put("sheep_walk", "mob.sheep.step");
        soundMappings.put("silverfish_hit", "mob.silverfish.hit");
        soundMappings.put("silverfish_death", "mob.silverfish.kill");
        soundMappings.put("silverfish_idle", "mob.silverfish.say");
        soundMappings.put("silverfish_walk", "mob.silverfish.step");
        soundMappings.put("skeleton_idle", "mob.skeleton.say");
        soundMappings.put("skeleton_death", "mob.skeleton.death");
        soundMappings.put("skeleton_hurt", "mob.skeleton.hurt");
        soundMappings.put("skeleton_walk", "mob.skeleton.step");
        soundMappings.put("slime_attack", "mob.slime.attack");
        soundMappings.put("slime_walk", "mob.slime.big");
        soundMappings.put("slime_walk2", "mob.slime.small");
        soundMappings.put("spider_idle", "mob.spider.say");
        soundMappings.put("spider_death", "mob.spider.death");
        soundMappings.put("spider_walk", "mob.spider.step");
        soundMappings.put("wither_death", "mob.wither.death");
        soundMappings.put("wither_hurt", "mob.wither.hurt");
        soundMappings.put("wither_idle", "mob.wither.idle");
        soundMappings.put("wither_shoot", "mob.wither.shoot");
        soundMappings.put("wither_spawn", "mob.wither.spawn");
        soundMappings.put("wolf_bark", "mob.wolf.bark");
        soundMappings.put("wolf_death", "mob.wolf.death");
        soundMappings.put("wolf_growl", "mob.wolf.growl");
        soundMappings.put("wolf_howl", "mob.wolf.howl");
        soundMappings.put("wolf_hurt", "mob.wolf.hurt");
        soundMappings.put("wolf_pant", "mob.wolf.panting");
        soundMappings.put("wolf_shake", "mob.wolf.shake");
        soundMappings.put("wolf_walk", "mob.wolf.step");
        soundMappings.put("wolf_whine", "mob.wolf.whine");
        soundMappings.put("zombie_metal", "mob.zombie.metal");
        soundMappings.put("zombie_wood", "mob.zombie.wood");
        soundMappings.put("zombie_woodbreak", "mob.zombie.woodbreak");
        soundMappings.put("zombie_idle", "mob.zombie.say");
        soundMappings.put("zombie_death", "mob.zombie.death");
        soundMappings.put("zombie_hurt", "mob.zombie.hurt");
        soundMappings.put("zombie_infect", "mob.zombie.infect");
        soundMappings.put("zombie_unfect", "mob.zombie.unfect");
        soundMappings.put("zombie_remedy", "mob.zombie.remedy");
        soundMappings.put("zombie_walk", "mob.zombie.step");
        soundMappings.put("zombie_pig_idle", "mob.zombiepig.zpig");
        soundMappings.put("zombie_pig_angry", "mob.zombiepig.zpigangry");
        soundMappings.put("zombie_pig_death", "mob.zombiepig.zpigdeath");
        soundMappings.put("zombie_pig_hurt", "mob.zombiepig.zpighurt");
        soundMappings.put("dig_wool", "dig.cloth");
        soundMappings.put("dig_grass", "dig.grass");
        soundMappings.put("dig_gravel", "dig.gravel");
        soundMappings.put("dig_sand", "dig.sand");
        soundMappings.put("dig_snow", "dig.snow");
        soundMappings.put("dig_stone", "dig.stone");
        soundMappings.put("dig_wood", "dig.wood");
        soundMappings.put("firework_blast", "fireworks.blast");
        soundMappings.put("firework_blast2", "fireworks.blast_far");
        soundMappings.put("firework_large_blast", "fireworks.largeblast");
        soundMappings.put("firework_large_blast2", "fireworks.largeblast_far");
        soundMappings.put("firework_twinkle", "fireworks.twinkle");
        soundMappings.put("firework_twinkle2", "fireworks.twinkle_far");
        soundMappings.put("firework_launch", "fireworks.launch");
        soundMappings.put("successful_hit", "random.successful_hit");
        soundMappings.put("horse_angry", "mob.horse.angry");
        soundMappings.put("horse_armor", "mob.horse.armor");
        soundMappings.put("horse_breathe", "mob.horse.breathe");
        soundMappings.put("horse_death", "mob.horse.death");
        soundMappings.put("horse_gallop", "mob.horse.gallop");
        soundMappings.put("horse_hit", "mob.horse.hit");
        soundMappings.put("horse_idle", "mob.horse.idle");
        soundMappings.put("horse_jump", "mob.horse.jump");
        soundMappings.put("horse_land", "mob.horse.land");
        soundMappings.put("horse_saddle", "mob.horse.leather");
        soundMappings.put("horse_soft", "mob.horse.soft");
        soundMappings.put("horse_wood", "mob.horse.wood");
        soundMappings.put("donkey_angry", "mob.horse.donkey.angry");
        soundMappings.put("donkey_death", "mob.horse.donkey.death");
        soundMappings.put("donkey_hit", "mob.horse.donkey.hit");
        soundMappings.put("donkey_idle", "mob.horse.donkey.idle");
        soundMappings.put("horse_skeleton_death", "mob.horse.skeleton.death");
        soundMappings.put("horse_skeleton_hit", "mob.horse.skeleton.hit");
        soundMappings.put("horse_skeleton_idle", "mob.horse.skeleton.idle");
        soundMappings.put("horse_zombie_death", "mob.horse.zombie.death");
        soundMappings.put("horse_zombie_hit", "mob.horse.zombie.hit");
        soundMappings.put("horse_zombie_idle", "mob.horse.zombie.idle");
        soundMappings.put("villager_death", "mob.villager.death");
        soundMappings.put("villager_haggle", "mob.villager.haggle");
        soundMappings.put("villager_hit", "mob.villager.hit");
        soundMappings.put("villager_idle", "mob.villager.idle");
        soundMappings.put("villager_no", "mob.villager.no");
        soundMappings.put("villager_yes", "mob.villager.yes");

        RegistryHelper.mapFields(SoundTypes.class, new Function<String, SoundType>() {

            @Override
            public SoundType apply(String fieldName) {
                String soundName = soundMappings.get(fieldName.toLowerCase());
                SoundType sound = new SpongeSound(soundName);
                SpongeGameRegistry.this.soundNames.put(soundName, sound);
                return sound;
            }
        });
    }

    private void setDifficulties() {
        RegistryHelper.mapFields(Difficulties.class, difficultyMappings);
    }

    private void setDisplaySlots() {
        this.displaySlotMappings.put("list", new SpongeDisplaySlot("list", null, 0));
        this.displaySlotMappings.put("sidebar", new SpongeDisplaySlot("sidebar", null, 1));
        this.displaySlotMappings.put("below_name", new SpongeDisplaySlot("below_name", null, 2));

        RegistryHelper.mapFields(DisplaySlots.class, this.displaySlotMappings);

        for (Map.Entry<EnumChatFormatting, SpongeTextColor> entry : SpongeGameRegistry.enumChatColor.entrySet()) {
            this.displaySlotMappings.put(entry.getValue().getId(), new SpongeDisplaySlot(entry.getValue().getId(), entry.getValue(), entry.getKey()
                    .getColorIndex() + 3));
        }
    }

    private void addVisibility(String name, Team.EnumVisible handle) {
        SpongeVisibility visibility = new SpongeVisibility(handle);
        SpongeGameRegistry.visibilityMappings.put(name, visibility);
        SpongeGameRegistry.enumVisible.put(handle, visibility);
    }

    private void setCriteria() {
        this.criteriaMap.put("dummy", (Criterion) IScoreObjectiveCriteria.DUMMY);
        this.criteriaMap.put("trigger", (Criterion) IScoreObjectiveCriteria.TRIGGER);
        this.criteriaMap.put("health", (Criterion) IScoreObjectiveCriteria.health);
        this.criteriaMap.put("player_kills", (Criterion) IScoreObjectiveCriteria.playerKillCount);
        this.criteriaMap.put("total_kills", (Criterion) IScoreObjectiveCriteria.totalKillCount);
        this.criteriaMap.put("deaths", (Criterion) IScoreObjectiveCriteria.deathCount);

        RegistryHelper.mapFields(Criteria.class, this.criteriaMap);
    }

    private void setVisibilities() {
        this.addVisibility("all", Team.EnumVisible.ALWAYS);
        this.addVisibility("own_team", Team.EnumVisible.HIDE_FOR_OTHER_TEAMS);
        this.addVisibility("other_teams", Team.EnumVisible.HIDE_FOR_OWN_TEAM);
        this.addVisibility("none", Team.EnumVisible.NEVER);

        RegistryHelper.mapFields(Visibilities.class, SpongeGameRegistry.visibilityMappings);
    }

    private void setupSerialization() {
        KeyRegistry.registerKeys();
        Game game = Sponge.getGame();
        SerializationService service = game.getServiceManager().provide(SerializationService.class).get();
        SpongeDataRegistry dataRegistry = SpongeDataRegistry.getInstance();
        // TileEntities
        service.registerBuilder(Banner.class, new SpongeBannerBuilder(game));
        service.registerBuilder(PatternLayer.class, new SpongePatternLayerBuilder(game));
        service.registerBuilder(BrewingStand.class, new SpongeBrewingStandBuilder(game));
        service.registerBuilder(Chest.class, new SpongeChestBuilder(game));
        service.registerBuilder(CommandBlock.class, new SpongeCommandBlockBuilder(game));
        service.registerBuilder(org.spongepowered.api.block.tileentity.Comparator.class, new SpongeComparatorBuilder(game));
        service.registerBuilder(DaylightDetector.class, new SpongeDaylightBuilder(game));
        service.registerBuilder(Dispenser.class, new SpongeDispenserBuilder(game));
        service.registerBuilder(Dropper.class, new SpongeDropperBuilder(game));
        service.registerBuilder(EnchantmentTable.class, new SpongeEnchantmentTableBuilder(game));
        service.registerBuilder(EnderChest.class, new SpongeEnderChestBuilder(game));
        service.registerBuilder(EndPortal.class, new SpongeEndPortalBuilder(game));
        service.registerBuilder(Furnace.class, new SpongeFurnaceBuilder(game));
        service.registerBuilder(Hopper.class, new SpongeHopperBuilder(game));
        service.registerBuilder(MobSpawner.class, new SpongeMobSpawnerBuilder(game));
        service.registerBuilder(Note.class, new SpongeNoteBuilder(game));
        service.registerBuilder(Sign.class, new SpongeSignBuilder(game));
        service.registerBuilder(Skull.class, new SpongeSkullBuilder(game));

        final HealthDataProcessor healthProcessor = new HealthDataProcessor();
        service.registerBuilder(HealthData.class, healthProcessor);
        dataRegistry.registerDataProcessorAndImpl(HealthData.class, SpongeHealthData.class, ImmutableHealthData.class,
                ImmutableSpongeHealthData.class, healthProcessor);

        final DisplayNameDataProcessor displayNameDataProcessor = new DisplayNameDataProcessor();
        service.registerBuilder(DisplayNameData.class, displayNameDataProcessor);
        dataRegistry.registerDataProcessorAndImpl(DisplayNameData.class, SpongeDisplayNameData.class,
                ImmutableDisplayNameData.class, ImmutableSpongeDisplayNameData.class, displayNameDataProcessor);

        final CareerDataProcessor careerDataProcessor = new CareerDataProcessor();
        service.registerBuilder(CareerData.class, careerDataProcessor);
        dataRegistry.registerDataProcessorAndImpl(CareerData.class, SpongeCareerData.class, ImmutableCareerData.class,
                ImmutableSpongeCareerData.class, careerDataProcessor);

        final SignDataProcessor signDataProcessor = new SignDataProcessor();
        service.registerBuilder(SignData.class, signDataProcessor);
        dataRegistry.registerDataProcessorAndImpl(SignData.class, SpongeSignData.class,
                ImmutableSignData.class, ImmutableSpongeSignData.class, signDataProcessor);

        final SkullDataProcessor skullDataProcessor = new SkullDataProcessor();
        service.registerBuilder(SkullData.class, skullDataProcessor);
        dataRegistry.registerDataProcessorAndImpl(SkullData.class, SpongeSkullData.class, ImmutableSkullData.class,
                ImmutableSpongeSkullData.class, skullDataProcessor);

        final VelocityDataProcessor velocityDataProcessor = new VelocityDataProcessor();
        service.registerBuilder(VelocityData.class, velocityDataProcessor);
        dataRegistry.registerDataProcessorAndImpl(VelocityData.class, SpongeVelocityData.class, ImmutableVelocityData.class,
                ImmutableSpongeVelocityData.class, velocityDataProcessor);

        final EyeLocationDataProcessor eyeLocationDataProcessor = new EyeLocationDataProcessor();
        service.registerBuilder(EyeLocationData.class, eyeLocationDataProcessor);
        dataRegistry.registerDataProcessorAndImpl(EyeLocationData.class, SpongeEyeLocationData.class, ImmutableEyeLocationData.class,
                ImmutableSpongeEyeLocationData.class, eyeLocationDataProcessor);

        final FoodDataProcessor foodDataProcessor = new FoodDataProcessor();
        service.registerBuilder(FoodData.class, foodDataProcessor);
        dataRegistry.registerDataProcessorAndImpl(FoodData.class, SpongeFoodData.class, ImmutableFoodData.class,
                ImmutableSpongeFoodData.class, foodDataProcessor);

        final BreathingDataProcessor breathingDataProcessor = new BreathingDataProcessor();
        service.registerBuilder(BreathingData.class, breathingDataProcessor);
        dataRegistry.registerDataProcessorAndImpl(BreathingData.class, SpongeBreathingData.class, ImmutableBreathingData.class,
                ImmutableSpongeBreathingData.class, breathingDataProcessor);

        // Values
        dataRegistry.registerValueProcessor(Keys.HEALTH, new HealthValueProcessor());
        dataRegistry.registerValueProcessor(Keys.MAX_HEALTH, new MaxHealthValueProcessor());
        dataRegistry.registerValueProcessor(Keys.DISPLAY_NAME, new DisplayNameValueProcessor());
        dataRegistry.registerValueProcessor(Keys.SHOWS_DISPLAY_NAME, new DisplayNameVisibleValueProcessor());
        dataRegistry.registerValueProcessor(Keys.CAREER, new CareerValueProcessor());
        dataRegistry.registerValueProcessor(Keys.SIGN_LINES, new SignLinesValueProcessor());
        dataRegistry.registerValueProcessor(Keys.SKULL_TYPE, new SkullValueProcessor());
        dataRegistry.registerValueProcessor(Keys.VELOCITY, new VelocityValueProcessor());
        dataRegistry.registerValueProcessor(Keys.EYE_HEIGHT, new EyeHeightValueProcessor());
        dataRegistry.registerValueProcessor(Keys.EYE_LOCATION, new EyeLocationValueProcessor());
        dataRegistry.registerValueProcessor(Keys.FOOD_LEVEL, new FoodLevelValueProcessor());
        dataRegistry.registerValueProcessor(Keys.SATURATION, new FoodSaturationValueProcessor());
        dataRegistry.registerValueProcessor(Keys.EXHAUSTION, new FoodExhaustionValueProcessor());
        dataRegistry.registerValueProcessor(Keys.MAX_AIR, new MaxAirValueProcessor());
        dataRegistry.registerValueProcessor(Keys.REMAINING_AIR, new RemainingAirValueProcessor());

    }

    private void setNotePitches() {
        RegistryHelper.mapFields(NotePitches.class, new Function<String, NotePitch>() {

            @Override
            public NotePitch apply(String input) {
                NotePitch pitch = new SpongeNotePitch((byte) SpongeGameRegistry.this.notePitchMappings.size(), input);
                SpongeGameRegistry.this.notePitchMappings.put(input.toLowerCase(), pitch);
                return pitch;
            }

        });
    }

    private void setSkullTypes() {
        RegistryHelper.mapFields(SkullTypes.class, new Function<String, SkullType>() {

            @Override
            public SkullType apply(String input) {
                SkullType skullType = new SpongeSkullType((byte) SpongeGameRegistry.this.skullTypeMappings.size(), input);
                SpongeGameRegistry.this.skullTypeMappings.put(input.toLowerCase(), skullType);
                return skullType;
            }

        });
    }

    private void setTreeTypes() {
        RegistryHelper.mapFields(TreeTypes.class, new Function<String, TreeType>() {

            @Override
            public TreeType apply(String input) {
                TreeType treeType = new SpongeTreeType((byte) SpongeGameRegistry.this.treeTypeMappings.size(), input);
                SpongeGameRegistry.this.treeTypeMappings.put(input.toLowerCase(), treeType);
                return treeType;
            }

        });
    }

    private void setBannerPatternShapes() {
        RegistryHelper.mapFields(BannerPatternShapes.class, new Function<String, BannerPatternShape>() {

            @Override
            public BannerPatternShape apply(String input) {
                BannerPatternShape bannerPattern = (BannerPatternShape) (Object) TileEntityBanner.EnumBannerPattern.valueOf(input);
                SpongeGameRegistry.this.bannerPatternShapeMappings.put(bannerPattern.getName().toLowerCase(), bannerPattern);
                SpongeGameRegistry.this.idToBannerPatternShapeMappings.put(bannerPattern.getId().toLowerCase(), bannerPattern);
                return bannerPattern;
            }

        });
    }

    private void setFishes() {
        RegistryHelper.mapFields(Fishes.class, new Function<String, Fish>() {

            @Override
            public Fish apply(String input) {
                Fish fish = (Fish) (Object) ItemFishFood.FishType.valueOf(input);
                if (fish != null) {
                    SpongeGameRegistry.this.fishMappings.put(fish.getId().toLowerCase(), fish);
                    return fish;
                } else {
                    return null;
                }
            }
        });

        RegistryHelper.mapFields(CookedFishes.class, new Function<String, CookedFish>() {

            @Override
            public CookedFish apply(String input) {
                CookedFish fish = new SpongeCookedFish(input, input); // TODO
                if (fish != null) {
                    SpongeGameRegistry.this.cookedFishMappings.put(fish.getId().toLowerCase(), fish);
                    return fish;
                } else {
                    return null;
                }
            }
        });
    }

    private void setDyeColors() {
        RegistryHelper.mapFields(DyeColors.class, new Function<String, DyeColor>() {

            @Override
            public DyeColor apply(String input) {
                DyeColor dyeColor = (DyeColor) (Object) EnumDyeColor.valueOf(input);
                SpongeGameRegistry.this.dyeColorMappings.put(dyeColor.getName().toLowerCase(), dyeColor);
                return dyeColor;
            }

        });
    }

    private void setEntityInteractionTypes() {
        RegistryHelper.mapFields(EntityInteractionTypes.class, SpongeGameRegistry.entityInteractionTypeMappings);
    }

    private void setArts() {
        RegistryHelper.mapFields(Arts.class, new Function<String, Art>() {

            @Override
            public Art apply(String fieldName) {
                Art art = (Art) (Object) EntityPainting.EnumArt.valueOf(fieldName);
                SpongeGameRegistry.this.artMappings.put(art.getName().toLowerCase(), art);
                return art;
            }
        });
    }

    private void setObjectiveDisplayModes() {
        RegistryHelper.mapFields(ObjectiveDisplayModes.class, SpongeGameRegistry.objectiveDisplayModeMappings);
    }

    private void setEntityTypes() {
        // internal mapping of our EntityTypes to actual MC names
        this.entityTypeMappings.put("dropped_item", newEntityTypeFromName("Item"));
        this.entityTypeMappings.put("experience_orb", newEntityTypeFromName("XPOrb"));
        this.entityTypeMappings.put("leash_hitch", newEntityTypeFromName("LeashKnot"));
        this.entityTypeMappings.put("painting", newEntityTypeFromName("Painting"));
        this.entityTypeMappings.put("arrow", newEntityTypeFromName("Arrow"));
        this.entityTypeMappings.put("snowball", newEntityTypeFromName("Snowball"));
        this.entityTypeMappings.put("fireball", newEntityTypeFromName("LargeFireball", "Fireball"));
        this.entityTypeMappings.put("small_fireball", newEntityTypeFromName("SmallFireball"));
        this.entityTypeMappings.put("ender_pearl", newEntityTypeFromName("ThrownEnderpearl"));
        this.entityTypeMappings.put("eye_of_ender", newEntityTypeFromName("EyeOfEnderSignal"));
        this.entityTypeMappings.put("splash_potion", newEntityTypeFromName("ThrownPotion"));
        this.entityTypeMappings.put("thrown_exp_bottle", newEntityTypeFromName("ThrownExpBottle"));
        this.entityTypeMappings.put("item_frame", newEntityTypeFromName("ItemFrame"));
        this.entityTypeMappings.put("wither_skull", newEntityTypeFromName("WitherSkull"));
        this.entityTypeMappings.put("primed_tnt", newEntityTypeFromName("PrimedTnt"));
        this.entityTypeMappings.put("falling_block", newEntityTypeFromName("FallingSand"));
        this.entityTypeMappings.put("firework", newEntityTypeFromName("FireworksRocketEntity"));
        this.entityTypeMappings.put("armor_stand", newEntityTypeFromName("ArmorStand"));
        this.entityTypeMappings.put("boat", newEntityTypeFromName("Boat"));
        this.entityTypeMappings.put("rideable_minecart", newEntityTypeFromName("MinecartRideable"));
        this.entityTypeMappings.put("chested_minecart", newEntityTypeFromName("MinecartChest"));
        this.entityTypeMappings.put("furnace_minecart", newEntityTypeFromName("MinecartFurnace"));
        this.entityTypeMappings.put("tnt_minecart", newEntityTypeFromName("MinecartTnt", "MinecartTNT"));
        this.entityTypeMappings.put("hopper_minecart", newEntityTypeFromName("MinecartHopper"));
        this.entityTypeMappings.put("mob_spawner_minecart", newEntityTypeFromName("MinecartSpawner"));
        this.entityTypeMappings.put("commandblock_minecart", newEntityTypeFromName("MinecartCommandBlock"));
        this.entityTypeMappings.put("creeper", newEntityTypeFromName("Creeper"));
        this.entityTypeMappings.put("skeleton", newEntityTypeFromName("Skeleton"));
        this.entityTypeMappings.put("spider", newEntityTypeFromName("Spider"));
        this.entityTypeMappings.put("giant", newEntityTypeFromName("Giant"));
        this.entityTypeMappings.put("zombie", newEntityTypeFromName("Zombie"));
        this.entityTypeMappings.put("slime", newEntityTypeFromName("Slime"));
        this.entityTypeMappings.put("ghast", newEntityTypeFromName("Ghast"));
        this.entityTypeMappings.put("pig_zombie", newEntityTypeFromName("PigZombie"));
        this.entityTypeMappings.put("enderman", newEntityTypeFromName("Enderman"));
        this.entityTypeMappings.put("cave_spider", newEntityTypeFromName("CaveSpider"));
        this.entityTypeMappings.put("silverfish", newEntityTypeFromName("Silverfish"));
        this.entityTypeMappings.put("blaze", newEntityTypeFromName("Blaze"));
        this.entityTypeMappings.put("magma_cube", newEntityTypeFromName("LavaSlime"));
        this.entityTypeMappings.put("ender_dragon", newEntityTypeFromName("EnderDragon"));
        this.entityTypeMappings.put("wither", newEntityTypeFromName("WitherBoss"));
        this.entityTypeMappings.put("bat", newEntityTypeFromName("Bat"));
        this.entityTypeMappings.put("witch", newEntityTypeFromName("Witch"));
        this.entityTypeMappings.put("endermite", newEntityTypeFromName("Endermite"));
        this.entityTypeMappings.put("guardian", newEntityTypeFromName("Guardian"));
        this.entityTypeMappings.put("pig", newEntityTypeFromName("Pig"));
        this.entityTypeMappings.put("sheep", newEntityTypeFromName("Sheep"));
        this.entityTypeMappings.put("cow", newEntityTypeFromName("Cow"));
        this.entityTypeMappings.put("chicken", newEntityTypeFromName("Chicken"));
        this.entityTypeMappings.put("squid", newEntityTypeFromName("Squid"));
        this.entityTypeMappings.put("wolf", newEntityTypeFromName("Wolf"));
        this.entityTypeMappings.put("mushroom_cow", newEntityTypeFromName("MushroomCow"));
        this.entityTypeMappings.put("snowman", newEntityTypeFromName("SnowMan"));
        this.entityTypeMappings.put("ocelot", newEntityTypeFromName("Ozelot"));
        this.entityTypeMappings.put("iron_golem", newEntityTypeFromName("VillagerGolem"));
        this.entityTypeMappings.put("horse", newEntityTypeFromName("EntityHorse"));
        this.entityTypeMappings.put("rabbit", newEntityTypeFromName("Rabbit"));
        this.entityTypeMappings.put("villager", newEntityTypeFromName("Villager"));
        this.entityTypeMappings.put("ender_crystal", newEntityTypeFromName("EnderCrystal"));
        this.entityTypeMappings.put("egg", new SpongeEntityType(-1, "Egg", EntityEgg.class));
        this.entityTypeMappings.put("fishing_hook", new SpongeEntityType(-2, "FishingHook", EntityFishHook.class));
        this.entityTypeMappings.put("lightning", new SpongeEntityType(-3, "Lightning", EntityLightningBolt.class));
        this.entityTypeMappings.put("weather", new SpongeEntityType(-4, "Weather", EntityWeatherEffect.class));
        this.entityTypeMappings.put("player", new SpongeEntityType(-5, "Player", EntityPlayerMP.class));
        this.entityTypeMappings.put("complex_part", new SpongeEntityType(-6, "ComplexPart", EntityDragonPart.class));
        this.entityTypeMappings.put("human", registerCustomEntity(EntityHuman.class, "Human", -7));

        RegistryHelper.mapFields(EntityTypes.class, new Function<String, EntityType>() {

            @Override
            public EntityType apply(String fieldName) {
                if (fieldName.equals("UNKNOWN")) {
                    // TODO Something for Unknown?
                    return null;
                }
                EntityType entityType = SpongeGameRegistry.this.entityTypeMappings.get(fieldName.toLowerCase());
                SpongeGameRegistry.this.entityClassToTypeMappings
                        .put(((SpongeEntityType) entityType).entityClass, (SpongeEntityType) entityType);
                SpongeGameRegistry.this.entityIdToTypeMappings.put(((SpongeEntityType) entityType).getId(), ((SpongeEntityType) entityType));
                return entityType;
            }
        });

        RegistryHelper.mapFields(SkeletonTypes.class, SpongeEntityConstants.SKELETON_TYPES);
        RegistryHelper.mapFields(HorseColors.class, SpongeEntityConstants.HORSE_COLORS);
        RegistryHelper.mapFields(HorseVariants.class, SpongeEntityConstants.HORSE_VARIANTS);
        RegistryHelper.mapFields(HorseStyles.class, SpongeEntityConstants.HORSE_STYLES);
        RegistryHelper.mapFields(OcelotTypes.class, SpongeEntityConstants.OCELOT_TYPES);
        RegistryHelper.mapFields(RabbitTypes.class, SpongeEntityConstants.RABBIT_TYPES);
    }

    @SuppressWarnings("unchecked")
    private SpongeEntityType newEntityTypeFromName(String spongeName, String mcName) {
        return new SpongeEntityType((Integer) EntityList.stringToIDMapping.get(mcName), spongeName,
                (Class<? extends Entity>) EntityList.stringToClassMapping.get(mcName));
    }

    private SpongeEntityType newEntityTypeFromName(String name) {
        return newEntityTypeFromName(name, name);
    }

    @SuppressWarnings("unchecked")
    private SpongeEntityType registerCustomEntity(Class<? extends Entity> entityClass, String entityName, int entityId) {
        String entityFullName = String.format("%s.%s", Sponge.ECOSYSTEM_NAME, entityName);
        EntityList.classToStringMapping.put(entityClass, entityFullName);
        EntityList.stringToClassMapping.put(entityFullName, entityClass);
        return new SpongeEntityType(entityId, entityName, Sponge.ECOSYSTEM_NAME, entityClass);
    }

    public void setGeneratorTypes() {
        this.generatorTypeMappings.put("default", (GeneratorType) WorldType.DEFAULT);
        this.generatorTypeMappings.put("flat", (GeneratorType) WorldType.FLAT);
        this.generatorTypeMappings.put("debug", (GeneratorType) WorldType.DEBUG_WORLD);
        this.generatorTypeMappings.put("nether", (GeneratorType) new SpongeWorldTypeNether());
        this.generatorTypeMappings.put("end", (GeneratorType) new SpongeWorldTypeEnd());
        this.generatorTypeMappings.put("overworld", (GeneratorType) new SpongeWorldTypeOverworld());
        RegistryHelper.mapFields(GeneratorTypes.class, this.generatorTypeMappings);
    }

    private void setDoublePlantMappings() {
        RegistryHelper.mapFields(DoublePlantTypes.class, this.doublePlantMappings);
    }

    private void setFlowerMappings() {
        RegistryHelper.mapFields(PlantTypes.class, this.plantTypeMappings);
    }

    private void setShrubTypeMappings() {
        RegistryHelper.mapFields(ShrubTypes.class, this.shrubTypeMappings);
    }

    @Override
    public com.google.common.base.Optional<EntityStatistic> getEntityStatistic(StatisticGroup statisticGroup, EntityType entityType) {
        throw new UnsupportedOperationException(); // TODO
    }

    @Override
    public com.google.common.base.Optional<ItemStatistic> getItemStatistic(StatisticGroup statisticGroup, ItemType itemType) {
        throw new UnsupportedOperationException(); // TODO
    }

    @Override
    public com.google.common.base.Optional<BlockStatistic> getBlockStatistic(StatisticGroup statisticGroup, BlockType blockType) {
        throw new UnsupportedOperationException(); // TODO
    }

    @Override
    public com.google.common.base.Optional<TeamStatistic> getTeamStatistic(StatisticGroup statisticGroup, TextColor teamColor) {
        throw new UnsupportedOperationException(); // TODO
    }

    @Override
    public Collection<Statistic> getStatistics(StatisticGroup statisticGroup) {
        throw new UnsupportedOperationException(); // TODO
    }

    @Override
    public void registerStatistic(Statistic stat) {
        throw new UnsupportedOperationException(); // TODO
    }

    @Override
    public com.google.common.base.Optional<ResourcePack> getById(String id) {
        throw new UnsupportedOperationException(); // TODO
    }

    @Override
    public com.google.common.base.Optional<DisplaySlot> getDisplaySlotForColor(TextColor color) {
        throw new UnsupportedOperationException(); // TODO
    }

    @Override
    public PopulatorFactory getPopulatorFactory() {
        throw new UnsupportedOperationException(); // TODO
    }

    @Override
    public <E extends Extent> Transform<E> createTransform() {
        return new SpongeTransform<E>();
    }

    @Override
    public <E extends Extent> Transform<E> createTransform(E extent) {
        return new SpongeTransform<E>(extent, Vector3d.ZERO);
    }

    @Override
    public ExtentBufferFactory getExtentBufferFactory() {
        return SpongeExtentBufferFactory.INSTANCE;
    }

    public void preInit() {
        setupSerialization();
    }

    public void init() {
        setDimensionTypes();
        setEnchantments();
        setCareersAndProfessions();
        setTextColors();
        setRotations();
        setWeathers();
        setTextActionFactory();
        setTextFactory();
        setSelectors();
        setTitleFactory();
        setParticles();
        setGameModes();
        setSounds();
        setDifficulties();
        setArts();
        setDyeColors();
        setSkullTypes();
        setTreeTypes();
        setNotePitches();
        setBannerPatternShapes();
        setEntityInteractionTypes();
        setFlowerMappings();
        setDoublePlantMappings();
        setShrubTypeMappings();
        setDisplaySlots();
        setVisibilities();
        setCriteria();
        setObjectiveDisplayModes();
        setGeneratorTypes();
    }

    public void postInit() {
        setPotionTypes();
        setBiomeTypes();
        setCoal();
        setFishes();
        setEntityTypes();
    }
}<|MERGE_RESOLUTION|>--- conflicted
+++ resolved
@@ -888,14 +888,11 @@
         return SpongeFavicon.load(image);
     }
 
-<<<<<<< HEAD
     @Override
     public VillagerRegistry getVillagerRegistry() {
         return SpongeVillagerRegistry.getInstance();
     }
 
-=======
->>>>>>> 219e8a1b
     @Override
     public RecipeRegistry getRecipeRegistry() {
         throw new UnsupportedOperationException(); // TODO
