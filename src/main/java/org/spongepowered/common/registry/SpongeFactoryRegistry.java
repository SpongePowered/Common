/*
 * This file is part of Sponge, licensed under the MIT License (MIT).
 *
 * Copyright (c) SpongePowered <https://www.spongepowered.org>
 * Copyright (c) contributors
 *
 * Permission is hereby granted, free of charge, to any person obtaining a copy
 * of this software and associated documentation files (the "Software"), to deal
 * in the Software without restriction, including without limitation the rights
 * to use, copy, modify, merge, publish, distribute, sublicense, and/or sell
 * copies of the Software, and to permit persons to whom the Software is
 * furnished to do so, subject to the following conditions:
 *
 * The above copyright notice and this permission notice shall be included in
 * all copies or substantial portions of the Software.
 *
 * THE SOFTWARE IS PROVIDED "AS IS", WITHOUT WARRANTY OF ANY KIND, EXPRESS OR
 * IMPLIED, INCLUDING BUT NOT LIMITED TO THE WARRANTIES OF MERCHANTABILITY,
 * FITNESS FOR A PARTICULAR PURPOSE AND NONINFRINGEMENT. IN NO EVENT SHALL THE
 * AUTHORS OR COPYRIGHT HOLDERS BE LIABLE FOR ANY CLAIM, DAMAGES OR OTHER
 * LIABILITY, WHETHER IN AN ACTION OF CONTRACT, TORT OR OTHERWISE, ARISING FROM,
 * OUT OF OR IN CONNECTION WITH THE SOFTWARE OR THE USE OR OTHER DEALINGS IN
 * THE SOFTWARE.
 */
package org.spongepowered.common.registry;

import co.aikar.timings.TimingsFactory;
import com.google.inject.Singleton;
import it.unimi.dsi.fastutil.objects.Object2ObjectArrayMap;
import org.spongepowered.api.ResourceKey;
import org.spongepowered.api.advancement.criteria.AdvancementCriterion;
import org.spongepowered.api.advancement.criteria.AndCriterion;
import org.spongepowered.api.advancement.criteria.OrCriterion;
import org.spongepowered.api.adventure.Audiences;
import org.spongepowered.api.adventure.SpongeComponents;
import org.spongepowered.api.command.CommandCause;
import org.spongepowered.api.command.parameter.Parameter;
import org.spongepowered.api.command.parameter.managed.standard.VariableValueParameters;
import org.spongepowered.api.command.selector.Selector;
import org.spongepowered.api.data.DataManipulator;
import org.spongepowered.api.data.value.Value;
import org.spongepowered.api.command.registrar.tree.CommandTreeNode;
import org.spongepowered.api.item.inventory.ItemStackSnapshot;
import org.spongepowered.api.network.channel.ChannelExceptionHandler;
import org.spongepowered.api.profile.GameProfile;
import org.spongepowered.api.profile.property.ProfileProperty;
import org.spongepowered.api.registry.DuplicateRegistrationException;
import org.spongepowered.api.registry.FactoryRegistry;
import org.spongepowered.api.registry.UnknownTypeException;
import org.spongepowered.api.resource.ResourceReloadListener;
import org.spongepowered.api.resource.pack.Pack;
import org.spongepowered.api.resourcepack.ResourcePack;
import org.spongepowered.api.state.StateMatcher;
import org.spongepowered.api.util.AABB;
import org.spongepowered.api.util.MinecraftDayTime;
import org.spongepowered.api.util.Range;
import org.spongepowered.api.util.Ticks;
import org.spongepowered.api.util.Transform;
import org.spongepowered.api.util.blockray.RayTrace;
import org.spongepowered.api.world.BlockChangeFlag;
import org.spongepowered.api.world.ServerLocation;
import org.spongepowered.common.advancement.criterion.SpongeAndCriterion;
import org.spongepowered.common.advancement.criterion.SpongeOrCriterion;
import org.spongepowered.common.adventure.AudiencesFactory;
import org.spongepowered.common.adventure.SpongeAdventure;
import org.spongepowered.common.command.manager.SpongeCommandCauseFactory;
import org.spongepowered.common.command.parameter.SpongeParameterFactory;
import org.spongepowered.common.command.parameter.managed.factory.SpongeVariableValueParametersFactory;
import org.spongepowered.common.command.registrar.tree.builder.SpongeCommandTreeBuilderFactory;
import org.spongepowered.common.command.selector.SpongeSelectorFactory;
import org.spongepowered.common.data.manipulator.ImmutableDataManipulatorFactory;
import org.spongepowered.common.data.manipulator.MutableDataManipulatorFactory;
import org.spongepowered.common.data.value.SpongeValueFactory;
import org.spongepowered.common.event.tracking.BlockChangeFlagManager;
import org.spongepowered.common.item.SpongeItemStackSnapshot;
import org.spongepowered.common.network.channel.SpongeChannelExceptionHandlerFactory;
import org.spongepowered.common.profile.SpongeGameProfile;
import org.spongepowered.common.profile.SpongeProfilePropertyFactory;
import org.spongepowered.common.registry.type.advancement.SpongeAdvancementCriterionFactory;
import org.spongepowered.common.relocate.co.aikar.timings.SpongeTimingsFactory;
<<<<<<< HEAD
import org.spongepowered.common.resource.SpongeResourceReloadListenerFactory;
import org.spongepowered.common.resource.pack.SpongePackFactory;
import org.spongepowered.common.resourcepack.SpongeResourcePackFactory;
=======
import org.spongepowered.common.resourcepack.SpongeResourcePack;
import org.spongepowered.common.state.SpongeStateMatcherFactory;
import org.spongepowered.common.util.SpongeAABB;
import org.spongepowered.common.util.SpongeMinecraftDayTime;
>>>>>>> 9128b158
import org.spongepowered.common.util.SpongeRange;
import org.spongepowered.common.util.SpongeTicks;
import org.spongepowered.common.util.SpongeTransform;
import org.spongepowered.common.util.raytrace.SpongeRayTraceFactory;
import org.spongepowered.common.world.SpongeServerLocation;

import java.util.Map;
import java.util.Objects;

@Singleton
@SuppressWarnings("unchecked")
public final class SpongeFactoryRegistry implements FactoryRegistry {

    private final Map<Class<?>, Object> factories;

    public SpongeFactoryRegistry() {
        this.factories = new Object2ObjectArrayMap<>();
    }

    @Override
    public <T> T provideFactory(final Class<T> clazz) throws UnknownTypeException {
        final Object duck = this.factories.get(clazz);
        if (duck == null) {
            throw new UnknownTypeException(String.format("Type '%s' has no factory registered!", clazz));
        }

        return (T) duck;
    }

    public <T> SpongeFactoryRegistry registerFactory(Class<T> factoryClass, T factory) {
        Objects.requireNonNull(factory);

        if (this.factories.containsKey(factoryClass)) {
            throw new DuplicateRegistrationException(String.format("Type '%s' has already been registered as a factory!", factoryClass));
        }

        this.factories.put(factoryClass, factory);
        return this;
    }

    public void registerDefaultFactories() {
        this
<<<<<<< HEAD
            .registerFactory(Audiences.Factory.class, new AudienceFactory())
            .registerFactory(AdvancementCriterion.Factory.class, SpongeAdvancementCriterionFactory.INSTANCE)
            .registerFactory(ResourceReloadListener.Factory.class, SpongeResourceReloadListenerFactory.INSTANCE)
            .registerFactory(Pack.Factory.class, SpongePackFactory.INSTANCE)
            .registerFactory(CommandCause.Factory.class, SpongeCommandCauseFactory.INSTANCE)
            .registerFactory(CommandTreeNode.NodeFactory.class, SpongeCommandTreeBuilderFactory.INSTANCE)
=======
            .registerFactory(ResourceKey.Factory.class, new SpongeResourceKeyFactory())
            .registerFactory(Audiences.Factory.class, new AudiencesFactory())
            .registerFactory(AABB.Factory.class, new SpongeAABB.FactoryImpl())
            .registerFactory(AdvancementCriterion.Factory.class, new SpongeAdvancementCriterionFactory())
            .registerFactory(CommandCause.Factory.class, new SpongeCommandCauseFactory())
            .registerFactory(CommandTreeNode.NodeFactory.class, new SpongeCommandTreeBuilderFactory())
>>>>>>> 9128b158
            .registerFactory(ItemStackSnapshot.Factory.class, () -> SpongeItemStackSnapshot.EMPTY)
            .registerFactory(Parameter.Value.Factory.class, new SpongeParameterFactory())
            .registerFactory(ResourcePack.Factory.class, new SpongeResourcePack.Factory())
            .registerFactory(ServerLocation.Factory.class, new SpongeServerLocation.Factory())
            .registerFactory(SpongeComponents.Factory.class, new SpongeAdventure.Factory())
            .registerFactory(TimingsFactory.class, new SpongeTimingsFactory())
            .registerFactory(Transform.Factory.class, new SpongeTransform.Factory())
            .registerFactory(VariableValueParameters.Factory.class, new SpongeVariableValueParametersFactory())
            .registerFactory(ChannelExceptionHandler.Factory.class, new SpongeChannelExceptionHandlerFactory())
            .registerFactory(Selector.Factory.class, new SpongeSelectorFactory())
            .registerFactory(Range.Factory.class, new SpongeRange.Factory())
            .registerFactory(Value.Factory.class, new SpongeValueFactory())
            .registerFactory(DataManipulator.Mutable.Factory.class, new MutableDataManipulatorFactory())
            .registerFactory(DataManipulator.Immutable.Factory.class, new ImmutableDataManipulatorFactory())
            .registerFactory(BlockChangeFlag.Factory.class, new BlockChangeFlagManager.Factory())
            .registerFactory(OrCriterion.Factory.class, new SpongeOrCriterion.Factory())
            .registerFactory(AndCriterion.Factory.class, new SpongeAndCriterion.Factory())
            .registerFactory(Ticks.Factory.class, new SpongeTicks.Factory())
            .registerFactory(MinecraftDayTime.Factory.class, new SpongeMinecraftDayTime.Factory())
            .registerFactory(GameProfile.Factory.class, new SpongeGameProfile.Factory())
            .registerFactory(ProfileProperty.Factory.class, new SpongeProfilePropertyFactory())
            .registerFactory(RayTrace.Factory.class, new SpongeRayTraceFactory())
            .registerFactory(StateMatcher.Factory.class, new SpongeStateMatcherFactory())
        ;
    }

}<|MERGE_RESOLUTION|>--- conflicted
+++ resolved
@@ -78,16 +78,12 @@
 import org.spongepowered.common.profile.SpongeProfilePropertyFactory;
 import org.spongepowered.common.registry.type.advancement.SpongeAdvancementCriterionFactory;
 import org.spongepowered.common.relocate.co.aikar.timings.SpongeTimingsFactory;
-<<<<<<< HEAD
 import org.spongepowered.common.resource.SpongeResourceReloadListenerFactory;
 import org.spongepowered.common.resource.pack.SpongePackFactory;
-import org.spongepowered.common.resourcepack.SpongeResourcePackFactory;
-=======
 import org.spongepowered.common.resourcepack.SpongeResourcePack;
 import org.spongepowered.common.state.SpongeStateMatcherFactory;
 import org.spongepowered.common.util.SpongeAABB;
 import org.spongepowered.common.util.SpongeMinecraftDayTime;
->>>>>>> 9128b158
 import org.spongepowered.common.util.SpongeRange;
 import org.spongepowered.common.util.SpongeTicks;
 import org.spongepowered.common.util.SpongeTransform;
@@ -130,21 +126,14 @@
 
     public void registerDefaultFactories() {
         this
-<<<<<<< HEAD
-            .registerFactory(Audiences.Factory.class, new AudienceFactory())
-            .registerFactory(AdvancementCriterion.Factory.class, SpongeAdvancementCriterionFactory.INSTANCE)
-            .registerFactory(ResourceReloadListener.Factory.class, SpongeResourceReloadListenerFactory.INSTANCE)
-            .registerFactory(Pack.Factory.class, SpongePackFactory.INSTANCE)
-            .registerFactory(CommandCause.Factory.class, SpongeCommandCauseFactory.INSTANCE)
-            .registerFactory(CommandTreeNode.NodeFactory.class, SpongeCommandTreeBuilderFactory.INSTANCE)
-=======
             .registerFactory(ResourceKey.Factory.class, new SpongeResourceKeyFactory())
             .registerFactory(Audiences.Factory.class, new AudiencesFactory())
             .registerFactory(AABB.Factory.class, new SpongeAABB.FactoryImpl())
             .registerFactory(AdvancementCriterion.Factory.class, new SpongeAdvancementCriterionFactory())
+            .registerFactory(ResourceReloadListener.Factory.class, SpongeResourceReloadListenerFactory.INSTANCE)
+            .registerFactory(Pack.Factory.class, SpongePackFactory.INSTANCE)
             .registerFactory(CommandCause.Factory.class, new SpongeCommandCauseFactory())
             .registerFactory(CommandTreeNode.NodeFactory.class, new SpongeCommandTreeBuilderFactory())
->>>>>>> 9128b158
             .registerFactory(ItemStackSnapshot.Factory.class, () -> SpongeItemStackSnapshot.EMPTY)
             .registerFactory(Parameter.Value.Factory.class, new SpongeParameterFactory())
             .registerFactory(ResourcePack.Factory.class, new SpongeResourcePack.Factory())
