/*
 * This file is part of Sponge, licensed under the MIT License (MIT).
 *
 * Copyright (c) SpongePowered <https://www.spongepowered.org>
 * Copyright (c) contributors
 *
 * Permission is hereby granted, free of charge, to any person obtaining a copy
 * of this software and associated documentation files (the "Software"), to deal
 * in the Software without restriction, including without limitation the rights
 * to use, copy, modify, merge, publish, distribute, sublicense, and/or sell
 * copies of the Software, and to permit persons to whom the Software is
 * furnished to do so, subject to the following conditions:
 *
 * The above copyright notice and this permission notice shall be included in
 * all copies or substantial portions of the Software.
 *
 * THE SOFTWARE IS PROVIDED "AS IS", WITHOUT WARRANTY OF ANY KIND, EXPRESS OR
 * IMPLIED, INCLUDING BUT NOT LIMITED TO THE WARRANTIES OF MERCHANTABILITY,
 * FITNESS FOR A PARTICULAR PURPOSE AND NONINFRINGEMENT. IN NO EVENT SHALL THE
 * AUTHORS OR COPYRIGHT HOLDERS BE LIABLE FOR ANY CLAIM, DAMAGES OR OTHER
 * LIABILITY, WHETHER IN AN ACTION OF CONTRACT, TORT OR OTHERWISE, ARISING FROM,
 * OUT OF OR IN CONNECTION WITH THE SOFTWARE OR THE USE OR OTHER DEALINGS IN
 * THE SOFTWARE.
 */
package org.spongepowered.common.registry;

import net.minecraft.commands.CommandBuildContext;
import net.minecraft.core.RegistryAccess;
import net.minecraft.core.registries.BuiltInRegistries;
import net.minecraft.world.flag.FeatureFlagSet;
import org.spongepowered.api.registry.RegistryHolder;
import org.spongepowered.api.registry.RegistryTypes;
import org.spongepowered.api.service.economy.Currency;
import org.spongepowered.common.registry.loader.CommandRegistryLoader;
import org.spongepowered.common.registry.loader.DynamicSpongeRegistryLoader;
import org.spongepowered.common.registry.loader.SpongeCommonRegistryLoader;
import org.spongepowered.common.registry.loader.SpongeRegistryLoader;
import org.spongepowered.common.registry.loader.VanillaRegistryLoader;

public final class SpongeRegistries {

    // During Bootstrap
    public static void registerEarlyGlobalRegistries(final SpongeRegistryHolder holder) {
        // Vanilla
        VanillaRegistryLoader.load(holder);

        // Internal
        holder.createFrozenRegistry(SpongeRegistryTypes.TRACKER_TRANSACTION_TYPE, SpongeCommonRegistryLoader.blockTransactionTypes());
        holder.createFrozenRegistry(SpongeRegistryTypes.VALIDATION_TYPE, SpongeCommonRegistryLoader.validationType());

        // Commands
        holder.createFrozenRegistry(RegistryTypes.CLIENT_COMPLETION_TYPE, CommandRegistryLoader.clientCompletionType());
        holder.createFrozenRegistry(RegistryTypes.COMMAND_COMPLETION_PROVIDER, CommandRegistryLoader.clientSuggestionProvider());
        holder.createFrozenRegistry(RegistryTypes.OPERATOR, CommandRegistryLoader.operator());
        holder.createFrozenRegistry(RegistryTypes.SELECTOR_TYPE, CommandRegistryLoader.selectorType());
        holder.createFrozenRegistry(RegistryTypes.SELECTOR_SORT_ALGORITHM, CommandRegistryLoader.selectorSortAlgorithm());

        // other
        holder.createFrozenRegistry(RegistryTypes.ACCOUNT_DELETION_RESULT_TYPE, SpongeRegistryLoader.accountDeletionResultType());
        holder.createFrozenRegistry(RegistryTypes.BAN_TYPE, SpongeRegistryLoader.banType());
        holder.createFrozenRegistry(RegistryTypes.BODY_PART, SpongeRegistryLoader.bodyPart());
        holder.createFrozenRegistry(RegistryTypes.CLICK_TYPE, SpongeRegistryLoader.clickType());
        holder.createFrozenRegistry(RegistryTypes.CHUNK_REGENERATE_FLAG, SpongeRegistryLoader.chunkRegenerateFlag());
        holder.createFrozenRegistry(RegistryTypes.DAMAGE_MODIFIER_TYPE, SpongeRegistryLoader.damageModifierType());
        holder.createFrozenRegistry(RegistryTypes.DISMOUNT_TYPE, SpongeRegistryLoader.dismountType());
        holder.createFrozenRegistry(RegistryTypes.GOAL_EXECUTOR_TYPE, SpongeRegistryLoader.goalExecutorType());
        holder.createFrozenRegistry(RegistryTypes.GOAL_TYPE, SpongeRegistryLoader.goalType());
        holder.createFrozenRegistry(RegistryTypes.MATTER_TYPE, SpongeRegistryLoader.matterType());
        holder.createFrozenRegistry(RegistryTypes.MOVEMENT_TYPE, SpongeRegistryLoader.movementType());
        holder.createFrozenRegistry(RegistryTypes.MUSIC_DISC, SpongeRegistryLoader.musicDisc());
        holder.createFrozenRegistry(RegistryTypes.NOTE_PITCH, SpongeRegistryLoader.notePitch());
        holder.createFrozenRegistry(RegistryTypes.OPERATION, SpongeRegistryLoader.operation());
        holder.createFrozenRegistry(RegistryTypes.ORIENTATION, SpongeRegistryLoader.orientation());
        holder.createFrozenRegistry(RegistryTypes.PALETTE_TYPE, SpongeRegistryLoader.paletteType());
        holder.createFrozenRegistry(RegistryTypes.PARTICLE_OPTION, SpongeRegistryLoader.particleOption());
        holder.createFrozenRegistry(RegistryTypes.PORTAL_TYPE, SpongeRegistryLoader.portalType());
        holder.createFrozenRegistry(RegistryTypes.QUERY_TYPE, SpongeRegistryLoader.queryType());
        holder.createFrozenRegistry(RegistryTypes.RESOLVE_OPERATION, SpongeRegistryLoader.resolveOperation());
        holder.createFrozenRegistry(RegistryTypes.SKIN_PART, SpongeRegistryLoader.skinPart());
        holder.createFrozenRegistry(RegistryTypes.SPAWN_TYPE, SpongeRegistryLoader.spawnType());
        holder.createFrozenRegistry(RegistryTypes.TICKET_TYPE, SpongeRegistryLoader.ticketType());
        holder.createFrozenRegistry(RegistryTypes.TRANSACTION_TYPE, SpongeRegistryLoader.transactionType());
        holder.createFrozenRegistry(RegistryTypes.WEATHER_TYPE, SpongeRegistryLoader.weather());
        holder.createFrozenRegistry(RegistryTypes.DATA_FORMAT, SpongeRegistryLoader.dataFormat());
        holder.createFrozenRegistry(RegistryTypes.MAP_COLOR_TYPE, SpongeRegistryLoader.mapColorType());
        holder.createFrozenRegistry(RegistryTypes.MAP_DECORATION_ORIENTATION, SpongeRegistryLoader.mapDecorationOrientation());
        holder.createFrozenRegistry(RegistryTypes.MAP_SHADE, SpongeRegistryLoader.mapShade());
        holder.createFrozenRegistry(RegistryTypes.NOISE_CONFIG, SpongeRegistryLoader.noiseConfig());

        SpongeRegistries.registerEarlyDynamicRegistries(holder);
    }

    private static void registerEarlyDynamicRegistries(final SpongeRegistryHolder holder) {
        holder.createRegistry(RegistryTypes.CURRENCY, (RegistryLoader<Currency>) null, true);
        holder.createRegistry(RegistryTypes.COMMAND_REGISTRAR_TYPE, CommandRegistryLoader.commandRegistrarType(), true);
        holder.createRegistry(RegistryTypes.PLACEHOLDER_PARSER, DynamicSpongeRegistryLoader.placeholderParser(), true);
        holder.createRegistry(RegistryTypes.TELEPORT_HELPER_FILTER, DynamicSpongeRegistryLoader.teleportHelperFilter(), true);
    }


    public static void registerGlobalRegistriesDimensionLayer(final SpongeRegistryHolder holder, final RegistryAccess.Frozen registryAccess, final FeatureFlagSet featureFlags) {
        if (holder.findRegistry(RegistryTypes.COMMAND_TREE_NODE_TYPE).isPresent()) {
            return; // Already done
        }
        final RegistryAccess.ImmutableRegistryAccess builtInRegistryAccess = new RegistryAccess.ImmutableRegistryAccess(BuiltInRegistries.REGISTRY.stream().toList());
<<<<<<< HEAD
        final CommandBuildContext cbCtx = CommandBuildContext.simple(builtInRegistryAccess, featureFlags);
        holder.createFrozenRegistry(RegistryTypes.COMMAND_TREE_NODE_TYPE, CommandRegistryLoader.clientCompletionKey(cbCtx));
        holder.createFrozenRegistry(RegistryTypes.REGISTRY_KEYED_VALUE_PARAMETER, CommandRegistryLoader.valueParameter(cbCtx));
=======
        final CommandBuildContext cbCtx = CommandBuildContext.configurable(builtInRegistryAccess, featureFlags);
        holder.createOrReplaceFrozenRegistry(RegistryTypes.COMMAND_TREE_NODE_TYPE, CommandRegistryLoader.clientCompletionKey(cbCtx));
        holder.createOrReplaceFrozenRegistry(RegistryTypes.REGISTRY_KEYED_VALUE_PARAMETER, CommandRegistryLoader.valueParameter(cbCtx));
>>>>>>> f49679a0

        holder.createOrReplaceFrozenRegistry(RegistryTypes.FLAT_GENERATOR_CONFIG, SpongeRegistryLoader.flatGeneratorConfig(registryAccess));
    }

    public static void registerServerRegistries(final RegistryHolder holder) {
    }

}<|MERGE_RESOLUTION|>--- conflicted
+++ resolved
@@ -103,15 +103,9 @@
             return; // Already done
         }
         final RegistryAccess.ImmutableRegistryAccess builtInRegistryAccess = new RegistryAccess.ImmutableRegistryAccess(BuiltInRegistries.REGISTRY.stream().toList());
-<<<<<<< HEAD
         final CommandBuildContext cbCtx = CommandBuildContext.simple(builtInRegistryAccess, featureFlags);
-        holder.createFrozenRegistry(RegistryTypes.COMMAND_TREE_NODE_TYPE, CommandRegistryLoader.clientCompletionKey(cbCtx));
-        holder.createFrozenRegistry(RegistryTypes.REGISTRY_KEYED_VALUE_PARAMETER, CommandRegistryLoader.valueParameter(cbCtx));
-=======
-        final CommandBuildContext cbCtx = CommandBuildContext.configurable(builtInRegistryAccess, featureFlags);
         holder.createOrReplaceFrozenRegistry(RegistryTypes.COMMAND_TREE_NODE_TYPE, CommandRegistryLoader.clientCompletionKey(cbCtx));
         holder.createOrReplaceFrozenRegistry(RegistryTypes.REGISTRY_KEYED_VALUE_PARAMETER, CommandRegistryLoader.valueParameter(cbCtx));
->>>>>>> f49679a0
 
         holder.createOrReplaceFrozenRegistry(RegistryTypes.FLAT_GENERATOR_CONFIG, SpongeRegistryLoader.flatGeneratorConfig(registryAccess));
     }
