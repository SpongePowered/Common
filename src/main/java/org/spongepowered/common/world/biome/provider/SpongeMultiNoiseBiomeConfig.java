/*
 * This file is part of Sponge, licensed under the MIT License (MIT).
 *
 * Copyright (c) SpongePowered <https://www.spongepowered.org>
 * Copyright (c) contributors
 *
 * Permission is hereby granted, free of charge, to any person obtaining a copy
 * of this software and associated documentation files (the "Software"), to deal
 * in the Software without restriction, including without limitation the rights
 * to use, copy, modify, merge, publish, distribute, sublicense, and/or sell
 * copies of the Software, and to permit persons to whom the Software is
 * furnished to do so, subject to the following conditions:
 *
 * The above copyright notice and this permission notice shall be included in
 * all copies or substantial portions of the Software.
 *
 * THE SOFTWARE IS PROVIDED "AS IS", WITHOUT WARRANTY OF ANY KIND, EXPRESS OR
 * IMPLIED, INCLUDING BUT NOT LIMITED TO THE WARRANTIES OF MERCHANTABILITY,
 * FITNESS FOR A PARTICULAR PURPOSE AND NONINFRINGEMENT. IN NO EVENT SHALL THE
 * AUTHORS OR COPYRIGHT HOLDERS BE LIABLE FOR ANY CLAIM, DAMAGES OR OTHER
 * LIABILITY, WHETHER IN AN ACTION OF CONTRACT, TORT OR OTHERWISE, ARISING FROM,
 * OUT OF OR IN CONNECTION WITH THE SOFTWARE OR THE USE OR OTHER DEALINGS IN
 * THE SOFTWARE.
 */
package org.spongepowered.common.world.biome.provider;

import net.minecraft.core.Holder;
import net.minecraft.core.Registry;
import net.minecraft.world.level.biome.Climate;
import net.minecraft.world.level.biome.MultiNoiseBiomeSource;
import org.checkerframework.checker.nullness.qual.NonNull;
import org.spongepowered.api.Sponge;
import org.spongepowered.api.registry.RegistryReference;
import org.spongepowered.api.registry.RegistryTypes;
import org.spongepowered.api.world.biome.AttributedBiome;
import org.spongepowered.api.world.biome.Biome;
import org.spongepowered.api.world.biome.BiomeAttributes;
import org.spongepowered.api.world.biome.provider.MultiNoiseBiomeConfig;
import org.spongepowered.common.accessor.world.level.biome.MultiNoiseBiomeSourceAccessor;

import java.util.ArrayList;
import java.util.Iterator;
import java.util.List;
import java.util.Objects;
import java.util.function.Supplier;
import java.util.stream.Collectors;

public final class SpongeMultiNoiseBiomeConfig extends AbstractBiomeProviderConfig implements MultiNoiseBiomeConfig {

    private final List<AttributedBiome> biomes;

    private SpongeMultiNoiseBiomeConfig(final BuilderImpl builder) {
        super(builder.biomes.stream().map(AttributedBiome::biome).collect(Collectors.toList()));
        this.biomes = builder.biomes;
    }

    @Override
    public List<AttributedBiome> attributedBiomes() {
        return this.biomes;
    }

    public static final class BuilderImpl implements Builder {

        public final List<AttributedBiome> biomes = new ArrayList<>();

        @Override
        public Builder addBiome(final AttributedBiome biome) {
            this.biomes.add(Objects.requireNonNull(biome, "biome"));
            return this;
        }

        @Override
        public Builder addBiomes(final List<AttributedBiome> biomes) {
            this.biomes.addAll(Objects.requireNonNull(biomes, "biomes"));
            return this;
        }

        public Builder addMcBiomes(final Climate.ParameterList<Holder<net.minecraft.world.level.biome.Biome>> biomes) {
            for (var pair : biomes.values()) {
                final ResourceKey key = RegistryTypes.BIOME.keyFor(Sponge.server(), (Biome) (Object) pair.getSecond().value());
                var biome = RegistryTypes.BIOME.referenced(key);
                this.biomes.add(AttributedBiome.of(biome, (BiomeAttributes) (Object) pair.getFirst()));
            }
            return this;
        }

        @Override
        public Builder removeBiome(final RegistryReference<Biome> biome) {
            Objects.requireNonNull(biome, "biome");

            final Iterator<AttributedBiome> iter = this.biomes.iterator();
            while (iter.hasNext()) {
                if (iter.next().biome().equals(biome)) {
                    iter.remove();
                    break;
                }
            }
            return this;
        }

        @Override
        public Builder from(final MultiNoiseBiomeConfig value) {
            this.biomes.clear();
            this.biomes.addAll(value.attributedBiomes());
            return this;
        }

        @Override
        public Builder reset() {
            this.biomes.clear();
            return this;
        }

        @Override
        public @NonNull MultiNoiseBiomeConfig build() {
            if (this.biomes.isEmpty()) {
                throw new IllegalStateException("MultiNoise biome config requires at least one biome!");
            }
            return new SpongeMultiNoiseBiomeConfig(this);
        }


    }

    public static final class FactoryImpl implements Factory {

        @Override
        public MultiNoiseBiomeConfig nether() {
<<<<<<< HEAD
            var biomeSource = (MultiNoiseBiomeSourceAccessor) MultiNoiseBiomeSource.Preset.NETHER.biomeSource((Registry<net.minecraft.world.level.biome.Biome>) Sponge.server().registry(RegistryTypes.BIOME));
=======
            final var biomeSource = (MultiNoiseBiomeSourceAccessor) MultiNoiseBiomeSource.Preset.NETHER.biomeSource((Registry) Sponge.server().registry(RegistryTypes.BIOME));
>>>>>>> 7017189d
            return new BuilderImpl().addMcBiomes(biomeSource.accessor$parameters()).build();
        }

        @Override
        public MultiNoiseBiomeConfig overworld() {
            final var biomeSource = (MultiNoiseBiomeSourceAccessor) MultiNoiseBiomeSource.Preset.OVERWORLD.biomeSource((Registry) Sponge.server().registry(RegistryTypes.BIOME));
            return new BuilderImpl().addMcBiomes(biomeSource.accessor$parameters()).build();
        }
    }
}<|MERGE_RESOLUTION|>--- conflicted
+++ resolved
@@ -29,6 +29,7 @@
 import net.minecraft.world.level.biome.Climate;
 import net.minecraft.world.level.biome.MultiNoiseBiomeSource;
 import org.checkerframework.checker.nullness.qual.NonNull;
+import org.spongepowered.api.ResourceKey;
 import org.spongepowered.api.Sponge;
 import org.spongepowered.api.registry.RegistryReference;
 import org.spongepowered.api.registry.RegistryTypes;
@@ -42,7 +43,6 @@
 import java.util.Iterator;
 import java.util.List;
 import java.util.Objects;
-import java.util.function.Supplier;
 import java.util.stream.Collectors;
 
 public final class SpongeMultiNoiseBiomeConfig extends AbstractBiomeProviderConfig implements MultiNoiseBiomeConfig {
@@ -76,9 +76,9 @@
         }
 
         public Builder addMcBiomes(final Climate.ParameterList<Holder<net.minecraft.world.level.biome.Biome>> biomes) {
-            for (var pair : biomes.values()) {
+            for (final var pair : biomes.values()) {
                 final ResourceKey key = RegistryTypes.BIOME.keyFor(Sponge.server(), (Biome) (Object) pair.getSecond().value());
-                var biome = RegistryTypes.BIOME.referenced(key);
+                final var biome = RegistryTypes.BIOME.referenced(key);
                 this.biomes.add(AttributedBiome.of(biome, (BiomeAttributes) (Object) pair.getFirst()));
             }
             return this;
@@ -126,11 +126,7 @@
 
         @Override
         public MultiNoiseBiomeConfig nether() {
-<<<<<<< HEAD
-            var biomeSource = (MultiNoiseBiomeSourceAccessor) MultiNoiseBiomeSource.Preset.NETHER.biomeSource((Registry<net.minecraft.world.level.biome.Biome>) Sponge.server().registry(RegistryTypes.BIOME));
-=======
-            final var biomeSource = (MultiNoiseBiomeSourceAccessor) MultiNoiseBiomeSource.Preset.NETHER.biomeSource((Registry) Sponge.server().registry(RegistryTypes.BIOME));
->>>>>>> 7017189d
+            final var biomeSource = (MultiNoiseBiomeSourceAccessor) MultiNoiseBiomeSource.Preset.NETHER.biomeSource((Registry<net.minecraft.world.level.biome.Biome>) Sponge.server().registry(RegistryTypes.BIOME));
             return new BuilderImpl().addMcBiomes(biomeSource.accessor$parameters()).build();
         }
 
