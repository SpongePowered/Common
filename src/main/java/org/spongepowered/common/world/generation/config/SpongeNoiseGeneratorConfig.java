--- conflicted
+++ resolved
@@ -26,20 +26,11 @@
 
 import net.minecraft.data.BuiltinRegistries;
 import net.minecraft.world.level.levelgen.NoiseGeneratorSettings;
-<<<<<<< HEAD
-=======
-import net.minecraft.world.level.levelgen.StructureSettings;
->>>>>>> a84d5339
 import org.spongepowered.api.block.BlockState;
 import org.spongepowered.api.block.BlockTypes;
 import org.spongepowered.api.world.generation.config.NoiseGeneratorConfig;
 import org.spongepowered.api.world.generation.config.SurfaceRule;
 import org.spongepowered.api.world.generation.config.noise.NoiseConfig;
-<<<<<<< HEAD
-=======
-import org.spongepowered.api.world.generation.config.structure.StructureGenerationConfig;
-import org.spongepowered.common.accessor.world.level.levelgen.NoiseGeneratorSettingsAccessor;
->>>>>>> a84d5339
 
 import java.util.Objects;
 
@@ -76,7 +67,7 @@
         }
 
         @Override
-        public NoiseGeneratorConfig.Builder surfaceRule(SurfaceRule rule) {
+        public NoiseGeneratorConfig.Builder surfaceRule(final SurfaceRule rule) {
             this.surfaceRule = rule;
             return this;
         }
@@ -89,7 +80,7 @@
         }
 
         @Override
-        public NoiseGeneratorConfig.Builder mobGeneration(boolean mobGeneration) {
+        public NoiseGeneratorConfig.Builder mobGeneration(final boolean mobGeneration) {
             this.disableMobGeneration = !mobGeneration;
             return this;
         }
@@ -107,7 +98,7 @@
         }
 
         @Override
-        public NoiseGeneratorConfig.Builder randomSource(boolean useLegacyRandomSource) {
+        public NoiseGeneratorConfig.Builder randomSource(final boolean useLegacyRandomSource) {
             this.legacyRandomSource = useLegacyRandomSource;
             return this;
         }
