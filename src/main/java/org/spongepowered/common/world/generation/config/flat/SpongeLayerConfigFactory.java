--- conflicted
+++ resolved
@@ -34,13 +34,8 @@
 
     @Override
     public LayerConfig of(final int height, final BlockState block) {
-<<<<<<< HEAD
-        final FlatLayerInfo layer = new FlatLayerInfo(height, (Block) block.getType());
+        final FlatLayerInfo layer = new FlatLayerInfo(height, (Block) block.type());
         ((FlatLayerInfoBridge) layer).bridge$setBlockState((net.minecraft.world.level.block.state.BlockState) block);
-=======
-        final FlatLayerInfo layer = new FlatLayerInfo(height, (Block) block.type());
-        ((FlatLayerInfoAccessor) layer).accessor$blockState((net.minecraft.world.level.block.state.BlockState) block);
->>>>>>> d337c2a3
         return (LayerConfig) layer;
     }
 }