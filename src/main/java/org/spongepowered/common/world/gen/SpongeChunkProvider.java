--- conflicted
+++ resolved
@@ -63,7 +63,6 @@
 import org.spongepowered.api.world.gen.Populator;
 import org.spongepowered.api.world.gen.WorldGenerator;
 import org.spongepowered.common.SpongeImpl;
-<<<<<<< HEAD
 import org.spongepowered.common.event.tracking.PhaseContext;
 import org.spongepowered.common.event.tracking.TrackingHelper;
 import org.spongepowered.common.event.tracking.phase.BlockPhase;
@@ -71,8 +70,6 @@
 import org.spongepowered.common.event.tracking.phase.TrackingPhases;
 import org.spongepowered.common.event.tracking.phase.WorldPhase;
 import org.spongepowered.common.interfaces.world.IMixinWorld;
-=======
->>>>>>> eb484459
 import org.spongepowered.common.interfaces.world.biome.IBiomeGenBase;
 import org.spongepowered.common.interfaces.world.gen.IChunkProviderGenerate;
 import org.spongepowered.common.interfaces.world.gen.IFlaggedPopulator;
@@ -84,11 +81,6 @@
 import java.util.ArrayList;
 import java.util.Collections;
 import java.util.Iterator;
-<<<<<<< HEAD
-import java.util.HashMap;
-import java.util.LinkedHashMap;
-=======
->>>>>>> eb484459
 import java.util.List;
 import java.util.Map;
 import java.util.Random;
@@ -262,7 +254,6 @@
 
     @Override
     public void populate(IChunkProvider chunkProvider, int chunkX, int chunkZ) {
-<<<<<<< HEAD
         IMixinWorld world = (IMixinWorld) this.world;
         final CauseTracker causeTracker = world.getCauseTracker();
         final NamedCause sourceCause = NamedCause.source(this);
@@ -272,9 +263,6 @@
                 .add(chunkProviderCause)
                 .complete());
         Cause populateCause = Cause.of(sourceCause, chunkProviderCause);
-=======
-        Cause populateCause = Cause.of(NamedCause.source(this), NamedCause.of("ChunkProvider", chunkProvider));
->>>>>>> eb484459
         this.rand.setSeed(this.world.getSeed());
         long i1 = this.rand.nextLong() / 2L * 2L + 1L;
         long j1 = this.rand.nextLong() / 2L * 2L + 1L;
@@ -336,11 +324,8 @@
         PopulateChunkEvent.Post event = SpongeEventFactory.createPopulateChunkEventPost(populateCause, populators, chunk);
         SpongeImpl.postEvent(event);
 
-<<<<<<< HEAD
         causeTracker.completePhase();
 
-=======
->>>>>>> eb484459
         BlockFalling.fallInstantly = false;
     }
 
