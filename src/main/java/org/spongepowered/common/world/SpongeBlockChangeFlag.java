/*
 * This file is part of Sponge, licensed under the MIT License (MIT).
 *
 * Copyright (c) SpongePowered <https://www.spongepowered.org>
 * Copyright (c) contributors
 *
 * Permission is hereby granted, free of charge, to any person obtaining a copy
 * of this software and associated documentation files (the "Software"), to deal
 * in the Software without restriction, including without limitation the rights
 * to use, copy, modify, merge, publish, distribute, sublicense, and/or sell
 * copies of the Software, and to permit persons to whom the Software is
 * furnished to do so, subject to the following conditions:
 *
 * The above copyright notice and this permission notice shall be included in
 * all copies or substantial portions of the Software.
 *
 * THE SOFTWARE IS PROVIDED "AS IS", WITHOUT WARRANTY OF ANY KIND, EXPRESS OR
 * IMPLIED, INCLUDING BUT NOT LIMITED TO THE WARRANTIES OF MERCHANTABILITY,
 * FITNESS FOR A PARTICULAR PURPOSE AND NONINFRINGEMENT. IN NO EVENT SHALL THE
 * AUTHORS OR COPYRIGHT HOLDERS BE LIABLE FOR ANY CLAIM, DAMAGES OR OTHER
 * LIABILITY, WHETHER IN AN ACTION OF CONTRACT, TORT OR OTHERWISE, ARISING FROM,
 * OUT OF OR IN CONNECTION WITH THE SOFTWARE OR THE USE OR OTHER DEALINGS IN
 * THE SOFTWARE.
 */
package org.spongepowered.common.world;

import com.google.common.base.MoreObjects;
import org.spongepowered.api.world.BlockChangeFlag;
import org.spongepowered.common.event.tracking.BlockChangeFlagManager;
import org.spongepowered.common.util.Constants;

/**
 * A flag of sorts that determines whether a block change will perform various
 * interactions, such as notifying neighboring blocks, performing block physics
 * on placement, etc.
 */
public final class SpongeBlockChangeFlag implements BlockChangeFlag {

    private final boolean updateNeighbors;
    private final boolean notifyClients;
    private final boolean performBlockPhysics;
    private final boolean updateNeighborShapes;
    private final boolean ignoreRender;
    private final boolean forceReRender;
    private final boolean blockMoving;
    private final boolean lighting;
    private final boolean pathfindingUpdates;
    private final boolean neighborDrops;
    private final int rawFlag;

    public SpongeBlockChangeFlag(final int flag) {
        this.updateNeighbors = (flag & Constants.BlockChangeFlags.BLOCK_UPDATED) != 0; // 1
        this.notifyClients = (flag & Constants.BlockChangeFlags.NOTIFY_CLIENTS) != 0; // 2
        this.ignoreRender = (flag & Constants.BlockChangeFlags.IGNORE_RENDER) != 0; // 4
        this.forceReRender = (flag & Constants.BlockChangeFlags.FORCE_RE_RENDER) != 0; // 8
        this.updateNeighborShapes = (flag & Constants.BlockChangeFlags.DENY_NEIGHBOR_SHAPE_UPDATE) == 0; // 16
        this.neighborDrops = (flag & Constants.BlockChangeFlags.NEIGHBOR_DROPS) == 0; // 32
        this.blockMoving = (flag & Constants.BlockChangeFlags.BLOCK_MOVING) != 0; // 64
        this.lighting = (flag & Constants.BlockChangeFlags.LIGHTING_UPDATES) == 0; // 128
        this.performBlockPhysics = (flag & Constants.BlockChangeFlags.PHYSICS_MASK) == 0; // sponge
<<<<<<< HEAD
        this.lighting = (flag & Constants.BlockChangeFlags.LIGHTING_UPDATES) == 0; // 128 vanilla check
=======
>>>>>>> cd1c65b0
        this.pathfindingUpdates = (flag & Constants.BlockChangeFlags.PATHFINDING_UPDATES) == 0; // sponge
        this.rawFlag = flag;
    }

    @Override
    public boolean updateNeighbors() {
        return this.updateNeighbors;
    }

    @Override
    public boolean notifyClients() {
        return this.notifyClients;
    }

    @Override
    public boolean performBlockPhysics() {
        return this.performBlockPhysics;
    }

    @Override
    public boolean updateNeighboringShapes() {
        return this.updateNeighborShapes;
    }

    @Override
    public boolean updateLighting() {
        return this.lighting;
    }

    @Override
    public boolean notifyPathfinding() {
        return this.pathfindingUpdates;
    }

    @Override
    public SpongeBlockChangeFlag withUpdateNeighbors(final boolean updateNeighbors) {
        if (this.updateNeighbors == updateNeighbors) {
            return this;
        }
        final int maskedFlag =
            (updateNeighbors ? Constants.BlockChangeFlags.BLOCK_UPDATED : 0)
                | (this.notifyClients ? Constants.BlockChangeFlags.NOTIFY_CLIENTS : 0)
                | (this.ignoreRender ? Constants.BlockChangeFlags.IGNORE_RENDER : 0)
                | (this.forceReRender ? Constants.BlockChangeFlags.FORCE_RE_RENDER : 0)
                | (this.updateNeighborShapes ? 0 : Constants.BlockChangeFlags.DENY_NEIGHBOR_SHAPE_UPDATE)
                | (this.neighborDrops ? 0 : Constants.BlockChangeFlags.NEIGHBOR_DROPS)
                | (this.blockMoving ? Constants.BlockChangeFlags.BLOCK_MOVING : 0)
                | (this.performBlockPhysics ? 0 : Constants.BlockChangeFlags.PHYSICS_MASK)
                | (this.lighting ? 0 : Constants.BlockChangeFlags.LIGHTING_UPDATES)
                | (this.pathfindingUpdates ? 0 : Constants.BlockChangeFlags.PATHFINDING_UPDATES);
        return BlockChangeFlagManager.fromNativeInt(maskedFlag);
    }

    @Override
    public SpongeBlockChangeFlag withNotifyClients(final boolean notifyClients) {
        if (this.notifyClients == notifyClients) {
            return this;
        }
        final int maskedFlag =
                (this.updateNeighbors ? Constants.BlockChangeFlags.BLOCK_UPDATED : 0)
                        | (notifyClients ? Constants.BlockChangeFlags.NOTIFY_CLIENTS : 0)
                        | (this.ignoreRender ? Constants.BlockChangeFlags.IGNORE_RENDER : 0)
                        | (this.forceReRender ? Constants.BlockChangeFlags.FORCE_RE_RENDER : 0)
                        | (this.updateNeighborShapes ? 0 : Constants.BlockChangeFlags.DENY_NEIGHBOR_SHAPE_UPDATE)
                        | (this.neighborDrops ? 0 : Constants.BlockChangeFlags.NEIGHBOR_DROPS)
                        | (this.blockMoving ? Constants.BlockChangeFlags.BLOCK_MOVING : 0)
                        | (this.performBlockPhysics ? 0 : Constants.BlockChangeFlags.PHYSICS_MASK)
                        | (this.lighting ? 0 : Constants.BlockChangeFlags.LIGHTING_UPDATES)
                        | (this.pathfindingUpdates ? 0 : Constants.BlockChangeFlags.PATHFINDING_UPDATES);
        return BlockChangeFlagManager.fromNativeInt(maskedFlag);
    }

    @Override
    public SpongeBlockChangeFlag withPhysics(final boolean performBlockPhysics) {
        if (this.performBlockPhysics == performBlockPhysics) {
            return this;
        }
        final int maskedFlag =
            (this.updateNeighbors ? Constants.BlockChangeFlags.BLOCK_UPDATED : 0)
                | (this.notifyClients ? Constants.BlockChangeFlags.NOTIFY_CLIENTS : 0)
                | (this.ignoreRender ? Constants.BlockChangeFlags.IGNORE_RENDER : 0)
                | (this.forceReRender ? Constants.BlockChangeFlags.FORCE_RE_RENDER : 0)
                | (this.updateNeighborShapes ? 0 : Constants.BlockChangeFlags.DENY_NEIGHBOR_SHAPE_UPDATE)
                | (this.neighborDrops ? 0 : Constants.BlockChangeFlags.NEIGHBOR_DROPS)
                | (this.blockMoving ? Constants.BlockChangeFlags.BLOCK_MOVING : 0)
                | (performBlockPhysics ? 0 : Constants.BlockChangeFlags.PHYSICS_MASK)
                | (this.lighting ? 0 : Constants.BlockChangeFlags.LIGHTING_UPDATES)
                | (this.pathfindingUpdates ? 0 : Constants.BlockChangeFlags.PATHFINDING_UPDATES);
        return BlockChangeFlagManager.fromNativeInt(maskedFlag);
    }

    @Override
    public SpongeBlockChangeFlag withNotifyObservers(final boolean notifyObservers) {
        if (this.updateNeighborShapes == notifyObservers) {
            return this;
        }
        final int maskedFlag =
            (this.updateNeighbors ? Constants.BlockChangeFlags.BLOCK_UPDATED : 0)
                | (this.notifyClients ? Constants.BlockChangeFlags.NOTIFY_CLIENTS : 0)
                | (this.ignoreRender ? Constants.BlockChangeFlags.IGNORE_RENDER : 0)
                | (this.forceReRender ? Constants.BlockChangeFlags.FORCE_RE_RENDER : 0)
                | (notifyObservers ? 0 : Constants.BlockChangeFlags.DENY_NEIGHBOR_SHAPE_UPDATE)
                | (this.neighborDrops ? 0 : Constants.BlockChangeFlags.NEIGHBOR_DROPS)
                | (this.blockMoving ? Constants.BlockChangeFlags.BLOCK_MOVING : 0)
                | (this.performBlockPhysics ? 0 : Constants.BlockChangeFlags.PHYSICS_MASK)
                | (this.lighting ? 0 : Constants.BlockChangeFlags.LIGHTING_UPDATES)
                | (this.pathfindingUpdates ? 0 : Constants.BlockChangeFlags.PATHFINDING_UPDATES);
        return BlockChangeFlagManager.fromNativeInt(maskedFlag);

    }

    @Override
    public SpongeBlockChangeFlag withLightingUpdates(final boolean lighting) {
        if (this.lighting == lighting) {
            return this;
        }
        final int maskedFlag =
            (this.updateNeighbors ? Constants.BlockChangeFlags.BLOCK_UPDATED : 0)
                | (this.notifyClients ? Constants.BlockChangeFlags.NOTIFY_CLIENTS : 0)
                | (this.ignoreRender ? Constants.BlockChangeFlags.IGNORE_RENDER : 0)
                | (this.forceReRender ? Constants.BlockChangeFlags.FORCE_RE_RENDER : 0)
                | (this.updateNeighborShapes ? 0 : Constants.BlockChangeFlags.DENY_NEIGHBOR_SHAPE_UPDATE)
                | (this.neighborDrops ? 0 : Constants.BlockChangeFlags.NEIGHBOR_DROPS)
                | (this.blockMoving ? Constants.BlockChangeFlags.BLOCK_MOVING : 0)
                | (this.performBlockPhysics ? 0 : Constants.BlockChangeFlags.PHYSICS_MASK)
                | (lighting ? 0 : Constants.BlockChangeFlags.LIGHTING_UPDATES)
                | (this.pathfindingUpdates ? 0 : Constants.BlockChangeFlags.PATHFINDING_UPDATES);
        return BlockChangeFlagManager.fromNativeInt(maskedFlag);
    }

    @Override
    public SpongeBlockChangeFlag withPathfindingUpdates(final boolean pathfindingUpdates) {
        if (this.pathfindingUpdates == pathfindingUpdates) {
            return this;
        }
        final int maskedFlag =
            (this.updateNeighbors ? Constants.BlockChangeFlags.BLOCK_UPDATED : 0)
                | (this.notifyClients ? Constants.BlockChangeFlags.NOTIFY_CLIENTS : 0)
                | (this.ignoreRender ? Constants.BlockChangeFlags.IGNORE_RENDER : 0)
                | (this.forceReRender ? Constants.BlockChangeFlags.FORCE_RE_RENDER : 0)
                | (this.updateNeighborShapes ? 0 : Constants.BlockChangeFlags.DENY_NEIGHBOR_SHAPE_UPDATE)
                | (this.neighborDrops ? 0 : Constants.BlockChangeFlags.NEIGHBOR_DROPS)
                | (this.blockMoving ? Constants.BlockChangeFlags.BLOCK_MOVING : 0)
                | (this.performBlockPhysics ? 0 : Constants.BlockChangeFlags.PHYSICS_MASK)
                | (this.lighting ? 0 : Constants.BlockChangeFlags.LIGHTING_UPDATES)
                | (pathfindingUpdates ? 0 : Constants.BlockChangeFlags.PATHFINDING_UPDATES);
        return BlockChangeFlagManager.fromNativeInt(maskedFlag);
    }

    @Override
    public SpongeBlockChangeFlag inverse() {
        final int maskedFlag =
            (this.updateNeighbors ? 0 : Constants.BlockChangeFlags.BLOCK_UPDATED)
                | (this.notifyClients ? 0 : Constants.BlockChangeFlags.NOTIFY_CLIENTS)
                | (this.ignoreRender ? 0 : Constants.BlockChangeFlags.IGNORE_RENDER)
                | (this.forceReRender ? 0 : Constants.BlockChangeFlags.FORCE_RE_RENDER)
                | (this.updateNeighborShapes ? Constants.BlockChangeFlags.DENY_NEIGHBOR_SHAPE_UPDATE : 0)
                | (this.neighborDrops ? Constants.BlockChangeFlags.NEIGHBOR_DROPS : 0)
                | (this.blockMoving ? 0 : Constants.BlockChangeFlags.BLOCK_MOVING)
                | (this.performBlockPhysics ? Constants.BlockChangeFlags.PHYSICS_MASK : 0)
                | (this.lighting ? Constants.BlockChangeFlags.LIGHTING_UPDATES : 0)
                | (this.pathfindingUpdates ? Constants.BlockChangeFlags.PATHFINDING_UPDATES : 0);
        return BlockChangeFlagManager.fromNativeInt(maskedFlag);
    }

    @Override
    public SpongeBlockChangeFlag andFlag(final BlockChangeFlag flag) {
        final SpongeBlockChangeFlag o = (SpongeBlockChangeFlag) flag;
        final int maskedFlag =
            (this.updateNeighbors || o.updateNeighbors ? Constants.BlockChangeFlags.BLOCK_UPDATED : 0)
                | (this.notifyClients || o.notifyClients ? Constants.BlockChangeFlags.NOTIFY_CLIENTS : 0)
                | (this.ignoreRender || o.ignoreRender ? Constants.BlockChangeFlags.IGNORE_RENDER : 0)
                | (this.forceReRender || o.forceReRender ? Constants.BlockChangeFlags.FORCE_RE_RENDER : 0)
                | (this.updateNeighborShapes || o.updateNeighborShapes ? 0 : Constants.BlockChangeFlags.DENY_NEIGHBOR_SHAPE_UPDATE)
                | (this.neighborDrops || o.neighborDrops ? 0 : Constants.BlockChangeFlags.NEIGHBOR_DROPS)
                | (this.blockMoving || o.blockMoving ? Constants.BlockChangeFlags.BLOCK_MOVING : 0)
                | (this.performBlockPhysics || o.performBlockPhysics ? 0 : Constants.BlockChangeFlags.PHYSICS_MASK)
                | (this.lighting || o.lighting ? 0 : Constants.BlockChangeFlags.LIGHTING_UPDATES)
                | (this.pathfindingUpdates || o.pathfindingUpdates ? 0 : Constants.BlockChangeFlags.PATHFINDING_UPDATES);
        return BlockChangeFlagManager.fromNativeInt(maskedFlag);
    }

    @Override
    public SpongeBlockChangeFlag andNotFlag(final BlockChangeFlag flag) {
        final SpongeBlockChangeFlag o = (SpongeBlockChangeFlag) flag;
        final int maskedFlag =
            (this.updateNeighbors && !o.updateNeighbors ? Constants.BlockChangeFlags.BLOCK_UPDATED : 0)
                | (this.notifyClients && !o.notifyClients ? Constants.BlockChangeFlags.NOTIFY_CLIENTS : 0)
                | (this.ignoreRender && !o.ignoreRender ? Constants.BlockChangeFlags.IGNORE_RENDER : 0)
                | (this.forceReRender && !o.forceReRender ? Constants.BlockChangeFlags.FORCE_RE_RENDER : 0)
                | (this.updateNeighborShapes && !o.updateNeighborShapes ? 0 : Constants.BlockChangeFlags.DENY_NEIGHBOR_SHAPE_UPDATE)
                | (this.neighborDrops && !o.neighborDrops ? Constants.BlockChangeFlags.NEIGHBOR_DROPS : 0)
                | (this.blockMoving && !o.blockMoving ? Constants.BlockChangeFlags.BLOCK_MOVING : 0)
                | (this.performBlockPhysics && !o.performBlockPhysics ? 0 : Constants.BlockChangeFlags.PHYSICS_MASK)
                | (this.lighting && !o.lighting ? 0 : Constants.BlockChangeFlags.LIGHTING_UPDATES)
                | (this.pathfindingUpdates && !o.pathfindingUpdates ? 0 : Constants.BlockChangeFlags.PATHFINDING_UPDATES);
        return BlockChangeFlagManager.fromNativeInt(maskedFlag);
    }

    public boolean isIgnoreRender() {
        return this.ignoreRender;
    }

    public boolean isForceReRender() {
        return this.forceReRender;
    }

    public boolean isBlockMoving() {
        return this.blockMoving;
    }

    public boolean neighborDrops() {
        return this.neighborDrops;
    }

    public int getRawFlag() {
        return this.rawFlag;
    }

    @Override
    public String toString() {
        return MoreObjects.toStringHelper(this)
            .add("rawFlag", this.rawFlag)
            .add("notifyNeighbors", this.updateNeighbors)
            .add("notifyClients", this.notifyClients)
            .add("performBlockPhysics", this.performBlockPhysics)
            .add("updateNeighboringShapes", this.updateNeighborShapes)
            .add("ignoreRender", this.ignoreRender)
            .add("forceReRender", this.forceReRender)
            .toString();
    }

    public SpongeBlockChangeFlag asNestedNeighborUpdates() {
        final int maskedFlag = (this.notifyClients ? Constants.BlockChangeFlags.NOTIFY_CLIENTS : 0)
                | (this.ignoreRender ? Constants.BlockChangeFlags.IGNORE_RENDER : 0)
                | (this.forceReRender ? Constants.BlockChangeFlags.FORCE_RE_RENDER : 0)
                | (this.updateNeighborShapes ? 0 : Constants.BlockChangeFlags.DENY_NEIGHBOR_SHAPE_UPDATE)
                | (this.blockMoving ? Constants.BlockChangeFlags.BLOCK_MOVING : 0)
                | (this.performBlockPhysics ? 0 : Constants.BlockChangeFlags.PHYSICS_MASK)
                | (this.lighting ? 0 : Constants.BlockChangeFlags.LIGHTING_UPDATES)
                | (this.pathfindingUpdates ? 0 : Constants.BlockChangeFlags.PATHFINDING_UPDATES);
        return BlockChangeFlagManager.fromNativeInt(maskedFlag);
    }
}<|MERGE_RESOLUTION|>--- conflicted
+++ resolved
@@ -56,12 +56,8 @@
         this.updateNeighborShapes = (flag & Constants.BlockChangeFlags.DENY_NEIGHBOR_SHAPE_UPDATE) == 0; // 16
         this.neighborDrops = (flag & Constants.BlockChangeFlags.NEIGHBOR_DROPS) == 0; // 32
         this.blockMoving = (flag & Constants.BlockChangeFlags.BLOCK_MOVING) != 0; // 64
-        this.lighting = (flag & Constants.BlockChangeFlags.LIGHTING_UPDATES) == 0; // 128
+        this.lighting = (flag & Constants.BlockChangeFlags.LIGHTING_UPDATES) == 0; // 128 vanilla check
         this.performBlockPhysics = (flag & Constants.BlockChangeFlags.PHYSICS_MASK) == 0; // sponge
-<<<<<<< HEAD
-        this.lighting = (flag & Constants.BlockChangeFlags.LIGHTING_UPDATES) == 0; // 128 vanilla check
-=======
->>>>>>> cd1c65b0
         this.pathfindingUpdates = (flag & Constants.BlockChangeFlags.PATHFINDING_UPDATES) == 0; // sponge
         this.rawFlag = flag;
     }
