--- conflicted
+++ resolved
@@ -42,8 +42,8 @@
 import net.minecraft.world.level.GameType;
 import net.minecraft.world.level.dimension.DimensionType;
 import net.minecraft.world.level.dimension.LevelStem;
-import org.checkerframework.checker.nullness.qual.NonNull;
 import org.checkerframework.checker.nullness.qual.Nullable;
+import org.jetbrains.annotations.NotNull;
 import org.spongepowered.api.ResourceKey;
 import org.spongepowered.api.data.DataHolder;
 import org.spongepowered.api.data.DataManipulator;
@@ -295,20 +295,6 @@
             ((LevelStemBridge) (Object) levelStem).bridge$decorateData(this.data);
             return new SpongeWorldTemplate(this.key, levelStem, this.pack);
         }
-<<<<<<< HEAD
-
-        @NonNull
-        private static Holder<DimensionType> dimensionTypeHolder(final WorldType worldType) {
-            final Registry<DimensionType> dimensionTypeRegistry = SpongeCommon.server().registryAccess().registryOrThrow(Registries.DIMENSION_TYPE);
-            final ResourceLocation key = dimensionTypeRegistry.getKey((DimensionType) (Object) worldType);
-            if (key == null) {
-                return Holder.direct((DimensionType) (Object) worldType);
-            }
-            return dimensionTypeRegistry.getHolderOrThrow(net.minecraft.resources.ResourceKey.create(Registries.DIMENSION_TYPE, key));
-        }
-
-=======
->>>>>>> b909c1e6
     }
 
     public static final class FactoryImpl implements WorldTemplate.Factory {
