/*
 * This file is part of Sponge, licensed under the MIT License (MIT).
 *
 * Copyright (c) SpongePowered <https://www.spongepowered.org>
 * Copyright (c) contributors
 *
 * Permission is hereby granted, free of charge, to any person obtaining a copy
 * of this software and associated documentation files (the "Software"), to deal
 * in the Software without restriction, including without limitation the rights
 * to use, copy, modify, merge, publish, distribute, sublicense, and/or sell
 * copies of the Software, and to permit persons to whom the Software is
 * furnished to do so, subject to the following conditions:
 *
 * The above copyright notice and this permission notice shall be included in
 * all copies or substantial portions of the Software.
 *
 * THE SOFTWARE IS PROVIDED "AS IS", WITHOUT WARRANTY OF ANY KIND, EXPRESS OR
 * IMPLIED, INCLUDING BUT NOT LIMITED TO THE WARRANTIES OF MERCHANTABILITY,
 * FITNESS FOR A PARTICULAR PURPOSE AND NONINFRINGEMENT. IN NO EVENT SHALL THE
 * AUTHORS OR COPYRIGHT HOLDERS BE LIABLE FOR ANY CLAIM, DAMAGES OR OTHER
 * LIABILITY, WHETHER IN AN ACTION OF CONTRACT, TORT OR OTHERWISE, ARISING FROM,
 * OUT OF OR IN CONNECTION WITH THE SOFTWARE OR THE USE OR OTHER DEALINGS IN
 * THE SOFTWARE.
 */
package org.spongepowered.common.world.server;

import com.mojang.serialization.Codec;
import com.mojang.serialization.codecs.RecordCodecBuilder;
import net.minecraft.core.Registry;
import net.minecraft.resources.RegistryFileCodec;
import net.minecraft.resources.ResourceLocation;
import net.minecraft.tags.BlockTags;
import net.minecraft.tags.Tag;
import net.minecraft.world.level.block.Block;
import net.minecraft.world.level.dimension.DimensionType;
import org.checkerframework.checker.nullness.qual.NonNull;
import org.checkerframework.checker.nullness.qual.Nullable;
import org.spongepowered.api.ResourceKey;
import org.spongepowered.api.data.persistence.DataContainer;
import org.spongepowered.api.datapack.DataPackType;
import org.spongepowered.api.datapack.DataPackTypes;
import org.spongepowered.api.util.MinecraftDayTime;
import org.spongepowered.api.world.biome.BiomeSampler;
import org.spongepowered.api.world.biome.BiomeSamplers;
import org.spongepowered.api.world.WorldTypeEffect;
import org.spongepowered.api.world.WorldTypeEffects;
import org.spongepowered.api.world.WorldTypeTemplate;
import org.spongepowered.common.AbstractResourceKeyed;
import org.spongepowered.common.accessor.world.level.dimension.DimensionTypeAccessor;
import org.spongepowered.common.bridge.world.level.dimension.DimensionTypeBridge;
import org.spongepowered.common.data.fixer.SpongeDataCodec;
import org.spongepowered.common.registry.provider.DimensionEffectProvider;
import org.spongepowered.common.util.AbstractResourceKeyedBuilder;
import org.spongepowered.common.util.MissingImplementationException;
import org.spongepowered.common.util.SpongeMinecraftDayTime;

import java.util.Objects;
import java.util.Optional;
import java.util.OptionalLong;
import java.util.function.Supplier;

public final class SpongeWorldTypeTemplate extends AbstractResourceKeyed implements WorldTypeTemplate {

    public final WorldTypeEffect effect;
    public final BiomeSampler biomeSampler;
    @Nullable public final MinecraftDayTime fixedTime;
    public final ResourceKey infiniburn;

    public final boolean ultraWarm, natural, skylight, ceiling, piglinSafe, bedWorks, respawnAnchorWorks, hasRaids, createDragonFight;
    public final float ambientLight;
    public final int logicalHeight;
    public final double coordinateScale;

    private static final Codec<SpongeDataSection> SPONGE_CODEC = RecordCodecBuilder
<<<<<<< HEAD
            .create(r -> r
                    .group(
                            ResourceLocation.CODEC.optionalFieldOf("biome_sampler", new ResourceLocation("sponge", "column_fuzzed")).forGetter(v -> v.biomeSampler),
                            Codec.BOOL.optionalFieldOf("create_dragon_fight", Boolean.FALSE).forGetter(v -> v.createDragonFight)
                    )
                    .apply(r, SpongeDataSection::new)
            );

    public static final Codec<DimensionType> DIRECT_CODEC = RecordCodecBuilder
            .create(r -> r
                    .group(
                            Codec.LONG.optionalFieldOf("fixed_time")
                                    .xmap(
                                            v -> v.map(OptionalLong::of).orElseGet(OptionalLong::empty),
                                            v -> v.isPresent() ? Optional.of(v.getAsLong()) : Optional.empty()
                                    )
                                    .forGetter(v -> ((DimensionTypeAccessor) v).accessor$fixedTime())
                            ,
                            Codec.BOOL.fieldOf("has_skylight").forGetter(DimensionType::hasSkyLight),
                            Codec.BOOL.fieldOf("has_ceiling").forGetter(DimensionType::hasCeiling),
                            Codec.BOOL.fieldOf("ultrawarm").forGetter(DimensionType::ultraWarm),
                            Codec.BOOL.fieldOf("natural").forGetter(DimensionType::natural),
                            Codec.doubleRange(1.0E-5F, 3.0E7D).fieldOf("coordinate_scale").forGetter(DimensionType::coordinateScale),
                            Codec.BOOL.fieldOf("piglin_safe").forGetter(DimensionType::piglinSafe),
                            Codec.BOOL.fieldOf("bed_works").forGetter(DimensionType::bedWorks),
                            Codec.BOOL.fieldOf("respawn_anchor_works").forGetter(DimensionType::respawnAnchorWorks),
                            Codec.BOOL.fieldOf("has_raids").forGetter(DimensionType::hasRaids),
                            Codec.intRange(0, 256).fieldOf("logical_height").forGetter(DimensionType::logicalHeight),
                            ResourceLocation.CODEC.fieldOf("infiniburn").forGetter(v -> ((Tag.Named<Block>)v.infiniburn()).getName()),
                            ResourceLocation.CODEC.fieldOf("effects").orElse((ResourceLocation) (Object) WorldTypeEffects.OVERWORLD.key()).forGetter(v -> ((DimensionTypeAccessor) v).accessor$effectsLocation()),
                            Codec.FLOAT.fieldOf("ambient_light").forGetter(v -> ((DimensionTypeAccessor) v).accessor$ambientLight()),
                            SpongeWorldTypeTemplate.SPONGE_CODEC.optionalFieldOf("#sponge").forGetter(v -> Optional.of(new SpongeDataSection((ResourceLocation) (Object) BiomeSamplerProvider.INSTANCE.get((BiomeSampler) v.getBiomeZoomer()), v.createDragonFight())))
                    )
                    // *Chuckles* I'm in danger
                    .apply(r, (f1, f2, f3, f4, f5, f6, f7, f8, f9, f10, f11, f12, f13, f14, f15) -> {
                        final BiomeZoomer biomeMagnifier = f15.isPresent() ? (BiomeZoomer) BiomeSamplerProvider.INSTANCE.get((ResourceKey) (Object) f15.get().biomeSampler) : FuzzyOffsetConstantColumnBiomeZoomer.INSTANCE;
                        final boolean createDragonFight = f15.isPresent() && f15.get().createDragonFight;
                        // TODO - Zidane!
                        throw new UnsupportedOperationException("Needs some updating");
//
//                        return DimensionType.invoker$new(f1, f2, f3, f4, f5, f6, createDragonFight, f7, f8, f9, f10, f11,
//                                biomeMagnifier, f12, f13, f14);
                    })
            );
=======
        .create(r -> r
            .group(
                ResourceLocation.CODEC.optionalFieldOf("biome_sampler", new ResourceLocation("sponge", "column_fuzzed")).forGetter(v -> v.biomeSampler),
                Codec.BOOL.optionalFieldOf("create_dragon_fight", Boolean.FALSE).forGetter(v -> v.createDragonFight)
            )
            .apply(r, r.stable(SpongeDataSection::new))
        );

    public static final Codec<DimensionType> DIRECT_CODEC = new SpongeDataCodec<>(DimensionType.DIRECT_CODEC, SpongeWorldTypeTemplate.SPONGE_CODEC
        , (type, data) -> ((DimensionTypeBridge) type).bridge$decorateData(data), type -> ((DimensionTypeBridge) type).bridge$createData());
>>>>>>> 226911c7

    public static final Codec<Supplier<DimensionType>> CODEC = RegistryFileCodec.create(Registry.DIMENSION_TYPE_REGISTRY, SpongeWorldTypeTemplate.DIRECT_CODEC);

    protected SpongeWorldTypeTemplate(final BuilderImpl builder) {
        super(builder.key);

        this.effect = builder.effect;
        this.fixedTime = builder.fixedTime;
        this.infiniburn = builder.infiniburn;
        this.ultraWarm = builder.scorching;
        this.natural = builder.natural;
        this.skylight = builder.skylight;
        this.ceiling = builder.ceiling;
        this.piglinSafe = builder.piglinSafe;
        this.bedWorks = builder.bedsUsable;
        this.respawnAnchorWorks = builder.respawnAnchorsUsable;
        this.hasRaids = builder.hasRaids;
        this.ambientLight = builder.ambientLighting;
        this.logicalHeight = builder.logicalHeight;
        this.coordinateScale = builder.coordinateMultiplier;

        // Sponge
        this.biomeSampler = builder.biomeSampler;
        this.createDragonFight = builder.createDragonFight;
    }

    public SpongeWorldTypeTemplate(final ResourceKey key, final DimensionType dimensionType) {
        super(key);

        final OptionalLong fixedTime = ((DimensionTypeAccessor) dimensionType).accessor$fixedTime();
        this.fixedTime = fixedTime.isPresent() ? new SpongeMinecraftDayTime(fixedTime.getAsLong()) : null;
        this.skylight = dimensionType.hasSkyLight();
        this.ceiling = dimensionType.hasCeiling();
        this.ultraWarm = dimensionType.ultraWarm();
        this.natural = dimensionType.natural();
        this.coordinateScale = dimensionType.coordinateScale();
        this.piglinSafe = dimensionType.piglinSafe();
        this.bedWorks = dimensionType.bedWorks();
        this.respawnAnchorWorks = dimensionType.respawnAnchorWorks();
        this.hasRaids = dimensionType.hasRaids();
        this.logicalHeight = dimensionType.logicalHeight();
        this.biomeSampler = (BiomeSampler) dimensionType.getBiomeZoomer();
        this.infiniburn = (ResourceKey) (Object) ((Tag.Named<Block>) dimensionType.infiniburn()).getName();
        this.effect = DimensionEffectProvider.INSTANCE.get((ResourceKey) (Object) ((DimensionTypeAccessor) dimensionType).accessor$effectsLocation());
        this.ambientLight = ((DimensionTypeAccessor) dimensionType).accessor$ambientLight();
        this.createDragonFight = dimensionType.createDragonFight();
    }

    @Override
    public DataPackType<WorldTypeTemplate> type() {
        return DataPackTypes.WORLD_TYPE;
    }

    @Override
    public int contentVersion() {
        return 0;
    }

    @Override
    public DataContainer toContainer() {
        throw new MissingImplementationException("SpongeWorldTypeTemplate", "toContainer");
    }

    @Override
    public WorldTypeEffect effect() {
        return this.effect;
    }

    @Override
    public BiomeSampler biomeSampler() {
        return this.biomeSampler;
    }

    @Override
    public boolean scorching() {
        return this.ultraWarm;
    }

    @Override
    public boolean natural() {
        return this.natural;
    }

    @Override
    public double coordinateMultiplier() {
        return this.coordinateScale;
    }

    @Override
    public boolean hasSkylight() {
        return this.skylight;
    }

    @Override
    public boolean hasCeiling() {
        return this.ceiling;
    }

    @Override
    public float ambientLighting() {
        return this.ambientLight;
    }

    @Override
    public Optional<MinecraftDayTime> fixedTime() {
        return Optional.ofNullable(this.fixedTime);
    }

    @Override
    public boolean piglinSafe() {
        return this.piglinSafe;
    }

    @Override
    public boolean bedsUsable() {
        return this.bedWorks;
    }

    @Override
    public boolean respawnAnchorsUsable() {
        return this.respawnAnchorWorks;
    }

    @Override
    public boolean hasRaids() {
        return this.hasRaids;
    }

    @Override
    public int logicalHeight() {
        return this.logicalHeight;
    }

    @Override
    public boolean createDragonFight() {
        return this.createDragonFight;
    }

    public static final class SpongeDataSection {
        public final ResourceLocation biomeSampler;
        public final boolean createDragonFight;

        public SpongeDataSection(final ResourceLocation biomeSampler, final boolean createDragonFight) {
            this.biomeSampler = biomeSampler;
            this.createDragonFight = createDragonFight;
        }
    }

    public static final class BuilderImpl extends AbstractResourceKeyedBuilder<WorldTypeTemplate, Builder> implements WorldTypeTemplate.Builder {

        @Nullable protected WorldTypeEffect effect;
        @Nullable protected MinecraftDayTime fixedTime;
        @Nullable protected BiomeSampler biomeSampler;
        @Nullable protected ResourceKey infiniburn;

        protected boolean scorching, natural, skylight, ceiling, piglinSafe, bedsUsable, respawnAnchorsUsable, hasRaids, createDragonFight;
        protected float ambientLighting;
        protected int logicalHeight;
        protected double coordinateMultiplier;

        @Override
        public WorldTypeTemplate.Builder effect(final WorldTypeEffect effect) {
            this.effect = Objects.requireNonNull(effect, "effect");
            return this;
        }

        @Override
        public Builder biomeSampler(final BiomeSampler biomeSampler) {
            this.biomeSampler = Objects.requireNonNull(biomeSampler, "biomeFinder");
            return this;
        }

        @Override
        public WorldTypeTemplate.Builder scorching(final boolean scorching) {
            this.scorching = scorching;
            return this;
        }

        @Override
        public WorldTypeTemplate.Builder natural(final boolean natural) {
            this.natural = natural;
            return this;
        }

        @Override
        public WorldTypeTemplate.Builder coordinateMultiplier(final double coordinateMultiplier) {
            this.coordinateMultiplier = coordinateMultiplier;
            return this;
        }

        @Override
        public WorldTypeTemplate.Builder hasSkylight(final boolean skylight) {
            this.skylight = skylight;
            return this;
        }

        @Override
        public WorldTypeTemplate.Builder hasCeiling(final boolean ceiling) {
            this.ceiling = ceiling;
            return this;
        }

        @Override
        public WorldTypeTemplate.Builder ambientLighting(final float ambientLighting) {
            this.ambientLighting = ambientLighting;
            return this;
        }

        @Override
        public WorldTypeTemplate.Builder fixedTime(final @Nullable MinecraftDayTime fixedTime) {
            this.fixedTime = fixedTime;
            return this;
        }

        @Override
        public WorldTypeTemplate.Builder piglinSafe(final boolean piglinSafe) {
            this.piglinSafe = piglinSafe;
            return this;
        }

        @Override
        public WorldTypeTemplate.Builder bedsUsable(final boolean bedsUsable) {
            this.bedsUsable = bedsUsable;
            return this;
        }

        @Override
        public WorldTypeTemplate.Builder respawnAnchorsUsable(final boolean respawnAnchorsUsable) {
            this.respawnAnchorsUsable = respawnAnchorsUsable;
            return this;
        }

        @Override
        public WorldTypeTemplate.Builder hasRaids(final boolean hasRaids) {
            this.hasRaids = hasRaids;
            return this;
        }

        @Override
        public WorldTypeTemplate.Builder logicalHeight(final int logicalHeight) {
            this.logicalHeight = logicalHeight;
            return this;
        }

        @Override
        public WorldTypeTemplate.Builder createDragonFight(final boolean spawnDragonFight) {
            this.createDragonFight = spawnDragonFight;
            return this;
        }

        @Override
        public Builder reset() {
            super.reset();
            this.effect = WorldTypeEffects.OVERWORLD;
            this.fixedTime = null;
            this.biomeSampler = BiomeSamplers.COLUMN_FUZZED;
            this.infiniburn = (ResourceKey) (Object) BlockTags.INFINIBURN_OVERWORLD.getName();
            this.scorching = false;
            this.natural = true;
            this.skylight = true;
            this.ceiling = false;
            this.piglinSafe = false;
            this.bedsUsable = true;
            this.respawnAnchorsUsable = false;
            this.hasRaids = true;
            this.ambientLighting = 0.5f;
            this.logicalHeight = 256;
            this.coordinateMultiplier = 1;
            this.createDragonFight = false;
            return this;
        }

        @Override
        public WorldTypeTemplate.Builder from(final WorldTypeTemplate value) {
            Objects.requireNonNull(value, "value");

            this.effect = value.effect();
            this.biomeSampler = value.biomeSampler();
            this.fixedTime = value.fixedTime().orElse(null);
            this.infiniburn = (ResourceKey) (Object) BlockTags.INFINIBURN_OVERWORLD.getName();
            this.scorching = value.scorching();
            this.natural = value.natural();
            this.skylight = value.hasSkylight();
            this.ceiling = value.hasCeiling();
            this.piglinSafe = value.piglinSafe();
            this.bedsUsable = value.bedsUsable();
            this.respawnAnchorsUsable = value.respawnAnchorsUsable();
            this.hasRaids = value.hasRaids();
            this.ambientLighting = value.ambientLighting();
            this.logicalHeight = value.logicalHeight();
            this.coordinateMultiplier = value.coordinateMultiplier();
            this.createDragonFight = value.createDragonFight();
            return this;
        }

        @Override
        public @NonNull WorldTypeTemplate build0() {
            return new SpongeWorldTypeTemplate(this);
        }
    }

    public static final class FactoryImpl implements WorldTypeTemplate.Factory {

        @Override
        public WorldTypeTemplate overworld() {
            return new SpongeWorldTypeTemplate(ResourceKey.minecraft("overworld"), DimensionTypeAccessor.accessor$DEFAULT_OVERWORLD());
        }

        @Override
        public WorldTypeTemplate overworldCaves() {
            return new SpongeWorldTypeTemplate(ResourceKey.minecraft("overworld_caves"), DimensionTypeAccessor.accessor$DEFAULT_OVERWORLD_CAVES());
        }

        @Override
        public WorldTypeTemplate theNether() {
            return new SpongeWorldTypeTemplate(ResourceKey.minecraft("the_nether"), DimensionTypeAccessor.accessor$DEFAULT_NETHER());
        }

        @Override
        public WorldTypeTemplate theEnd() {
            return new SpongeWorldTypeTemplate(ResourceKey.minecraft("the_end"), DimensionTypeAccessor.accessor$DEFAULT_END());
        }
    }
}<|MERGE_RESOLUTION|>--- conflicted
+++ resolved
@@ -72,52 +72,6 @@
     public final double coordinateScale;
 
     private static final Codec<SpongeDataSection> SPONGE_CODEC = RecordCodecBuilder
-<<<<<<< HEAD
-            .create(r -> r
-                    .group(
-                            ResourceLocation.CODEC.optionalFieldOf("biome_sampler", new ResourceLocation("sponge", "column_fuzzed")).forGetter(v -> v.biomeSampler),
-                            Codec.BOOL.optionalFieldOf("create_dragon_fight", Boolean.FALSE).forGetter(v -> v.createDragonFight)
-                    )
-                    .apply(r, SpongeDataSection::new)
-            );
-
-    public static final Codec<DimensionType> DIRECT_CODEC = RecordCodecBuilder
-            .create(r -> r
-                    .group(
-                            Codec.LONG.optionalFieldOf("fixed_time")
-                                    .xmap(
-                                            v -> v.map(OptionalLong::of).orElseGet(OptionalLong::empty),
-                                            v -> v.isPresent() ? Optional.of(v.getAsLong()) : Optional.empty()
-                                    )
-                                    .forGetter(v -> ((DimensionTypeAccessor) v).accessor$fixedTime())
-                            ,
-                            Codec.BOOL.fieldOf("has_skylight").forGetter(DimensionType::hasSkyLight),
-                            Codec.BOOL.fieldOf("has_ceiling").forGetter(DimensionType::hasCeiling),
-                            Codec.BOOL.fieldOf("ultrawarm").forGetter(DimensionType::ultraWarm),
-                            Codec.BOOL.fieldOf("natural").forGetter(DimensionType::natural),
-                            Codec.doubleRange(1.0E-5F, 3.0E7D).fieldOf("coordinate_scale").forGetter(DimensionType::coordinateScale),
-                            Codec.BOOL.fieldOf("piglin_safe").forGetter(DimensionType::piglinSafe),
-                            Codec.BOOL.fieldOf("bed_works").forGetter(DimensionType::bedWorks),
-                            Codec.BOOL.fieldOf("respawn_anchor_works").forGetter(DimensionType::respawnAnchorWorks),
-                            Codec.BOOL.fieldOf("has_raids").forGetter(DimensionType::hasRaids),
-                            Codec.intRange(0, 256).fieldOf("logical_height").forGetter(DimensionType::logicalHeight),
-                            ResourceLocation.CODEC.fieldOf("infiniburn").forGetter(v -> ((Tag.Named<Block>)v.infiniburn()).getName()),
-                            ResourceLocation.CODEC.fieldOf("effects").orElse((ResourceLocation) (Object) WorldTypeEffects.OVERWORLD.key()).forGetter(v -> ((DimensionTypeAccessor) v).accessor$effectsLocation()),
-                            Codec.FLOAT.fieldOf("ambient_light").forGetter(v -> ((DimensionTypeAccessor) v).accessor$ambientLight()),
-                            SpongeWorldTypeTemplate.SPONGE_CODEC.optionalFieldOf("#sponge").forGetter(v -> Optional.of(new SpongeDataSection((ResourceLocation) (Object) BiomeSamplerProvider.INSTANCE.get((BiomeSampler) v.getBiomeZoomer()), v.createDragonFight())))
-                    )
-                    // *Chuckles* I'm in danger
-                    .apply(r, (f1, f2, f3, f4, f5, f6, f7, f8, f9, f10, f11, f12, f13, f14, f15) -> {
-                        final BiomeZoomer biomeMagnifier = f15.isPresent() ? (BiomeZoomer) BiomeSamplerProvider.INSTANCE.get((ResourceKey) (Object) f15.get().biomeSampler) : FuzzyOffsetConstantColumnBiomeZoomer.INSTANCE;
-                        final boolean createDragonFight = f15.isPresent() && f15.get().createDragonFight;
-                        // TODO - Zidane!
-                        throw new UnsupportedOperationException("Needs some updating");
-//
-//                        return DimensionType.invoker$new(f1, f2, f3, f4, f5, f6, createDragonFight, f7, f8, f9, f10, f11,
-//                                biomeMagnifier, f12, f13, f14);
-                    })
-            );
-=======
         .create(r -> r
             .group(
                 ResourceLocation.CODEC.optionalFieldOf("biome_sampler", new ResourceLocation("sponge", "column_fuzzed")).forGetter(v -> v.biomeSampler),
@@ -128,7 +82,6 @@
 
     public static final Codec<DimensionType> DIRECT_CODEC = new SpongeDataCodec<>(DimensionType.DIRECT_CODEC, SpongeWorldTypeTemplate.SPONGE_CODEC
         , (type, data) -> ((DimensionTypeBridge) type).bridge$decorateData(data), type -> ((DimensionTypeBridge) type).bridge$createData());
->>>>>>> 226911c7
 
     public static final Codec<Supplier<DimensionType>> CODEC = RegistryFileCodec.create(Registry.DIMENSION_TYPE_REGISTRY, SpongeWorldTypeTemplate.DIRECT_CODEC);
 
