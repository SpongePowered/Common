/*
 * This file is part of Sponge, licensed under the MIT License (MIT).
 *
 * Copyright (c) SpongePowered <https://www.spongepowered.org>
 * Copyright (c) contributors
 *
 * Permission is hereby granted, free of charge, to any person obtaining a copy
 * of this software and associated documentation files (the "Software"), to deal
 * in the Software without restriction, including without limitation the rights
 * to use, copy, modify, merge, publish, distribute, sublicense, and/or sell
 * copies of the Software, and to permit persons to whom the Software is
 * furnished to do so, subject to the following conditions:
 *
 * The above copyright notice and this permission notice shall be included in
 * all copies or substantial portions of the Software.
 *
 * THE SOFTWARE IS PROVIDED "AS IS", WITHOUT WARRANTY OF ANY KIND, EXPRESS OR
 * IMPLIED, INCLUDING BUT NOT LIMITED TO THE WARRANTIES OF MERCHANTABILITY,
 * FITNESS FOR A PARTICULAR PURPOSE AND NONINFRINGEMENT. IN NO EVENT SHALL THE
 * AUTHORS OR COPYRIGHT HOLDERS BE LIABLE FOR ANY CLAIM, DAMAGES OR OTHER
 * LIABILITY, WHETHER IN AN ACTION OF CONTRACT, TORT OR OTHERWISE, ARISING FROM,
 * OUT OF OR IN CONNECTION WITH THE SOFTWARE OR THE USE OR OTHER DEALINGS IN
 * THE SOFTWARE.
 */
package org.spongepowered.common.world.volume.buffer.blockentity;

import org.spongepowered.api.block.BlockState;
import org.spongepowered.api.block.BlockType;
import org.spongepowered.api.fluid.FluidState;
import org.spongepowered.api.world.schematic.Palette;
import org.spongepowered.api.world.volume.block.entity.BlockEntityVolume;
import org.spongepowered.api.world.volume.stream.StreamOptions;
import org.spongepowered.api.world.volume.stream.VolumeElement;
import org.spongepowered.api.world.volume.stream.VolumeStream;
import org.spongepowered.common.bridge.world.level.block.state.BlockStateBridge;
import org.spongepowered.common.world.volume.SpongeVolumeStream;
import org.spongepowered.common.world.volume.VolumeStreamUtils;
import org.spongepowered.common.world.volume.buffer.block.AbstractBlockBuffer;
import org.spongepowered.common.world.volume.buffer.block.ArrayMutableBlockBuffer;
import org.spongepowered.math.vector.Vector3d;
import org.spongepowered.math.vector.Vector3i;

import java.util.function.Function;
import java.util.stream.IntStream;
import java.util.stream.Stream;

public abstract class AbstractMutableBlockEntityBuffer extends AbstractBlockBuffer implements BlockEntityVolume.Mutable {

    // This is our backing block buffer
    private final ArrayMutableBlockBuffer blockBuffer;

    protected AbstractMutableBlockEntityBuffer(final Vector3i start, final Vector3i size) {
        super(start, size);
        this.blockBuffer = new ArrayMutableBlockBuffer(start, size);
    }

    @Override
    public boolean setBlock(final int x, final int y, final int z, final BlockState block) {
        if (this.blockBuffer.setBlock(x, y, z, block)) {
            if (((BlockStateBridge) block).bridge$hasTileEntity()) {
                this.removeBlockEntity(x, y, z);
            }
        }
        return false;
    }

    @Override
    public boolean removeBlock(final int x, final int y, final int z) {
        if (this.blockBuffer.removeBlock(x, y, z)) {
            this.removeBlockEntity(x, y, z);
        }
        return false;
    }


    @Override
    public Palette<BlockState, BlockType> getPalette() {
        return this.blockBuffer.getPalette();
    }

    @Override
    public BlockState block(final int x, final int y, final int z) {
        return this.blockBuffer.block(x, y, z);
    }

    @Override
    public FluidState fluid(final int x, final int y, final int z) {
        return this.blockBuffer.fluid(x, y, z);
    }

    @Override
    public int highestYAt(final int x, final int z) {
        return this.blockBuffer.highestYAt(x, z);
    }

    @Override
    public VolumeStream<BlockEntityVolume.Mutable, BlockState> blockStateStream(final Vector3i min, final Vector3i max,
<<<<<<< HEAD
            final StreamOptions options) {
        final Vector3i blockMin = this.min();
        final Vector3i blockMax = this.max();
        VolumeStreamUtils.validateStreamArgs(min, max, blockMin, blockMax, options);
=======
        final StreamOptions options) {
        VolumeStreamUtils.validateStreamArgs(min, max, this.min(), this.max(), options);
>>>>>>> 0c4636fd
        final ArrayMutableBlockBuffer buffer;
        if (options.carbonCopy()) {
            buffer = this.blockBuffer.copy();
        } else {
            buffer = this.blockBuffer;
        }
<<<<<<< HEAD
        final Stream<VolumeElement<BlockEntityVolume.Mutable, BlockState>> stateStream = IntStream.range(blockMin.x(), blockMax.x() + 1)
                .mapToObj(x -> IntStream.range(blockMin.z(), blockMax.z() + 1)
                        .mapToObj(z -> IntStream.range(blockMin.y(), blockMax.y() + 1)
                                .mapToObj(y -> VolumeElement.of((BlockEntityVolume.Mutable) this, () -> buffer.block(x, y, z), new Vector3d(x, y, z)))
                        ).flatMap(Function.identity())
                ).flatMap(Function.identity());
=======
        final Stream<VolumeElement<BlockEntityVolume.Mutable, BlockState>> stateStream = IntStream.range(min.x(), max.x() + 1)
            .mapToObj(x -> IntStream.range(min.z(), max.z() + 1)
                .mapToObj(z -> IntStream.range(min.y(), max.y() + 1)
                    .mapToObj(y -> VolumeElement.of((BlockEntityVolume.Mutable) this, () -> buffer.block(x, y, z), new Vector3d(x, y, z)))
                ).flatMap(Function.identity())
            ).flatMap(Function.identity());
>>>>>>> 0c4636fd
        return new SpongeVolumeStream<>(stateStream, () -> this);
    }

}<|MERGE_RESOLUTION|>--- conflicted
+++ resolved
@@ -95,36 +95,20 @@
 
     @Override
     public VolumeStream<BlockEntityVolume.Mutable, BlockState> blockStateStream(final Vector3i min, final Vector3i max,
-<<<<<<< HEAD
             final StreamOptions options) {
-        final Vector3i blockMin = this.min();
-        final Vector3i blockMax = this.max();
-        VolumeStreamUtils.validateStreamArgs(min, max, blockMin, blockMax, options);
-=======
-        final StreamOptions options) {
         VolumeStreamUtils.validateStreamArgs(min, max, this.min(), this.max(), options);
->>>>>>> 0c4636fd
         final ArrayMutableBlockBuffer buffer;
         if (options.carbonCopy()) {
             buffer = this.blockBuffer.copy();
         } else {
             buffer = this.blockBuffer;
         }
-<<<<<<< HEAD
-        final Stream<VolumeElement<BlockEntityVolume.Mutable, BlockState>> stateStream = IntStream.range(blockMin.x(), blockMax.x() + 1)
-                .mapToObj(x -> IntStream.range(blockMin.z(), blockMax.z() + 1)
-                        .mapToObj(z -> IntStream.range(blockMin.y(), blockMax.y() + 1)
+        final Stream<VolumeElement<BlockEntityVolume.Mutable, BlockState>> stateStream = IntStream.range(min.x(), max.x() + 1)
+                .mapToObj(x -> IntStream.range(min.z(), max.z() + 1)
+                        .mapToObj(z -> IntStream.range(min.y(), max.y() + 1)
                                 .mapToObj(y -> VolumeElement.of((BlockEntityVolume.Mutable) this, () -> buffer.block(x, y, z), new Vector3d(x, y, z)))
                         ).flatMap(Function.identity())
                 ).flatMap(Function.identity());
-=======
-        final Stream<VolumeElement<BlockEntityVolume.Mutable, BlockState>> stateStream = IntStream.range(min.x(), max.x() + 1)
-            .mapToObj(x -> IntStream.range(min.z(), max.z() + 1)
-                .mapToObj(z -> IntStream.range(min.y(), max.y() + 1)
-                    .mapToObj(y -> VolumeElement.of((BlockEntityVolume.Mutable) this, () -> buffer.block(x, y, z), new Vector3d(x, y, z)))
-                ).flatMap(Function.identity())
-            ).flatMap(Function.identity());
->>>>>>> 0c4636fd
         return new SpongeVolumeStream<>(stateStream, () -> this);
     }
 
