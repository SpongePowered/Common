/*
 * This file is part of Sponge, licensed under the MIT License (MIT).
 *
 * Copyright (c) SpongePowered <https://www.spongepowered.org>
 * Copyright (c) contributors
 *
 * Permission is hereby granted, free of charge, to any person obtaining a copy
 * of this software and associated documentation files (the "Software"), to deal
 * in the Software without restriction, including without limitation the rights
 * to use, copy, modify, merge, publish, distribute, sublicense, and/or sell
 * copies of the Software, and to permit persons to whom the Software is
 * furnished to do so, subject to the following conditions:
 *
 * The above copyright notice and this permission notice shall be included in
 * all copies or substantial portions of the Software.
 *
 * THE SOFTWARE IS PROVIDED "AS IS", WITHOUT WARRANTY OF ANY KIND, EXPRESS OR
 * IMPLIED, INCLUDING BUT NOT LIMITED TO THE WARRANTIES OF MERCHANTABILITY,
 * FITNESS FOR A PARTICULAR PURPOSE AND NONINFRINGEMENT. IN NO EVENT SHALL THE
 * AUTHORS OR COPYRIGHT HOLDERS BE LIABLE FOR ANY CLAIM, DAMAGES OR OTHER
 * LIABILITY, WHETHER IN AN ACTION OF CONTRACT, TORT OR OTHERWISE, ARISING FROM,
 * OUT OF OR IN CONNECTION WITH THE SOFTWARE OR THE USE OR OTHER DEALINGS IN
 * THE SOFTWARE.
 */
package org.spongepowered.common.world.volume;

import net.minecraft.client.multiplayer.ClientLevel;
import net.minecraft.core.BlockPos;
import net.minecraft.core.SectionPos;
import net.minecraft.nbt.CompoundTag;
import net.minecraft.server.level.ServerLevel;
import net.minecraft.util.Tuple;
import net.minecraft.world.entity.Entity;
import net.minecraft.world.level.ChunkPos;
import net.minecraft.world.level.Level;
import net.minecraft.world.level.LevelReader;
import net.minecraft.world.level.biome.Biome;
import net.minecraft.world.level.block.entity.BlockEntityType;
import net.minecraft.world.level.block.state.BlockState;
import net.minecraft.world.level.chunk.ChunkAccess;
import net.minecraft.world.level.chunk.ChunkStatus;
import net.minecraft.world.level.chunk.ImposterProtoChunk;
import net.minecraft.world.level.chunk.LevelChunk;
import net.minecraft.world.level.chunk.LevelChunkSection;
<<<<<<< HEAD
import net.minecraft.world.level.entity.EntitySection;
=======
import org.checkerframework.checker.nullness.qual.MonotonicNonNull;
>>>>>>> cd1c65b0
import org.checkerframework.checker.nullness.qual.Nullable;
import org.jetbrains.annotations.NotNull;
import org.spongepowered.api.Sponge;
import org.spongepowered.api.block.entity.BlockEntity;
import org.spongepowered.api.block.entity.BlockEntityArchetype;
import org.spongepowered.api.entity.EntityArchetype;
import org.spongepowered.api.world.volume.Volume;
import org.spongepowered.api.world.volume.game.Region;
import org.spongepowered.api.world.volume.stream.StreamOptions;
import org.spongepowered.api.world.volume.stream.VolumeElement;
import org.spongepowered.api.world.volume.stream.VolumeStream;
import org.spongepowered.common.accessor.client.multiplayer.ClientLevelAccessor;
import org.spongepowered.common.accessor.server.level.ServerLevelAccessor;
import org.spongepowered.common.accessor.world.level.block.entity.BlockEntityAccessor;
import org.spongepowered.common.accessor.world.level.entity.PersistentEntitySectionManagerAccessor;
import org.spongepowered.common.accessor.world.level.entity.TransientEntitySectionManagerAccessor;
import org.spongepowered.common.util.VecHelper;
import org.spongepowered.common.world.volume.buffer.blockentity.ObjectArrayMutableBlockEntityBuffer;
import org.spongepowered.common.world.volume.buffer.entity.ObjectArrayMutableEntityBuffer;
import org.spongepowered.math.vector.Vector3d;
import org.spongepowered.math.vector.Vector3i;

import java.lang.ref.WeakReference;
import java.util.AbstractMap;
import java.util.Arrays;
import java.util.LinkedHashSet;
import java.util.Map;
import java.util.Objects;
import java.util.Set;
import java.util.UUID;
import java.util.function.BiConsumer;
import java.util.function.BiFunction;
import java.util.function.Function;
import java.util.function.Predicate;
import java.util.function.Supplier;
import java.util.stream.IntStream;
import java.util.stream.Stream;

public final class VolumeStreamUtils {

    private VolumeStreamUtils() {}

    /**
     * Creates a {@link Supplier Supplier&lt;T&gt;} that weakly references the
     * provided {@code object} such that the object will not be referenced otherwise
     * within the Supplier itself, allowing it to be freely garbage collected, in the
     * circumstance the reference to the supplier is retained for an extended time.
     *
     * @param object The object being referenced
     * @param name The name of the object, for error printing
     * @param <T> The type of object requested
     * @return The supplier
     */
    public static <T> Supplier<T> createWeaklyReferencedSupplier(final T object, final String name) {
        final WeakReference<T> weakReference = new WeakReference<>(object);
        return () -> {
            final @Nullable T weaklyReferenced = weakReference.get();
            return Objects.requireNonNull(weaklyReferenced, () -> String.format("%s de-referenced!", name));
        };
    }

    public static Predicate<org.spongepowered.api.util.Tuple<Vector3d, EntityArchetype>> entityArchetypePositionFilter(final Vector3i min, final Vector3i max) {
        return VolumeStreamUtils.filterPositions(tuple -> tuple.getFirst().toInt(), min, max);
    }

    public static Predicate<Map.Entry<Vector3i, BlockEntityArchetype>> blockEntityArchetypePositionFilter(final Vector3i min, final Vector3i max) {
        return VolumeStreamUtils.filterPositions(Map.Entry::getKey, min, max);
    }

    public static <T> Predicate<T> filterPositions(final Function<T, Vector3i> pos, final Vector3i min, final Vector3i max) {
        return (entity) -> {
            final Vector3i apply = pos.apply(entity);
            return apply.getX() >= min.getX() && apply.getX() <= max.getX()
                && apply.getY() >= min.getY() && apply.getY() <= max.getY()
                && apply.getZ() >= min.getZ() && apply.getZ() <= max.getZ();
        };
    }

    public static <R extends Region<R>> BiFunction<R, ChunkPos, @Nullable ChunkAccess> getChunkAccessorByStatus(
        final LevelReader worldReader,
        final boolean shouldGenerate
    ) {
        final Supplier<LevelReader> readerSupplier = VolumeStreamUtils.createWeaklyReferencedSupplier(worldReader, "IWorldReader");
        return (world, chunkPos) -> {
            final ChunkStatus chunkStatus = shouldGenerate
                ? ChunkStatus.FULL
                : ChunkStatus.EMPTY;
            final @Nullable ChunkAccess ichunk = readerSupplier.get().getChunk(chunkPos.x, chunkPos.z, chunkStatus, shouldGenerate);
            if (shouldGenerate) {
                Objects.requireNonNull(ichunk, "Chunk was expected to load fully and generate, but somehow got a null chunk!");
            }
            if (ichunk instanceof ImposterProtoChunk) {
                return ((ImposterProtoChunk) ichunk).getWrapped();
            }
            return (ChunkAccess) ichunk;
        };
    }

    public static Function<ChunkAccess, Stream<Map.Entry<BlockPos, Biome>>> getBiomesForChunkByPos(final LevelReader reader, final Vector3i min,
        final Vector3i max
    ) {
        return VolumeStreamUtils.getElementByPosition(VolumeStreamUtils.chunkSectionBiomeGetter().asTri(reader), min, max);
    }

    public static Function<ChunkAccess, Stream<Map.Entry<BlockPos, BlockState>>> getBlockStatesForSections(
        final Vector3i min,
        final Vector3i max
    ) {
        return VolumeStreamUtils.getElementByPosition(VolumeStreamUtils.chunkSectionBlockStateGetter(), min, max);
    }

    public static void validateStreamArgs(final Vector3i min, final Vector3i max, final StreamOptions options) {
        Objects.requireNonNull(min, "Minimum coordinates cannot be null");
        Objects.requireNonNull(max, "Maximum coordinates cannot be null");
        Objects.requireNonNull(options, "StreamOptions cannot be null!");

        if (min.getX() > max.getX()) {
            throw new IllegalArgumentException("Min(x) must be greater than max(x)!");
        }
        if (min.getY() > max.getY()) {
            throw new IllegalArgumentException("Min(y) must be greater than max y!");
        }
        if (min.getZ() > max.getZ()) {
            throw new IllegalArgumentException("Min(z) must be greater than max z!");
        }
    }

    public static void validateStreamArgs(final Vector3i min, final Vector3i max, final Vector3i existingMin, final Vector3i existingMax, final StreamOptions options) {
        VolumeStreamUtils.validateStreamArgs(min, max, options);
        if (existingMin.compareTo(Objects.requireNonNull(min, "Minimum coordinates cannot be null!")) < 0) {
            throw new IllegalArgumentException(String.format("Minimum %s cannot be lower than the current minimum coordinates: %s", min, existingMin));
        }
        if (existingMax.compareTo(Objects.requireNonNull(max, "Minimum coordinates cannot be null!")) < 0) {
            throw new IllegalArgumentException(String.format("Maximum %s cannot be greater than the current maximum coordinates: %s", max, existingMax));
        }
    }

    @SuppressWarnings("unchecked")
    public static Stream<Map.Entry<BlockPos, net.minecraft.world.entity.Entity>> getEntitiesFromChunk(
        final Vector3i min, final Vector3i max, final LevelChunk chunk
    ) {
        if (chunk.getLevel() instanceof ServerLevel) {
            return ((PersistentEntitySectionManagerAccessor<Entity>) ((ServerLevelAccessor) chunk.getLevel()).accessor$getEntityManager()).accessor$sectionStorage()
                .getExistingSectionsInChunk(SectionPos.of(chunk.getPos(), 0).asLong())
                .flatMap(EntitySection::getEntities)
                .filter(entity -> VecHelper.inBounds(entity.blockPosition(), min, max))
                .map(entity -> new AbstractMap.SimpleEntry<>(entity.blockPosition(), entity));
        } else if (Sponge.isClientAvailable() && chunk.getLevel() instanceof ClientLevel) {
            return ((TransientEntitySectionManagerAccessor<Entity>) ((ClientLevelAccessor) chunk.getLevel()).accessor$getEntityStorage())
                .accessor$sectionStorage()
                .getExistingSectionsInChunk(SectionPos.of(chunk.getPos(), 0).asLong())
                .flatMap(EntitySection::getEntities)
                .filter(entity -> VecHelper.inBounds(entity.blockPosition(), min, max))
                .map(entity -> new AbstractMap.SimpleEntry<>(entity.blockPosition(), entity));
        }
        throw new UnsupportedOperationException("Unknown Chunk Level Type");
    }

    @NotNull
    public static BiConsumer<UUID, net.minecraft.world.entity.Entity> getOrCloneEntityWithVolume(
        final boolean shouldCarbonCopy,
        final @MonotonicNonNull ObjectArrayMutableEntityBuffer backingVolume,
        final Level level
    ) {
        return shouldCarbonCopy ? (pos, entity) -> {
            final CompoundTag nbt = new CompoundTag();
            entity.save(nbt);
            final net.minecraft.world.entity.@Nullable Entity cloned = entity.getType().create(level);
            Objects.requireNonNull(
                cloned,
                () -> String.format(
                    "EntityType[%s] creates a null Entity!",
                    net.minecraft.world.entity.EntityType.getKey(entity.getType())
                )
            ).load(nbt);
            backingVolume.spawnEntity((org.spongepowered.api.entity.Entity) cloned);
        } : (pos, tile) -> {
        };
    }

    @NotNull
    public static BiConsumer<BlockPos, net.minecraft.world.level.block.entity.BlockEntity> getBlockEntityOrCloneToBackingVolume(
        final boolean shouldCarbonCopy, final ObjectArrayMutableBlockEntityBuffer backingVolume, final @Nullable Level level
    ) {
        return shouldCarbonCopy ? (pos, tile) -> {
            final CompoundTag nbt = tile.save(new CompoundTag());
            final BlockState state = tile.getBlockState();
            final net.minecraft.world.level.block.entity.@Nullable BlockEntity cloned = tile.getType().create(pos, state);
            Objects.requireNonNull(
                cloned,
                () -> String.format(
                    "TileEntityType[%s] creates a null TileEntity!", BlockEntityType.getKey(tile.getType()))
            ).load(nbt);

            if (level != null) {
                ((BlockEntityAccessor) cloned).accessor$level(level);
            }
            backingVolume.addBlockEntity(pos.getX(), pos.getY(), pos.getZ(), (BlockEntity) cloned);
        } : (pos, tile) -> {
        };
    }

    public static Predicate<net.minecraft.world.entity.Entity> apiToImplPredicate(final Predicate<? super Entity> filter) {
        return entity -> entity instanceof Entity && filter.test((Entity) entity);
    }

    private interface TriFunction<A, B, C, Out> {
        Out apply(A a, B b, C c);
    }

    private interface QuadFunction<A, B, C, D, Out> {

        Out apply(A a, B b, C c, D d);

        default TriFunction<A, B, C, Out> asTri(final D d) {
            final Supplier<D> dSupplier = VolumeStreamUtils.createWeaklyReferencedSupplier(d, "D");
            return (a, b, c) -> this.apply(a, b, c, dSupplier.get());
        }
    }

    private static QuadFunction<ChunkAccess, LevelChunkSection, BlockPos, LevelReader, Biome> chunkSectionBiomeGetter() {
        return ((chunk, chunkSection, pos, world) -> {
            if (chunk.getBiomes() == null) {
                if (chunk instanceof LevelChunk) {
                    return ((LevelChunk) chunk).getLevel().getNoiseBiome(pos.getX(), pos.getY(), pos.getZ());
                } else {
                    // Failover to use the World
                    return world.getUncachedNoiseBiome(pos.getX(), pos.getY(), pos.getZ());
                }
            }
            return chunk.getBiomes().getNoiseBiome(pos.getX(), pos.getY(), pos.getZ());
        }
        );
    }

    private static TriFunction<ChunkAccess, LevelChunkSection, BlockPos, BlockState> chunkSectionBlockStateGetter() {
        return ((chunk, chunkSection, pos) -> chunkSection.getBlockState(
            pos.getX() - (chunk.getPos().x << 4),
            pos.getY() & 15,
            pos.getZ() - (chunk.getPos().z << 4)));
    }

    private static <T> Function<ChunkAccess, Stream<Map.Entry<BlockPos, T>>> getElementByPosition(
        final TriFunction<ChunkAccess, LevelChunkSection, BlockPos, T> elementAccessor, final Vector3i min,
        final Vector3i max
    ) {
        // Build the min and max
        final ChunkCursor minCursor = new ChunkCursor(min);
        final ChunkCursor maxCursor = new ChunkCursor(max);

        return chunk -> {
            final ChunkPos pos = chunk.getPos();

            final int xStart = pos.x == minCursor.chunkX ? minCursor.xOffset : 0;
            final int xEnd = pos.x == maxCursor.chunkX ? maxCursor.xOffset + 1 : 16; // 16 because IntStream.range is upper range exclusive
            final int zStart = pos.z == minCursor.chunkZ ? minCursor.zOffset : 0;
            final int zEnd = pos.z == maxCursor.chunkZ ? maxCursor.zOffset + 1 : 16; // 16 because IntStream.range is upper range exclusive

            final int chunkMinX = pos.x << 4;
            final int chunkMinZ = pos.z << 4;

            return Arrays.stream(chunk.getSections())
                .filter(Objects::nonNull)
                .filter(chunkSection -> chunkSection.bottomBlockY() >= minCursor.ySection && chunkSection.bottomBlockY() <= maxCursor.ySection)
                .flatMap(
                chunkSection -> IntStream.range(zStart, zEnd)
                    .mapToObj(z -> IntStream.range(xStart, xEnd)
                        .mapToObj(x -> {
                            final int sectionY = chunkSection.bottomBlockY();
                            final int yStart = sectionY == minCursor.ySection ? minCursor.yOffset : 0;
                            final int yEnd = sectionY == maxCursor.ySection ? maxCursor.yOffset + 1 : 16; // plus 1 because of IntStream range exclusive
                            return IntStream.range(yStart, yEnd)
                                .mapToObj(y ->
                                    {
                                        final int adjustedX = x + chunkMinX;
                                        final int adjustedY = y + sectionY;
                                        final int adjustedZ = z + chunkMinZ;

                                        final BlockPos blockPos = new BlockPos(adjustedX, adjustedY, adjustedZ);
                                        final T apply = Objects.requireNonNull(elementAccessor.apply(chunk, chunkSection, blockPos), "Element cannot be null");
                                        return new AbstractMap.SimpleEntry<>(blockPos, apply);
                                    }
                                );
                        }))
                    .flatMap(Function.identity())
                    .flatMap(Function.identity())
            );
        };
    }

    public static <R extends Volume, API, MC, Section, KeyReference> VolumeStream<R, API> generateStream(
        final Vector3i min,
        final Vector3i max,
        final StreamOptions options,
        final R ref,
        final BiConsumer<KeyReference, MC> identityFunction,
        final BiFunction<R, ChunkPos, Section> chunkAccessor,
        final BiFunction<BlockPos, MC, KeyReference> entityToKey,
        final Function<Section, Stream<Map.Entry<BlockPos, MC>>> entityAccessor,
        final BiFunction<KeyReference, R, Tuple<BlockPos, MC>> filteredPositionEntityAccessor
    ) {
        final Supplier<R> worldSupplier = VolumeStreamUtils.createWeaklyReferencedSupplier(ref, "World");
        final BlockPos chunkMin = new BlockPos(min.getX() >> 4, 0, min.getZ() >> 4);
        final BlockPos chunkMax = new BlockPos(max.getX() >> 4, 0, max.getZ() >> 4);

        // Generate the chunk position stream to iterate on, whether they're accessed immediately
        // or lazily is up to the stream options.
        final Stream<Section> sectionStream = IntStream.range(chunkMin.getX(), chunkMax.getX() + 1)
            .mapToObj(x -> IntStream.range(chunkMin.getZ(), chunkMax.getZ() + 1).mapToObj(z -> new ChunkPos(x, z)))
            .flatMap(Function.identity())
            .map(pos -> chunkAccessor.apply(ref, pos));

        return VolumeStreamUtils.generateStreamInternal(
            options, ref, identityFunction, entityToKey, entityAccessor, filteredPositionEntityAccessor, worldSupplier,
            sectionStream
        );
    }


    public static <R extends Volume, API, MC, Section, KeyReference> VolumeStream<R, API> generateStream(
        final StreamOptions options,
        final R ref,
        final Section section,
        final Function<Section, Stream<Map.Entry<BlockPos, MC>>> entityAccessor,
        final BiConsumer<KeyReference, MC> identityFunction,
        final BiFunction<BlockPos, MC, KeyReference> entityToKey,
        final BiFunction<KeyReference, R, Tuple<BlockPos, @Nullable MC>> filteredPositionEntityAccessor

    ) {
        final Supplier<R> worldSupplier = VolumeStreamUtils.createWeaklyReferencedSupplier(ref, "World");
        // Generate the chunk position stream to iterate on, whether they're accessed immediately
        // or lazily is up to the stream options.
        final Stream<Section> sectionStream = Stream.of(section);
        return VolumeStreamUtils.generateStreamInternal(
            options,
            ref,
            identityFunction,
            entityToKey,
            entityAccessor,
            filteredPositionEntityAccessor,
            worldSupplier,
            sectionStream
        );
    }

    @SuppressWarnings("unchecked")
    private static <R extends Volume, API, MC, Section, KeyReference> SpongeVolumeStream<R, API> generateStreamInternal(
        final StreamOptions options, final R ref, final BiConsumer<KeyReference, MC> identityFunction,
        final BiFunction<BlockPos, MC, KeyReference> entityToKey,
        final Function<Section, Stream<Map.Entry<BlockPos, MC>>> entityAccessor,
<<<<<<< HEAD
        final BiFunction<KeyReference, R, Tuple<BlockPos, MC>> filteredPositionEntityAccessor, final Supplier<R> worldSupplier,
=======
        final BiFunction<KeyReference, R, @Nullable Tuple<BlockPos, @Nullable MC>> filteredPositionEntityAccessor,
        final Supplier<R> worldSupplier,
>>>>>>> cd1c65b0
        final Stream<Section> sectionStream
    ) {
        // This effectively creates a weakly referenced object supplier casting the MC variant to the API variant
        // without consideration, assuming the MC variant is always mixed in to implement the API variant.
        // Then constructs the VolumeElement
        final Function<Tuple<BlockPos, MC>, VolumeElement<R, API>> elementGenerator = (tuple) -> {
            final Supplier<API> blockEntitySupplier = VolumeStreamUtils.createWeaklyReferencedSupplier((API) tuple.getB(), "Element");
            final Vector3i blockEntityPos = VecHelper.toVector3i(tuple.getA());
            return VolumeElement.of(worldSupplier, blockEntitySupplier, blockEntityPos);
        };
        // Fairly trivial, but just acts as a filter and provides the set of filtered references back to the `poses`
        // passed in. This effectively builds the set of key references by their key, usually passing the entity
        // to the identity function whether the entity is to be "cloned" or merely retained by key. This is useful
        // compared to a traditional filter operation since the identity function renders the entity completely
        // separated from the volume target in the event of transformational operations being run on the VolumeStream
        // itself.
        final BiConsumer<Map.Entry<BlockPos, MC>, Set<KeyReference>> entryConsumer = (entry, poses) -> {
            final BlockPos pos = entry.getKey();
            final KeyReference keyRef = entityToKey.apply(pos, entry.getValue());
            poses.add(keyRef);
            identityFunction.accept(keyRef, entry.getValue());
        };
        // The stream of filtered key references, whether they're BlockPos or UUID,
        // depending on how the stream is being constructed, (immediate loading or not)
        // the positions can be dynamically generated by a stream, or can be pre-calculated
        // and offered as a pre-initialized collection of keys.
        final Stream<KeyReference> filteredPosStream;
        if (options.loadingStyle().immediateLoading()) {
            final Set<KeyReference> availableTileEntityPositions = new LinkedHashSet<>();
            sectionStream
                .map(entityAccessor)
                .forEach((map) -> map.forEach(entry -> entryConsumer.accept(entry, availableTileEntityPositions)));
            filteredPosStream = availableTileEntityPositions.stream();
        } else {
            // This is where the entirety of stream lazy evaluation occurs:
            // Since we're operating on the chunk positions, we generate the Stream of keys
            // for each position, which in turn generate their filtered lists on demand.
            filteredPosStream = sectionStream
                .flatMap(chunk -> {
                    final Set<KeyReference> blockEntityPoses = new LinkedHashSet<>();
                    entityAccessor.apply(chunk)
                        .forEach(entry -> entryConsumer.accept(entry, blockEntityPoses));
                    return blockEntityPoses.stream();
                });
        }
        // And finally, the complete stream turning objects into VolumeElements.
        final Stream<VolumeElement<R, API>> volumeStreamBacker = filteredPosStream
            .map(pos -> filteredPositionEntityAccessor.apply(pos, ref))
            .filter(Objects::nonNull)
            .filter(tuple -> Objects.nonNull(tuple.getB()))
            .map(elementGenerator);
        return new SpongeVolumeStream<>(volumeStreamBacker, worldSupplier);
    }

}<|MERGE_RESOLUTION|>--- conflicted
+++ resolved
@@ -42,11 +42,8 @@
 import net.minecraft.world.level.chunk.ImposterProtoChunk;
 import net.minecraft.world.level.chunk.LevelChunk;
 import net.minecraft.world.level.chunk.LevelChunkSection;
-<<<<<<< HEAD
 import net.minecraft.world.level.entity.EntitySection;
-=======
 import org.checkerframework.checker.nullness.qual.MonotonicNonNull;
->>>>>>> cd1c65b0
 import org.checkerframework.checker.nullness.qual.Nullable;
 import org.jetbrains.annotations.NotNull;
 import org.spongepowered.api.Sponge;
@@ -249,8 +246,8 @@
         };
     }
 
-    public static Predicate<net.minecraft.world.entity.Entity> apiToImplPredicate(final Predicate<? super Entity> filter) {
-        return entity -> entity instanceof Entity && filter.test((Entity) entity);
+    public static Predicate<net.minecraft.world.entity.Entity> apiToImplPredicate(final Predicate<? super org.spongepowered.api.entity.Entity> filter) {
+        return entity -> entity instanceof Entity && filter.test((org.spongepowered.api.entity.Entity) entity);
     }
 
     private interface TriFunction<A, B, C, Out> {
@@ -397,12 +394,8 @@
         final StreamOptions options, final R ref, final BiConsumer<KeyReference, MC> identityFunction,
         final BiFunction<BlockPos, MC, KeyReference> entityToKey,
         final Function<Section, Stream<Map.Entry<BlockPos, MC>>> entityAccessor,
-<<<<<<< HEAD
-        final BiFunction<KeyReference, R, Tuple<BlockPos, MC>> filteredPositionEntityAccessor, final Supplier<R> worldSupplier,
-=======
         final BiFunction<KeyReference, R, @Nullable Tuple<BlockPos, @Nullable MC>> filteredPositionEntityAccessor,
         final Supplier<R> worldSupplier,
->>>>>>> cd1c65b0
         final Stream<Section> sectionStream
     ) {
         // This effectively creates a weakly referenced object supplier casting the MC variant to the API variant
