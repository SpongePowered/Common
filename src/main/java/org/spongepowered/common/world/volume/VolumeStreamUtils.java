--- conflicted
+++ resolved
@@ -383,14 +383,11 @@
             final ChunkPos pos = chunk.getPos();
 
             final int xStart = pos.x == minCursor.chunkX ? minCursor.xOffset : 0;
-            final int xEnd = pos.x == maxCursor.chunkX ? maxCursor.xOffset : 15;
             final int zStart = pos.z == minCursor.chunkZ ? minCursor.zOffset : 0;
-            final int zEnd = pos.z == maxCursor.chunkZ ? maxCursor.zOffset : 15;
 
             final int chunkMinX = pos.x << 4;
             final int chunkMinZ = pos.z << 4;
 
-<<<<<<< HEAD
             return null; // TODO fix me
 //            return Arrays.stream(chunk.getSections())
 //                .filter(Objects::nonNull)
@@ -418,34 +415,6 @@
 //                    .flatMap(Function.identity())
 //                    .flatMap(Function.identity())
 //            );
-=======
-            return Arrays.stream(chunk.getSections())
-                .filter(Objects::nonNull)
-                .filter(chunkSection -> chunkSection.bottomBlockY() >= minCursor.ySection && chunkSection.bottomBlockY() <= maxCursor.ySection)
-                .flatMap(
-                chunkSection -> IntStream.rangeClosed(zStart, zEnd)
-                    .mapToObj(z -> IntStream.rangeClosed(xStart, xEnd)
-                        .mapToObj(x -> {
-                            final int sectionY = chunkSection.bottomBlockY();
-                            final int yStart = sectionY == minCursor.ySection ? minCursor.yOffset : 0;
-                            final int yEnd = sectionY == maxCursor.ySection ? maxCursor.yOffset : 15;
-                            return IntStream.rangeClosed(yStart, yEnd)
-                                .mapToObj(y ->
-                                    {
-                                        final int adjustedX = x + chunkMinX;
-                                        final int adjustedY = y + sectionY;
-                                        final int adjustedZ = z + chunkMinZ;
-
-                                        final BlockPos blockPos = new BlockPos(adjustedX, adjustedY, adjustedZ);
-                                        final T apply = Objects.requireNonNull(elementAccessor.apply(chunk, chunkSection, blockPos), "Element cannot be null");
-                                        return new AbstractMap.SimpleEntry<>(blockPos, apply);
-                                    }
-                                );
-                        }))
-                    .flatMap(Function.identity())
-                    .flatMap(Function.identity())
-            );
->>>>>>> 93e0bc42
         };
     }
 
@@ -582,8 +551,8 @@
 
         // Generate the chunk position stream to iterate on, whether they're accessed immediately
         // or lazily is up to the stream options.
-        final Stream<Section> sectionStream = IntStream.rangeClosed(chunkMin.getX(), chunkMax.getX())
-            .mapToObj(x -> IntStream.rangeClosed(chunkMin.getZ(), chunkMax.getZ()).mapToObj(z -> new ChunkPos(x, z)))
+        final Stream<Section> sectionStream = IntStream.range(chunkMin.getX(), chunkMax.getX() + 1)
+            .mapToObj(x -> IntStream.range(chunkMin.getZ(), chunkMax.getZ() + 1).mapToObj(z -> new ChunkPos(x, z)))
             .flatMap(Function.identity())
             .map(pos -> chunkAccessor.apply(ref, pos));
 
