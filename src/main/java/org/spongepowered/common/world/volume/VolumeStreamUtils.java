--- conflicted
+++ resolved
@@ -26,16 +26,12 @@
 
 import net.minecraft.client.multiplayer.ClientLevel;
 import net.minecraft.core.BlockPos;
-<<<<<<< HEAD
 import net.minecraft.core.SectionPos;
 import net.minecraft.nbt.CompoundTag;
 import net.minecraft.server.level.ServerLevel;
-=======
 import net.minecraft.core.Registry;
 import net.minecraft.data.BuiltinRegistries;
-import net.minecraft.nbt.CompoundTag;
 import net.minecraft.util.Mth;
->>>>>>> 97a6aa9b
 import net.minecraft.util.Tuple;
 import net.minecraft.world.entity.Entity;
 import net.minecraft.world.level.ChunkPos;
@@ -50,19 +46,12 @@
 import net.minecraft.world.level.chunk.ImposterProtoChunk;
 import net.minecraft.world.level.chunk.LevelChunk;
 import net.minecraft.world.level.chunk.LevelChunkSection;
-<<<<<<< HEAD
 import net.minecraft.world.level.entity.EntitySection;
-=======
 import net.minecraft.world.level.chunk.ProtoChunk;
->>>>>>> 97a6aa9b
 import org.checkerframework.checker.nullness.qual.MonotonicNonNull;
 import org.checkerframework.checker.nullness.qual.NonNull;
 import org.checkerframework.checker.nullness.qual.Nullable;
-<<<<<<< HEAD
-import org.jetbrains.annotations.NotNull;
 import org.spongepowered.api.Sponge;
-=======
->>>>>>> 97a6aa9b
 import org.spongepowered.api.block.entity.BlockEntity;
 import org.spongepowered.api.block.entity.BlockEntityArchetype;
 import org.spongepowered.api.entity.EntityArchetype;
@@ -74,12 +63,9 @@
 import org.spongepowered.common.accessor.client.multiplayer.ClientLevelAccessor;
 import org.spongepowered.common.accessor.server.level.ServerLevelAccessor;
 import org.spongepowered.common.accessor.world.level.block.entity.BlockEntityAccessor;
-<<<<<<< HEAD
 import org.spongepowered.common.accessor.world.level.entity.PersistentEntitySectionManagerAccessor;
 import org.spongepowered.common.accessor.world.level.entity.TransientEntitySectionManagerAccessor;
-=======
 import org.spongepowered.common.accessor.world.level.chunk.ChunkBiomeContainerAccessor;
->>>>>>> 97a6aa9b
 import org.spongepowered.common.util.VecHelper;
 import org.spongepowered.common.world.volume.buffer.biome.ObjectArrayMutableBiomeBuffer;
 import org.spongepowered.common.world.volume.buffer.block.ArrayMutableBlockBuffer;
@@ -190,9 +176,9 @@
         if (chunkBiomeContainerAccessor == null) {
             return false;
         }
-        final int maskedX = x & ChunkBiomeContainer.HORIZONTAL_MASK;
-        final int maskedY = Mth.clamp(y, 0, ChunkBiomeContainer.VERTICAL_MASK);
-        final int maskedZ = z & ChunkBiomeContainer.HORIZONTAL_MASK;
+        final int maskedX = x & ChunkBiomeContainerAccessor.accessor$HORIZONTAL_MASK();
+        final int maskedY = Math.max(y, 0);
+        final int maskedZ = z & ChunkBiomeContainerAccessor.accessor$HORIZONTAL_MASK();
         final int WIDTH_BITS = ChunkBiomeContainerAccessor.accessor$WIDTH_BITS();
         final int posKey = maskedY << WIDTH_BITS + WIDTH_BITS | maskedZ << WIDTH_BITS | maskedX;
         final Biome[] biomes = chunkBiomeContainerAccessor.accessor$biomes();
@@ -228,12 +214,8 @@
         }
     }
 
-<<<<<<< HEAD
     @SuppressWarnings("unchecked")
-=======
-    @NonNull
->>>>>>> 97a6aa9b
-    public static Stream<Map.Entry<BlockPos, net.minecraft.world.entity.Entity>> getEntitiesFromChunk(
+    public @NonNull static Stream<Map.Entry<BlockPos, net.minecraft.world.entity.Entity>> getEntitiesFromChunk(
         final Vector3i min, final Vector3i max, final LevelChunk chunk
     ) {
         if (chunk.getLevel() instanceof ServerLevel) {
@@ -297,10 +279,6 @@
         };
     }
 
-<<<<<<< HEAD
-    public static Predicate<net.minecraft.world.entity.Entity> apiToImplPredicate(final Predicate<? super org.spongepowered.api.entity.Entity> filter) {
-        return entity -> entity instanceof Entity && filter.test((org.spongepowered.api.entity.Entity) entity);
-=======
     public static BiConsumer<BlockPos, BlockState> getOrCopyBlockState(
         final boolean shouldCarbonCopy, final ArrayMutableBlockBuffer backingVolume
     ) {
@@ -324,7 +302,6 @@
 
     public static Predicate<net.minecraft.world.entity.Entity> apiToImplPredicate(final Predicate<? super Entity> filter) {
         return entity -> entity instanceof Entity && filter.test((Entity) entity);
->>>>>>> 97a6aa9b
     }
 
     /**
@@ -358,9 +335,9 @@
         }
         final Biome[] biomes = ((ChunkBiomeContainerAccessor) biomeContainer).accessor$biomes();
 
-        final int maskedX = x & ChunkBiomeContainer.HORIZONTAL_MASK;
-        final int maskedY = Mth.clamp(y, 0, ChunkBiomeContainer.VERTICAL_MASK);
-        final int maskedZ = z & ChunkBiomeContainer.HORIZONTAL_MASK;
+        final int maskedX = x & ChunkBiomeContainerAccessor.accessor$HORIZONTAL_MASK();
+        final int maskedY = Math.max(y, 0);
+        final int maskedZ = z & ChunkBiomeContainerAccessor.accessor$HORIZONTAL_MASK();
 
         final int WIDTH_BITS = ChunkBiomeContainerAccessor.accessor$WIDTH_BITS();
         final int posKey = maskedY << WIDTH_BITS + WIDTH_BITS | maskedZ << WIDTH_BITS | maskedX;
