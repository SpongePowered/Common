/*
 * This file is part of Sponge, licensed under the MIT License (MIT).
 *
 * Copyright (c) SpongePowered <https://www.spongepowered.org>
 * Copyright (c) contributors
 *
 * Permission is hereby granted, free of charge, to any person obtaining a copy
 * of this software and associated documentation files (the "Software"), to deal
 * in the Software without restriction, including without limitation the rights
 * to use, copy, modify, merge, publish, distribute, sublicense, and/or sell
 * copies of the Software, and to permit persons to whom the Software is
 * furnished to do so, subject to the following conditions:
 *
 * The above copyright notice and this permission notice shall be included in
 * all copies or substantial portions of the Software.
 *
 * THE SOFTWARE IS PROVIDED "AS IS", WITHOUT WARRANTY OF ANY KIND, EXPRESS OR
 * IMPLIED, INCLUDING BUT NOT LIMITED TO THE WARRANTIES OF MERCHANTABILITY,
 * FITNESS FOR A PARTICULAR PURPOSE AND NONINFRINGEMENT. IN NO EVENT SHALL THE
 * AUTHORS OR COPYRIGHT HOLDERS BE LIABLE FOR ANY CLAIM, DAMAGES OR OTHER
 * LIABILITY, WHETHER IN AN ACTION OF CONTRACT, TORT OR OTHERWISE, ARISING FROM,
 * OUT OF OR IN CONNECTION WITH THE SOFTWARE OR THE USE OR OTHER DEALINGS IN
 * THE SOFTWARE.
 */
package org.spongepowered.common.world.volume.buffer.block;

import net.minecraft.core.BlockPos;
import org.checkerframework.checker.nullness.qual.Nullable;
import org.spongepowered.api.Sponge;
import org.spongepowered.api.block.BlockState;
import org.spongepowered.api.block.BlockType;
import org.spongepowered.api.block.BlockTypes;
import org.spongepowered.api.fluid.FluidState;
import org.spongepowered.api.registry.RegistryHolder;
import org.spongepowered.api.registry.RegistryReference;
import org.spongepowered.api.registry.RegistryTypes;
import org.spongepowered.api.world.schematic.Palette;
import org.spongepowered.api.world.schematic.PaletteTypes;
import org.spongepowered.api.world.volume.block.BlockVolume;
import org.spongepowered.api.world.volume.stream.StreamOptions;
import org.spongepowered.api.world.volume.stream.VolumeElement;
import org.spongepowered.api.world.volume.stream.VolumeStream;
import org.spongepowered.common.world.schematic.MutableBimapPalette;
import org.spongepowered.common.world.volume.SpongeVolumeStream;
import org.spongepowered.common.world.volume.VolumeStreamUtils;
import org.spongepowered.math.vector.Vector3d;
import org.spongepowered.math.vector.Vector3i;

import java.util.Objects;
import java.util.function.Function;
import java.util.stream.IntStream;
import java.util.stream.Stream;

public class ArrayMutableBlockBuffer extends AbstractBlockBuffer implements BlockVolume.Mutable {

    private static final BlockState AIR = BlockTypes.AIR.get().defaultState();

    private final Palette.Mutable<BlockState, BlockType> palette;
    private final RegistryReference<BlockType> defaultState;
    private BlockBackingData data;
    private final RegistryHolder registries;

    public ArrayMutableBlockBuffer(final Vector3i start, final Vector3i size) {
        this(
            new MutableBimapPalette<>(
                PaletteTypes.BLOCK_STATE_PALETTE.get(),
                Sponge.game().registry(RegistryTypes.BLOCK_TYPE)
            ),
            BlockTypes.AIR,
            start,
            size
        );
    }

    public ArrayMutableBlockBuffer(final Palette<BlockState, BlockType> palette, final RegistryReference<BlockType> defaultState,
            final Vector3i start, final Vector3i size
    ) {
        super(start, size);
        final Palette.Mutable<BlockState, BlockType> mutablePalette = palette.asMutable(Sponge.game());
        this.palette = mutablePalette;
        final int airId = mutablePalette.orAssign(ArrayMutableBlockBuffer.AIR);

        final int dataSize = this.area();
        this.defaultState = defaultState;
        this.data = new BlockBackingData.PackedBackingData(dataSize, palette.highestId());

        // all blocks default to air
        if (airId != 0) {
            for (int i = 0; i < dataSize; i++) {
                this.data.set(i, airId);
            }
        }
        this.registries = Sponge.game();
    }

    public ArrayMutableBlockBuffer(final Palette<BlockState, BlockType> palette, final Vector3i start, final Vector3i size, final char[] blocks) {
        super(start, size);
        this.palette = palette.asMutable(Sponge.game());
        this.data = new BlockBackingData.CharBackingData(blocks);
        this.defaultState = BlockTypes.AIR;
        this.registries = Sponge.game();
    }

    /**
     * Does not clone!
     *
     * @param palette The palette
     * @param blocks The backing data
     * @param start The start block position
     * @param size The block size
     */
    ArrayMutableBlockBuffer(final Palette<BlockState, BlockType> palette, final BlockBackingData blocks, final Vector3i start, final Vector3i size) {
        super(start, size);
        this.palette = palette.asMutable(Sponge.game());
        this.data = blocks;
        this.defaultState = BlockTypes.AIR;
        this.registries = Sponge.game();
    }

    @Override
    public Palette<BlockState, BlockType> getPalette() {
        return this.palette;
    }

    @Override
    public boolean setBlock(final int x, final int y, final int z, final BlockState block) {
        this.checkRange(x, y, z);
        final int id = this.palette.orAssign(block);
        if (id > this.data.getMax()) {

            final int highId = this.palette.highestId();
            final int dataSize = this.area();
            final BlockBackingData newdata = new BlockBackingData.PackedBackingData(dataSize, highId);
            for (int i = 0; i < dataSize; i++) {
                newdata.set(i, this.data.get(i));
            }
            this.data = newdata;
        }
        this.data.set(this.getIndex(x, y, z), id);
        return true;
    }

    @Override
    public boolean removeBlock(final int x, final int y, final int z) {
        this.checkRange(x, y, z);
        return this.setBlock(x, y, z, BlockTypes.AIR.get().defaultState());
    }

    @Override
    public BlockState block(final int x, final int y, final int z) {
        this.checkRange(x, y, z);
        final int id = this.data.get(this.getIndex(x, y, z));
        return this.palette.get(id, this.registries)
                .orElseGet(() -> this.defaultState.get(this.registries).defaultState());
    }

    @Override
    public FluidState fluid(final int x, final int y, final int z) {
        return this.block(x, y, z).fluidState();
    }

    @Override
    public int highestYAt(final int x, final int z) {
        return 0;
    }

    private int area() {
        return this.size.x() * this.size.y() * this.size.z();
    }

    @Override
    public boolean equals(final @Nullable Object o) {
        if (this == o) {
            return true;
        }
        if (o == null || this.getClass() != o.getClass()) {
            return false;
        }
        if (!super.equals(o)) {
            return false;
        }
        final ArrayMutableBlockBuffer that = (ArrayMutableBlockBuffer) o;
        return this.palette.equals(that.palette) &&
                this.data.equals(that.data);
    }

    @Override
    public int hashCode() {
        return Objects.hash(super.hashCode(), this.palette, this.data);
    }

    @Override
    public VolumeStream<BlockVolume.Mutable, BlockState> blockStateStream(final Vector3i min, final Vector3i max, final StreamOptions options) {
        VolumeStreamUtils.validateStreamArgs(min, max, this.min(), this.max(), options);
        final ArrayMutableBlockBuffer buffer;
        if (options.carbonCopy()) {
            buffer = copy();
        } else {
            buffer = this;
        }
<<<<<<< HEAD
        final Stream<VolumeElement<BlockVolume.Mutable, BlockState>> stateStream = IntStream.range(blockMin.x(), blockMax.x() + 1)
                .mapToObj(x -> IntStream.range(blockMin.z(), blockMax.z() + 1)
                        .mapToObj(z -> IntStream.range(blockMin.y(), blockMax.y() + 1)
                                .mapToObj(y -> VolumeElement.of((BlockVolume.Mutable) this, () -> buffer.block(x, y, z), new Vector3d(x, y, z)))
                        ).flatMap(Function.identity())
                ).flatMap(Function.identity());
=======
        final Stream<VolumeElement<BlockVolume.Mutable, BlockState>> stateStream = IntStream.range(min.x(), max.x() + 1)
            .mapToObj(x -> IntStream.range(min.z(), max.z() + 1)
                .mapToObj(z -> IntStream.range(min.y(), max.y() + 1)
                    .mapToObj(y -> VolumeElement.of((BlockVolume.Mutable) this, () -> buffer.block(x, y, z), new Vector3d(x, y, z)))
                ).flatMap(Function.identity())
            ).flatMap(Function.identity());
>>>>>>> 0c4636fd
        return new SpongeVolumeStream<>(stateStream, () -> this);
    }

    public void setBlock(final BlockPos pos, final net.minecraft.world.level.block.state.BlockState blockState) {
        this.setBlock(pos.getX(), pos.getY(), pos.getZ(), (BlockState) blockState);
    }

    public net.minecraft.world.level.block.state.BlockState getBlock(final BlockPos blockPos) {
        return (net.minecraft.world.level.block.state.BlockState) this.block(blockPos.getX(), blockPos.getY(), blockPos.getZ());
    }

    public ArrayMutableBlockBuffer copy() {
        return  new ArrayMutableBlockBuffer(this.palette, this.data.copyOf(), this.start, this.size);
    }

    public BlockBackingData getCopiedBackingData() {
        return this.data.copyOf();
    }

}<|MERGE_RESOLUTION|>--- conflicted
+++ resolved
@@ -194,25 +194,16 @@
         VolumeStreamUtils.validateStreamArgs(min, max, this.min(), this.max(), options);
         final ArrayMutableBlockBuffer buffer;
         if (options.carbonCopy()) {
-            buffer = copy();
+            buffer = this.copy();
         } else {
             buffer = this;
         }
-<<<<<<< HEAD
-        final Stream<VolumeElement<BlockVolume.Mutable, BlockState>> stateStream = IntStream.range(blockMin.x(), blockMax.x() + 1)
-                .mapToObj(x -> IntStream.range(blockMin.z(), blockMax.z() + 1)
-                        .mapToObj(z -> IntStream.range(blockMin.y(), blockMax.y() + 1)
+        final Stream<VolumeElement<BlockVolume.Mutable, BlockState>> stateStream = IntStream.range(min.x(), max.x() + 1)
+                .mapToObj(x -> IntStream.range(min.z(), max.z() + 1)
+                        .mapToObj(z -> IntStream.range(min.y(), max.y() + 1)
                                 .mapToObj(y -> VolumeElement.of((BlockVolume.Mutable) this, () -> buffer.block(x, y, z), new Vector3d(x, y, z)))
                         ).flatMap(Function.identity())
                 ).flatMap(Function.identity());
-=======
-        final Stream<VolumeElement<BlockVolume.Mutable, BlockState>> stateStream = IntStream.range(min.x(), max.x() + 1)
-            .mapToObj(x -> IntStream.range(min.z(), max.z() + 1)
-                .mapToObj(z -> IntStream.range(min.y(), max.y() + 1)
-                    .mapToObj(y -> VolumeElement.of((BlockVolume.Mutable) this, () -> buffer.block(x, y, z), new Vector3d(x, y, z)))
-                ).flatMap(Function.identity())
-            ).flatMap(Function.identity());
->>>>>>> 0c4636fd
         return new SpongeVolumeStream<>(stateStream, () -> this);
     }
 
