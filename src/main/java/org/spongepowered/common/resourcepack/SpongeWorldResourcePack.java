/*
 * This file is part of Sponge, licensed under the MIT License (MIT).
 *
 * Copyright (c) SpongePowered <https://www.spongepowered.org>
 * Copyright (c) contributors
 *
 * Permission is hereby granted, free of charge, to any person obtaining a copy
 * of this software and associated documentation files (the "Software"), to deal
 * in the Software without restriction, including without limitation the rights
 * to use, copy, modify, merge, publish, distribute, sublicense, and/or sell
 * copies of the Software, and to permit persons to whom the Software is
 * furnished to do so, subject to the following conditions:
 *
 * The above copyright notice and this permission notice shall be included in
 * all copies or substantial portions of the Software.
 *
 * THE SOFTWARE IS PROVIDED "AS IS", WITHOUT WARRANTY OF ANY KIND, EXPRESS OR
 * IMPLIED, INCLUDING BUT NOT LIMITED TO THE WARRANTIES OF MERCHANTABILITY,
 * FITNESS FOR A PARTICULAR PURPOSE AND NONINFRINGEMENT. IN NO EVENT SHALL THE
 * AUTHORS OR COPYRIGHT HOLDERS BE LIABLE FOR ANY CLAIM, DAMAGES OR OTHER
 * LIABILITY, WHETHER IN AN ACTION OF CONTRACT, TORT OR OTHERWISE, ARISING FROM,
 * OUT OF OR IN CONNECTION WITH THE SOFTWARE OR THE USE OR OTHER DEALINGS IN
 * THE SOFTWARE.
 */
package org.spongepowered.common.resourcepack;

<<<<<<< HEAD
import net.kyori.adventure.text.Component;

import javax.annotation.Nullable;
=======
>>>>>>> 1e6f7a3f
import java.io.UnsupportedEncodingException;
import java.net.URI;
import java.net.URLDecoder;
import java.net.URLEncoder;
import org.checkerframework.checker.nullness.qual.Nullable;

public final class SpongeWorldResourcePack extends SpongeResourcePack {

    private final String path;
    private final URI uri;
    public static final String LEVEL_PACK_PROTOCOL = "level://";

<<<<<<< HEAD
    public SpongeWorldResourcePack(final String levelUri, @Nullable final String hash, Component component) {
        super(hash, component);
=======
    public SpongeWorldResourcePack(final String levelUri, final @Nullable String hash) {
        super(hash);
>>>>>>> 1e6f7a3f
        this.path = levelUri.substring(SpongeWorldResourcePack.LEVEL_PACK_PROTOCOL.length());
        try {
            this.uri = URI.create(SpongeWorldResourcePack.LEVEL_PACK_PROTOCOL + URLEncoder.encode(this.path, "UTF-8"));
        } catch (UnsupportedEncodingException e) {
            throw new AssertionError(e);
        }
    }

<<<<<<< HEAD
    public SpongeWorldResourcePack(final URI levelUri, @Nullable final String hash, Component component) {
        super(hash, component);
=======
    public SpongeWorldResourcePack(final URI levelUri, final @Nullable String hash) {
        super(hash);
>>>>>>> 1e6f7a3f
        String path = levelUri.toString().substring(SpongeWorldResourcePack.LEVEL_PACK_PROTOCOL.length());
        try {
            this.path = URLDecoder.decode(path, "UTF-8");
        } catch (UnsupportedEncodingException e) {
            throw new AssertionError(e);
        }
        this.uri = levelUri;
    }

    @Override
    public String name() {
        return "resourceszip";
    }

    @Override
    public String getUrlString() {
        return SpongeWorldResourcePack.LEVEL_PACK_PROTOCOL + this.path;
    }

    @Override
    public URI uri() {
        return this.uri;
    }

}<|MERGE_RESOLUTION|>--- conflicted
+++ resolved
@@ -24,12 +24,9 @@
  */
 package org.spongepowered.common.resourcepack;
 
-<<<<<<< HEAD
 import net.kyori.adventure.text.Component;
 
 import javax.annotation.Nullable;
-=======
->>>>>>> 1e6f7a3f
 import java.io.UnsupportedEncodingException;
 import java.net.URI;
 import java.net.URLDecoder;
@@ -42,13 +39,8 @@
     private final URI uri;
     public static final String LEVEL_PACK_PROTOCOL = "level://";
 
-<<<<<<< HEAD
-    public SpongeWorldResourcePack(final String levelUri, @Nullable final String hash, Component component) {
+    public SpongeWorldResourcePack(final String levelUri, final @Nullable String hash, Component component) {
         super(hash, component);
-=======
-    public SpongeWorldResourcePack(final String levelUri, final @Nullable String hash) {
-        super(hash);
->>>>>>> 1e6f7a3f
         this.path = levelUri.substring(SpongeWorldResourcePack.LEVEL_PACK_PROTOCOL.length());
         try {
             this.uri = URI.create(SpongeWorldResourcePack.LEVEL_PACK_PROTOCOL + URLEncoder.encode(this.path, "UTF-8"));
@@ -57,13 +49,8 @@
         }
     }
 
-<<<<<<< HEAD
-    public SpongeWorldResourcePack(final URI levelUri, @Nullable final String hash, Component component) {
+    public SpongeWorldResourcePack(final URI levelUri, final @Nullable String hash, Component component) {
         super(hash, component);
-=======
-    public SpongeWorldResourcePack(final URI levelUri, final @Nullable String hash) {
-        super(hash);
->>>>>>> 1e6f7a3f
         String path = levelUri.toString().substring(SpongeWorldResourcePack.LEVEL_PACK_PROTOCOL.length());
         try {
             this.path = URLDecoder.decode(path, "UTF-8");
