/*
 * This file is part of Sponge, licensed under the MIT License (MIT).
 *
 * Copyright (c) SpongePowered <https://www.spongepowered.org>
 * Copyright (c) contributors
 *
 * Permission is hereby granted, free of charge, to any person obtaining a copy
 * of this software and associated documentation files (the "Software"), to deal
 * in the Software without restriction, including without limitation the rights
 * to use, copy, modify, merge, publish, distribute, sublicense, and/or sell
 * copies of the Software, and to permit persons to whom the Software is
 * furnished to do so, subject to the following conditions:
 *
 * The above copyright notice and this permission notice shall be included in
 * all copies or substantial portions of the Software.
 *
 * THE SOFTWARE IS PROVIDED "AS IS", WITHOUT WARRANTY OF ANY KIND, EXPRESS OR
 * IMPLIED, INCLUDING BUT NOT LIMITED TO THE WARRANTIES OF MERCHANTABILITY,
 * FITNESS FOR A PARTICULAR PURPOSE AND NONINFRINGEMENT. IN NO EVENT SHALL THE
 * AUTHORS OR COPYRIGHT HOLDERS BE LIABLE FOR ANY CLAIM, DAMAGES OR OTHER
 * LIABILITY, WHETHER IN AN ACTION OF CONTRACT, TORT OR OTHERWISE, ARISING FROM,
 * OUT OF OR IN CONNECTION WITH THE SOFTWARE OR THE USE OR OTHER DEALINGS IN
 * THE SOFTWARE.
 */
package org.spongepowered.common.resourcepack;

<<<<<<< HEAD
import net.kyori.adventure.text.Component;
=======
>>>>>>> a84d5339
import org.checkerframework.checker.nullness.qual.Nullable;

import java.io.UnsupportedEncodingException;
import java.net.URI;
import java.net.URLDecoder;
import java.net.URLEncoder;

public final class SpongeWorldResourcePack extends SpongeResourcePack {

    private final String path;
    private final URI uri;
    public static final String LEVEL_PACK_PROTOCOL = "level://";

    public SpongeWorldResourcePack(final String levelUri, final @Nullable String hash, Component component) {
        super(hash, component);
        this.path = levelUri.substring(SpongeWorldResourcePack.LEVEL_PACK_PROTOCOL.length());
        try {
            this.uri = URI.create(SpongeWorldResourcePack.LEVEL_PACK_PROTOCOL + URLEncoder.encode(this.path, "UTF-8"));
        } catch (UnsupportedEncodingException e) {
            throw new AssertionError(e);
        }
    }

    public SpongeWorldResourcePack(final URI levelUri, final @Nullable String hash, Component component) {
        super(hash, component);
        String path = levelUri.toString().substring(SpongeWorldResourcePack.LEVEL_PACK_PROTOCOL.length());
        try {
            this.path = URLDecoder.decode(path, "UTF-8");
        } catch (UnsupportedEncodingException e) {
            throw new AssertionError(e);
        }
        this.uri = levelUri;
    }

    @Override
    public String name() {
        return "resourceszip";
    }

    @Override
    public String getUrlString() {
        return SpongeWorldResourcePack.LEVEL_PACK_PROTOCOL + this.path;
    }

    @Override
    public URI uri() {
        return this.uri;
    }

}<|MERGE_RESOLUTION|>--- conflicted
+++ resolved
@@ -24,10 +24,7 @@
  */
 package org.spongepowered.common.resourcepack;
 
-<<<<<<< HEAD
 import net.kyori.adventure.text.Component;
-=======
->>>>>>> a84d5339
 import org.checkerframework.checker.nullness.qual.Nullable;
 
 import java.io.UnsupportedEncodingException;
@@ -41,22 +38,22 @@
     private final URI uri;
     public static final String LEVEL_PACK_PROTOCOL = "level://";
 
-    public SpongeWorldResourcePack(final String levelUri, final @Nullable String hash, Component component) {
+    public SpongeWorldResourcePack(final String levelUri, final @Nullable String hash, final Component component) {
         super(hash, component);
         this.path = levelUri.substring(SpongeWorldResourcePack.LEVEL_PACK_PROTOCOL.length());
         try {
             this.uri = URI.create(SpongeWorldResourcePack.LEVEL_PACK_PROTOCOL + URLEncoder.encode(this.path, "UTF-8"));
-        } catch (UnsupportedEncodingException e) {
+        } catch (final UnsupportedEncodingException e) {
             throw new AssertionError(e);
         }
     }
 
-    public SpongeWorldResourcePack(final URI levelUri, final @Nullable String hash, Component component) {
+    public SpongeWorldResourcePack(final URI levelUri, final @Nullable String hash, final Component component) {
         super(hash, component);
-        String path = levelUri.toString().substring(SpongeWorldResourcePack.LEVEL_PACK_PROTOCOL.length());
+        final String path = levelUri.toString().substring(SpongeWorldResourcePack.LEVEL_PACK_PROTOCOL.length());
         try {
             this.path = URLDecoder.decode(path, "UTF-8");
-        } catch (UnsupportedEncodingException e) {
+        } catch (final UnsupportedEncodingException e) {
             throw new AssertionError(e);
         }
         this.uri = levelUri;
