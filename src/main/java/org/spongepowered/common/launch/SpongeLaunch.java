/*
 * This file is part of Sponge, licensed under the MIT License (MIT).
 *
 * Copyright (c) SpongePowered <https://www.spongepowered.org>
 * Copyright (c) contributors
 *
 * Permission is hereby granted, free of charge, to any person obtaining a copy
 * of this software and associated documentation files (the "Software"), to deal
 * in the Software without restriction, including without limitation the rights
 * to use, copy, modify, merge, publish, distribute, sublicense, and/or sell
 * copies of the Software, and to permit persons to whom the Software is
 * furnished to do so, subject to the following conditions:
 *
 * The above copyright notice and this permission notice shall be included in
 * all copies or substantial portions of the Software.
 *
 * THE SOFTWARE IS PROVIDED "AS IS", WITHOUT WARRANTY OF ANY KIND, EXPRESS OR
 * IMPLIED, INCLUDING BUT NOT LIMITED TO THE WARRANTIES OF MERCHANTABILITY,
 * FITNESS FOR A PARTICULAR PURPOSE AND NONINFRINGEMENT. IN NO EVENT SHALL THE
 * AUTHORS OR COPYRIGHT HOLDERS BE LIABLE FOR ANY CLAIM, DAMAGES OR OTHER
 * LIABILITY, WHETHER IN AN ACTION OF CONTRACT, TORT OR OTHERWISE, ARISING FROM,
 * OUT OF OR IN CONNECTION WITH THE SOFTWARE OR THE USE OR OTHER DEALINGS IN
 * THE SOFTWARE.
 */
package org.spongepowered.common.launch;

import static org.spongepowered.asm.mixin.MixinEnvironment.CompatibilityLevel.JAVA_8;
import static org.spongepowered.common.SpongeImpl.ECOSYSTEM_ID;

import org.spongepowered.asm.launch.MixinBootstrap;
import org.spongepowered.asm.mixin.MixinEnvironment;
import org.spongepowered.common.launch.transformer.SpongeSuperclassRegistry;

import java.nio.file.Path;
import java.nio.file.Paths;

public class SpongeLaunch {

    private SpongeLaunch() {
    }

    public static final String SUPERCLASS_TRANSFORMER = "org.spongepowered.common.launch.transformer.SpongeSuperclassTransformer";

    private static final Path gameDir = Paths.get("");
    private static final Path pluginsDir = gameDir.resolve("mods");
    private static final Path configDir = gameDir.resolve("config");
    private static final Path spongeConfigDir = configDir.resolve(ECOSYSTEM_ID);

    public static Path getGameDir() {
        return gameDir;
    }

    public static Path getPluginsDir() {
        return pluginsDir;
    }

    public static Path getConfigDir() {
        return configDir;
    }

    public static Path getSpongeConfigDir() {
        return spongeConfigDir;
    }

    public static MixinEnvironment setupMixinEnvironment() {
        MixinBootstrap.init();
        MixinEnvironment.setCompatibilityLevel(JAVA_8);

        // Register common mixin configurations
        return MixinEnvironment.getDefaultEnvironment()
                .addConfiguration("mixins.common.api.json")
                .addConfiguration("mixins.common.core.json")
                .addConfiguration("mixins.common.bungeecord.json")
                .addConfiguration("mixins.common.exploit.json")
<<<<<<< HEAD
                .addConfiguration("mixins.common.tracking.json")
                .addConfiguration("mixins.common.chunkfix.json")
                .addConfiguration("mixins.common.tostring.json")
                .addConfiguration("mixins.common.timings.json")
                .addConfiguration("mixins.common.optimizations.json")
=======
                .addConfiguration("mixins.common.timings.json")
                .addConfiguration("mixins.common.optimization.json")
>>>>>>> 6eaca57e
                ;
    }

    public static void setupSuperClassTransformer() {
        SpongeSuperclassRegistry.registerSuperclassModification("org.spongepowered.api.entity.ai.task.AbstractAITask",
                "org.spongepowered.common.entity.ai.SpongeEntityAICommonSuperclass");
        SpongeSuperclassRegistry.registerSuperclassModification("org.spongepowered.api.event.cause.entity.damage.source.common.AbstractDamageSource",
                "org.spongepowered.common.event.damage.SpongeCommonDamageSource");
        SpongeSuperclassRegistry.registerSuperclassModification(
                "org.spongepowered.api.event.cause.entity.damage.source.common.AbstractEntityDamageSource",
                "org.spongepowered.common.event.damage.SpongeCommonEntityDamageSource");
        SpongeSuperclassRegistry.registerSuperclassModification(
                "org.spongepowered.api.event.cause.entity.damage.source.common.AbstractIndirectEntityDamageSource",
                "org.spongepowered.common.event.damage.SpongeCommonIndirectEntityDamageSource");
    }

}<|MERGE_RESOLUTION|>--- conflicted
+++ resolved
@@ -72,16 +72,11 @@
                 .addConfiguration("mixins.common.core.json")
                 .addConfiguration("mixins.common.bungeecord.json")
                 .addConfiguration("mixins.common.exploit.json")
-<<<<<<< HEAD
+                .addConfiguration("mixins.common.timings.json")
                 .addConfiguration("mixins.common.tracking.json")
-                .addConfiguration("mixins.common.chunkfix.json")
+                .addConfiguration("mixins.common.gamefix.json")
                 .addConfiguration("mixins.common.tostring.json")
-                .addConfiguration("mixins.common.timings.json")
-                .addConfiguration("mixins.common.optimizations.json")
-=======
-                .addConfiguration("mixins.common.timings.json")
                 .addConfiguration("mixins.common.optimization.json")
->>>>>>> 6eaca57e
                 ;
     }
 
