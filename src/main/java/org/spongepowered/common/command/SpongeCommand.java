--- conflicted
+++ resolved
@@ -414,12 +414,7 @@
                                     .onClick(TextActions.runCommand("/sponge:sponge plugins " + next.getId()));
 
                             next.getVersion()
-<<<<<<< HEAD
-                                    .ifPresent(version -> pluginBuilder.onHover(TextActions.showText(Text.of("Version " + next.getVersion().get()))));
-=======
                                     .ifPresent(version -> pluginBuilder.onHover(TextActions.showText(Text.of("Version " + version))));
->>>>>>> fa06e846
-
                             build.append(pluginBuilder.build());
                         }
                         src.sendMessage(build.build());
