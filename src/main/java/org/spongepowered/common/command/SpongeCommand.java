/*
 * This file is part of Sponge, licensed under the MIT License (MIT).
 *
 * Copyright (c) SpongePowered <https://www.spongepowered.org>
 * Copyright (c) contributors
 *
 * Permission is hereby granted, free of charge, to any person obtaining a copy
 * of this software and associated documentation files (the "Software"), to deal
 * in the Software without restriction, including without limitation the rights
 * to use, copy, modify, merge, publish, distribute, sublicense, and/or sell
 * copies of the Software, and to permit persons to whom the Software is
 * furnished to do so, subject to the following conditions:
 *
 * The above copyright notice and this permission notice shall be included in
 * all copies or substantial portions of the Software.
 *
 * THE SOFTWARE IS PROVIDED "AS IS", WITHOUT WARRANTY OF ANY KIND, EXPRESS OR
 * IMPLIED, INCLUDING BUT NOT LIMITED TO THE WARRANTIES OF MERCHANTABILITY,
 * FITNESS FOR A PARTICULAR PURPOSE AND NONINFRINGEMENT. IN NO EVENT SHALL THE
 * AUTHORS OR COPYRIGHT HOLDERS BE LIABLE FOR ANY CLAIM, DAMAGES OR OTHER
 * LIABILITY, WHETHER IN AN ACTION OF CONTRACT, TORT OR OTHERWISE, ARISING FROM,
 * OUT OF OR IN CONNECTION WITH THE SOFTWARE OR THE USE OR OTHER DEALINGS IN
 * THE SOFTWARE.
 */
package org.spongepowered.common.command;

import static org.spongepowered.api.command.args.GenericArguments.dimension;
import static org.spongepowered.api.command.args.GenericArguments.firstParsing;
import static org.spongepowered.api.command.args.GenericArguments.flags;
import static org.spongepowered.api.command.args.GenericArguments.literal;
import static org.spongepowered.api.command.args.GenericArguments.optional;
import static org.spongepowered.api.command.args.GenericArguments.seq;
import static org.spongepowered.api.command.args.GenericArguments.string;
import static org.spongepowered.api.command.args.GenericArguments.world;

import co.aikar.timings.SpongeTimingsFactory;
import co.aikar.timings.Timings;
import net.minecraft.world.WorldProvider;
import net.minecraft.world.WorldServer;
import org.spongepowered.api.command.CommandCallable;
import org.spongepowered.api.command.CommandException;
import org.spongepowered.api.command.CommandResult;
import org.spongepowered.api.command.CommandSource;
import org.spongepowered.api.command.args.ChildCommandElementExecutor;
import org.spongepowered.api.command.args.CommandContext;
import org.spongepowered.api.command.args.PatternMatchingCommandElement;
import org.spongepowered.api.command.spec.CommandExecutor;
import org.spongepowered.api.command.spec.CommandSpec;
import org.spongepowered.api.Sponge;
import org.spongepowered.api.plugin.PluginContainer;
import org.spongepowered.api.text.Text;
import org.spongepowered.api.text.action.TextActions;
import org.spongepowered.api.text.format.TextColors;
import org.spongepowered.api.text.format.TextStyles;
import org.spongepowered.api.util.annotation.NonnullByDefault;
import org.spongepowered.api.world.DimensionType;
import org.spongepowered.api.world.World;
import org.spongepowered.api.world.storage.WorldProperties;
import org.spongepowered.asm.mixin.MixinEnvironment;
import org.spongepowered.common.SpongeImpl;
import org.spongepowered.common.config.SpongeConfig;
import org.spongepowered.common.interfaces.world.IMixinWorld;
import org.spongepowered.common.interfaces.world.IMixinWorldProvider;
import org.spongepowered.common.util.SpongeHooks;
import org.spongepowered.common.world.DimensionManager;
import org.spongepowered.common.world.SpongeDimensionType;

import java.io.File;
import java.time.Instant;
import java.time.LocalDateTime;
import java.time.format.DateTimeFormatter;
import java.util.Collection;
import java.util.Optional;
import java.util.stream.Collectors;

import javax.annotation.Nullable;

@NonnullByDefault
public class SpongeCommand {
    static final String INDENT = "    ";
    static final String LONG_INDENT = INDENT + INDENT;

<<<<<<< HEAD
    private static final Text INDENT_TEXT = Text.of(INDENT);
    private static final Text NEWLINE_TEXT = Text.NEW_LINE;
    private static final Text SEPARATOR_TEXT = Text.of(", ");
    private static final Text UNKNOWN = Text.of("Unknown");
=======
    static final Text INDENT_TEXT = Text.of(INDENT);
    static final Text NEWLINE_TEXT = Text.NEW_LINE;
    static final Text SEPARATOR_TEXT = Text.of(", ");
>>>>>>> 55b98897

    /**
     * Create a new instance of the Sponge command structure.
     *
     * @return The newly created command
     */
    public static CommandSpec getCommand() {
        final ChildCommandElementExecutor flagChildren = new ChildCommandElementExecutor(null);
        final ChildCommandElementExecutor nonFlagChildren = new ChildCommandElementExecutor(flagChildren);
        nonFlagChildren.register(getVersionCommand(), "version");
        nonFlagChildren.register(getAuditCommand(), "audit");
        nonFlagChildren.register(getHeapCommand(), "heap");
        nonFlagChildren.register(getPluginsCommand(), "plugins");
        nonFlagChildren.register(getTimingsCommand(), "timings");
        flagChildren.register(getChunksCommand(), "chunks");
        flagChildren.register(getConfigCommand(), "config");
        flagChildren.register(getReloadCommand(), "reload"); // TODO: Should these two be subcommands of config, and what is now config be set?
        flagChildren.register(getSaveCommand(), "save");
        return CommandSpec.builder()
                .description(Text.of("Text description"))
                .extendedDescription(Text.of("commands:\n", // TODO: Automatically generate from child executors (wait for help system on this)
                        INDENT, title("chunks"), LONG_INDENT, "Prints chunk data for a specific dimension or world(s)\n",
                        INDENT, title("conf"), LONG_INDENT, "Configure sponge settings\n",
                        INDENT, title("heap"), LONG_INDENT, "Dump live JVM heap\n",
                        INDENT, title("reload"), LONG_INDENT, "Reloads a global, dimension, or world config\n",
                        INDENT, title("save"), LONG_INDENT, "Saves a global, dimension, or world config\n",
                        INDENT, title("version"), LONG_INDENT, "Prints current Sponge version\n",
                        INDENT, title("audit"), LONG_INDENT, "Audit mixin classes for implementation",
                        INDENT, title("plugins"), LONG_INDENT, "List currently installed plugins"))
                .arguments(firstParsing(nonFlagChildren, flags()
                        .flag("-global", "g")
                        .valueFlag(world(Text.of("world")), "-world", "w")
                        .valueFlag(dimension(Text.of("dimension")), "-dimension", "d")
                        .buildWith(flagChildren)))
                .executor(nonFlagChildren)
                .build();
    }


    // TODO: Have some sort of separator between outputs for each world/dimension/global/whatever (that are exactly one line?)
    private abstract static class ConfigUsingExecutor implements CommandExecutor {
        ConfigUsingExecutor() {
        }

        @Override
        public CommandResult execute(CommandSource src, CommandContext args) throws CommandException {
            int successes = 0;
            if (args.hasAny("global")) {
                src.sendMessage(Text.of("Global: ", processGlobal(SpongeImpl.getGlobalConfig(), src, args)));
                ++successes;
            }
            if (args.hasAny("dimension")) {
                // TODO 1.9 - This isn't right but I can't fix until I fix dimension configs.
                for (DimensionType dimension : args.<DimensionType>getAll("dimension")) {
                    WorldProvider provider = DimensionManager.getWorldFromDimId(((SpongeDimensionType) dimension).getDimensionTypeId()).provider;
                    src.sendMessage(Text.of("Dimension ", dimension.getName(), ": ", processDimension(((IMixinWorldProvider) provider)
                                    .getDimensionConfig(), dimension, src, args)));
                    ++successes;
                }
            }
            if (args.hasAny("world")) {
                for (WorldProperties properties : args.<WorldProperties>getAll("world")) {
                    Optional<World> world = SpongeImpl.getGame().getServer().getWorld(properties.getUniqueId());
                    if (!world.isPresent()) {
                        throw new CommandException(Text.of("World ", properties.getWorldName(), " is not loaded, cannot work with it"));
                    }
                    src.sendMessage(Text.of("World ", properties.getWorldName(), ": ", processWorld(((IMixinWorld) world.get()).getWorldConfig(),
                            world.get(), src, args)));
                    ++successes;
                }
            }
            if (successes == 0) {
                throw new CommandException(Text.of("At least one target flag must be specified"));
            }
            return CommandResult.builder().successCount(successes).build(); // TODO: How do we handle results?
        }

        protected Text processGlobal(SpongeConfig<SpongeConfig.GlobalConfig> config, CommandSource source, CommandContext args)
                throws CommandException {
            return process(config, source, args);
        }

        protected Text processDimension(SpongeConfig<SpongeConfig.DimensionConfig> config, DimensionType dim, CommandSource source,
                CommandContext args) throws CommandException {
            return process(config, source, args);
        }

        protected Text processWorld(SpongeConfig<SpongeConfig.WorldConfig> config, World world, CommandSource source,
                CommandContext args) throws CommandException {
            return process(config, source, args);
        }

        protected Text process(SpongeConfig<?> config, CommandSource source, CommandContext args) throws CommandException {
            return Text.of("Unimplemented");
        }
    }

    // Flag children

    private static CommandSpec getChunksCommand() {
        return CommandSpec.builder()
                .description(Text.of("Print chunk information, optionally dump"))
                .arguments(optional(seq(literal(Text.of("dump"), "dump"), optional(literal(Text.of("dump-all"), "all")))))
                .permission("sponge.command.chunks")
                .executor(new ConfigUsingExecutor() {
                    @Override
                    public CommandResult execute(CommandSource src, CommandContext args) throws CommandException {
                        CommandResult res = super.execute(src, args);
                        if (args.hasAny("dump")) {
                            File file = new File(new File(new File("."), "chunk-dumps"),
                                "chunk-info-" + DateTimeFormatter.ofPattern("yyyy-MM-dd_HH.mm.ss").format(Instant.now()) + "-server.txt");
                            src.sendMessage(Text.of("Writing chunk info to: ", file));
                            ChunkSaveHelper.writeChunks(file, args.hasAny("dump-all"));
                            src.sendMessage(Text.of("Chunk info complete"));
                        }
                        return res;
                    }

                    @Override
                    protected Text processGlobal(SpongeConfig<SpongeConfig.GlobalConfig> config, CommandSource source, CommandContext args)
                            throws CommandException {
                        for (World world : SpongeImpl.getGame().getServer().getWorlds()) {
                            source.sendMessage(Text.of("World ", Text.of(TextStyles.BOLD, world.getName()),
                                    getChunksInfo(((WorldServer) world))));
                        }
                        return Text.of("Printed chunk info for all worlds ");
                    }

                    @Override
                    protected Text processDimension(SpongeConfig<SpongeConfig.DimensionConfig> config, DimensionType dim, CommandSource source,
                            CommandContext args)
                            throws CommandException {
                        SpongeImpl.getGame().getServer().getWorlds().stream().filter(world -> world.getDimension().getType().equals(dim))
                            .forEach(world -> source.sendMessage(Text.of("World ", Text.of(TextStyles.BOLD, world.getName()),
                                                                      getChunksInfo(((WorldServer) world)))));
                        return Text.of("Printed chunk info for all worlds in dimension ", dim.getName());
                    }

                    @Override
                    protected Text processWorld(SpongeConfig<SpongeConfig.WorldConfig> config, World world, CommandSource source, CommandContext args)
                            throws CommandException {
                        return getChunksInfo((WorldServer) world);
                    }

                    protected Text key(Object text) {
                        return Text.of(TextColors.GOLD, text);
                    }

                    protected Text value(Object text) {
                        return Text.of(TextColors.GRAY, text);
                    }

                    protected Text getChunksInfo(WorldServer worldserver) {
                        return Text.of(NEWLINE_TEXT, key("Dimension: "), value(worldserver.provider.getDimensionType().getId()), NEWLINE_TEXT,
                                key("Loaded chunks: "), value(worldserver.getChunkProvider().getLoadedChunkCount()), NEWLINE_TEXT,
                                key("Active chunks: "), value(worldserver.getChunkProvider().getLoadedChunks().size()), NEWLINE_TEXT,
                                key("Entities: "), value(worldserver.loadedEntityList.size()), NEWLINE_TEXT,
                                key("Tile Entities: "), value(worldserver.loadedTileEntityList.size()), NEWLINE_TEXT,
                                key("Removed Entities:"), value(worldserver.unloadedEntityList.size()), NEWLINE_TEXT,
                                key("Removed Tile Entities: "), value(worldserver.tileEntitiesToBeRemoved), NEWLINE_TEXT
                        );
                    }
                })
                .build();
    }

    private static CommandSpec getConfigCommand() {
        return CommandSpec.builder()
                .description(Text.of("Inspect the Sponge config"))
                .arguments(seq(string(Text.of("key")), optional(string(Text.of("value")))))
                .permission("sponge.command.config")
                .executor(new ConfigUsingExecutor() {
                    @Override
                    protected Text process(SpongeConfig<?> config, CommandSource source, CommandContext args) throws CommandException {
                        final Optional<String> key = args.getOne("key");
                        final Optional<String> value = args.getOne("value");
                        if (config.getSetting(key.get()) == null || config.getSetting(key.get()).isVirtual()) {
                            throw new CommandException(Text.of("Key ", Text.builder(key.get()).color(TextColors.GREEN).build(), " is not "
                                    + "valid"));
                        }

                        if (value.isPresent()) { // Set
                            config.updateSetting(key.get(), value.get());

                            return Text.builder().append(Text.of(TextColors.GOLD, key), Text.of(" set to "),
                                    title(value.get())).build();
                        } else {
                            return Text.builder().append(Text.of(TextColors.GOLD, key), Text.of(" is "),
                                    title(String.valueOf(config.getSetting(key.get()).getValue()))).build();
                        }
                    }
                })
                .build();
    }

    private static CommandSpec getReloadCommand() {
        return CommandSpec.builder()
                .description(Text.of("Reload the Sponge configuration"))
                .permission("sponge.command.reload")
                .executor(new ConfigUsingExecutor() {
                    @Override
                    protected Text process(SpongeConfig<?> config, CommandSource source, CommandContext args) throws CommandException {
                        config.reload();
                        return Text.of("Reloaded configuration");
                    }
                })
                .build();
    }

    private static CommandSpec getSaveCommand() {
        return CommandSpec.builder()
                .description(Text.of("Save the configuration"))
                .permission("sponge.command.save")
                .executor(new ConfigUsingExecutor() {
                    @Override
                    protected Text process(SpongeConfig<?> config, CommandSource source, CommandContext args) throws CommandException {
                        config.save();
                        return Text.of("Saved");
                    }
                })
                .build();
    }

    // Non-flag children

    private static CommandSpec getHeapCommand() {
        return CommandSpec.builder()
                .description(Text.of("Generate a dump of the Sponge heap"))
                .permission("sponge.command.heap")
                .executor((src, args) -> {
                    File file = new File(new File(new File("."), "dumps"),
                            "heap-dump-" + DateTimeFormatter.ofPattern("yyyy-MM-dd_HH.mm.ss").format(LocalDateTime.now()) + "-server.bin");
                    src.sendMessage(Text.of("Writing JVM heap data to: ", file));
                    SpongeHooks.dumpHeap(file, true);
                    src.sendMessage(Text.of("Heap dump complete"));
                    return CommandResult.success();
                })
                .build();

    }

    private static final Text IMPLEMENTATION_NAME = Text.of(TextColors.YELLOW, TextStyles.BOLD,
            Sponge.getPlatform().getImplementation().getName());

    private static CommandSpec getVersionCommand() {
        return CommandSpec.builder()
                .description(Text.of("Display Sponge's current version"))
                .permission("sponge.command.version")
                .executor((src, args) -> {
                    Text.Builder builder = Text.builder().append(IMPLEMENTATION_NAME);

                    for (PluginContainer container : SpongeImpl.getInternalPlugins()) {
                        builder.append(NEWLINE_TEXT, Text.of(TextColors.GRAY, INDENT + container.getName(), ": "), container.getVersion().isPresent
                                () ? Text.of(container.getVersion().get()) : UNKNOWN);
                    }

                    src.sendMessage(builder.build());
                    return CommandResult.success();
                })
                .build();
    }

    private static CommandSpec getAuditCommand() {
        return CommandSpec.builder()
                .description(Text.of("Audit Mixin classes for implementation"))
                .permission("sponge.command.audit")
                .executor((src, args) -> {
                    MixinEnvironment.getCurrentEnvironment().audit();
                    return CommandResult.empty();
                })
                .build();
    }

    private static class PluginsCommandElement extends PatternMatchingCommandElement {

        protected PluginsCommandElement(@Nullable Text key) {
            super(key);
        }

        @Override
        protected Iterable<String> getChoices(CommandSource source) {
            return Sponge.getPluginManager().getPlugins().stream().map(PluginContainer::getId).collect(Collectors.toList());
        }

        @Override
        protected Object getValue(String choice) throws IllegalArgumentException {
            Optional<PluginContainer> plugin = Sponge.getPluginManager().getPlugin(choice);
            return plugin.orElseThrow(() -> new IllegalArgumentException("Plugin " + choice + " was not found"));
        }
    }

    static Text title(String title) {
        return Text.of(TextColors.GREEN, title);
    }

    private static CommandSpec getPluginsCommand() {
        return CommandSpec.builder()
                .description(Text.of("List currently installed plugins"))
                .permission("sponge.command.plugins")
                .arguments(optional(new PluginsCommandElement(Text.of("plugin"))))
                .executor((src, args) -> {
                    if (args.hasAny("plugin")) {
                        for (PluginContainer container : args.<PluginContainer>getAll("plugin")) {
                            Text.Builder builder = Text.builder().append(title(container.getName()));
                            container.getVersion().ifPresent(version -> builder.append(Text.of((" v" + version))));

                            appendPluginMeta(builder, "ID", container.getId());
                            appendPluginMeta(builder, "Description", container.getDescription());
                            appendPluginMeta(builder, "URL", container.getUrl());

                            if (!container.getAuthors().isEmpty()) {
                                appendPluginMeta(builder, "Authors", String.join(", ", container.getAuthors()));
                            }

                            appendPluginMeta(builder, "Main class", container.getInstance().map(instance -> instance.getClass().getCanonicalName()));

                            src.sendMessage(builder.build());
                        }
                    } else {
                        Collection<PluginContainer> plugins = SpongeImpl.getGame().getPluginManager().getPlugins();
                        Text.Builder build = Text.builder(String.format("Plugins (%d): ", plugins.size()));
                        boolean first = true;
                        for (PluginContainer next : plugins) {
                            if (!first) {
                                build.append(SEPARATOR_TEXT);
                            }
                            first = false;

                            Text.Builder pluginBuilder = Text.builder(next.getName())
                                    .color(TextColors.GREEN)
                                    .onClick(TextActions.runCommand("/sponge:sponge plugins " + next.getId()));

                            next.getVersion()
                                    .ifPresent(version -> pluginBuilder.onHover(TextActions.showText(Text.of("Version " + version))));
                            build.append(pluginBuilder.build());
                        }
                        src.sendMessage(build.build());
                    }
                    return CommandResult.success();
                }).build();
    }

    private static void appendPluginMeta(Text.Builder builder, String key, Optional<String> value) {
        if (value.isPresent()) {
            appendPluginMeta(builder, key, value.get());
        }
    }

    private static void appendPluginMeta(Text.Builder builder, String key, String value) {
        builder.append(NEWLINE_TEXT, INDENT_TEXT, title(key + ": "), Text.of(value));
    }


    private static CommandCallable getTimingsCommand() {
        return CommandSpec.builder()
                .permission("sponge.command.timings")
                .description(Text.of("Manages Sponge Timings data to see performance of the server."))
                .child(CommandSpec.builder()
                        .executor((src, args) -> {
                            if (!Timings.isTimingsEnabled()) {
                                src.sendMessage(Text.of("Please enable timings by typing /sponge timings on"));
                                return CommandResult.empty();
                            }
                            Timings.reset();
                            src.sendMessage(Text.of("Timings reset"));
                            return CommandResult.success();
                        })
                        .build(), "reset")
                .child(CommandSpec.builder()
                        .executor((src, args) -> {
                            if (!Timings.isTimingsEnabled()) {
                                src.sendMessage(Text.of("Please enable timings by typing /sponge timings on"));
                                return CommandResult.empty();
                            }
                            Timings.generateReport(src);
                            return CommandResult.success();
                        })
                        .build(), "report", "paste")
                .child(CommandSpec.builder()
                        .executor((src, args) -> {
                            Timings.setTimingsEnabled(true);
                            src.sendMessage(Text.of("Enabled Timings & Reset"));
                            return CommandResult.success();
                        })
                        .build(), "on")
                .child(CommandSpec.builder()
                        .executor((src, args) -> {
                            Timings.setTimingsEnabled(false);
                            src.sendMessage(Text.of("Disabled Timings"));
                            return CommandResult.success();
                        })
                        .build(), "off")
                .child(CommandSpec.builder()
                        .executor((src, args) -> {
                            if (!Timings.isTimingsEnabled()) {
                                src.sendMessage(Text.of("Please enable timings by typing /sponge timings on"));
                                return CommandResult.empty();
                            }
                            Timings.setVerboseTimingsEnabled(true);
                            src.sendMessage(Text.of("Enabled Verbose Timings"));
                            return CommandResult.success();
                        })
                        .build(), "verbon")
                .child(CommandSpec.builder()
                        .executor((src, args) -> {
                            if (!Timings.isTimingsEnabled()) {
                                src.sendMessage(Text.of("Please enable timings by typing /sponge timings on"));
                                return CommandResult.empty();
                            }
                            Timings.setVerboseTimingsEnabled(false);
                            src.sendMessage(Text.of("Disabled Verbose Timings"));
                            return CommandResult.success();
                        })
                        .build(), "verboff")
                .child(CommandSpec.builder()
                        .executor((src, args) -> {
                            if (!Timings.isTimingsEnabled()) {
                                src.sendMessage(Text.of("Please enable timings by typing /sponge timings on"));
                                return CommandResult.empty();
                            }
                            src.sendMessage(Text.of("Timings cost: " + SpongeTimingsFactory.getCost()));
                            return CommandResult.success();
                        })
                        .build(), "cost")
                .build();
    }
}<|MERGE_RESOLUTION|>--- conflicted
+++ resolved
@@ -80,16 +80,10 @@
     static final String INDENT = "    ";
     static final String LONG_INDENT = INDENT + INDENT;
 
-<<<<<<< HEAD
-    private static final Text INDENT_TEXT = Text.of(INDENT);
-    private static final Text NEWLINE_TEXT = Text.NEW_LINE;
-    private static final Text SEPARATOR_TEXT = Text.of(", ");
-    private static final Text UNKNOWN = Text.of("Unknown");
-=======
     static final Text INDENT_TEXT = Text.of(INDENT);
     static final Text NEWLINE_TEXT = Text.NEW_LINE;
     static final Text SEPARATOR_TEXT = Text.of(", ");
->>>>>>> 55b98897
+    static final Text UNKNOWN = Text.of("UNKNOWN");
 
     /**
      * Create a new instance of the Sponge command structure.
