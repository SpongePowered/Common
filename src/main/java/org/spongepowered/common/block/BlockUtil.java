--- conflicted
+++ resolved
@@ -33,7 +33,6 @@
 import net.minecraft.util.math.BlockPos;
 import net.minecraft.world.World;
 import net.minecraft.world.chunk.Chunk;
-import org.spongepowered.api.CatalogType;
 import org.spongepowered.api.block.BlockState;
 import org.spongepowered.api.block.BlockType;
 import org.spongepowered.api.block.trait.BlockTrait;
@@ -103,66 +102,7 @@
         return (IMixinBlock) blockState.getBlock();
     }
 
-<<<<<<< HEAD
-    private static final class BlockStateComparator implements Comparator<BlockState> {
-
-        BlockStateComparator() {
-        }
-
-        @Override
-        public int compare(BlockState spongeA, BlockState spongeB) {
-            IBlockState a = (IBlockState) spongeA;
-            IBlockState b = (IBlockState) spongeB;
-            ComparisonChain chain = ComparisonChain.start();
-            // compare IDs
-            chain = chain.compare(a.getBlock().getUnlocalizedName(), b.getBlock().getUnlocalizedName());
-            // compare block traits
-            Map<BlockTrait<?>, ?> aTraits = spongeA.getTraitMap();
-            Map<BlockTrait<?>, ?> bTraits = spongeA.getTraitMap();
-            chain = chain.compare(aTraits.size(), bTraits.size());
-            if (chain.result() != 0) {
-                // avoid potentially expensive ops
-                return chain.result();
-            }
-            MapDifference<BlockTrait<?>, ?> diff = Maps.difference(aTraits, bTraits);
-            if (diff.areEqual()) {
-                // When the Maps are equal the end-result is 0, so chain.result
-                // is the same
-                return chain.result();
-            }
-            // Check the keys, see if they match
-            int onLeft = diff.entriesOnlyOnLeft().size();
-            int onRight = diff.entriesOnlyOnRight().size();
-            chain = chain.compare(onLeft, onRight);
-            if (chain.result() != 0) {
-                // avoid potentially expensive ops
-                return chain.result();
-            }
-            // Ok, keys match. Check values. Guaranteed difference here due to
-            // equality check above.
-            List<BlockTrait<?>> checkOrder = sortTraits(diff.entriesDiffering().keySet());
-            for (BlockTrait<?> trait : checkOrder) {
-                Comparable<?> aTraitValue = (Comparable<?>) aTraits.get(trait);
-                Comparable<?> bTraitValue = (Comparable<?>) bTraits.get(trait);
-                chain = chain.compare(aTraitValue, bTraitValue);
-                if (chain.result() != 0) {
-                    return chain.result();
-                }
-            }
-            // Impossible.
-            throw new IllegalStateException("Some object's equals() violates contract!");
-        }
-
-        /**
-         * Sorts {@code traits} by the trait IDs.
-         */
-        private List<BlockTrait<?>> sortTraits(Set<BlockTrait<?>> traits) {
-            return traits.stream().sorted(Comparator.comparing(CatalogType::getKey)).collect(Collectors.toList());
-        }
-
-=======
     private BlockUtil() {
->>>>>>> 4554b62c
     }
 
 }