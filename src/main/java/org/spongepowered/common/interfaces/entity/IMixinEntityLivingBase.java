--- conflicted
+++ resolved
@@ -26,7 +26,6 @@
 
 import net.minecraft.entity.EntityLivingBase;
 import net.minecraft.util.DamageSource;
-import org.spongepowered.api.entity.EntitySnapshot;
 import org.spongepowered.api.event.cause.entity.damage.DamageModifier;
 import org.spongepowered.api.event.entity.DamageEntityEvent;
 import org.spongepowered.api.util.Tuple;
@@ -45,16 +44,11 @@
 
     int getRecentlyHit();
 
-<<<<<<< HEAD
-    DamageSource getLastDamageSource();
-
-    void onSpongeDeathUpdate();
-
-=======
->>>>>>> 36f8d415
     void setMaxAir(int max);
 
     void setLastDamage(double damage);
+
+    void onSpongeDeathUpdate();
 
     Optional<List<Tuple<DamageModifier, Function<? super Double, Double>>>> provideArmorModifiers(EntityLivingBase entityLivingBase, DamageSource source, double damage);
 
