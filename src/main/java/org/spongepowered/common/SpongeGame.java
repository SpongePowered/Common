/*
 * This file is part of Sponge, licensed under the MIT License (MIT).
 *
 * Copyright (c) SpongePowered <https://www.spongepowered.org>
 * Copyright (c) contributors
 *
 * Permission is hereby granted, free of charge, to any person obtaining a copy
 * of this software and associated documentation files (the "Software"), to deal
 * in the Software without restriction, including without limitation the rights
 * to use, copy, modify, merge, publish, distribute, sublicense, and/or sell
 * copies of the Software, and to permit persons to whom the Software is
 * furnished to do so, subject to the following conditions:
 *
 * The above copyright notice and this permission notice shall be included in
 * all copies or substantial portions of the Software.
 *
 * THE SOFTWARE IS PROVIDED "AS IS", WITHOUT WARRANTY OF ANY KIND, EXPRESS OR
 * IMPLIED, INCLUDING BUT NOT LIMITED TO THE WARRANTIES OF MERCHANTABILITY,
 * FITNESS FOR A PARTICULAR PURPOSE AND NONINFRINGEMENT. IN NO EVENT SHALL THE
 * AUTHORS OR COPYRIGHT HOLDERS BE LIABLE FOR ANY CLAIM, DAMAGES OR OTHER
 * LIABILITY, WHETHER IN AN ACTION OF CONTRACT, TORT OR OTHERWISE, ARISING FROM,
 * OUT OF OR IN CONNECTION WITH THE SOFTWARE OR THE USE OR OTHER DEALINGS IN
 * THE SOFTWARE.
 */
package org.spongepowered.common;

import com.google.common.base.MoreObjects;
import com.google.common.base.Preconditions;
import com.google.inject.Inject;
import com.google.inject.Injector;
import com.google.inject.Singleton;
import org.spongepowered.api.Client;
import org.spongepowered.api.Game;
import org.spongepowered.api.Platform;
import org.spongepowered.api.Server;
import org.spongepowered.api.SystemSubject;
import org.spongepowered.api.command.manager.CommandManager;
import org.spongepowered.api.config.ConfigManager;
import org.spongepowered.api.data.DataManager;
import org.spongepowered.api.event.EventManager;
import org.spongepowered.api.network.channel.ChannelRegistry;
import org.spongepowered.api.plugin.PluginManager;
import org.spongepowered.api.registry.GameRegistry;
import org.spongepowered.api.service.ServiceProvider;
import org.spongepowered.api.sql.SqlManager;
import org.spongepowered.api.util.metric.MetricsConfigManager;
import org.spongepowered.common.config.PluginConfigManager;
import org.spongepowered.common.scheduler.AsyncScheduler;
import org.spongepowered.common.server.ServerConsoleSystemSubject;
import org.spongepowered.common.util.LocaleCache;

import java.nio.file.Path;
import java.util.Locale;

@Singleton
public final class SpongeGame implements Game {

    private final Platform platform;
    private final GameRegistry registry;
    private final DataManager dataManager;
    private final PluginManager pluginManager;
    private final EventManager eventManager;
<<<<<<< HEAD
    private final ConfigManager configManager;
=======
    private final AssetManager assetManager;
    private final PluginConfigManager configManager;
>>>>>>> 9128b158
    private final ChannelRegistry channelRegistry;
    private final MetricsConfigManager metricsConfigManager;
    private final CommandManager commandManager;
    private final SqlManager sqlManager;
    private final ServiceProvider.GameScoped serviceProvider;
    private final AsyncScheduler asyncScheduler = new AsyncScheduler();

    private Client client;
    private Server server;

    private ServerConsoleSystemSubject systemSubject;

    @Inject
    public SpongeGame(final Platform platform, final GameRegistry registry, final DataManager dataManager, final PluginManager pluginManager,
<<<<<<< HEAD
        final EventManager eventManager, final ConfigManager configManager, final ChannelRegistry channelRegistry,
        final MetricsConfigManager metricsConfigManager, final CommandManager commandManager, final SqlManager sqlManager,
        final ServiceProvider.GameScoped serviceProvider) {
=======
        final EventManager eventManager, final AssetManager assetManager, final PluginConfigManager configManager,
            final ChannelRegistry channelRegistry, final MetricsConfigManager metricsConfigManager, final CommandManager commandManager,
            final SqlManager sqlManager, final ServiceProvider.GameScoped serviceProvider) {
>>>>>>> 9128b158

        this.platform = platform;
        this.registry = registry;
        this.dataManager = dataManager;
        this.pluginManager = pluginManager;
        this.eventManager = eventManager;
        this.configManager = configManager;
        this.channelRegistry = channelRegistry;
        this.metricsConfigManager = metricsConfigManager;
        this.commandManager = commandManager;
        this.sqlManager = sqlManager;
        this.serviceProvider = serviceProvider;
    }

    @Override
    public Path getGameDirectory() {
        return SpongeCommon.getGameDirectory();
    }

    @Override
    public ServerConsoleSystemSubject getSystemSubject() {
        if (this.systemSubject == null) {
            this.systemSubject = new ServerConsoleSystemSubject();
        }
        return this.systemSubject;
    }

    @Override
    public Platform getPlatform() {
        return this.platform;
    }

    @Override
    public GameRegistry getRegistry() {
        return this.registry;
    }

    @Override
    public DataManager getDataManager() {
        return this.dataManager;
    }

    @Override
    public PluginManager getPluginManager() {
        return this.pluginManager;
    }

    @Override
    public EventManager getEventManager() {
        return this.eventManager;
    }

    @Override
<<<<<<< HEAD
    public ConfigManager getConfigManager() {
=======
    public AssetManager getAssetManager() {
        return this.assetManager;
    }

    @Override
    public PluginConfigManager getConfigManager() {
>>>>>>> 9128b158
        return this.configManager;
    }

    @Override
    public ChannelRegistry getChannelRegistry() {
        return this.channelRegistry;
    }

    @Override
    public MetricsConfigManager getMetricsConfigManager() {
        return this.metricsConfigManager;
    }

    @Override
    public CommandManager getCommandManager() {
        return this.commandManager;
    }

    @Override
    public SqlManager getSqlManager() {
        return this.sqlManager;
    }

    @Override
    public ServiceProvider.GameScoped getServiceProvider() {
        return this.serviceProvider;
    }

    @Override
    public AsyncScheduler getAsyncScheduler() {
        return this.asyncScheduler;
    }

    @Override
    public Locale getLocale(final String locale) {
        return LocaleCache.getLocale(Preconditions.checkNotNull(locale));
    }

    @Override
    public boolean isServerAvailable() {
        if (this.client != null) {
            return this.client.getServer().isPresent();
        }

        return this.server != null;
    }

    @Override
    public Server getServer() {
        if (this.client != null) {
            return this.client.getServer().orElseThrow(() -> new IllegalStateException("The singleplayer server is not available!"));
        }

        Preconditions.checkState(this.server != null, "The dedicated server is not available!");
        return this.server;
    }

    public void setServer(final Server server) {
        this.server = server;
    }

    @Override
    public boolean isClientAvailable() {
        return this.client != null;
    }

    @Override
    public Client getClient() {
        Preconditions.checkState(this.client != null, "The client is not available!");
        return this.client;
    }

    public void setClient(final Client client) {
        this.client = client;
    }

    @Override
    public String toString() {
        return MoreObjects.toStringHelper(this)
                .add("platform", this.platform)
                .toString();
    }
}<|MERGE_RESOLUTION|>--- conflicted
+++ resolved
@@ -60,12 +60,7 @@
     private final DataManager dataManager;
     private final PluginManager pluginManager;
     private final EventManager eventManager;
-<<<<<<< HEAD
-    private final ConfigManager configManager;
-=======
-    private final AssetManager assetManager;
     private final PluginConfigManager configManager;
->>>>>>> 9128b158
     private final ChannelRegistry channelRegistry;
     private final MetricsConfigManager metricsConfigManager;
     private final CommandManager commandManager;
@@ -80,15 +75,9 @@
 
     @Inject
     public SpongeGame(final Platform platform, final GameRegistry registry, final DataManager dataManager, final PluginManager pluginManager,
-<<<<<<< HEAD
-        final EventManager eventManager, final ConfigManager configManager, final ChannelRegistry channelRegistry,
-        final MetricsConfigManager metricsConfigManager, final CommandManager commandManager, final SqlManager sqlManager,
-        final ServiceProvider.GameScoped serviceProvider) {
-=======
-        final EventManager eventManager, final AssetManager assetManager, final PluginConfigManager configManager,
+        final EventManager eventManager, final PluginConfigManager configManager,
             final ChannelRegistry channelRegistry, final MetricsConfigManager metricsConfigManager, final CommandManager commandManager,
             final SqlManager sqlManager, final ServiceProvider.GameScoped serviceProvider) {
->>>>>>> 9128b158
 
         this.platform = platform;
         this.registry = registry;
@@ -142,16 +131,7 @@
     }
 
     @Override
-<<<<<<< HEAD
-    public ConfigManager getConfigManager() {
-=======
-    public AssetManager getAssetManager() {
-        return this.assetManager;
-    }
-
-    @Override
     public PluginConfigManager getConfigManager() {
->>>>>>> 9128b158
         return this.configManager;
     }
 
