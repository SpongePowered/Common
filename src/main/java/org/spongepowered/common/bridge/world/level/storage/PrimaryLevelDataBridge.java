--- conflicted
+++ resolved
@@ -57,9 +57,6 @@
 
     UUID bridge$uniqueId();
 
-<<<<<<< HEAD
-    void bridge$setUniqueId(UUID uniqueId);
-
     /**
      * Gets whether the world data supports custom difficulties,
      * @return
@@ -67,9 +64,6 @@
     default boolean bridge$customDifficulty() {
         return true;
     }
-=======
-    boolean bridge$customDifficulty();
->>>>>>> b909c1e6
 
     boolean bridge$customGameType();
 
