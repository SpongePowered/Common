/*
 * This file is part of Sponge, licensed under the MIT License (MIT).
 *
 * Copyright (c) SpongePowered <https://www.spongepowered.org>
 * Copyright (c) contributors
 *
 * Permission is hereby granted, free of charge, to any person obtaining a copy
 * of this software and associated documentation files (the "Software"), to deal
 * in the Software without restriction, including without limitation the rights
 * to use, copy, modify, merge, publish, distribute, sublicense, and/or sell
 * copies of the Software, and to permit persons to whom the Software is
 * furnished to do so, subject to the following conditions:
 *
 * The above copyright notice and this permission notice shall be included in
 * all copies or substantial portions of the Software.
 *
 * THE SOFTWARE IS PROVIDED "AS IS", WITHOUT WARRANTY OF ANY KIND, EXPRESS OR
 * IMPLIED, INCLUDING BUT NOT LIMITED TO THE WARRANTIES OF MERCHANTABILITY,
 * FITNESS FOR A PARTICULAR PURPOSE AND NONINFRINGEMENT. IN NO EVENT SHALL THE
 * AUTHORS OR COPYRIGHT HOLDERS BE LIABLE FOR ANY CLAIM, DAMAGES OR OTHER
 * LIABILITY, WHETHER IN AN ACTION OF CONTRACT, TORT OR OTHERWISE, ARISING FROM,
 * OUT OF OR IN CONNECTION WITH THE SOFTWARE OR THE USE OR OTHER DEALINGS IN
 * THE SOFTWARE.
 */
package org.spongepowered.common.bridge;

import net.minecraft.world.entity.Entity;
import org.spongepowered.common.config.tracker.TrackerConfig;

public interface TrackableBridge {

    /**
     * Gets whether this entity has been added to a World's tracked entity lists
     * @return True if this entity is being tracked in a world's chunk lists.
     */
    default boolean bridge$isWorldTracked() {
        return false;
    }

    /**
<<<<<<< HEAD
     * Sets an entity to be tracked or untracked. Handy as a callback function
     * to track some fields that otherwise are difficult to inject ensuring
     * closure (like EffectTransactors).
=======
     * Sets an entity to be tracked or untracked. Specifically used in
     * Level#add(Entity) and
     * {@link net.minecraft.server.level.ServerLevel#onEntityRemoved(Entity)}
>>>>>>> 33e2d98e
     *
     * @param tracked Tracked
     */
    default void bridge$setWorldTracked(boolean tracked) {
    }

    default boolean bridge$shouldTick() {
        return true;
    }

    boolean bridge$allowsBlockBulkCaptures();

    void bridge$setAllowsBlockBulkCaptures(boolean allowsBlockBulkCaptures);

    boolean bridge$allowsBlockEventCreation();

    void bridge$setAllowsBlockEventCreation(boolean allowsBlockEventCreation);

    boolean bridge$allowsEntityBulkCaptures();

    void bridge$setAllowsEntityBulkCaptures(boolean allowsEntityBulkCaptures);

    boolean bridge$allowsEntityEventCreation();

    void bridge$setAllowsEntityEventCreation(boolean allowsEntityEventCreation);

    /**
     * Tells this trackable to refresh it's tracker states.
     * Usually these states are only needing to be refreshed
     * when the {@link TrackerConfig}.
     */
    default void bridge$refreshTrackerStates() {
    }
}<|MERGE_RESOLUTION|>--- conflicted
+++ resolved
@@ -24,7 +24,6 @@
  */
 package org.spongepowered.common.bridge;
 
-import net.minecraft.world.entity.Entity;
 import org.spongepowered.common.config.tracker.TrackerConfig;
 
 public interface TrackableBridge {
@@ -38,15 +37,9 @@
     }
 
     /**
-<<<<<<< HEAD
      * Sets an entity to be tracked or untracked. Handy as a callback function
      * to track some fields that otherwise are difficult to inject ensuring
      * closure (like EffectTransactors).
-=======
-     * Sets an entity to be tracked or untracked. Specifically used in
-     * Level#add(Entity) and
-     * {@link net.minecraft.server.level.ServerLevel#onEntityRemoved(Entity)}
->>>>>>> 33e2d98e
      *
      * @param tracked Tracked
      */
