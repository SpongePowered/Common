/*
 * This file is part of Sponge, licensed under the MIT License (MIT).
 *
 * Copyright (c) SpongePowered <https://www.spongepowered.org>
 * Copyright (c) contributors
 *
 * Permission is hereby granted, free of charge, to any person obtaining a copy
 * of this software and associated documentation files (the "Software"), to deal
 * in the Software without restriction, including without limitation the rights
 * to use, copy, modify, merge, publish, distribute, sublicense, and/or sell
 * copies of the Software, and to permit persons to whom the Software is
 * furnished to do so, subject to the following conditions:
 *
 * The above copyright notice and this permission notice shall be included in
 * all copies or substantial portions of the Software.
 *
 * THE SOFTWARE IS PROVIDED "AS IS", WITHOUT WARRANTY OF ANY KIND, EXPRESS OR
 * IMPLIED, INCLUDING BUT NOT LIMITED TO THE WARRANTIES OF MERCHANTABILITY,
 * FITNESS FOR A PARTICULAR PURPOSE AND NONINFRINGEMENT. IN NO EVENT SHALL THE
 * AUTHORS OR COPYRIGHT HOLDERS BE LIABLE FOR ANY CLAIM, DAMAGES OR OTHER
 * LIABILITY, WHETHER IN AN ACTION OF CONTRACT, TORT OR OTHERWISE, ARISING FROM,
 * OUT OF OR IN CONNECTION WITH THE SOFTWARE OR THE USE OR OTHER DEALINGS IN
 * THE SOFTWARE.
 */
package org.spongepowered.common.bridge;

import org.spongepowered.common.config.tracker.TrackerConfig;

public interface TrackableBridge {

    /**
<<<<<<< HEAD
     * Gets whether this entity has been added to a World's tracked entity lists
     * @return True if this entity is being tracked in a world's chunk lists.
     */
    default boolean bridge$isWorldTracked() {
        return false;
    }

    /**
     * Sets an entity to be tracked or untracked. Handy as a callback function
     * to track some fields that otherwise are difficult to inject ensuring
     * closure (like EffectTransactors).
=======
     * Sets an entity to be tracked or untracked. Specifically used in
     * Level#add(Entity) and
     * {@link net.minecraft.server.level.ServerLevel#onEntityRemoved(Entity)}
>>>>>>> d510441a
     *
     */
    default void bridge$markEntityRemovedFromLevel() {
    }

    default boolean bridge$shouldTick() {
        return true;
    }

    boolean bridge$allowsBlockBulkCaptures();

    void bridge$setAllowsBlockBulkCaptures(boolean allowsBlockBulkCaptures);

    boolean bridge$allowsBlockEventCreation();

    void bridge$setAllowsBlockEventCreation(boolean allowsBlockEventCreation);

    boolean bridge$allowsEntityBulkCaptures();

    void bridge$setAllowsEntityBulkCaptures(boolean allowsEntityBulkCaptures);

    boolean bridge$allowsEntityEventCreation();

    void bridge$setAllowsEntityEventCreation(boolean allowsEntityEventCreation);

    /**
     * Tells this trackable to refresh it's tracker states.
     * Usually these states are only needing to be refreshed
     * when the {@link TrackerConfig}.
     */
    default void bridge$refreshTrackerStates() {
    }
}<|MERGE_RESOLUTION|>--- conflicted
+++ resolved
@@ -24,28 +24,15 @@
  */
 package org.spongepowered.common.bridge;
 
+import net.minecraft.world.entity.Entity;
 import org.spongepowered.common.config.tracker.TrackerConfig;
 
 public interface TrackableBridge {
 
     /**
-<<<<<<< HEAD
-     * Gets whether this entity has been added to a World's tracked entity lists
-     * @return True if this entity is being tracked in a world's chunk lists.
-     */
-    default boolean bridge$isWorldTracked() {
-        return false;
-    }
-
-    /**
-     * Sets an entity to be tracked or untracked. Handy as a callback function
-     * to track some fields that otherwise are difficult to inject ensuring
-     * closure (like EffectTransactors).
-=======
      * Sets an entity to be tracked or untracked. Specifically used in
      * Level#add(Entity) and
-     * {@link net.minecraft.server.level.ServerLevel#onEntityRemoved(Entity)}
->>>>>>> d510441a
+     * {@link net.minecraft.server.level.ServerLevel.EntityCallbacks#onTrackingEnd(Entity)}
      *
      */
     default void bridge$markEntityRemovedFromLevel() {
