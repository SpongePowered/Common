--- conflicted
+++ resolved
@@ -956,15 +956,11 @@
          * {@link net.minecraft.world.level.chunk.LevelChunk#setBlockState(BlockPos, BlockState, boolean)}
          */
         public static final int BLOCK_MOVING =    1 << 6; // 64
-<<<<<<< HEAD
-        public static final int LIGHTING_UPDATES = 1 << 7; // 128 - flag & 128 == 0 turns off lighting
-=======
         /**
          * Used in {@link Level#setBlock(BlockPos, BlockState, int)}  as {@code (var3 & 128) == 0} to
          * check if lighting is queued for the block change.
          */
         public static final int LIGHTING_UPDATES = 1 << 7; // 128 if set, blocks lighting updates
->>>>>>> cd1c65b0
         public static final int PHYSICS_MASK =    1 << 8; // Sponge Added mask, because vanilla doesn't support it yet
         public static final int PATHFINDING_UPDATES = 1 << 9; // Sponge Added mask, because vanilla doesn't allow bypassing notifications to ai pathfinders
         // All of these flags are what we "expose" to the API
