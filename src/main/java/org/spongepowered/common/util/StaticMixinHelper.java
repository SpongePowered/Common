--- conflicted
+++ resolved
@@ -83,14 +83,12 @@
     public static boolean structureSpawning;
     public static boolean dispenserDispensing;
 
-<<<<<<< HEAD
     // Used for providing a spawn cause to entities spawned through AnvilChunkLoader#readWorldEntityPos
     public static Cause anvilChunkLoaderSpawnCause;
-=======
+
     // For animation packet
     public static int lastAnimationPacketTick = 0;
     public static int lastSecondaryPacketTick = 0;
     public static int lastPrimaryPacketTick = 0;
     public static EntityPlayerMP lastAnimationPlayer = null;
->>>>>>> 6eaca57e
 }