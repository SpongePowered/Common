/*
 * This file is part of Sponge, licensed under the MIT License (MIT).
 *
 * Copyright (c) SpongePowered <https://www.spongepowered.org>
 * Copyright (c) contributors
 *
 * Permission is hereby granted, free of charge, to any person obtaining a copy
 * of this software and associated documentation files (the "Software"), to deal
 * in the Software without restriction, including without limitation the rights
 * to use, copy, modify, merge, publish, distribute, sublicense, and/or sell
 * copies of the Software, and to permit persons to whom the Software is
 * furnished to do so, subject to the following conditions:
 *
 * The above copyright notice and this permission notice shall be included in
 * all copies or substantial portions of the Software.
 *
 * THE SOFTWARE IS PROVIDED "AS IS", WITHOUT WARRANTY OF ANY KIND, EXPRESS OR
 * IMPLIED, INCLUDING BUT NOT LIMITED TO THE WARRANTIES OF MERCHANTABILITY,
 * FITNESS FOR A PARTICULAR PURPOSE AND NONINFRINGEMENT. IN NO EVENT SHALL THE
 * AUTHORS OR COPYRIGHT HOLDERS BE LIABLE FOR ANY CLAIM, DAMAGES OR OTHER
 * LIABILITY, WHETHER IN AN ACTION OF CONTRACT, TORT OR OTHERWISE, ARISING FROM,
 * OUT OF OR IN CONNECTION WITH THE SOFTWARE OR THE USE OR OTHER DEALINGS IN
 * THE SOFTWARE.
 */
package org.spongepowered.common.util;

import net.minecraft.core.BlockPos;
import net.minecraft.world.entity.Entity;
import net.minecraft.world.entity.player.Player;
import net.minecraft.world.level.Level;
import net.minecraft.world.level.block.Block;
import net.minecraft.world.level.block.state.BlockBehaviour;
import net.minecraft.world.level.block.state.BlockState;
import org.apache.logging.log4j.Marker;
import org.apache.logging.log4j.MarkerManager;
import org.objectweb.asm.ClassReader;
import org.objectweb.asm.ClassVisitor;
import org.objectweb.asm.MethodVisitor;
import org.objectweb.asm.Opcodes;
import org.objectweb.asm.Type;
import org.spongepowered.common.SpongeCommon;
import org.spongepowered.common.launch.Launch;

<<<<<<< HEAD
import java.lang.reflect.Constructor;
import java.lang.reflect.InvocationTargetException;
import java.lang.reflect.Modifier;
import java.util.ArrayList;
import java.util.Arrays;
import java.util.List;

/**
 * A handy utility for doing some neat things with generics and reflection.
 * This is primarily used for {@link ImmutableDataCachingUtil} to create
 * {@link org.spongepowered.api.data.DataManipulator.Immutable}s
 * and {@link org.spongepowered.api.data.value.Value.Immutable}s for caching.
 *
 * <p>Note that this utility is not at all safe to create complex objects
 * that require pre-processing, it's always simpler to just call the
 * constructors.</p>
 */
=======
import java.io.IOException;
import java.io.InputStream;
import java.util.StringJoiner;

>>>>>>> 800c32eb
public final class ReflectionUtil {

    public static final Marker REFLECTION_SCANNING = MarkerManager.getMarker("REFLECTION_SCANNING");
    private static final Class<?>[] NEIGHBOR_CHANGED_METHOD_ARGS = {
        BlockState.class,
        Level.class,
        BlockPos.class,
        Block.class,
        BlockPos.class,
        boolean.class
    };
    private static final Class<?>[] ENTITY_INSIDE_METHOD_ARGS = {
        BlockState.class,
        Level.class,
        BlockPos.class,
        Entity.class
    };
    private static final Class<?>[] STEP_ON_METHOD_ARGS = {
        Level.class,
        BlockPos.class,
        BlockState.class,
        Entity.class
    };
    private static final Class<?>[] PLAYER_TOUCH_METHOD_ARGS= {
        Player.class
    };

    public static boolean isNeighborChangedDeclared(final Class<?> targetClass) {
        return ReflectionUtil.doesMethodExist(
            targetClass,
            Block.class,
            "neighborChanged",
            ReflectionUtil.NEIGHBOR_CHANGED_METHOD_ARGS,
            void.class
        );
    }

    public static boolean isEntityInsideDeclared(final Class<?> targetClass) {
        return ReflectionUtil.doesMethodExist(
            targetClass,
            BlockBehaviour.class,
            "entityInside",
            ReflectionUtil.ENTITY_INSIDE_METHOD_ARGS,
            void.class
        );
    }

    public static boolean isStepOnDeclared(final Class<?> targetClass) {
        return ReflectionUtil.doesMethodExist(
            targetClass,
            Block.class,
            "stepOn",
            ReflectionUtil.STEP_ON_METHOD_ARGS,
            void.class
        );
    }

    public static boolean isPlayerTouchDeclared(final Class<?> targetClass) {
        return ReflectionUtil.doesMethodExist(
            targetClass,
            Entity.class,
            "playerTouch",
            ReflectionUtil.PLAYER_TOUCH_METHOD_ARGS,
            void.class
        );
    }

    public static boolean doesMethodExist(
        final Class<?> targetClass,
        final Class<?> ignoredClass,
        final String methodName,
        final Class<?>[] methodParameters,
        final Class<?> returnType
    ) {
        final String targetMethodForEnvironment = Launch.instance().mappingManager().toRuntimeMethodName(targetClass, methodName, methodParameters);

        try {

            Class<?> clazz = targetClass;
            while (clazz != null) {
                if (clazz == Object.class || clazz == ignoredClass || clazz.getClassLoader() == null) {
                    return false;
                }
                final InputStream targetClassStream = clazz.getClassLoader().getResourceAsStream(
                    clazz.getName().replace('.', '/') + ".class");
                if (targetClassStream == null) {
                    return true;
                }
                final ClassReader reader = new ClassReader(targetClassStream);
                final MethodCheckerClassVisitor visitor = new MethodCheckerClassVisitor(targetMethodForEnvironment, methodParameters, returnType);
                reader.accept(visitor, ClassReader.SKIP_CODE | ClassReader.SKIP_DEBUG | ClassReader.SKIP_FRAMES);
                final boolean declared  = visitor.wasMethodDeclared();
                if (declared) {
                    return true;
                }
                clazz = clazz.getSuperclass();
            }
            return false;
        } catch (final NoClassDefFoundError e) {
            SpongeCommon.logger().fatal(ReflectionUtil.REFLECTION_SCANNING, String.format("Failed to load class in %s while scanning desired method %s under environment method name %s", targetClass, methodName, targetMethodForEnvironment), e);
            return true;
        } catch (final IOException e) {
            SpongeCommon.logger().fatal(ReflectionUtil.REFLECTION_SCANNING, String.format("Class file exception while trying to load %s looking for method %s (%s in targeted environment)", targetClass, methodName, targetMethodForEnvironment), e);
            return true;
        }
    }

    private ReflectionUtil() {}

    static class MethodCheckerClassVisitor extends ClassVisitor {

        private final String targetMethod;
        private final String methodDescriptor;
        private boolean declared = false;

        public MethodCheckerClassVisitor(
            final String targetMethodForEnvironment, final Class<?>[] methodParameters, final Class<?> returnType
        ) {
            super(Opcodes.ASM8);
            this.targetMethod = targetMethodForEnvironment;
            final StringJoiner joiner = new StringJoiner("", "(", ")");
            for (final Class<?> clazz : methodParameters) {
                joiner.add(Type.getType(clazz).getDescriptor());
            }
            this.methodDescriptor = joiner + Type.getType(returnType).getDescriptor();
        }

        @Override
        public MethodVisitor visitMethod(
            final int access, final String name, final String descriptor, final String signature, final String[] exceptions
        ) {
            if (this.targetMethod.equals(name) && this.methodDescriptor.equals(descriptor)) {
                this.declared = true;
            }
            return super.visitMethod(access, name, descriptor, signature, exceptions);
        }

        public boolean wasMethodDeclared() {
            return this.declared;
        }
    }

}<|MERGE_RESOLUTION|>--- conflicted
+++ resolved
@@ -41,30 +41,10 @@
 import org.spongepowered.common.SpongeCommon;
 import org.spongepowered.common.launch.Launch;
 
-<<<<<<< HEAD
-import java.lang.reflect.Constructor;
-import java.lang.reflect.InvocationTargetException;
-import java.lang.reflect.Modifier;
-import java.util.ArrayList;
-import java.util.Arrays;
-import java.util.List;
-
-/**
- * A handy utility for doing some neat things with generics and reflection.
- * This is primarily used for {@link ImmutableDataCachingUtil} to create
- * {@link org.spongepowered.api.data.DataManipulator.Immutable}s
- * and {@link org.spongepowered.api.data.value.Value.Immutable}s for caching.
- *
- * <p>Note that this utility is not at all safe to create complex objects
- * that require pre-processing, it's always simpler to just call the
- * constructors.</p>
- */
-=======
 import java.io.IOException;
 import java.io.InputStream;
 import java.util.StringJoiner;
 
->>>>>>> 800c32eb
 public final class ReflectionUtil {
 
     public static final Marker REFLECTION_SCANNING = MarkerManager.getMarker("REFLECTION_SCANNING");
