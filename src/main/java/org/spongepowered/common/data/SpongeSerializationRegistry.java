--- conflicted
+++ resolved
@@ -535,13 +535,10 @@
         dataRegistry.registerValueProcessor(Keys.PLACEABLE_BLOCKS, new PlaceableValueProcessor());
         dataRegistry.registerValueProcessor(Keys.WALKING_SPEED, new WalkingSpeedValueProcessor());
         dataRegistry.registerValueProcessor(Keys.FLYING_SPEED, new FlyingSpeedValueProcessor());
-<<<<<<< HEAD
         dataRegistry.registerValueProcessor(Keys.IS_WET, new ItemWetValueProcessor());
         dataRegistry.registerValueProcessor(Keys.IS_WET, new EntityWetValueProcessor());
-=======
         dataRegistry.registerValueProcessor(Keys.SLIME_SIZE, new SlimeValueProcessor());
         dataRegistry.registerValueProcessor(Keys.IS_VILLAGER_ZOMBIE, new VillagerZombieValueProcessor());
->>>>>>> 1cbee29f
     }
 
 }