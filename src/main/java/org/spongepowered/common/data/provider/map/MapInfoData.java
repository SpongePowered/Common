--- conflicted
+++ resolved
@@ -68,13 +68,8 @@
 					})
 				.create(Keys.MAP_LOCATION)
 					.get(mapData -> Vector2i.from(mapData.x, mapData.z))
-<<<<<<< HEAD
 					/*.set((mapData, vector2i) -> {
-						mapData.setOrigin(vector2i.getX(), vector2i.getY(), mapData.scale);
-=======
-					.set((mapData, vector2i) -> {
 						mapData.setOrigin(vector2i.x(), vector2i.y(), mapData.scale);
->>>>>>> 1e6f7a3f
 						mapData.setDirty();
 					})*/
 				.create(Keys.MAP_LOCKED)
