--- conflicted
+++ resolved
@@ -25,6 +25,10 @@
 package org.spongepowered.common.data.provider.entity;
 
 import com.google.common.collect.ImmutableMap;
+import net.minecraft.world.damagesource.DamageSource;
+import net.minecraft.world.effect.MobEffectInstance;
+import net.minecraft.world.entity.LivingEntity;
+import net.minecraft.world.entity.ai.attributes.Attributes;
 import org.spongepowered.api.data.Keys;
 import org.spongepowered.api.data.type.BodyParts;
 import org.spongepowered.api.effect.potion.PotionEffect;
@@ -32,19 +36,14 @@
 import org.spongepowered.api.util.Ticks;
 import org.spongepowered.common.accessor.world.entity.EntityAccessor;
 import org.spongepowered.common.accessor.world.entity.LivingEntityAccessor;
-import org.spongepowered.common.bridge.world.entity.LivingEntityBridge;
 import org.spongepowered.common.data.provider.DataProviderRegistrator;
 import org.spongepowered.common.event.cause.entity.damage.SpongeDamageSources;
-import org.spongepowered.common.util.PotionEffectUtil;
 import org.spongepowered.common.item.util.ItemStackUtil;
 import org.spongepowered.common.util.Constants;
+import org.spongepowered.common.util.PotionEffectUtil;
 import org.spongepowered.math.vector.Vector3d;
 
 import java.util.Collection;
-import net.minecraft.world.damagesource.DamageSource;
-import net.minecraft.world.effect.MobEffectInstance;
-import net.minecraft.world.entity.LivingEntity;
-import net.minecraft.world.entity.ai.attributes.Attributes;
 
 public final class LivingData {
 
@@ -105,26 +104,16 @@
                         .set((h, v) -> {
                             final float yaw = (float) v.y();
                             final float pitch = (float) v.x();
-<<<<<<< HEAD
-                            h.setYHeadRot(headYaw);
+                            h.setYRot(yaw);
                             h.setXRot(pitch);
-=======
-                            h.yRot = yaw;
-                            h.xRot = pitch;
->>>>>>> 49bdb71e
                         })
                     .create(Keys.HEAD_ROTATION)
                         .get(h -> new Vector3d(h.getXRot(), h.getYHeadRot(), 0))
                         .set((h, v) -> {
                             final float headYaw = (float) v.y();
                             final float pitch = (float) v.x();
-<<<<<<< HEAD
-                            h.setYRot(yaw);
+                            h.setYHeadRot(headYaw);
                             h.setXRot(pitch);
-=======
-                            h.yHeadRot = headYaw;
-                            h.xRot = pitch;
->>>>>>> 49bdb71e
                         })
                     .create(Keys.HEALTH)
                         .get(h -> (double) h.getHealth())
