/*
 * This file is part of Sponge, licensed under the MIT License (MIT).
 *
 * Copyright (c) SpongePowered <https://www.spongepowered.org>
 * Copyright (c) contributors
 *
 * Permission is hereby granted, free of charge, to any person obtaining a copy
 * of this software and associated documentation files (the "Software"), to deal
 * in the Software without restriction, including without limitation the rights
 * to use, copy, modify, merge, publish, distribute, sublicense, and/or sell
 * copies of the Software, and to permit persons to whom the Software is
 * furnished to do so, subject to the following conditions:
 *
 * The above copyright notice and this permission notice shall be included in
 * all copies or substantial portions of the Software.
 *
 * THE SOFTWARE IS PROVIDED "AS IS", WITHOUT WARRANTY OF ANY KIND, EXPRESS OR
 * IMPLIED, INCLUDING BUT NOT LIMITED TO THE WARRANTIES OF MERCHANTABILITY,
 * FITNESS FOR A PARTICULAR PURPOSE AND NONINFRINGEMENT. IN NO EVENT SHALL THE
 * AUTHORS OR COPYRIGHT HOLDERS BE LIABLE FOR ANY CLAIM, DAMAGES OR OTHER
 * LIABILITY, WHETHER IN AN ACTION OF CONTRACT, TORT OR OTHERWISE, ARISING FROM,
 * OUT OF OR IN CONNECTION WITH THE SOFTWARE OR THE USE OR OTHER DEALINGS IN
 * THE SOFTWARE.
 */
package org.spongepowered.common.data.provider.item.stack;

import net.minecraft.core.component.DataComponents;
<<<<<<< HEAD
import net.minecraft.world.entity.ai.attributes.Attributes;
import net.minecraft.world.item.ArmorItem;
import net.minecraft.world.item.ItemStack;
import net.minecraft.world.item.component.ItemAttributeModifiers;
import net.minecraft.world.item.equipment.Equippable;
import org.checkerframework.checker.nullness.qual.Nullable;
import org.spongepowered.api.ResourceKey;
import org.spongepowered.api.data.Keys;
import org.spongepowered.api.item.inventory.equipment.EquipmentType;
import org.spongepowered.api.registry.RegistryEntry;
import org.spongepowered.api.registry.RegistryTypes;
=======
import net.minecraft.world.item.ArmorItem;
import net.minecraft.world.item.ItemStack;
import org.checkerframework.checker.nullness.qual.Nullable;
import org.spongepowered.api.data.Keys;
import org.spongepowered.api.data.type.ArmorMaterial;
import org.spongepowered.api.item.inventory.equipment.EquipmentTypes;
import org.spongepowered.api.item.recipe.smithing.ArmorTrim;
>>>>>>> 33daf3d8
import org.spongepowered.common.data.provider.DataProviderRegistrator;

public final class ArmorItemStackData {

    private ArmorItemStackData() {
    }

    // @formatter:off
    public static void register(final DataProviderRegistrator registrator) {
        registrator
                .asMutable(ItemStack.class)
                    .create(Keys.ARMOR_MATERIAL)
                        .get(h -> {
                            final @Nullable Equippable equippable = h.get(DataComponents.EQUIPPABLE);
                            if (equippable == null) {
                                return null;
                            }
                            return equippable.model()
                                .map(rl -> (ResourceKey) (Object) rl)
                                .flatMap(rk -> RegistryTypes.ARMOR_MATERIAL.get().findEntry(rk))
                                .map(RegistryEntry::value)
                                .orElse(null);
                        })
                        .supports(h -> h.getItem() instanceof ArmorItem)
                    .create(Keys.ARMOR_TRIM)
                        .get(h -> {
                            final net.minecraft.world.item.armortrim.@Nullable ArmorTrim trim = h.get(DataComponents.TRIM);
                            if (trim != null) {
                                return (ArmorTrim) (Object) trim;
                            }
                            return null;
                        })
                        .set((h, v) -> {
                            if (v == null) {
                                h.remove(DataComponents.TRIM);
                                return;
                            }
                            h.set(DataComponents.TRIM, (net.minecraft.world.item.armortrim.ArmorTrim) v);
                        })
                        .delete(h -> h.remove(DataComponents.TRIM))
                    .supports(h -> h.getItem() instanceof ArmorItem)
                    .create(Keys.DAMAGE_ABSORPTION)
                        .get(h -> {
                            final @Nullable ItemAttributeModifiers modifiersContainer = h.get(DataComponents.ATTRIBUTE_MODIFIERS);
                            if (modifiersContainer == null) {
                                return null;
                            }
                            return modifiersContainer.modifiers().stream()
                                .filter(e1 -> e1.attribute() == Attributes.ARMOR)
                                .findFirst()
                                .map(e -> e.modifier().amount())
                                .orElse(null);
                        })
                        .supports(h -> h.getItem() instanceof ArmorItem)
                    .create(Keys.EQUIPMENT_TYPE)
                        .get(h -> {
                            final @Nullable Equippable equippable = h.get(DataComponents.EQUIPPABLE);
                            if (equippable == null) {
                                return null;
                            }

                            return (EquipmentType) (Object) equippable.slot();
                        })
                        .supports(h -> h.getItem() instanceof ArmorItem);
    }
    // @formatter:on
}<|MERGE_RESOLUTION|>--- conflicted
+++ resolved
@@ -25,7 +25,6 @@
 package org.spongepowered.common.data.provider.item.stack;
 
 import net.minecraft.core.component.DataComponents;
-<<<<<<< HEAD
 import net.minecraft.world.entity.ai.attributes.Attributes;
 import net.minecraft.world.item.ArmorItem;
 import net.minecraft.world.item.ItemStack;
@@ -35,17 +34,9 @@
 import org.spongepowered.api.ResourceKey;
 import org.spongepowered.api.data.Keys;
 import org.spongepowered.api.item.inventory.equipment.EquipmentType;
+import org.spongepowered.api.item.recipe.smithing.ArmorTrim;
 import org.spongepowered.api.registry.RegistryEntry;
 import org.spongepowered.api.registry.RegistryTypes;
-=======
-import net.minecraft.world.item.ArmorItem;
-import net.minecraft.world.item.ItemStack;
-import org.checkerframework.checker.nullness.qual.Nullable;
-import org.spongepowered.api.data.Keys;
-import org.spongepowered.api.data.type.ArmorMaterial;
-import org.spongepowered.api.item.inventory.equipment.EquipmentTypes;
-import org.spongepowered.api.item.recipe.smithing.ArmorTrim;
->>>>>>> 33daf3d8
 import org.spongepowered.common.data.provider.DataProviderRegistrator;
 
 public final class ArmorItemStackData {
@@ -72,7 +63,7 @@
                         .supports(h -> h.getItem() instanceof ArmorItem)
                     .create(Keys.ARMOR_TRIM)
                         .get(h -> {
-                            final net.minecraft.world.item.armortrim.@Nullable ArmorTrim trim = h.get(DataComponents.TRIM);
+                            final net.minecraft.world.item.equipment.trim.@Nullable ArmorTrim trim = h.get(DataComponents.TRIM);
                             if (trim != null) {
                                 return (ArmorTrim) (Object) trim;
                             }
@@ -83,7 +74,7 @@
                                 h.remove(DataComponents.TRIM);
                                 return;
                             }
-                            h.set(DataComponents.TRIM, (net.minecraft.world.item.armortrim.ArmorTrim) v);
+                            h.set(DataComponents.TRIM, (net.minecraft.world.item.equipment.trim.ArmorTrim) (Object) v);
                         })
                         .delete(h -> h.remove(DataComponents.TRIM))
                     .supports(h -> h.getItem() instanceof ArmorItem)
