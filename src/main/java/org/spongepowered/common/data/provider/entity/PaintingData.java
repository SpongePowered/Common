/*
 * This file is part of Sponge, licensed under the MIT License (MIT).
 *
 * Copyright (c) SpongePowered <https://www.spongepowered.org>
 * Copyright (c) contributors
 *
 * Permission is hereby granted, free of charge, to any person obtaining a copy
 * of this software and associated documentation files (the "Software"), to deal
 * in the Software without restriction, including without limitation the rights
 * to use, copy, modify, merge, publish, distribute, sublicense, and/or sell
 * copies of the Software, and to permit persons to whom the Software is
 * furnished to do so, subject to the following conditions:
 *
 * The above copyright notice and this permission notice shall be included in
 * all copies or substantial portions of the Software.
 *
 * THE SOFTWARE IS PROVIDED "AS IS", WITHOUT WARRANTY OF ANY KIND, EXPRESS OR
 * IMPLIED, INCLUDING BUT NOT LIMITED TO THE WARRANTIES OF MERCHANTABILITY,
 * FITNESS FOR A PARTICULAR PURPOSE AND NONINFRINGEMENT. IN NO EVENT SHALL THE
 * AUTHORS OR COPYRIGHT HOLDERS BE LIABLE FOR ANY CLAIM, DAMAGES OR OTHER
 * LIABILITY, WHETHER IN AN ACTION OF CONTRACT, TORT OR OTHERWISE, ARISING FROM,
 * OUT OF OR IN CONNECTION WITH THE SOFTWARE OR THE USE OR OTHER DEALINGS IN
 * THE SOFTWARE.
 */
package org.spongepowered.common.data.provider.entity;

import net.minecraft.core.Holder;
import net.minecraft.server.level.ServerLevel;
import net.minecraft.server.level.ServerPlayer;
import net.minecraft.server.network.ServerPlayerConnection;
import net.minecraft.world.entity.decoration.Painting;
import net.minecraft.world.entity.decoration.PaintingVariant;
import org.spongepowered.api.data.Keys;
import org.spongepowered.api.data.type.ArtType;
import org.spongepowered.common.accessor.server.level.ChunkMapAccessor;
import org.spongepowered.common.accessor.server.level.ChunkMap_TrackedEntityAccessor;
import org.spongepowered.common.accessor.world.entity.decoration.HangingEntityAccessor;
import org.spongepowered.common.accessor.world.entity.decoration.PaintingAccessor;
import org.spongepowered.common.data.provider.DataProviderRegistrator;

public final class PaintingData {

    private PaintingData() {
    }

    // @formatter:off
    public static void register(final DataProviderRegistrator registrator) {
        registrator
                .asMutable(Painting.class)
                    .create(Keys.ART_TYPE)
                        .get(h -> (ArtType) h.getVariant().value())
                        .setAnd((h, v) -> {
                            if (!h.level().isClientSide) {
                                final Holder<PaintingVariant> oldArt = h.getVariant();
                                ((PaintingAccessor)h).invoker$setVariant(Holder.direct((PaintingVariant) v));
                                ((HangingEntityAccessor) h).invoker$setDirection(h.getDirection());
                                if (!h.survives()) {
                                    ((PaintingAccessor)h).invoker$setVariant(oldArt);
                                    ((HangingEntityAccessor) h).invoker$setDirection(h.getDirection());
                                    return false;
                                }

                                final ChunkMapAccessor chunkManager = (ChunkMapAccessor) ((ServerLevel) h.level()).getChunkSource().chunkMap;
                                final ChunkMap_TrackedEntityAccessor paintingTracker = chunkManager.accessor$entityMap().get(h.getId());
                                if (paintingTracker == null) {
                                    return true;
                                }

<<<<<<< HEAD
                                final List<ServerPlayer> players = new ArrayList<>();
                                for (final ServerPlayer player : paintingTracker.accessor$seenBy()) {
                                    final ClientboundRemoveEntitiesPacket packet = new ClientboundRemoveEntitiesPacket(h.getId());
                                    player.connection.send(packet);
                                    players.add(player);
                                }
                                for (final ServerPlayer player : players) {
                                    SpongeCommon.serverScheduler().submit(Task.builder()
                                            .plugin(Launch.instance().commonPlugin())
                                            .delay(new SpongeTicks(SpongeGameConfigs.getForWorld(h.level()).get().entity.painting.respawnDelay))
                                            .execute(() -> {
                                                player.connection.send(h.getAddEntityPacket()); // TODO does it also set the variant?
                                            })
                                            .build());
=======
                                for (final ServerPlayerConnection playerConnection : paintingTracker.accessor$seenBy().toArray(new ServerPlayerConnection[0])) {
                                    final ServerPlayer player = playerConnection.getPlayer();
                                    paintingTracker.accessor$removePlayer(player);
                                    paintingTracker.accessor$updatePlayer(player);
>>>>>>> 14d2d2b4
                                }
                                return true;
                            }
                            return true;
                        });
    }
    // @formatter:on
}<|MERGE_RESOLUTION|>--- conflicted
+++ resolved
@@ -66,27 +66,10 @@
                                     return true;
                                 }
 
-<<<<<<< HEAD
-                                final List<ServerPlayer> players = new ArrayList<>();
-                                for (final ServerPlayer player : paintingTracker.accessor$seenBy()) {
-                                    final ClientboundRemoveEntitiesPacket packet = new ClientboundRemoveEntitiesPacket(h.getId());
-                                    player.connection.send(packet);
-                                    players.add(player);
-                                }
-                                for (final ServerPlayer player : players) {
-                                    SpongeCommon.serverScheduler().submit(Task.builder()
-                                            .plugin(Launch.instance().commonPlugin())
-                                            .delay(new SpongeTicks(SpongeGameConfigs.getForWorld(h.level()).get().entity.painting.respawnDelay))
-                                            .execute(() -> {
-                                                player.connection.send(h.getAddEntityPacket()); // TODO does it also set the variant?
-                                            })
-                                            .build());
-=======
                                 for (final ServerPlayerConnection playerConnection : paintingTracker.accessor$seenBy().toArray(new ServerPlayerConnection[0])) {
                                     final ServerPlayer player = playerConnection.getPlayer();
                                     paintingTracker.accessor$removePlayer(player);
                                     paintingTracker.accessor$updatePlayer(player);
->>>>>>> 14d2d2b4
                                 }
                                 return true;
                             }
