--- conflicted
+++ resolved
@@ -143,18 +143,13 @@
         keyMap.put("experience_since_level", makeSingleKey(Integer.TYPE, MutableBoundedValue.class, of("ExperienceSinceLevel")));
         keyMap.put("experience_from_start_of_level", makeSingleKey(Integer.TYPE, ImmutableBoundedValue.class, of("ExperienceFromStartOfLevel")));
         keyMap.put("book_author", makeSingleKey(Text.class, Value.class, of("BookAuthor")));
-<<<<<<< HEAD
         keyMap.put("walking_speed", makeSingleKey(Double.class, Value.class, of("WalkingSpeed")));
         keyMap.put("flying_speed", makeSingleKey(Double.class, Value.class, of("FlyingSpeed")));
-        RegistryHelper.mapFields(Keys.class, keyMap);
-=======
-
-    }
+   }
 
     private static Map<String, Key<?>> getKeyMap() {
         generateKeyMap();
         return keyMap;
->>>>>>> 7196f43b
     }
 
 }