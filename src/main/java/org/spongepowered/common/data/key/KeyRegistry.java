--- conflicted
+++ resolved
@@ -148,12 +148,8 @@
         keyMap.put("placeable_blocks", makeSetKey(BlockType.class, of("CanPlaceOn")));
         keyMap.put("walking_speed", makeSingleKey(Double.class, Value.class, of("WalkingSpeed")));
         keyMap.put("flying_speed", makeSingleKey(Double.class, Value.class, of("FlyingSpeed")));
-<<<<<<< HEAD
+        keyMap.put("slime_size", makeSingleKey(Integer.TYPE, MutableBoundedValue.class, of("SlimeSize")));
         keyMap.put("is_playing", makeSingleKey(Boolean.class, Value.class, of("IsPlaying")));
-
-=======
-        keyMap.put("slime_size", makeSingleKey(Integer.TYPE, MutableBoundedValue.class, of("SlimeSize")));
->>>>>>> 7676a56f
 
     }
 
