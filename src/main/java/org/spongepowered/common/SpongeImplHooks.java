/*
 * This file is part of Sponge, licensed under the MIT License (MIT).
 *
 * Copyright (c) SpongePowered <https://www.spongepowered.org>
 * Copyright (c) contributors
 *
 * Permission is hereby granted, free of charge, to any person obtaining a copy
 * of this software and associated documentation files (the "Software"), to deal
 * in the Software without restriction, including without limitation the rights
 * to use, copy, modify, merge, publish, distribute, sublicense, and/or sell
 * copies of the Software, and to permit persons to whom the Software is
 * furnished to do so, subject to the following conditions:
 *
 * The above copyright notice and this permission notice shall be included in
 * all copies or substantial portions of the Software.
 *
 * THE SOFTWARE IS PROVIDED "AS IS", WITHOUT WARRANTY OF ANY KIND, EXPRESS OR
 * IMPLIED, INCLUDING BUT NOT LIMITED TO THE WARRANTIES OF MERCHANTABILITY,
 * FITNESS FOR A PARTICULAR PURPOSE AND NONINFRINGEMENT. IN NO EVENT SHALL THE
 * AUTHORS OR COPYRIGHT HOLDERS BE LIABLE FOR ANY CLAIM, DAMAGES OR OTHER
 * LIABILITY, WHETHER IN AN ACTION OF CONTRACT, TORT OR OTHERWISE, ARISING FROM,
 * OUT OF OR IN CONNECTION WITH THE SOFTWARE OR THE USE OR OTHER DEALINGS IN
 * THE SOFTWARE.
 */
package org.spongepowered.common;


import net.minecraft.block.Block;
import net.minecraft.block.ITileEntityProvider;
import net.minecraft.block.state.IBlockState;
import net.minecraft.entity.Entity;
import net.minecraft.entity.player.EntityPlayer;
import net.minecraft.init.Blocks;
import net.minecraft.item.ItemStack;
import net.minecraft.tileentity.TileEntity;
import net.minecraft.util.EnumFacing;
import net.minecraft.util.math.BlockPos;
import net.minecraft.world.IBlockAccess;
import org.spongepowered.api.entity.Transform;
import org.spongepowered.api.entity.living.player.Player;
import org.spongepowered.api.event.SpongeEventFactory;
import org.spongepowered.api.event.cause.Cause;
import org.spongepowered.api.event.cause.NamedCause;
import org.spongepowered.api.event.entity.living.humanoid.player.RespawnPlayerEvent;
import org.spongepowered.api.event.message.MessageEvent;
import org.spongepowered.api.event.network.ClientConnectionEvent;
import org.spongepowered.api.event.world.LoadWorldEvent;
import org.spongepowered.api.item.inventory.ItemStack;
import org.spongepowered.api.text.channel.MessageChannel;
import org.spongepowered.api.world.World;

import java.util.Collection;
import java.util.Iterator;
import java.util.Optional;

/**
 * Utility that fires events that normally Forge fires at (in spots). Typically
 * our penultimate goal is to not remove spots where events occur but sometimes
 * it happens (in @Overwrites typically). Normally events that are in Forge are
 * called themselves in SpongeVanilla but when it can't really occur, we fix
 * this issue with Sponge by overwriting this class
 */
public final class SpongeImplHooks {

    public static LoadWorldEvent createLoadWorldEvent(World world) {
        return SpongeEventFactory.createLoadWorldEvent(Cause.of(NamedCause.source(SpongeImpl.getGame().getServer())), world);
    }

    public static ClientConnectionEvent.Join createClientConnectionEventJoin(Cause cause, MessageChannel originalChannel,
            Optional<MessageChannel> channel, MessageEvent.MessageFormatter formatter, Player targetEntity, boolean messageCancelled) {
        return SpongeEventFactory.createClientConnectionEventJoin(cause, originalChannel, channel, formatter, targetEntity, messageCancelled);
    }

    public static RespawnPlayerEvent createRespawnPlayerEvent(Cause cause, Transform<World> fromTransform, Transform<World> toTransform,
            Player targetEntity, boolean bedSpawn) {
        return SpongeEventFactory.createRespawnPlayerEvent(cause, fromTransform, toTransform, targetEntity, bedSpawn);
    }

    public static ClientConnectionEvent.Disconnect createClientConnectionEventDisconnect(Cause cause, MessageChannel originalChannel,
            Optional<MessageChannel> channel, MessageEvent.MessageFormatter formatter, Player targetEntity, boolean messageCancelled) {
        return SpongeEventFactory.createClientConnectionEventDisconnect(cause, originalChannel, channel, formatter, targetEntity, messageCancelled);
    }

    public static boolean blockHasTileEntity(Block block, IBlockState state) {
        return block instanceof ITileEntityProvider;
    }

    public static int getBlockLightOpacity(IBlockState state, IBlockAccess world, BlockPos pos) {
        return state.getLightOpacity();
    }

    public static boolean shouldRefresh(TileEntity tile, net.minecraft.world.World world, BlockPos pos, IBlockState oldState, IBlockState newState) {
        return oldState.getBlock() != newState.getBlock();
    }

    public static TileEntity createTileEntity(Block block, net.minecraft.world.World world, IBlockState state) {
        if (block instanceof ITileEntityProvider) {
            return ((ITileEntityProvider)block).createNewTileEntity(world, block.getMetaFromState(state));
        }
        return null;
    }

    // TODO - Determine if this is still needed
    @SuppressWarnings("unchecked")
    public static void updateComparatorOutputLevel(net.minecraft.world.World world, BlockPos pos, Block blockIn) {
        Iterator<EnumFacing> iterator = EnumFacing.Plane.HORIZONTAL.iterator();

        while (iterator.hasNext()) {
            EnumFacing enumfacing = iterator.next();
            BlockPos neighborPosition = pos.offset(enumfacing);

            if (world.isBlockLoaded(neighborPosition)) {
                IBlockState iblockstate = world.getBlockState(neighborPosition);

                if (Blocks.unpowered_comparator.isAssociatedBlock(iblockstate.getBlock())) {
                    iblockstate.getBlock().onNeighborBlockChange(world, neighborPosition, iblockstate, blockIn);
                } else if (iblockstate.getBlock().isNormalCube(iblockstate)) {
                    neighborPosition = neighborPosition.offset(enumfacing);
                    iblockstate = world.getBlockState(neighborPosition);

                    if (Blocks.unpowered_comparator.isAssociatedBlock(iblockstate.getBlock())) {
                        iblockstate.getBlock().onNeighborBlockChange(world, neighborPosition, iblockstate, blockIn);
                    }
                }
            }
        }
    }

<<<<<<< HEAD
    public static void addItemStackToListForSpawning(Collection<ItemStack> itemStacks, ItemStack itemStack) {
        // This is the hook that can be overwritten to handle merging the item stack into an already existing item stack
        itemStacks.add(itemStack);
=======
    /**
     * A simple method to check attacks for the forge event factory.
     *
     * @param entityPlayer
     * @param targetEntity
     * @return
     */
    public static boolean checkAttackEntity(EntityPlayer entityPlayer, Entity targetEntity) {
        final ItemStack item = entityPlayer.getCurrentEquippedItem();
        if (item != null) {
            return true;
        }
        return true;
>>>>>>> 36f8d415
    }
}<|MERGE_RESOLUTION|>--- conflicted
+++ resolved
@@ -45,7 +45,6 @@
 import org.spongepowered.api.event.message.MessageEvent;
 import org.spongepowered.api.event.network.ClientConnectionEvent;
 import org.spongepowered.api.event.world.LoadWorldEvent;
-import org.spongepowered.api.item.inventory.ItemStack;
 import org.spongepowered.api.text.channel.MessageChannel;
 import org.spongepowered.api.world.World;
 
@@ -126,11 +125,11 @@
         }
     }
 
-<<<<<<< HEAD
-    public static void addItemStackToListForSpawning(Collection<ItemStack> itemStacks, ItemStack itemStack) {
+    public static void addItemStackToListForSpawning(Collection<org.spongepowered.api.item.inventory.ItemStack> itemStacks, org.spongepowered.api.item.inventory.ItemStack itemStack) {
         // This is the hook that can be overwritten to handle merging the item stack into an already existing item stack
         itemStacks.add(itemStack);
-=======
+    }
+
     /**
      * A simple method to check attacks for the forge event factory.
      *
@@ -139,11 +138,10 @@
      * @return
      */
     public static boolean checkAttackEntity(EntityPlayer entityPlayer, Entity targetEntity) {
-        final ItemStack item = entityPlayer.getCurrentEquippedItem();
+        final ItemStack item = entityPlayer.getHeldItemMainhand();
         if (item != null) {
             return true;
         }
         return true;
->>>>>>> 36f8d415
     }
 }