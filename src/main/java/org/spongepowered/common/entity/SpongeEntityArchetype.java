--- conflicted
+++ resolved
@@ -155,20 +155,14 @@
             requiresInitialSpawn = true;
         }
 
-<<<<<<< HEAD
-        if (entity instanceof Mob) {
-            final Mob mobentity = (Mob) entity;
-            mobentity.yHeadRot = mobentity.getYRot();
-            mobentity.yBodyRot = mobentity.getXRot();
-            if (requiresInitialSpawn) {
-                // TODO null reason?
-                mobentity.finalizeSpawn(worldServer, worldServer.getCurrentDifficultyAt(mobentity.blockPosition()), null, null, null);
-=======
         final @Nullable Entity entity = net.minecraft.world.entity.EntityType.loadEntityRecursive(compound, level, e -> {
             e.moveTo(location.x(), location.y(), location.z());
-            if (requiresInitialSpawn  && e instanceof Mob) {
-                ((Mob) e).finalizeSpawn(level, level.getCurrentDifficultyAt(e.blockPosition()), MobSpawnType.COMMAND, null, compound);
->>>>>>> 97a6aa9b
+            if (e instanceof Mob mobentity) {
+                mobentity.yHeadRot = mobentity.getYRot();
+                mobentity.yBodyRot = mobentity.getXRot();
+                if (requiresInitialSpawn) {
+                    mobentity.finalizeSpawn(level, level.getCurrentDifficultyAt(e.blockPosition()), MobSpawnType.COMMAND, null, compound);
+                }
             }
             return e;
         });
