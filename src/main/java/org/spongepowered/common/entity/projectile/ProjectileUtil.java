--- conflicted
+++ resolved
@@ -300,14 +300,9 @@
             @Override
             protected Optional<FishingBobber> createProjectile(final LivingEntity source, final ServerLocation loc) {
                 if (source instanceof Player) {
-<<<<<<< HEAD
                     final FishingHook hook = new FishingHook((Player) source, source.level, 0, 0);
-                    hook.setPos(loc.getX(), loc.getY(), loc.getZ());
-                    return ProjectileUtil.doLaunch(loc.getWorld(), (FishingBobber) hook);
-=======
-                    final FishingHook hook = new FishingHook(source.level, (Player) source, loc.x(), loc.y(), loc.z());
+                    hook.setPos(loc.x(), loc.y(), loc.z());
                     return ProjectileUtil.doLaunch(loc.world(), (FishingBobber) hook);
->>>>>>> d337c2a3
                 }
                 return super.createProjectile(source, loc);
             }
