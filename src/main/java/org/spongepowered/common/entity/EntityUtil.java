--- conflicted
+++ resolved
@@ -98,11 +98,7 @@
 
         // Sponge Start - Have the platform handle removing the entity from the world. Move this to after the event call so
         //                that we do not remove the player from the world unless we really have teleported..
-<<<<<<< HEAD
-        ((PlatformServerWorldBridge) fromWorld).bridge$removeEntity(player, Entity.RemovalReason.CHANGED_DIMENSION, true);
-=======
-        ((PlatformServerLevelBridge) fromWorld).bridge$removeEntity(player, true);
->>>>>>> f0fecddb
+        ((PlatformServerLevelBridge) fromWorld).bridge$removeEntity(player, Entity.RemovalReason.CHANGED_DIMENSION, true);
         ((PlatformEntityBridge) player).bridge$revive();
         // Sponge End
 
