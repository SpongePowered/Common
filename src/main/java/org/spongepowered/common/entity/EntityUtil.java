--- conflicted
+++ resolved
@@ -24,15 +24,13 @@
  */
 package org.spongepowered.common.entity;
 
+import net.minecraft.world.entity.LivingEntity;
 import org.spongepowered.api.entity.living.player.User;
 import org.spongepowered.api.event.entity.SpawnEntityEvent;
 import org.spongepowered.api.util.Identifiable;
 import org.spongepowered.common.accessor.server.level.ServerPlayerAccessor;
-<<<<<<< HEAD
 import org.spongepowered.common.accessor.world.entity.EntityAccessor;
 import org.spongepowered.common.accessor.world.entity.LivingEntityAccessor;
-=======
->>>>>>> afbf411d
 import org.spongepowered.common.bridge.CreatorTrackedBridge;
 import org.spongepowered.common.bridge.data.VanishableBridge;
 import org.spongepowered.common.bridge.server.level.ServerLevelBridge;
@@ -148,7 +146,6 @@
         // Sponge End
     }
 
-<<<<<<< HEAD
     public static boolean isEntityDead(final net.minecraft.world.entity.Entity entity) {
         if (entity instanceof LivingEntity) {
             final LivingEntity base = (LivingEntity) entity;
@@ -157,10 +154,7 @@
         return entity.isRemoved();
     }
 
-    public static boolean processEntitySpawnsFromEvent(final SpawnEntityEvent event, final Supplier<Optional<User>> entityCreatorSupplier) {
-=======
     public static boolean processEntitySpawnsFromEvent(final SpawnEntityEvent event, final Supplier<Optional<UUID>> entityCreatorSupplier) {
->>>>>>> afbf411d
         boolean spawnedAny = false;
         for (final org.spongepowered.api.entity.Entity entity : event.entities()) {
             // Here is where we need to handle the custom items potentially having custom entities
