--- conflicted
+++ resolved
@@ -24,9 +24,6 @@
  */
 package org.spongepowered.common.entity;
 
-<<<<<<< HEAD
-import net.minecraft.world.entity.LivingEntity;
-=======
 import net.minecraft.core.BlockPos;
 import net.minecraft.network.protocol.game.ClientboundChangeDifficultyPacket;
 import net.minecraft.network.protocol.game.ClientboundLevelEventPacket;
@@ -38,12 +35,12 @@
 import net.minecraft.util.Mth;
 import net.minecraft.world.effect.MobEffectInstance;
 import net.minecraft.world.entity.Entity;
+import net.minecraft.world.entity.LivingEntity;
 import net.minecraft.world.entity.item.ItemEntity;
 import net.minecraft.world.entity.player.Player;
 import net.minecraft.world.item.ItemStack;
 import net.minecraft.world.level.biome.BiomeManager;
 import net.minecraft.world.level.storage.LevelData;
->>>>>>> ece3d7f5
 import org.spongepowered.api.Sponge;
 import org.spongepowered.api.entity.living.player.User;
 import org.spongepowered.api.event.SpongeEventFactory;
@@ -96,13 +93,13 @@
 
     public static void despawnFilteredEntities(final Iterable<? extends Entity> originalEntities, final SpawnEntityEvent event) {
         if (event.isCancelled()) {
-            for (Entity e : originalEntities) {
-                ((ServerLevel) e.level).despawn(e);
+            for (final Entity e : originalEntities) {
+                e.discard();
             }
         } else {
             for (Entity e : originalEntities) {
                 if (!event.entities().contains(e)) {
-                    ((ServerLevel) e.level).despawn(e);
+                    e.discard();
                 }
             }
         }
