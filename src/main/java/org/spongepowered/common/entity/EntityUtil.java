--- conflicted
+++ resolved
@@ -48,11 +48,9 @@
 import net.minecraft.item.ItemStack;
 import net.minecraft.network.play.server.SPacketChangeGameState;
 import net.minecraft.network.play.server.SPacketDestroyEntities;
-import net.minecraft.network.play.server.SPacketEffect;
 import net.minecraft.network.play.server.SPacketEntityEffect;
 import net.minecraft.network.play.server.SPacketEntityProperties;
 import net.minecraft.network.play.server.SPacketEntityStatus;
-import net.minecraft.network.play.server.SPacketPlayerAbilities;
 import net.minecraft.network.play.server.SPacketRespawn;
 import net.minecraft.network.play.server.SPacketServerDifficulty;
 import net.minecraft.network.play.server.SPacketSpawnPainting;
@@ -69,14 +67,11 @@
 import net.minecraft.util.math.RayTraceResult;
 import net.minecraft.util.math.Vec3d;
 import net.minecraft.world.DimensionType;
-import net.minecraft.world.GameType;
 import net.minecraft.world.WorldProvider;
 import net.minecraft.world.WorldProviderEnd;
-import net.minecraft.world.WorldProviderHell;
 import net.minecraft.world.WorldProviderSurface;
 import net.minecraft.world.WorldServer;
 import org.spongepowered.api.Sponge;
-import org.spongepowered.api.data.type.Profession;
 import org.spongepowered.api.entity.EntityArchetype;
 import org.spongepowered.api.entity.EntityType;
 import org.spongepowered.api.entity.EntityTypes;
@@ -104,34 +99,22 @@
 import org.spongepowered.api.world.storage.WorldProperties;
 import org.spongepowered.common.SpongeImpl;
 import org.spongepowered.common.SpongeImplHooks;
-<<<<<<< HEAD
+import org.spongepowered.common.bridge.entity.EntityBridge;
+import org.spongepowered.common.bridge.entity.player.PlayerEntityBridge;
 import org.spongepowered.common.bridge.world.WorldInfoBridge;
-=======
-import org.spongepowered.common.event.SpongeCommonEventFactory;
-import org.spongepowered.common.event.SpongeCommonEventHooks;
->>>>>>> 67be7d7b
+import org.spongepowered.common.bridge.world.WorldProviderBridge;
 import org.spongepowered.common.event.tracking.IPhaseState;
 import org.spongepowered.common.event.tracking.PhaseContext;
 import org.spongepowered.common.event.tracking.PhaseTracker;
 import org.spongepowered.common.event.tracking.TrackingUtil;
 import org.spongepowered.common.event.tracking.phase.entity.EntityPhase;
 import org.spongepowered.common.event.tracking.phase.entity.InvokingTeleporterContext;
-import org.spongepowered.common.interfaces.IMixinPlayerList;
-import org.spongepowered.common.bridge.entity.EntityBridge;
-import org.spongepowered.common.bridge.entity.player.PlayerEntityBridge;
-import org.spongepowered.common.bridge.entity.player.ServerPlayerEntityBridge;
-import org.spongepowered.common.interfaces.world.IMixinITeleporter;
-import org.spongepowered.common.interfaces.world.IMixinTeleporter;
-<<<<<<< HEAD
-import org.spongepowered.common.interfaces.world.ServerWorldBridge;
-=======
-import org.spongepowered.common.interfaces.world.IMixinWorldInfo;
-import org.spongepowered.common.interfaces.world.IMixinWorldProvider;
-import org.spongepowered.common.interfaces.world.IMixinWorldServer;
->>>>>>> 67be7d7b
+import org.spongepowered.common.bridge.world.ForgeITeleporterBridge;
+import org.spongepowered.common.bridge.world.TeleporterBridge;
+import org.spongepowered.common.bridge.world.ServerWorldBridge;
 import org.spongepowered.common.item.inventory.util.ItemStackUtil;
+import org.spongepowered.common.mixin.core.entity.AccessorEntity;
 import org.spongepowered.common.registry.type.entity.EntityTypeRegistryModule;
-import org.spongepowered.common.registry.type.entity.ProfessionRegistryModule;
 import org.spongepowered.common.util.Constants;
 import org.spongepowered.common.util.VecHelper;
 import org.spongepowered.common.world.WorldManager;
@@ -172,36 +155,18 @@
 
     public static final Function<Humanoid, EntityPlayer> HUMANOID_TO_PLAYER = (humanoid) -> humanoid instanceof EntityPlayer ? (EntityPlayer) humanoid : null;
 
-<<<<<<< HEAD
-    /**
-     * This is mostly for debugging purposes, but as well as ensuring that the phases are entered and exited correctly.
-     *
-     *  <p>Note that this is called only in SpongeVanilla or SpongeForge directly due to changes in signatures
-     *  from Forge.</p>
-     *
-     * @param entity The mixin entity being called
-     * @param toSuggestedDimension The target dimension id suggested by mods and vanilla alike. The suggested
-     *     dimension id can be erroneous and Vanilla will re-assign the variable to the overworld for
-     *     silly things like entering an end portal while in the end.
-     * @return The entity, if the teleport was not cancelled or something.
-     */
-    @Nullable
-    public static Entity transferEntityToDimension(final Entity entity, int toSuggestedDimension, IMixinITeleporter teleporter,
-        @Nullable MoveEntityEvent event) {
-=======
     @Nullable
     public static Entity transferEntityToWorld(Entity entity, @Nullable MoveEntityEvent.Teleport event,
-        @Nullable WorldServer toWorld,  @Nullable IMixinITeleporter teleporter, boolean recreate) {
+        @Nullable WorldServer toWorld,  @Nullable ForgeITeleporterBridge teleporter, boolean recreate) {
 
         if (entity.world.isRemote || entity.isDead) {
             return null;
         }
 
         org.spongepowered.api.entity.Entity sEntity = (org.spongepowered.api.entity.Entity) entity;
-        final IMixinEntity mEntity = (IMixinEntity) entity;
+        final EntityBridge mEntity = (EntityBridge) entity;
         final Transform<World> fromTransform = sEntity.getTransform();
         final WorldServer fromWorld = (WorldServer) fromTransform.getExtent();
->>>>>>> 67be7d7b
 
         fromWorld.profiler.startSection("changeDimension");
 
@@ -237,15 +202,15 @@
                     // Mods may cancel this event in order to run custom transfer logic
                     // We need to make sure to only rollback if they completely changed the world
                     if (event.getFromTransform().getExtent() != sEntity.getTransform().getExtent()) {
-                        if (teleporter instanceof IMixinTeleporter) {
+                        if (teleporter instanceof TeleporterBridge) {
                             final Vector3i chunkPosition = context.getExitTransform().getLocation().getChunkPosition();
-                            ((IMixinTeleporter) teleporter)
-                                .removePortalPositionFromCache(ChunkPos.asLong(chunkPosition.getX(), chunkPosition.getZ()));
+                            ((TeleporterBridge) teleporter)
+                                .bridge$removePortalPositionFromCache(ChunkPos.asLong(chunkPosition.getX(), chunkPosition.getZ()));
                         }
 
                         context.getCapturedBlockSupplier().restoreOriginals();
 
-                        mEntity.setLocationAndAngles(fromTransform);
+                        mEntity.bridge$setLocationAndAngles(fromTransform);
                     }
 
                     return null;
@@ -257,35 +222,35 @@
                     if (context.getExitTransform().getExtent() != toTransform.getExtent()) {
                         event.setCancelled(true);
 
-                        if (teleporter instanceof IMixinTeleporter) {
+                        if (teleporter instanceof TeleporterBridge) {
                             final Vector3i chunkPosition = context.getExitTransform().getLocation().getChunkPosition();
-                            ((IMixinTeleporter) teleporter)
-                                .removePortalPositionFromCache(ChunkPos.asLong(chunkPosition.getX(), chunkPosition.getZ()));
+                            ((TeleporterBridge) teleporter)
+                                .bridge$removePortalPositionFromCache(ChunkPos.asLong(chunkPosition.getX(), chunkPosition.getZ()));
                         }
 
                         context.getCapturedBlockSupplier().restoreOriginals();
 
-                        mEntity.setLocationAndAngles(toTransform);
+                        mEntity.bridge$setLocationAndAngles(toTransform);
                         return null;
                     }
 
                     // If we don't use the portal agent clear out the portal blocks that were created
                     if (!((MoveEntityEvent.Teleport.Portal) event).getUsePortalAgent()) {
-                        if (teleporter instanceof IMixinTeleporter) {
+                        if (teleporter instanceof TeleporterBridge) {
                             final Vector3i chunkPosition = context.getExitTransform().getLocation().getChunkPosition();
-                            ((IMixinTeleporter) teleporter)
-                                .removePortalPositionFromCache(ChunkPos.asLong(chunkPosition.getX(), chunkPosition.getZ()));
+                            ((TeleporterBridge) teleporter)
+                                .bridge$removePortalPositionFromCache(ChunkPos.asLong(chunkPosition.getX(), chunkPosition.getZ()));
                         }
                         context.getCapturedBlockSupplier().restoreOriginals();
                     } else {
 
                         // Unwind PhaseTracker captured blocks here, the actual position placement of the entity is common code below
-                        if (teleporter instanceof IMixinTeleporter && !context.getCapturedBlockSupplier().isEmpty() && !TrackingUtil
+                        if (teleporter instanceof TeleporterBridge && !context.getCapturedBlockSupplier().isEmpty() && !TrackingUtil
                             .processBlockCaptures(EntityPhase.State.INVOKING_TELEPORTER, context)) {
                             // Transactions were rolled back, the portal wasn't made. We need to bomb the dimension change and clear portal cache
                             final Vector3i chunkPosition = context.getExitTransform().getLocation().getChunkPosition();
-                            ((IMixinTeleporter) teleporter)
-                                .removePortalPositionFromCache(ChunkPos.asLong(chunkPosition.getX(), chunkPosition.getZ()));
+                            ((TeleporterBridge) teleporter)
+                                .bridge$removePortalPositionFromCache(ChunkPos.asLong(chunkPosition.getX(), chunkPosition.getZ()));
 
                             return null;
                         }
@@ -306,18 +271,6 @@
         fromWorld.profiler.endStartSection("reloading");
         final Entity toReturn;
 
-<<<<<<< HEAD
-        final Vector3i toChunkPosition = toTransform.getLocation().getChunkPosition();
-        toWorld.getChunkProvider().loadChunk(toChunkPosition.getX(), toChunkPosition.getZ());
-        // Only need to update the entity location here as the portal is handled in SpongeCommonEventFactory
-        final Vector3d toPosition = toTransform.getPosition();
-        entity.setLocationAndAngles(toPosition.getX(), toPosition.getY(), toPosition.getZ(), (float) toTransform.getYaw(), (float) toTransform.getPitch());
-        entity.world = toWorld;
-        try (PhaseContext<?> ignored = EntityPhase.State.CHANGING_DIMENSION.createPhaseContext().setTargetWorld(toWorld)) {
-            ignored.buildAndSwitch();
-            toWorld.spawnEntity(entity);
-            toWorld.updateEntityWithOptionalForce(entity, false);
-=======
         if (recreate) {
             toReturn = EntityList.newEntity(entity.getClass(), toWorld);
             sEntity = (org.spongepowered.api.entity.Entity) toReturn;
@@ -325,7 +278,7 @@
                 return entity;
             }
 
-            toReturn.copyDataFromOld(entity);
+            ((AccessorEntity) toReturn).accessor$CopyDataFromOldEntity(entity);
         } else {
             toReturn = entity;
         }
@@ -342,7 +295,7 @@
         }
 
         fromWorld.profiler.startSection("moving");
-        ((IMixinEntity) toReturn).setLocationAndAngles(toTransform);
+        ((EntityBridge) toReturn).bridge$setLocationAndAngles(toTransform);
         fromWorld.profiler.endSection();
 
         try (final PhaseContext<?> ignored = EntityPhase.State.CHANGING_DIMENSION.createPhaseContext().setTargetWorld(toWorld).buildAndSwitch()) {
@@ -363,7 +316,6 @@
             if (((FusedExplosive) sEntity).isPrimed()) {
                 toReturn.world.setEntityState(toReturn, (byte) 10);
             }
->>>>>>> 67be7d7b
         }
 
         entity.isDead = true;
@@ -376,7 +328,7 @@
     }
 
     public static EntityPlayerMP transferPlayerToWorld(EntityPlayerMP player, @Nullable MoveEntityEvent.Teleport event,
-        @Nullable WorldServer toWorld,  @Nullable IMixinITeleporter teleporter) {
+        @Nullable WorldServer toWorld,  @Nullable ForgeITeleporterBridge teleporter) {
 
         if (player.world.isRemote || player.isDead) {
             return player;
@@ -419,15 +371,15 @@
                     // Mods may cancel this event in order to run custom transfer logic
                     // We need to make sure to only rollback if they completely changed the world
                     if (event.getFromTransform().getExtent() != sPlayer.getTransform().getExtent()) {
-                        if (teleporter instanceof IMixinTeleporter) {
+                        if (teleporter instanceof TeleporterBridge) {
                             final Vector3i chunkPosition = context.getExitTransform().getLocation().getChunkPosition();
-                            ((IMixinTeleporter) teleporter)
-                                .removePortalPositionFromCache(ChunkPos.asLong(chunkPosition.getX(), chunkPosition.getZ()));
+                            ((TeleporterBridge) teleporter)
+                                .bridge$removePortalPositionFromCache(ChunkPos.asLong(chunkPosition.getX(), chunkPosition.getZ()));
                         }
 
                         context.getCapturedBlockSupplier().restoreOriginals();
 
-                        ((IMixinEntity) player).setLocationAndAngles(fromTransform);
+                        ((EntityBridge) player).bridge$setLocationAndAngles(fromTransform);
                     }
 
                     return player;
@@ -439,32 +391,34 @@
                     if (context.getExitTransform().getExtent() != toTransform.getExtent()) {
                         event.setCancelled(true);
 
-                        if (teleporter instanceof IMixinTeleporter) {
+                        if (teleporter instanceof TeleporterBridge) {
                             final Vector3i chunkPosition = context.getExitTransform().getLocation().getChunkPosition();
-                            ((IMixinTeleporter) teleporter)
-                                .removePortalPositionFromCache(ChunkPos.asLong(chunkPosition.getX(), chunkPosition.getZ()));
+                            ((TeleporterBridge) teleporter)
+                                .bridge$removePortalPositionFromCache(ChunkPos.asLong(chunkPosition.getX(), chunkPosition.getZ()));
                         }
 
                         context.getCapturedBlockSupplier().restoreOriginals();
 
-                        ((IMixinEntity) player).setLocationAndAngles(toTransform);
+                        ((EntityBridge) player).bridge$setLocationAndAngles(toTransform);
                         return player;
                     }
 
                     // If we don't use the portal agent clear out the portal blocks that
                     if (!((MoveEntityEvent.Teleport.Portal) event).getUsePortalAgent()) {
                         final Vector3i chunkPosition = context.getExitTransform().getLocation().getChunkPosition();
-                        ((IMixinTeleporter) teleporter).removePortalPositionFromCache(ChunkPos.asLong(chunkPosition.getX(), chunkPosition.getZ()));
+                        if (teleporter instanceof TeleporterBridge) {
+                            ((TeleporterBridge) teleporter).bridge$removePortalPositionFromCache(ChunkPos.asLong(chunkPosition.getX(), chunkPosition.getZ()));
+                        }
                         context.getCapturedBlockSupplier().restoreOriginals();
                     } else {
 
                         // Unwind PhaseTracker captured blocks here, the actual position placement of the entity is common code below
-                        if (teleporter instanceof IMixinTeleporter && !context.getCapturedBlockSupplier().isEmpty() && !TrackingUtil
+                        if (teleporter instanceof TeleporterBridge && !context.getCapturedBlockSupplier().isEmpty() && !TrackingUtil
                             .processBlockCaptures(EntityPhase.State.INVOKING_TELEPORTER, context)) {
                             // Transactions were rolled back, the portal wasn't made. We need to bomb the dimension change and clear portal cache
                             final Vector3i chunkPosition = context.getExitTransform().getLocation().getChunkPosition();
-                            ((IMixinTeleporter) teleporter)
-                                .removePortalPositionFromCache(ChunkPos.asLong(chunkPosition.getX(), chunkPosition.getZ()));
+                            ((TeleporterBridge) teleporter)
+                                .bridge$removePortalPositionFromCache(ChunkPos.asLong(chunkPosition.getX(), chunkPosition.getZ()));
 
                             return player;
                         }
@@ -505,42 +459,6 @@
         player.connection.sendPacket(new SPacketRespawn(toClientDimId, toWorld.getDifficulty(), toWorld.getWorldType(),
             player.interactionManager.getGameType()));
 
-<<<<<<< HEAD
-    // Used by PlayerList#transferPlayerToDimension and EntityPlayerMP#changeDimension.
-    // This method should NOT fire a teleport event as that should always be handled by the caller.
-    public static void transferPlayerToDimension(MoveEntityEvent event, EntityPlayerMP playerIn) {
-        WorldServer fromWorld = (WorldServer) event.getFromTransform().getExtent();
-        WorldServer toWorld = (WorldServer) event.getToTransform().getExtent();
-        playerIn.dimension = WorldManager.getClientDimensionId(playerIn, toWorld);
-        toWorld.getChunkProvider().loadChunk(event.getToTransform().getLocation().getChunkPosition().getX(), event.getToTransform().getLocation().getChunkPosition().getZ());
-        // Support vanilla clients teleporting to custom dimensions
-        final int dimensionId = playerIn.dimension;
-
-        // Send dimension registration
-        if (((ServerPlayerEntityBridge) playerIn).usesCustomClient()) {
-            WorldManager.sendDimensionRegistration(playerIn, toWorld.provider);
-        } else {
-            // Force vanilla client to refresh its chunk cache if same dimension type
-            if (fromWorld != toWorld && fromWorld.provider.getDimensionType() == toWorld.provider.getDimensionType()) {
-                playerIn.connection.sendPacket(new SPacketRespawn((dimensionId >= 0 ? -1 : 0), toWorld.getDifficulty(), toWorld.getWorldInfo().getTerrainType(), playerIn.interactionManager.getGameType()));
-            }
-        }
-        playerIn.connection.sendPacket(new SPacketRespawn(dimensionId, toWorld.getDifficulty(), toWorld.getWorldInfo().getTerrainType(), playerIn.interactionManager.getGameType()));
-        playerIn.connection.sendPacket(new SPacketServerDifficulty(toWorld.getDifficulty(), toWorld.getWorldInfo().isDifficultyLocked()));
-        SpongeImpl.getServer().getPlayerList().updatePermissionLevel(playerIn);
-        fromWorld.removeEntityDangerously(playerIn);
-        playerIn.isDead = false;
-        // we do not need to call transferEntityToWorld as we already have the correct transform and created the portal in handleDisplaceEntityPortalEvent
-        ((EntityBridge) playerIn).setLocationAndAngles(event.getToTransform());
-        playerIn.setWorld(toWorld);
-        toWorld.spawnEntity(playerIn);
-        toWorld.updateEntityWithOptionalForce(playerIn, false);
-
-        // PlayerList#preparePlayer but only reward advancements if they arrived here via Vanilla mechanics
-        fromWorld.getPlayerChunkMap().removePlayer(playerIn);
-
-        toWorld.getPlayerChunkMap().addPlayer(playerIn);
-=======
         playerList.updatePermissionLevel(player);
 
         fromWorld.removeEntityDangerously(player);
@@ -554,7 +472,7 @@
             toWorld.updateEntityWithOptionalForce(player, false);
         }
 
-        player.dimension = ((IMixinWorldServer) toWorld).getDimensionId();
+        player.dimension = ((ServerWorldBridge) toWorld).bridge$getDimensionId();
         player.setWorld(toWorld);
 
         // preparePlayer
@@ -563,7 +481,6 @@
 
         final Vector3i toChunkPosition = toTransform.getLocation().getChunkPosition();
         toWorld.getChunkProvider().provideChunk(toChunkPosition.getX(), toChunkPosition.getZ());
->>>>>>> 67be7d7b
 
         if (event instanceof MoveEntityEvent.Teleport.Portal) {
             CriteriaTriggers.CHANGED_DIMENSION.trigger(player, fromWorld.provider.getDimensionType(), toWorld.provider.getDimensionType());
@@ -584,10 +501,6 @@
         for (PotionEffect potioneffect : player.getActivePotionEffects()) {
             player.connection.sendPacket(new SPacketEntityEffect(player.getEntityId(), potioneffect));
         }
-<<<<<<< HEAD
-        ((ServerPlayerEntityBridge) playerIn).refreshXpHealthAndFood();
-=======
->>>>>>> 67be7d7b
 
         // Fix MC-88179: on non-death SPacketRespawn, also resend attributes
         final AttributeMap attributemap = (AttributeMap) player.getAttributeMap();
@@ -606,26 +519,13 @@
             player.motionZ = 0;
         }
 
-<<<<<<< HEAD
-    public static MoveEntityEvent.Teleport handleDisplaceEntityTeleportEvent(Entity entityIn, Location<World> location) {
-        Transform<World> fromTransform = ((org.spongepowered.api.entity.Entity) entityIn).getTransform();
-        Transform<World> toTransform = fromTransform.setLocation(location).setRotation(new Vector3d(entityIn.rotationPitch, entityIn.rotationYaw, 0));
-        return handleDisplaceEntityTeleportEvent(entityIn, fromTransform, toTransform);
-    }
-
-    public static MoveEntityEvent.Teleport handleDisplaceEntityTeleportEvent(Entity entityIn, double posX, double posY, double posZ, float yaw, float pitch) {
-        Transform<World> fromTransform = ((org.spongepowered.api.entity.Entity) entityIn).getTransform();
-        Transform<World> toTransform = fromTransform.setPosition(new Vector3d(posX, posY, posZ)).setRotation(new Vector3d(pitch, yaw, 0));
-        return handleDisplaceEntityTeleportEvent(entityIn, fromTransform, toTransform);
-=======
         SpongeImplHooks.handlePostChangeDimensionEvent(player, fromWorld, toWorld);
 
         return player;
->>>>>>> 67be7d7b
     }
 
     // Teleporter code is extremely stupid
-    private static InvokingTeleporterContext createInvokingTeleporterPhase(Entity entity, WorldServer toWorld, IMixinITeleporter teleporter) {
+    private static InvokingTeleporterContext createInvokingTeleporterPhase(Entity entity, WorldServer toWorld, ForgeITeleporterBridge teleporter) {
         SpongeImplHooks.registerPortalAgentType(teleporter);
 
         final MinecraftServer mcServer = SpongeImpl.getServer();
@@ -633,33 +533,8 @@
         final Transform<World> fromTransform = sEntity.getTransform();
         final WorldServer fromWorld = ((WorldServer) entity.world);
 
-        int toDimensionId = ((IMixinWorldServer) toWorld).getDimensionId();
-
-<<<<<<< HEAD
-    @Nullable
-    public static MoveEntityEvent.Teleport.Portal handleDisplaceEntityPortalEvent(Entity entityIn, int targetDimensionId, IMixinITeleporter teleporter) {
-        SpongeImplHooks.registerPortalAgentType(teleporter);
-        final MinecraftServer mcServer = SpongeImpl.getServer();
-        final IMixinPlayerList mixinPlayerList = (IMixinPlayerList) mcServer.getPlayerList();
-        final EntityBridge mixinEntity = (EntityBridge) entityIn;
-        final org.spongepowered.api.entity.Entity spongeEntity = (org.spongepowered.api.entity.Entity) entityIn;
-        final Transform<World> fromTransform = spongeEntity.getTransform();
-        final WorldServer fromWorld = ((WorldServer) entityIn.world);
-        final ServerWorldBridge fromMixinWorld = (ServerWorldBridge) fromWorld;
-        boolean sameDimension = entityIn.dimension == targetDimensionId;
-        // handle the end
-        if (targetDimensionId == 1 && fromWorld.provider instanceof WorldProviderEnd) {
-            targetDimensionId = 0;
-        }
-        WorldServer toWorld = mcServer.getWorld(targetDimensionId);
-        // If we attempted to travel a new dimension but were denied due to some reason such as world
-        // not being loaded then short-circuit to prevent unnecessary logic from running
-        if (!sameDimension && fromWorld == toWorld) {
-            return null;
-        }
-
-        final Map<String, String> portalAgents = ((WorldInfoBridge) fromWorld.getWorldInfo()).getConfigAdapter().getConfig().getWorld().getPortalAgents();
-=======
+        int toDimensionId = ((ServerWorldBridge) toWorld).bridge$getDimensionId();
+
         // Entering End Portal in End goes to Overworld in Vanilla
         if (toDimensionId == 1 && fromWorld.provider instanceof WorldProviderEnd) {
             toDimensionId = 0;
@@ -668,8 +543,7 @@
         toWorld = mcServer.getWorld(toDimensionId);
 
         final Map<String, String> portalAgents =
-            ((IMixinWorldInfo) fromWorld.getWorldInfo()).getConfigAdapter().getConfig().getWorld().getPortalAgents();
->>>>>>> 67be7d7b
+            ((WorldInfoBridge) fromWorld.getWorldInfo()).getConfigAdapter().getConfig().getWorld().getPortalAgents();
         String worldName;
 
         // Check if we're to use a different teleporter for this world
@@ -685,10 +559,10 @@
                     Optional<World> spongeWorld = Sponge.getServer().loadWorld(properties);
                     if (spongeWorld.isPresent()) {
                         toWorld = (WorldServer) spongeWorld.get();
-                        teleporter = (IMixinITeleporter) toWorld.getDefaultTeleporter();
-                        if (teleporter instanceof IMixinTeleporter) {
+                        teleporter = (ForgeITeleporterBridge) toWorld.getDefaultTeleporter();
+                        if (teleporter instanceof TeleporterBridge) {
                             if (!((fromWorld.provider.isNether() || toWorld.provider.isNether()))) {
-                                ((IMixinTeleporter) teleporter).setNetherPortalType(false);
+                                ((TeleporterBridge) teleporter).bridge$setNetherPortalType(false);
                             }
                         }
                     }
@@ -714,24 +588,24 @@
             // 2. The last known portal vec is known. (Usually set after block collision)
             // 3. The entity is traveling to end from a non-end world.
             // Note: We must always use placeInPortal to support mods.
-            if (!teleporter.isVanilla() || entity.getLastPortalVec() != null || toWorld.provider instanceof WorldProviderEnd) {
+            if (!teleporter.bridge$isVanilla() || entity.getLastPortalVec() != null || toWorld.provider instanceof WorldProviderEnd) {
                 // In Forge, the entity dimension is already set by this point.
                 // To maintain compatibility with Forge mods, we temporarily
                 // set the entity's dimension to the current target dimension
-                // when calling Teleporter#placeEntity.
+                // when calling Teleporter#bridge$placeEntity.
 
                 Vector3d position = toTransform.getPosition();
                 entity.setLocationAndAngles(position.getX(), position.getY(), position.getZ(), (float) toTransform.getYaw(),
                     (float) toTransform.getPitch());
 
                 fromWorld.profiler.startSection("placing");
-                if (!teleporter.isVanilla() || toWorld.provider instanceof WorldProviderEnd) {
+                if (!teleporter.bridge$isVanilla() || toWorld.provider instanceof WorldProviderEnd) {
                     // Have to assume mod teleporters or end -> overworld always port. We set this state for nether ports in
-                    // MixinTeleporter#placeEntity
+                    // MixinTeleporter#bridge$placeEntity
                     context.setDidPort(true);
                 }
 
-                teleporter.placeEntity(toWorld, entity, (float) fromTransform.getRotation().getY());
+                teleporter.bridge$placeEntity(toWorld, entity, (float) fromTransform.getRotation().getY());
 
                 fromWorld.profiler.endSection();
 
@@ -749,36 +623,6 @@
         return context;
     }
 
-<<<<<<< HEAD
-            // Grab the exit location of entity after being placed into portal
-            final Transform<World> portalExitTransform = spongeEntity.getTransform().setExtent((World) toWorld);
-            // Use setLocationAndAngles to avoid firing MoveEntityEvent to plugins
-            mixinEntity.setLocationAndAngles(fromTransform);
-            final MoveEntityEvent.Teleport.Portal event = SpongeEventFactory.createMoveEntityEventTeleportPortal(frame.getCurrentCause(), fromTransform, portalExitTransform, (PortalAgent) teleporter, (org.spongepowered.api.entity.Entity) entityIn, true);
-            SpongeImpl.postEvent(event);
-            final Vector3i chunkPosition = spongeEntity.getLocation().getChunkPosition();
-            final MultiBlockCaptureSupplier blockSupplier = context.getCapturedBlockSupplier();
-            final Transform<World> toTransform = event.getToTransform();
-
-            if (event.isCancelled()) {
-                // Mods may cancel this event in order to run custom transfer logic
-                // We need to make sure to only restore the location if
-                if (!portalExitTransform.getExtent().getUniqueId().equals(spongeEntity.getLocation().getExtent().getUniqueId())) {
-                    // update cache
-                    if (teleporter instanceof IMixinTeleporter) {
-                        ((IMixinTeleporter) teleporter).removePortalPositionFromCache(ChunkPos.asLong(chunkPosition.getX(), chunkPosition.getZ()));
-                    }
-                    blockSupplier.restoreOriginals();
-
-                    mixinEntity.setLocationAndAngles(fromTransform);
-                } else {
-                    // Call setTransform to let plugins know mods changed the position
-                    // Guarantees plugins such as Nucleus can track changed locations properly
-                    spongeEntity.setTransform(spongeEntity.getTransform());
-                }
-                return event;
-            }
-=======
     private static Transform<World> getPortalExitTransform(Entity entity, WorldServer fromWorld, WorldServer toWorld) {
         final WorldProvider fromWorldProvider = fromWorld.provider;
         final WorldProvider toWorldProvider = toWorld.provider;
@@ -786,7 +630,6 @@
         double x;
         double y;
         double z;
->>>>>>> 67be7d7b
 
         final Transform<World> transform;
 
@@ -803,7 +646,7 @@
         }
         else {
 
-            final double moveFactor = ((IMixinWorldProvider) fromWorldProvider).getMovementFactor() / ((IMixinWorldProvider) toWorldProvider).getMovementFactor();
+            final double moveFactor = ((WorldProviderBridge) fromWorldProvider).bridge$getMovementFactor() / ((WorldProviderBridge) toWorldProvider).bridge$getMovementFactor();
 
             x = MathHelper.clamp(entity.posX * moveFactor, toWorld.getWorldBorder().minX() + 16.0D, toWorld.getWorldBorder().maxX() - 16.0D);
             y = entity.posY;
@@ -820,11 +663,7 @@
         return transform;
     }
 
-    public static boolean isEntityDead(org.spongepowered.api.entity.Entity entity) {
-        return isEntityDead((net.minecraft.entity.Entity) entity);
-    }
-
-    private static boolean isEntityDead(net.minecraft.entity.Entity entity) {
+    public static boolean isEntityDead(net.minecraft.entity.Entity entity) {
         if (entity instanceof EntityLivingBase) {
             EntityLivingBase base = (EntityLivingBase) entity;
             return base.getHealth() <= 0 || base.deathTime > 0 || base.dead;
@@ -832,22 +671,14 @@
         return entity.isDead;
     }
 
-<<<<<<< HEAD
-    public static ServerWorldBridge getMixinWorld(org.spongepowered.api.entity.Entity entity) {
-        return (ServerWorldBridge) entity.getWorld();
-    }
-
-    public static ServerWorldBridge getMixinWorld(Entity entity) {
-        return (ServerWorldBridge) entity.world;
-=======
     public static MoveEntityEvent.Teleport handleDisplaceEntityTeleportEvent(Entity entityIn, Location<World> location) {
-        Transform<World> fromTransform = ((IMixinEntity) entityIn).getTransform();
+        Transform<World> fromTransform = ((org.spongepowered.api.entity.Entity) entityIn).getTransform();
         Transform<World> toTransform = fromTransform.setLocation(location).setRotation(new Vector3d(entityIn.rotationPitch, entityIn.rotationYaw, 0));
         return handleDisplaceEntityTeleportEvent(entityIn, fromTransform, toTransform);
     }
 
     public static MoveEntityEvent.Teleport handleDisplaceEntityTeleportEvent(Entity entityIn, double posX, double posY, double posZ, float yaw, float pitch) {
-        Transform<World> fromTransform = ((IMixinEntity) entityIn).getTransform();
+        Transform<World> fromTransform = ((org.spongepowered.api.entity.Entity) entityIn).getTransform();
         Transform<World> toTransform = fromTransform.setPosition(new Vector3d(posX, posY, posZ)).setRotation(new Vector3d(pitch, yaw, 0));
         return handleDisplaceEntityTeleportEvent(entityIn, fromTransform, toTransform);
     }
@@ -863,23 +694,6 @@
             SpongeImpl.postEvent(event);
             return event;
         }
-    }
-
-    public static IMixinWorldServer getMixinWorld(org.spongepowered.api.entity.Entity entity) {
-        return (IMixinWorldServer) entity.getWorld();
->>>>>>> 67be7d7b
-    }
-
-    public static WorldServer getMinecraftWorld(org.spongepowered.api.entity.Entity entity) {
-        return (WorldServer) entity.getWorld();
-    }
-
-    public static World getSpongeWorld(Entity player) {
-        return (World) player.world;
-    }
-
-    public static Player toPlayer(EntityPlayer player) {
-        return (Player) player;
     }
 
     public static int getHorseInternalVariant(SpongeHorseColor color, SpongeHorseStyle style) {
@@ -913,7 +727,7 @@
                     // Since forge already has a new event thrown for the entity, we don't need to throw
                     // the event anymore as sponge plugins getting the event after forge mods will
                     // have the modified entity list for entities, so no need to re-capture the entities.
-                    getMixinWorld(entity).bridge$forceSpawnEntity(entity);
+                    ((ServerWorldBridge) entity.getWorld()).bridge$forceSpawnEntity(entity);
                     return true;
                 }
             }
@@ -921,7 +735,7 @@
         supplier.get()
             .ifPresent(entity::setCreator);
         // Allowed to call force spawn directly since we've applied creator and custom item logic already
-        getMixinWorld(entity).bridge$forceSpawnEntity(entity);
+        ((ServerWorldBridge) entity.getWorld()).bridge$forceSpawnEntity(entity);
         return true;
     }
 
@@ -1058,19 +872,6 @@
         return true;
     }
 
-    public static Profession validateProfession(int professionId) {
-        List<Profession> professions = (List<Profession>) ProfessionRegistryModule.getInstance().getAll();
-        for (Profession profession : professions) {
-            if (profession instanceof SpongeProfession) {
-                if (professionId == ((SpongeProfession) profession).type) {
-                    return profession;
-                }
-            }
-        }
-        throw new IllegalStateException("Invalid Villager profession id is present! Found: " + professionId
-                                        + " when the expected contain: " + professions);
-    }
-
     public static List<EntityHanging> findHangingEntities(WorldServer worldIn, BlockPos pos) {
         return worldIn.getEntitiesWithinAABB(EntityHanging.class, new AxisAlignedBB(pos, pos).grow(1.1D, 1.1D, 1.1D),
                 entityIn -> {
@@ -1112,13 +913,8 @@
             return location;
         }
 
-<<<<<<< HEAD
-        final Dimension targetDimension = (Dimension) targetWorld.provider;
-        int targetDimensionId = ((ServerWorldBridge) targetWorld).bridge$getDimensionId();
-=======
         final Dimension toDimension = (Dimension) targetWorld.provider;
-        int toDimensionId = ((IMixinWorldServer) targetWorld).getDimensionId();
->>>>>>> 67be7d7b
+        int toDimensionId = ((ServerWorldBridge) targetWorld).bridge$getDimensionId();
         // Cannot respawn in requested world, use the fallback dimension for
         // that world. (Usually overworld unless a mod says otherwise).
         if (!toDimension.allowsPlayerRespawns()) {
@@ -1146,94 +942,6 @@
             throw new IllegalArgumentException("Entity is incompatible with SpongeAPI Living interface: " + entity);
         }
         return (Living) entity;
-    }
-
-<<<<<<< HEAD
-    private static void adjustEntityPostionForTeleport(IMixinPlayerList playerList, Entity entity, WorldServer fromWorld, WorldServer toWorld) {
-        fromWorld.profiler.startSection("moving");
-        WorldProvider pOld = fromWorld.provider;
-        WorldProvider pNew = toWorld.provider;
-        double moveFactor = playerList.getMovementFactor(pOld) / playerList.getMovementFactor(pNew);
-        double x = entity.posX * moveFactor;
-        double y = entity.posY;
-        double z = entity.posZ * moveFactor;
-
-//        if (!(pNew instanceof WorldProviderEnd)) {
-//            x = MathHelper.clamp_double(x, toWorldIn.getWorldBorder().minX() + 16.0D, toWorldIn.getWorldBorder().maxX() - 16.0D);
-//            z = MathHelper.clamp_double(z, toWorldIn.getWorldBorder().minZ() + 16.0D, toWorldIn.getWorldBorder().maxZ() - 16.0D);
-//            entityIn.setLocationAndAngles(x, entityIn.posY, z, entityIn.rotationYaw, entityIn.rotationPitch);
-//        }
-
-        if (pNew instanceof WorldProviderEnd) {
-            BlockPos blockpos;
-
-            if (pOld instanceof WorldProviderEnd) {
-                blockpos = toWorld.getSpawnPoint();
-            } else {
-                blockpos = toWorld.getSpawnCoordinate();
-            }
-
-            x = blockpos.getX();
-            y = blockpos.getY();
-            z = blockpos.getZ();
-            entity.setLocationAndAngles(x, y, z, 90.0F, 0.0F);
-        }
-
-        if (!(pOld instanceof WorldProviderEnd)) {
-            fromWorld.profiler.startSection("placing");
-            x = MathHelper.clamp((int)x, -29999872, 29999872);
-            z = MathHelper.clamp((int)z, -29999872, 29999872);
-
-            if (entity.isEntityAlive()) {
-                entity.setLocationAndAngles(x, y, z, entity.rotationYaw, entity.rotationPitch);
-            }
-            fromWorld.profiler.endSection();
-        }
-
-        if (entity.isEntityAlive()) {
-            fromWorld.updateEntityWithOptionalForce(entity, false);
-        }
-
-        fromWorld.profiler.endSection();
-=======
-    public static EntityLivingBase toNative(Living entity) {
-        if (!(entity instanceof EntityLivingBase)) {
-            throw new IllegalArgumentException("Living entity is not compatible with this implementation: " + entity);
-        }
-        return (EntityLivingBase) entity;
-    }
-
-    public static EntityPlayerMP toNative(Player player) {
-        if (!(player instanceof EntityPlayerMP)) {
-            throw new IllegalArgumentException("Player entity is not compatible with this implementation: " + player);
-        }
-        return (EntityPlayerMP) player;
-    }
-
-    public static EntityPlayerMP toNative(IMixinEntityPlayerMP playerMP) {
-        if (!(playerMP instanceof EntityPlayerMP)) {
-            throw new IllegalArgumentException("Player entity is not compatible with this implementation: " + playerMP);
-        }
-        return (EntityPlayerMP) playerMP;
-    }
-
-    public static IMixinEntity toMixin(Entity entity) {
-        if (!(entity instanceof IMixinEntity)) {
-            throw new IllegalArgumentException("Not a mixin Entity for this implementation!");
-        }
-        return (IMixinEntity) entity;
-    }
-
-    public static IMixinEntity toMixin(org.spongepowered.api.entity.Entity entity) {
-        if (!(entity instanceof IMixinEntity)) {
-            throw new IllegalArgumentException("Not a mixin Entity for this implementation!");
-        }
-        return (IMixinEntity) entity;
-    }
-
-    public static EntitySnapshot createSnapshot(Entity entity) {
-        return fromNative(entity).createSnapshot();
->>>>>>> 67be7d7b
     }
 
     /**
@@ -1522,32 +1230,4 @@
     public static EntityArchetype archetype(EntityType type) {
         return new SpongeEntityArchetypeBuilder().type(type).build();
     }
-<<<<<<< HEAD
-
-    public static void fakeRespawn(EntityPlayerMP player) {
-        WorldServer worldServer = player.getServerWorld();
-        final int dimensionId = player.dimension;
-        PlayerList playerList = worldServer.getMinecraftServer().getPlayerList();
-
-        player.connection.sendPacket(new SPacketRespawn(dimensionId, worldServer.getDifficulty(), worldServer
-                .getWorldInfo().getTerrainType(), player.interactionManager.getGameType()));
-        player.connection.sendPacket(new SPacketServerDifficulty(worldServer.getDifficulty(), worldServer.getWorldInfo().isDifficultyLocked()));
-        player.connection.sendPacket(new SPacketPlayerPosLook(player.posX, player.posY, player.posZ, player.rotationYaw, player.rotationPitch, Collections.emptySet(), -1));
-
-        final BlockPos spawnLocation = worldServer.getSpawnPoint();
-        player.connection.sendPacket(new SPacketSpawnPosition(spawnLocation));
-        player.connection.sendPacket(new SPacketSetExperience(player.experience, player.experienceTotal, player.experienceLevel));
-        playerList.updateTimeAndWeatherForPlayer(player, worldServer);
-        playerList.updatePermissionLevel(player);
-        playerList.syncPlayerInventory(player);
-        // Update reducedDebugInfo game rule
-        player.connection.sendPacket(new SPacketEntityStatus(player, worldServer.getGameRules().getBoolean(DefaultGameRules.REDUCED_DEBUG_INFO) ? (byte) 22 : 23));
-        player.sendPlayerAbilities();
-        for (Object potioneffect : player.getActivePotionEffects()) {
-            player.connection.sendPacket(new SPacketEntityEffect(player.getEntityId(), (PotionEffect) potioneffect));
-        }
-        ((ServerPlayerEntityBridge) player).refreshScaledHealth();
-    }
-=======
->>>>>>> 67be7d7b
 }