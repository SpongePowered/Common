/*
 * This file is part of Sponge, licensed under the MIT License (MIT).
 *
 * Copyright (c) SpongePowered <https://www.spongepowered.org>
 * Copyright (c) contributors
 *
 * Permission is hereby granted, free of charge, to any person obtaining a copy
 * of this software and associated documentation files (the "Software"), to deal
 * in the Software without restriction, including without limitation the rights
 * to use, copy, modify, merge, publish, distribute, sublicense, and/or sell
 * copies of the Software, and to permit persons to whom the Software is
 * furnished to do so, subject to the following conditions:
 *
 * The above copyright notice and this permission notice shall be included in
 * all copies or substantial portions of the Software.
 *
 * THE SOFTWARE IS PROVIDED "AS IS", WITHOUT WARRANTY OF ANY KIND, EXPRESS OR
 * IMPLIED, INCLUDING BUT NOT LIMITED TO THE WARRANTIES OF MERCHANTABILITY,
 * FITNESS FOR A PARTICULAR PURPOSE AND NONINFRINGEMENT. IN NO EVENT SHALL THE
 * AUTHORS OR COPYRIGHT HOLDERS BE LIABLE FOR ANY CLAIM, DAMAGES OR OTHER
 * LIABILITY, WHETHER IN AN ACTION OF CONTRACT, TORT OR OTHERWISE, ARISING FROM,
 * OUT OF OR IN CONNECTION WITH THE SOFTWARE OR THE USE OR OTHER DEALINGS IN
 * THE SOFTWARE.
 */

package org.spongepowered.common.entity.living.human;

import com.google.common.cache.CacheBuilder;
import com.google.common.cache.CacheLoader;
import com.google.common.cache.LoadingCache;
import com.google.common.collect.Maps;
import com.mojang.authlib.GameProfile;
import com.mojang.authlib.properties.PropertyMap;
import net.minecraft.enchantment.EnchantmentHelper;
import net.minecraft.entity.Entity;
import net.minecraft.entity.EntityCreature;
import net.minecraft.entity.EntityLivingBase;
import net.minecraft.entity.SharedMonsterAttributes;
import net.minecraft.entity.player.EntityPlayer;
import net.minecraft.entity.player.EntityPlayerMP;
import net.minecraft.init.SoundEvents;
import net.minecraft.nbt.NBTTagCompound;
import net.minecraft.network.Packet;
import net.minecraft.network.play.server.SPacketDestroyEntities;
import net.minecraft.network.play.server.SPacketPlayerListItem;
import net.minecraft.network.play.server.SPacketSpawnPlayer;
import net.minecraft.scoreboard.Team;
import net.minecraft.server.MinecraftServer;
import net.minecraft.util.DamageSource;
import net.minecraft.util.EnumHand;
import net.minecraft.util.SoundEvent;
import net.minecraft.util.math.MathHelper;
import net.minecraft.world.World;
import net.minecraft.world.WorldSettings;
import org.spongepowered.api.Sponge;
import org.spongepowered.api.data.DataTransactionResult;
import org.spongepowered.api.data.key.Keys;
import org.spongepowered.api.data.value.immutable.ImmutableValue;
import org.spongepowered.api.scoreboard.TeamMember;
import org.spongepowered.api.text.Text;
import org.spongepowered.common.SpongeImpl;
import org.spongepowered.common.data.value.immutable.ImmutableSpongeValue;
import org.spongepowered.common.interfaces.entity.IMixinEntity;

import java.util.ArrayList;
import java.util.List;
import java.util.Map;
import java.util.UUID;
import java.util.concurrent.TimeUnit;

import javax.annotation.Nullable;

/*
 * Notes
 *
 * The label above the player's head is always visible unless the human is in
 * a team with invisible labels set to true. Could we leverage this at all?
 *
 * Hostile mobs don't attack the human, should this be default behaviour?
 */
public class EntityHuman extends EntityCreature implements TeamMember {

    // According to http://wiki.vg/Mojang_API#UUID_-.3E_Profile_.2B_Skin.2FCape
    // you can access this data once per minute, lets cache for 2 minutes
    private static final LoadingCache<UUID, PropertyMap> PROPERTIES_CACHE = CacheBuilder.newBuilder().expireAfterWrite(2, TimeUnit.MINUTES)
            .build(new CacheLoader<UUID, PropertyMap>() {

                @Override
                public PropertyMap load(UUID uuid) throws Exception {
                    return SpongeImpl.getServer().getMinecraftSessionService().fillProfileProperties(new GameProfile(uuid, ""), true)
                            .getProperties();
                }
            });

    // A queue of packets waiting to send to players tracking this human
    private final Map<UUID, List<Packet<?>[]>> playerPacketMap = Maps.newHashMap();

    private GameProfile fakeProfile;
<<<<<<< HEAD
    private UUID skinUuid;
    private boolean aiDisabled = false;
=======
    @Nullable private UUID skinUuid;
>>>>>>> 78eeb278

    public EntityHuman(World worldIn) {
        super(worldIn);
        this.fakeProfile = new GameProfile(this.entityUniqueID, "");
        this.setSize(0.6F, 1.8F);
        this.setCanPickUpLoot(true);
    }

    @Override
    protected void applyEntityAttributes() {
        super.applyEntityAttributes();
        this.getAttributeMap().registerAttribute(SharedMonsterAttributes.ATTACK_DAMAGE).setBaseValue(1.0D);
    }

    @Override
    protected void entityInit() {
        this.dataManager.register(EntityLivingBase.HAND_STATES, Byte.valueOf((byte)0));
        this.dataManager.register(EntityLivingBase.POTION_EFFECTS, Integer.valueOf(0));
        this.dataManager.register(EntityLivingBase.HIDE_PARTICLES, Boolean.valueOf(false));
        this.dataManager.register(EntityLivingBase.ARROW_COUNT_IN_ENTITY, Integer.valueOf(0));
        this.dataManager.register(EntityLivingBase.HEALTH, Float.valueOf(1.0F));
        this.dataManager.register(EntityPlayer.ABSORPTION, 0.0F);
        this.dataManager.register(EntityPlayer.PLAYER_SCORE, 0);
        this.dataManager.register(EntityPlayer.MAIN_HAND, (byte) 1);
        this.dataManager.register(EntityPlayer.PLAYER_MODEL_FLAG, (byte) 0xFF);
    }

    @Override
    public boolean isLeftHanded() {
        return this.dataManager.get(EntityPlayer.MAIN_HAND) == 0;
    }

    @Override
    public boolean isAIDisabled() {
        return this.aiDisabled;
    }

    @Override
    public Text getTeamRepresentation() {
        return Text.of(this.fakeProfile.getName());
    }

    @Override
    public Team getTeam() {
        return this.worldObj.getScoreboard().getPlayersTeam(this.fakeProfile.getName());
    }

    @Override
    public void setCustomNameTag(String name) {
        if (name.length() > 16) {
            // Vanilla restriction
            name = name.substring(0, 16);
        }
        if (this.getCustomNameTag().equals(name)) {
            return;
        }
        super.setCustomNameTag(name);
        this.renameProfile(name);
        if (this.isAliveAndInWorld()) {
            this.respawnOnClient();
        }
    }

    @Override
    public void readEntityFromNBT(NBTTagCompound tagCompund) {
        super.readEntityFromNBT(tagCompund);
        String skinUuidString = ((IMixinEntity) this).getSpongeData().getString("skinUuid");
        if (!skinUuidString.isEmpty()) {
            this.updateFakeProfileWithSkin(UUID.fromString(skinUuidString));
        }
    }

    @Override
    public void writeEntityToNBT(NBTTagCompound tagCompound) {
        super.writeEntityToNBT(tagCompound);
        NBTTagCompound spongeData = ((IMixinEntity) this).getSpongeData();
        if (this.skinUuid != null) {
            spongeData.setString("skinUuid", this.skinUuid.toString());
        } else {
            spongeData.removeTag("skinUuid");
        }
    }

    @Override
    public void onLivingUpdate() {
        super.onLivingUpdate();
        this.updateArmSwingProgress();
    }

    @Override
    public int getMaxInPortalTime() {
        return 80;
    }

    @Override
    protected SoundEvent getSwimSound() {
        return SoundEvents.entity_player_swim;
    }

    @Override
    protected SoundEvent getSplashSound() {
        return SoundEvents.entity_player_splash;
    }

    @Override
    public int getPortalCooldown() {
        return 10;
    }

    @Override
    public void onDeath(@Nullable DamageSource cause) {
        super.onDeath(cause);
        this.setSize(0.2F, 0.2F);
        this.setPosition(this.posX, this.posY, this.posZ);
        this.motionY = 0.1D;
        if (cause != null) {
            this.motionX = (double) (-MathHelper.cos((this.attackedAtYaw + this.rotationYaw) * (float) Math.PI / 180.0F) * 0.1F);
            this.motionZ = (double) (-MathHelper.sin((this.attackedAtYaw + this.rotationYaw) * (float) Math.PI / 180.0F) * 0.1F);
        } else {
            this.motionX = this.motionZ = 0.0D;
        }
    }

    @Override
    protected SoundEvent getHurtSound() {
        return SoundEvents.entity_player_hurt;
    }

    @Override
    protected SoundEvent getDeathSound() {
        return SoundEvents.entity_player_death;
    }

    @Override
    public double getYOffset() {
        return -0.35D;
    }

    @Override
    public float getAIMoveSpeed() {
        return (float) this.getEntityAttribute(SharedMonsterAttributes.MOVEMENT_SPEED).getAttributeValue();
    }

    @Override
    protected SoundEvent getFallSound(int p_184588_1_) {
        return p_184588_1_ > 4 ? SoundEvents.entity_player_big_fall : SoundEvents.entity_player_small_fall;
    }
    @Override
    public float getEyeHeight() {
        return 1.62f;
    }

    @Override
    public float getAbsorptionAmount() {
        return this.getDataManager().get(EntityPlayer.ABSORPTION);
    }

    @Override
    public void setAbsorptionAmount(float amount) {
        if (amount < 0.0F) {
            amount = 0.0F;
        }
        this.getDataManager().set(EntityPlayer.ABSORPTION, amount);
    }

    @Override
    protected float updateDistance(float p_110146_1_, float p_110146_2_) {
        float retValue = super.updateDistance(p_110146_1_, p_110146_2_);
        // Make the body rotation follow head rotation
        this.rotationYaw = this.rotationYawHead;
        return retValue;
    }

    @Override
    public boolean attackEntityAsMob(Entity entityIn) {
        super.attackEntityAsMob(entityIn);
        this.swingArm(EnumHand.MAIN_HAND);
        float f = (float) this.getEntityAttribute(SharedMonsterAttributes.ATTACK_DAMAGE).getAttributeValue();
        int i = 0;

        if (entityIn instanceof EntityLivingBase) {
            f += EnchantmentHelper.getModifierForCreature(this.getHeldItem(EnumHand.MAIN_HAND), ((EntityLivingBase) entityIn).getCreatureAttribute());
            i += EnchantmentHelper.getKnockbackModifier(this);
        }

        boolean flag = entityIn.attackEntityFrom(DamageSource.causeMobDamage(this), f);

        if (flag) {
            if (i > 0) {
                entityIn.addVelocity((double) (-MathHelper.sin(this.rotationYaw * (float) Math.PI / 180.0F) * (float) i * 0.5F), 0.1D,
                        (double) (MathHelper.cos(this.rotationYaw * (float) Math.PI / 180.0F) * (float) i * 0.5F));
                this.motionX *= 0.6D;
                this.motionZ *= 0.6D;
            }

            int j = EnchantmentHelper.getFireAspectModifier(this);

            if (j > 0) {
                entityIn.setFire(j * 4);
            }

            this.applyEnchantments(this, entityIn);
        }

        return flag;
    }

    private void renameProfile(String newName) {
        PropertyMap props = this.fakeProfile.getProperties();
        this.fakeProfile = new GameProfile(this.fakeProfile.getId(), newName);
        this.fakeProfile.getProperties().putAll(props);
    }

    private boolean updateFakeProfileWithSkin(UUID skin) {
        PropertyMap properties = PROPERTIES_CACHE.getUnchecked(skin);
        if (properties.isEmpty()) {
            return false;
        }
        this.fakeProfile.getProperties().replaceValues("textures", properties.get("textures"));
        this.skinUuid = skin;
        return true;
    }

<<<<<<< HEAD
    public void removeFromTabListDelayed(EntityPlayerMP player, SPacketPlayerListItem removePacket) {
=======
    public void removeFromTabListDelayed(@Nullable EntityPlayerMP player, S38PacketPlayerListItem removePacket) {
>>>>>>> 78eeb278
        int delay = SpongeImpl.getGlobalConfig().getConfig().getEntity().getHumanPlayerListRemoveDelay();
        Runnable removeTask = () -> this.pushPackets(player, removePacket);
        if (delay == 0) {
            removeTask.run();
        } else {
            SpongeImpl.getGame().getScheduler().createTaskBuilder().execute(removeTask).delayTicks(delay).submit(SpongeImpl.getPlugin());
        }
    }

    public boolean setSkinUuid(UUID skin) {
        if (!((MinecraftServer) Sponge.getServer()).isServerInOnlineMode()) {
            // Skins only work when online-mode = true
            return false;
        }
        if (skin.equals(this.skinUuid)) {
            return true;
        }
        if (!updateFakeProfileWithSkin(skin)) {
            return false;
        }
        if (this.isAliveAndInWorld()) {
            this.respawnOnClient();
        }
        return true;
    }

    @Nullable
    public UUID getSkinUuid() {
        return this.skinUuid;
    }

    public DataTransactionResult removeSkin() {
        if (this.skinUuid == null) {
            return DataTransactionResult.successNoData();
        }
        this.fakeProfile.getProperties().removeAll("textures");
        ImmutableValue<?> oldValue = new ImmutableSpongeValue<>(Keys.SKIN_UNIQUE_ID, this.skinUuid);
        this.skinUuid = null;
        if (this.isAliveAndInWorld()) {
            this.respawnOnClient();
        }
        return DataTransactionResult.builder().result(DataTransactionResult.Type.SUCCESS).replace(oldValue).build();
    }

    private boolean isAliveAndInWorld() {
        return this.worldObj.getEntityByID(this.getEntityId()) == this && !this.isDead;
    }

    private void respawnOnClient() {
        this.pushPackets(new SPacketDestroyEntities(this.getEntityId()), this.createPlayerListPacket(SPacketPlayerListItem.Action.ADD_PLAYER));
        this.pushPackets(this.createSpawnPacket());
        removeFromTabListDelayed(null, this.createPlayerListPacket(SPacketPlayerListItem.Action.REMOVE_PLAYER));
    }

    /**
     * Can the fake profile be removed from the tab list immediately (i.e. as
     * soon as the human has spawned).
     *
     * @return Whether it can be removed with 0 ticks delay
     */
    public boolean canRemoveFromListImmediately() {
        return !this.fakeProfile.getProperties().containsKey("textures");
    }

    /**
     * Called when a player stops tracking this human.
     *
     * Removes the player from the packet queue and sends them a REMOVE_PLAYER
     * tab list packet to make sure the human is not on it.
     *
     * @param player The player that has stopped tracking this human
     */
    public void onRemovedFrom(EntityPlayerMP player) {
        this.playerPacketMap.remove(player.getUniqueID());
        player.playerNetServerHandler.sendPacket(this.createPlayerListPacket(SPacketPlayerListItem.Action.REMOVE_PLAYER));
    }

    /**
     * Creates a {@link SPacketSpawnPlayer} packet.
     *
     * Copied directly from the constructor of the packet, because that can't be
     * used as we're not an EntityPlayer.
     *
     * @return A new spawn packet
     */
    public SPacketSpawnPlayer createSpawnPacket() {
        SPacketSpawnPlayer packet = new SPacketSpawnPlayer();
        packet.entityId = this.getEntityId();
        packet.uniqueId = this.fakeProfile.getId();
        packet.x = this.posX;
        packet.y = this.posY;
        packet.z = this.posZ;
        packet.yaw = (byte) ((int) (this.rotationYaw * 256.0F / 360.0F));
        packet.pitch = (byte) ((int) (this.rotationPitch * 256.0F / 360.0F));
        packet.watcher = this.getDataManager();
        return packet;
    }

    /**
     * Creates a {@link SPacketPlayerListItem} packet with the given action.
     *
     * @param action The action to apply on the tab list
     * @return A new tab list packet
     */
    @SuppressWarnings("unchecked")
    public SPacketPlayerListItem createPlayerListPacket(SPacketPlayerListItem.Action action) {
        SPacketPlayerListItem packet = new SPacketPlayerListItem(action);
        packet.players.add(packet.new AddPlayerData(this.fakeProfile, 0, WorldSettings.GameType.NOT_SET, this.getDisplayName()));
        return packet;
    }

    /**
     * Push the given packets to all players tracking this human.
     *
     * @param packets All packets to send in a single tick
     */
    public void pushPackets(Packet<?>... packets) {
        this.pushPackets(null, packets); // null = all players
    }

    /**
     * Push the given packets to the given player (who must be tracking this
     * human).
     *
     * @param player The player tracking this human
     * @param packets All packets to send in a single tick
     */
    public void pushPackets(@Nullable EntityPlayerMP player, Packet<?>... packets) {
        if (player == null) {
            List<Packet<?>[]> queue = this.playerPacketMap.get(null);
            if (queue == null) {
                queue = new ArrayList<>();
                this.playerPacketMap.put(null, queue);
            }
            queue.add(packets);
        } else {
            List<Packet<?>[]> queue = this.playerPacketMap.get(player.getUniqueID());
            if (queue == null) {
                queue = new ArrayList<>();
                this.playerPacketMap.put(player.getUniqueID(), queue);
            }
            queue.add(packets);
        }
    }

    /**
     * (Internal) Pops the packets off the queue for the given player.
     *
     * @param player The player to get packets for (or null for all players)
     * @return An array of packets to send in a single tick
     */
    public Packet<?>[] popQueuedPackets(@Nullable EntityPlayerMP player) {
        List<Packet<?>[]> queue = this.playerPacketMap.get(player == null ? null : player.getUniqueID());
        return queue == null || queue.isEmpty() ? null : queue.remove(0);
    }
}<|MERGE_RESOLUTION|>--- conflicted
+++ resolved
@@ -96,12 +96,8 @@
     private final Map<UUID, List<Packet<?>[]>> playerPacketMap = Maps.newHashMap();
 
     private GameProfile fakeProfile;
-<<<<<<< HEAD
-    private UUID skinUuid;
+    @Nullable private UUID skinUuid;
     private boolean aiDisabled = false;
-=======
-    @Nullable private UUID skinUuid;
->>>>>>> 78eeb278
 
     public EntityHuman(World worldIn) {
         super(worldIn);
@@ -325,11 +321,7 @@
         return true;
     }
 
-<<<<<<< HEAD
-    public void removeFromTabListDelayed(EntityPlayerMP player, SPacketPlayerListItem removePacket) {
-=======
-    public void removeFromTabListDelayed(@Nullable EntityPlayerMP player, S38PacketPlayerListItem removePacket) {
->>>>>>> 78eeb278
+    public void removeFromTabListDelayed(@Nullable EntityPlayerMP player, SPacketPlayerListItem removePacket) {
         int delay = SpongeImpl.getGlobalConfig().getConfig().getEntity().getHumanPlayerListRemoveDelay();
         Runnable removeTask = () -> this.pushPackets(player, removePacket);
         if (delay == 0) {
