/*
 * This file is part of Sponge, licensed under the MIT License (MIT).
 *
 * Copyright (c) SpongePowered <https://www.spongepowered.org>
 * Copyright (c) contributors
 *
 * Permission is hereby granted, free of charge, to any person obtaining a copy
 * of this software and associated documentation files (the "Software"), to deal
 * in the Software without restriction, including without limitation the rights
 * to use, copy, modify, merge, publish, distribute, sublicense, and/or sell
 * copies of the Software, and to permit persons to whom the Software is
 * furnished to do so, subject to the following conditions:
 *
 * The above copyright notice and this permission notice shall be included in
 * all copies or substantial portions of the Software.
 *
 * THE SOFTWARE IS PROVIDED "AS IS", WITHOUT WARRANTY OF ANY KIND, EXPRESS OR
 * IMPLIED, INCLUDING BUT NOT LIMITED TO THE WARRANTIES OF MERCHANTABILITY,
 * FITNESS FOR A PARTICULAR PURPOSE AND NONINFRINGEMENT. IN NO EVENT SHALL THE
 * AUTHORS OR COPYRIGHT HOLDERS BE LIABLE FOR ANY CLAIM, DAMAGES OR OTHER
 * LIABILITY, WHETHER IN AN ACTION OF CONTRACT, TORT OR OTHERWISE, ARISING FROM,
 * OUT OF OR IN CONNECTION WITH THE SOFTWARE OR THE USE OR OTHER DEALINGS IN
 * THE SOFTWARE.
 */
package org.spongepowered.common.entity.player.tab;

import static com.google.common.base.Preconditions.checkArgument;
import static com.google.common.base.Preconditions.checkNotNull;
import static com.google.common.base.Preconditions.checkState;

import com.google.common.base.MoreObjects;
import com.google.common.collect.Maps;
import com.mojang.authlib.GameProfile;
import net.kyori.adventure.text.Component;
import net.minecraft.network.chat.TextComponent;
import net.minecraft.network.protocol.game.ClientboundPlayerInfoPacket;
import net.minecraft.network.protocol.game.ClientboundTabListPacket;
import net.minecraft.world.level.GameType;
import org.checkerframework.checker.nullness.qual.Nullable;
import org.spongepowered.api.entity.living.player.gamemode.GameMode;
import org.spongepowered.api.entity.living.player.server.ServerPlayer;
import org.spongepowered.api.entity.living.player.tab.TabList;
import org.spongepowered.api.entity.living.player.tab.TabListEntry;
import org.spongepowered.common.adventure.SpongeAdventure;
import org.spongepowered.common.profile.SpongeGameProfile;

import java.util.ArrayList;
import java.util.Collection;
import java.util.Collections;
import java.util.Map;
import java.util.Optional;
import java.util.UUID;

public final class SpongeTabList implements TabList {

    private static final net.minecraft.network.chat.Component EMPTY_COMPONENT = new TextComponent("");
    private final net.minecraft.server.level.ServerPlayer player;
    private @Nullable Component header;
    private @Nullable Component footer;
    private final Map<UUID, TabListEntry> entries = Maps.newHashMap();

    public SpongeTabList(final net.minecraft.server.level.ServerPlayer player) {
        this.player = player;
    }

    @Override
    public ServerPlayer player() {
        return (ServerPlayer) this.player;
    }

    @Override
    public Optional<Component> header() {
        return Optional.ofNullable(this.header);
    }

    @Override
    public TabList setHeader(final @Nullable Component header) {
        this.header = header;

        this.refreshClientHeaderFooter();

        return this;
    }

    @Override
    public Optional<Component> footer() {
        return Optional.ofNullable(this.footer);
    }

    @Override
    public TabList setFooter(final @Nullable Component footer) {
        this.footer = footer;

        this.refreshClientHeaderFooter();

        return this;
    }

    @Override
    public TabList setHeaderAndFooter(@Nullable final Component header, @Nullable final Component footer) {
        // Do not call the methods, set directly
        this.header = header;
        this.footer = footer;

        this.refreshClientHeaderFooter();

        return this;
    }

    @SuppressWarnings("ConstantConditions")
    private void refreshClientHeaderFooter() {
        // MC-98180 - Sending null as header or footer will cause an exception on the client
        final ClientboundTabListPacket packet = new ClientboundTabListPacket(
            this.header == null ? SpongeTabList.EMPTY_COMPONENT : SpongeAdventure.asVanilla(this.header),
            this.footer == null ? SpongeTabList.EMPTY_COMPONENT : SpongeAdventure.asVanilla(this.footer)
        );
        this.player.connection.send(packet);
    }

    @Override
    public Collection<TabListEntry> entries() {
        return Collections.unmodifiableCollection(this.entries.values());
    }

    @Override
    public Optional<TabListEntry> entry(final UUID uniqueId) {
        checkNotNull(uniqueId, "unique id");
        return Optional.ofNullable(this.entries.get(uniqueId));
    }

    @Override
    public TabList addEntry(final TabListEntry entry) throws IllegalArgumentException {
        checkNotNull(entry, "builder");
        checkState(entry.list().equals(this), "the provided tab list entry was not created for this tab list");

        this.addEntry(entry, true);

        return this;
    }

    private void addEntry(final ClientboundPlayerInfoPacket.PlayerUpdate entry) {
        final GameProfile profile = entry.getProfile();
        if (!this.entries.containsKey(profile.getId())) {
            final net.minecraft.network.chat.Component displayName = entry.getDisplayName();
            this.addEntry(new SpongeTabListEntry(
                    this,
                    SpongeGameProfile.of(profile),
                    displayName == null ? null : SpongeAdventure.asAdventure(displayName),
                    entry.getLatency(),
                    (GameMode) (Object) entry.getGameMode()
            ), false);
        }
    }

    private void addEntry(final TabListEntry entry, final boolean exceptionOnDuplicate) {
        final UUID uniqueId = entry.profile().uniqueId();

        if (exceptionOnDuplicate) {
            checkArgument(!this.entries.containsKey(uniqueId), "cannot add duplicate entry");
        }

        if (!this.entries.containsKey(uniqueId)) {
            this.entries.put(uniqueId, entry);

            this.sendUpdate(entry, ClientboundPlayerInfoPacket.Action.ADD_PLAYER);
            entry.displayName().ifPresent(text -> this.sendUpdate(entry, ClientboundPlayerInfoPacket.Action.UPDATE_DISPLAY_NAME));
            this.sendUpdate(entry, ClientboundPlayerInfoPacket.Action.UPDATE_LATENCY);
            this.sendUpdate(entry, ClientboundPlayerInfoPacket.Action.UPDATE_GAME_MODE);
        }
    }

    @Override
    public Optional<TabListEntry> removeEntry(final UUID uniqueId) {
        checkNotNull(uniqueId, "unique id");

        final TabListEntry entry = this.entries.remove(uniqueId);
        if (entry != null) {
            this.sendUpdate(entry, ClientboundPlayerInfoPacket.Action.REMOVE_PLAYER);
            return Optional.of(entry);
        }
        return Optional.empty();
    }

    /**
     * Send an entry update.
     *
     * @param entry The entry to update
     * @param action The update action to perform
     */
    @SuppressWarnings("ConstantConditions")
    void sendUpdate(final TabListEntry entry, final ClientboundPlayerInfoPacket.Action action) {
        final ClientboundPlayerInfoPacket packet = new ClientboundPlayerInfoPacket(action, new ArrayList<>());
        final ClientboundPlayerInfoPacket.PlayerUpdate data = new ClientboundPlayerInfoPacket.PlayerUpdate(SpongeGameProfile.toMcProfile(entry.profile()),
            entry.latency(), (GameType) (Object) entry.gameMode(),
            entry.displayName().isPresent() ? SpongeAdventure.asVanilla(entry.displayName().get()) : null);
        packet.getEntries().add(data);
        this.player.connection.send(packet);
    }

    /**
     * Update this tab list with data from the provided packet.
     *
     * <p>This method should not be called manually, it is automatically
     * called in the player's network connection when the packet is sent.</p>
     *
     * @param packet The packet to process
     */
    @SuppressWarnings("ConstantConditions")
    public void updateEntriesOnSend(final ClientboundPlayerInfoPacket packet) {
<<<<<<< HEAD
        for (final ClientboundPlayerInfoPacket.PlayerUpdate data : packet.getEntries()) {
            final ClientboundPlayerInfoPacket.Action action = packet.getAction();
=======
        for (final ClientboundPlayerInfoPacket.PlayerUpdate update : ((ClientboundPlayerInfoPacketAccessor) packet).accessor$entries()) {
            final ClientboundPlayerInfoPacket.Action action = ((ClientboundPlayerInfoPacketAccessor) packet).accessor$action();
>>>>>>> 8521dfde
            if (action == ClientboundPlayerInfoPacket.Action.ADD_PLAYER) {
                // If an entry with the same id exists nothing will be done
                this.addEntry(update);
            } else if (action == ClientboundPlayerInfoPacket.Action.REMOVE_PLAYER) {
                this.removeEntry(update.getProfile().getId());
            } else {
                this.entry(update.getProfile().getId()).ifPresent(entry -> {
                    if (action == ClientboundPlayerInfoPacket.Action.UPDATE_DISPLAY_NAME) {
                        ((SpongeTabListEntry) entry).updateWithoutSend();
                        entry.setDisplayName(update.getDisplayName() == null ? null : SpongeAdventure.asAdventure(update.getDisplayName()));
                    } else if (action == ClientboundPlayerInfoPacket.Action.UPDATE_LATENCY) {
                        ((SpongeTabListEntry) entry).updateWithoutSend();
                        entry.setLatency(update.getLatency());
                    } else if (action == ClientboundPlayerInfoPacket.Action.UPDATE_GAME_MODE) {
                        ((SpongeTabListEntry) entry).updateWithoutSend();
                        entry.setGameMode((GameMode) (Object) update.getGameMode());
                    } else {
                        throw new IllegalArgumentException("unknown packet action: " + action);
                    }
                });
            }
        }
    }

    @Override
    public String toString() {
        return MoreObjects.toStringHelper(this)
                .add("player", this.player)
                .add("header", this.header)
                .add("footer", this.footer)
                .add("entries", this.entries)
                .toString();
    }

}<|MERGE_RESOLUTION|>--- conflicted
+++ resolved
@@ -207,13 +207,8 @@
      */
     @SuppressWarnings("ConstantConditions")
     public void updateEntriesOnSend(final ClientboundPlayerInfoPacket packet) {
-<<<<<<< HEAD
-        for (final ClientboundPlayerInfoPacket.PlayerUpdate data : packet.getEntries()) {
+        for (final ClientboundPlayerInfoPacket.PlayerUpdate update : packet.getEntries()) {
             final ClientboundPlayerInfoPacket.Action action = packet.getAction();
-=======
-        for (final ClientboundPlayerInfoPacket.PlayerUpdate update : ((ClientboundPlayerInfoPacketAccessor) packet).accessor$entries()) {
-            final ClientboundPlayerInfoPacket.Action action = ((ClientboundPlayerInfoPacketAccessor) packet).accessor$action();
->>>>>>> 8521dfde
             if (action == ClientboundPlayerInfoPacket.Action.ADD_PLAYER) {
                 // If an entry with the same id exists nothing will be done
                 this.addEntry(update);
