/*
 * This file is part of Sponge, licensed under the MIT License (MIT).
 *
 * Copyright (c) SpongePowered <https://www.spongepowered.org>
 * Copyright (c) contributors
 *
 * Permission is hereby granted, free of charge, to any person obtaining a copy
 * of this software and associated documentation files (the "Software"), to deal
 * in the Software without restriction, including without limitation the rights
 * to use, copy, modify, merge, publish, distribute, sublicense, and/or sell
 * copies of the Software, and to permit persons to whom the Software is
 * furnished to do so, subject to the following conditions:
 *
 * The above copyright notice and this permission notice shall be included in
 * all copies or substantial portions of the Software.
 *
 * THE SOFTWARE IS PROVIDED "AS IS", WITHOUT WARRANTY OF ANY KIND, EXPRESS OR
 * IMPLIED, INCLUDING BUT NOT LIMITED TO THE WARRANTIES OF MERCHANTABILITY,
 * FITNESS FOR A PARTICULAR PURPOSE AND NONINFRINGEMENT. IN NO EVENT SHALL THE
 * AUTHORS OR COPYRIGHT HOLDERS BE LIABLE FOR ANY CLAIM, DAMAGES OR OTHER
 * LIABILITY, WHETHER IN AN ACTION OF CONTRACT, TORT OR OTHERWISE, ARISING FROM,
 * OUT OF OR IN CONNECTION WITH THE SOFTWARE OR THE USE OR OTHER DEALINGS IN
 * THE SOFTWARE.
 */
package org.spongepowered.common.entity.player.tab;


import com.google.common.collect.Maps;
import com.mojang.authlib.GameProfile;
import net.kyori.adventure.text.Component;
import net.minecraft.network.chat.RemoteChatSession;
import net.minecraft.network.protocol.game.ClientboundPlayerInfoRemovePacket;
import net.minecraft.network.protocol.game.ClientboundPlayerInfoUpdatePacket;
import net.minecraft.network.protocol.game.ClientboundTabListPacket;
import net.minecraft.world.level.GameType;
import org.checkerframework.checker.nullness.qual.Nullable;
import org.spongepowered.api.entity.living.player.gamemode.GameMode;
import org.spongepowered.api.entity.living.player.server.ServerPlayer;
import org.spongepowered.api.entity.living.player.tab.TabList;
import org.spongepowered.api.entity.living.player.tab.TabListEntry;
import org.spongepowered.common.accessor.network.protocol.game.ClientboundPlayerInfoUpdatePacketAccessor;
import org.spongepowered.common.adventure.SpongeAdventure;
import org.spongepowered.common.profile.SpongeGameProfile;
import org.spongepowered.common.util.Preconditions;

import java.util.Collection;
import java.util.Collections;
import java.util.EnumSet;
import java.util.List;
import java.util.Map;
import java.util.Objects;
import java.util.Optional;
import java.util.StringJoiner;
import java.util.UUID;

public final class SpongeTabList implements TabList {

    private static final net.minecraft.network.chat.Component EMPTY_COMPONENT = net.minecraft.network.chat.Component.literal(""); // TODO use empty?
    private final net.minecraft.server.level.ServerPlayer player;
    private @Nullable Component header;
    private @Nullable Component footer;
    private final Map<UUID, TabListEntry> entries = Maps.newHashMap();

    public SpongeTabList(final net.minecraft.server.level.ServerPlayer player) {
        this.player = player;
    }

    @Override
    public ServerPlayer player() {
        return (ServerPlayer) this.player;
    }

    @Override
    public Optional<Component> header() {
        return Optional.ofNullable(this.header);
    }

    @Override
    public TabList setHeader(final @Nullable Component header) {
        this.header = header;

        this.refreshClientHeaderFooter();

        return this;
    }

    @Override
    public Optional<Component> footer() {
        return Optional.ofNullable(this.footer);
    }

    @Override
    public TabList setFooter(final @Nullable Component footer) {
        this.footer = footer;

        this.refreshClientHeaderFooter();

        return this;
    }

    @Override
    public TabList setHeaderAndFooter(final @Nullable Component header, final @Nullable Component footer) {
        // Do not call the methods, set directly
        this.header = header;
        this.footer = footer;

        this.refreshClientHeaderFooter();

        return this;
    }

    @SuppressWarnings("ConstantConditions")
    private void refreshClientHeaderFooter() {
        // MC-98180 - Sending null as header or footer will cause an exception on the client
        final ClientboundTabListPacket packet = new ClientboundTabListPacket(
            this.header == null ? SpongeTabList.EMPTY_COMPONENT : SpongeAdventure.asVanilla(this.header),
            this.footer == null ? SpongeTabList.EMPTY_COMPONENT : SpongeAdventure.asVanilla(this.footer)
        );
        this.player.connection.send(packet);
    }

    @Override
    public Collection<TabListEntry> entries() {
        return Collections.unmodifiableCollection(this.entries.values());
    }

    @Override
    public Optional<TabListEntry> entry(final UUID uniqueId) {
        Objects.requireNonNull(uniqueId, "unique id");
        return Optional.ofNullable(this.entries.get(uniqueId));
    }

    @Override
    public TabList addEntry(final TabListEntry entry) throws IllegalArgumentException {
        Objects.requireNonNull(entry, "builder");
        Preconditions.checkState(entry.list().equals(this), "the provided tab list entry was not created for this tab list");

        this.addEntry(entry, true);

        return this;
    }

    private void addEntry(final ClientboundPlayerInfoUpdatePacket.Entry entry) {
        final GameProfile profile = entry.profile();
        if (!this.entries.containsKey(profile.getId())) {
            final net.minecraft.network.chat.@Nullable Component displayName = entry.displayName();
            this.addEntry(new SpongeTabListEntry(
                    this,
                    SpongeGameProfile.of(profile),
                    displayName == null ? null : SpongeAdventure.asAdventure(displayName),
                    entry.latency(),
                    (GameMode) (Object) entry.gameMode(),
                    entry.listed(),
                    entry.listOrder(),
                    entry.chatSession() == null ? null : entry.chatSession().profilePublicKey()
            ), false);
        }
    }

    private void addEntry(final TabListEntry entry, final boolean exceptionOnDuplicate) {
        final UUID uniqueId = entry.profile().uniqueId();

        @Nullable final TabListEntry prev = this.entries.putIfAbsent(uniqueId, entry);
        if (exceptionOnDuplicate && prev != null) {
            throw new IllegalArgumentException("cannot add duplicate entry");
        }

        if (prev == null) {
            this.sendUpdate(entry, EnumSet.allOf(ClientboundPlayerInfoUpdatePacket.Action.class));
        }
    }

    @Override
    public Optional<TabListEntry> removeEntry(final UUID uniqueId) {
        Objects.requireNonNull(uniqueId, "unique id");

        final TabListEntry entry = this.entries.remove(uniqueId);
        if (entry != null) {
            this.player.connection.send(new ClientboundPlayerInfoRemovePacket(List.of(entry.profile().uniqueId())));
            return Optional.of(entry);
        }
        return Optional.empty();
    }

    /**
     * Send an entry update.
     *
     * @param entry The entry to update
     * @param actions The update action to perform
     */
    @SuppressWarnings("ConstantConditions")
    void sendUpdate(final TabListEntry entry, final EnumSet<ClientboundPlayerInfoUpdatePacket.Action> actions) {
        final ClientboundPlayerInfoUpdatePacket packet = new ClientboundPlayerInfoUpdatePacket(actions, List.of());
        final RemoteChatSession.Data chatSessionData = ((SpongeTabListEntry) entry).profilePublicKey() == null ? null : new RemoteChatSession.Data(entry.profile().uuid(), ((SpongeTabListEntry) entry).profilePublicKey());
        final net.minecraft.network.chat.Component displayName = entry.displayName().isPresent() ? SpongeAdventure.asVanilla(entry.displayName().get()) : null;
        final ClientboundPlayerInfoUpdatePacket.Entry data = new ClientboundPlayerInfoUpdatePacket.Entry(entry.profile().uniqueId(), SpongeGameProfile.toMcProfile(entry.profile()),
<<<<<<< HEAD
            entry.listed(), entry.latency(), (GameType) (Object) entry.gameMode(), displayName, false, listOrder, chatSessionData);
=======
            entry.listed(), entry.latency(), (GameType) (Object) entry.gameMode(), displayName, entry.weight(), chatSessionData);
>>>>>>> 707b3f1a
        ((ClientboundPlayerInfoUpdatePacketAccessor) packet).accessor$entries(List.of(data));
        this.player.connection.send(packet);
    }

    /**
     * Update this tab list with data from the provided packet.
     *
     * <p>This method should not be called manually, it is automatically
     * called in the player's network connection when the packet is sent.</p>
     *
     * @param packet The packet to process
     */
    @SuppressWarnings("ConstantConditions")
    public void updateEntriesOnSend(final ClientboundPlayerInfoUpdatePacket packet) {
        final EnumSet<ClientboundPlayerInfoUpdatePacket.Action> actions = packet.actions();
        for (final ClientboundPlayerInfoUpdatePacket.Entry update : packet.entries()) {
            if (actions.contains(ClientboundPlayerInfoUpdatePacket.Action.ADD_PLAYER)) {
                // If an entry with the same id exists nothing will be done
                this.addEntry(update);
            }

            this.entry(update.profileId()).ifPresent(entry -> {
                if (actions.contains(ClientboundPlayerInfoUpdatePacket.Action.UPDATE_DISPLAY_NAME)) {
                    ((SpongeTabListEntry) entry).updateWithoutSend();
                    entry.setDisplayName(update.displayName() == null ? null : SpongeAdventure.asAdventure(update.displayName()));
                }
                if (actions.contains(ClientboundPlayerInfoUpdatePacket.Action.UPDATE_LATENCY)) {
                    ((SpongeTabListEntry) entry).updateWithoutSend();
                    entry.setLatency(update.latency());
                }
                if (actions.contains(ClientboundPlayerInfoUpdatePacket.Action.UPDATE_GAME_MODE)) {
                    ((SpongeTabListEntry) entry).updateWithoutSend();
                    entry.setGameMode((GameMode) (Object) update.gameMode());
                }
                if (actions.contains(ClientboundPlayerInfoUpdatePacket.Action.UPDATE_LISTED)) {
                    ((SpongeTabListEntry) entry).updateWithoutSend();
                    entry.setListed(update.listed());
                }
            });
        }
    }

    @Override
    public String toString() {
        return new StringJoiner(", ", SpongeTabList.class.getSimpleName() + "[", "]")
                .add("player=" + this.player)
                .add("header=" + this.header)
                .add("footer=" + this.footer)
                .add("entries=" + this.entries)
                .toString();
    }

}<|MERGE_RESOLUTION|>--- conflicted
+++ resolved
@@ -194,11 +194,7 @@
         final RemoteChatSession.Data chatSessionData = ((SpongeTabListEntry) entry).profilePublicKey() == null ? null : new RemoteChatSession.Data(entry.profile().uuid(), ((SpongeTabListEntry) entry).profilePublicKey());
         final net.minecraft.network.chat.Component displayName = entry.displayName().isPresent() ? SpongeAdventure.asVanilla(entry.displayName().get()) : null;
         final ClientboundPlayerInfoUpdatePacket.Entry data = new ClientboundPlayerInfoUpdatePacket.Entry(entry.profile().uniqueId(), SpongeGameProfile.toMcProfile(entry.profile()),
-<<<<<<< HEAD
-            entry.listed(), entry.latency(), (GameType) (Object) entry.gameMode(), displayName, false, listOrder, chatSessionData);
-=======
-            entry.listed(), entry.latency(), (GameType) (Object) entry.gameMode(), displayName, entry.weight(), chatSessionData);
->>>>>>> 707b3f1a
+            entry.listed(), entry.latency(), (GameType) (Object) entry.gameMode(), displayName, false, entry.weight(), chatSessionData);
         ((ClientboundPlayerInfoUpdatePacketAccessor) packet).accessor$entries(List.of(data));
         this.player.connection.send(packet);
     }
