--- conflicted
+++ resolved
@@ -35,15 +35,9 @@
 
 public final class SpongeEventContextKeyBuilder<T> implements EventContextKey.Builder<T> {
 
-<<<<<<< HEAD
-    Class<T> typeClass;
-    CatalogKey key;
-    String name;
-=======
     @Nullable Class<T> typeClass;
-    @Nullable String id;
+    @Nullable CatalogKey key;
     @Nullable String name;
->>>>>>> 4554b62c
 
     @Override
     public SpongeEventContextKeyBuilder<T> type(Class<T> aClass) {
