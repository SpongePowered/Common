/*
 * This file is part of Sponge, licensed under the MIT License (MIT).
 *
 * Copyright (c) SpongePowered <https://www.spongepowered.org>
 * Copyright (c) contributors
 *
 * Permission is hereby granted, free of charge, to any person obtaining a copy
 * of this software and associated documentation files (the "Software"), to deal
 * in the Software without restriction, including without limitation the rights
 * to use, copy, modify, merge, publish, distribute, sublicense, and/or sell
 * copies of the Software, and to permit persons to whom the Software is
 * furnished to do so, subject to the following conditions:
 *
 * The above copyright notice and this permission notice shall be included in
 * all copies or substantial portions of the Software.
 *
 * THE SOFTWARE IS PROVIDED "AS IS", WITHOUT WARRANTY OF ANY KIND, EXPRESS OR
 * IMPLIED, INCLUDING BUT NOT LIMITED TO THE WARRANTIES OF MERCHANTABILITY,
 * FITNESS FOR A PARTICULAR PURPOSE AND NONINFRINGEMENT. IN NO EVENT SHALL THE
 * AUTHORS OR COPYRIGHT HOLDERS BE LIABLE FOR ANY CLAIM, DAMAGES OR OTHER
 * LIABILITY, WHETHER IN AN ACTION OF CONTRACT, TORT OR OTHERWISE, ARISING FROM,
 * OUT OF OR IN CONNECTION WITH THE SOFTWARE OR THE USE OR OTHER DEALINGS IN
 * THE SOFTWARE.
 */
package org.spongepowered.common.event.manager;

import static com.google.common.base.Preconditions.checkNotNull;

import org.spongepowered.api.event.Event;
import org.spongepowered.common.event.SpongeEventListener;

public abstract class AnnotatedEventListener implements SpongeEventListener<Event> {

    protected final Object handle;

    protected AnnotatedEventListener(final Object handle) {
        this.handle = checkNotNull(handle, "handle");
    }

    @Override
    public final Object getHandle() {
        return this.handle;
    }

    public interface Factory {

<<<<<<< HEAD
        AnnotatedEventListener create(Object handle, Method method) throws Throwable;
=======
        AnnotatedEventListener create(Object handle, ListenerClassVisitor.DiscoveredMethod method) throws Exception;
>>>>>>> 800c32eb

    }

}<|MERGE_RESOLUTION|>--- conflicted
+++ resolved
@@ -44,11 +44,7 @@
 
     public interface Factory {
 
-<<<<<<< HEAD
-        AnnotatedEventListener create(Object handle, Method method) throws Throwable;
-=======
-        AnnotatedEventListener create(Object handle, ListenerClassVisitor.DiscoveredMethod method) throws Exception;
->>>>>>> 800c32eb
+        AnnotatedEventListener create(Object handle, ListenerClassVisitor.DiscoveredMethod method) throws Throwable;
 
     }
 
