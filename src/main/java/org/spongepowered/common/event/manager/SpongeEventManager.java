--- conflicted
+++ resolved
@@ -54,11 +54,8 @@
 import org.spongepowered.configurate.util.Types;
 import org.spongepowered.plugin.PluginContainer;
 
-<<<<<<< HEAD
+import java.io.IOException;
 import java.lang.invoke.MethodHandles;
-=======
-import java.io.IOException;
->>>>>>> 800c32eb
 import java.lang.reflect.Field;
 import java.lang.reflect.Modifier;
 import java.lang.reflect.Type;
@@ -245,30 +242,14 @@
         final Map<ListenerClassVisitor.DiscoveredMethod, String> methodErrors = new HashMap<>();
 
         final Class<?> handle = listenerObject.getClass();
-<<<<<<< HEAD
 
         final AnnotatedEventListener.Factory handlerFactory = this.pluginFactories.computeIfAbsent(plugin, this::computeFactory);
 
-        for (final Method method : handle.getDeclaredMethods()) {
-            final Listener listener = method.getAnnotation(Listener.class);
-            if (listener != null) {
-                final String error = SpongeEventManager.getHandlerErrorOrNull(method);
-=======
-        final ClassLoader handleLoader = handle.getClassLoader();
-
-        AnnotatedEventListener.Factory handlerFactory = this.classLoaders.get(handleLoader);
-        if (handlerFactory == null) {
-            final DefineableClassLoader classLoader = new DefineableClassLoader(handleLoader);
-            handlerFactory = new ClassEventListenerFactory("org.spongepowered.common.event.listener",
-                    new FilterFactory("org.spongepowered.common.event.filters", classLoader), classLoader);
-            this.classLoaders.put(handleLoader, handlerFactory);
-        }
         try {
             final List<ListenerClassVisitor.DiscoveredMethod> methods = ListenerClassVisitor.getEventListenerMethods(handle);
             for (final ListenerClassVisitor.DiscoveredMethod method : methods) {
                 final Listener listener = method.listener();
                 final @Nullable String error = SpongeEventManager.getHandlerErrorOrNull(method);
->>>>>>> 800c32eb
                 if (error == null) {
                     final Type eventType = method.parameterTypes()[0].genericType();
                     final AnnotatedEventListener handler;
