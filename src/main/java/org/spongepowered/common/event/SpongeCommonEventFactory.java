--- conflicted
+++ resolved
@@ -36,6 +36,8 @@
 import net.minecraft.util.EnumHand;
 import net.minecraft.util.math.BlockPos;
 import net.minecraft.util.math.RayTraceResult;
+import net.minecraft.world.WorldServer;
+import net.minecraft.world.WorldServerMulti;
 import org.spongepowered.api.block.BlockSnapshot;
 import org.spongepowered.api.block.BlockState;
 import org.spongepowered.api.block.tileentity.TileEntity;
@@ -58,13 +60,10 @@
 import org.spongepowered.api.world.World;
 import org.spongepowered.common.SpongeImpl;
 import org.spongepowered.common.data.util.NbtDataUtil;
-<<<<<<< HEAD
+import org.spongepowered.common.entity.PlayerTracker;
 import org.spongepowered.common.event.tracking.CauseTracker;
 import org.spongepowered.common.event.tracking.PhaseContext;
 import org.spongepowered.common.event.tracking.PhaseData;
-=======
-import org.spongepowered.common.entity.PlayerTracker;
->>>>>>> 783a171f
 import org.spongepowered.common.interfaces.IMixinChunk;
 import org.spongepowered.common.interfaces.entity.IMixinEntity;
 import org.spongepowered.common.interfaces.world.IMixinWorldServer;
@@ -86,7 +85,7 @@
     @SuppressWarnings("unchecked")
     @Nullable
     public static CollideEntityEvent callCollideEntityEvent(net.minecraft.world.World world, @Nullable net.minecraft.entity.Entity sourceEntity,
-                                                            List<net.minecraft.entity.Entity> entities) {
+            List<net.minecraft.entity.Entity> entities) {
         final Cause cause;
         if (sourceEntity != null) {
             cause = Cause.of(NamedCause.source(sourceEntity));
@@ -121,66 +120,30 @@
 
     @SuppressWarnings("rawtypes")
     public static NotifyNeighborBlockEvent callNotifyNeighborEvent(World world, BlockPos pos, EnumSet notifiedSides) {
-<<<<<<< HEAD
         final CauseTracker causeTracker = ((IMixinWorldServer) world).getCauseTracker();
-        final PhaseData currentPhase = causeTracker.getStack().peek();
-        Optional<User> playerNotifier = currentPhase.getContext().firstNamed(NamedCause.SOURCE, User.class);
-=======
-        IMixinWorld spongeWorld = (IMixinWorld) world;
->>>>>>> 783a171f
-        BlockSnapshot snapshot = world.createSnapshot(pos.getX(), pos.getY(), pos.getZ());
-        Map<Direction, BlockState> neighbors = new HashMap<>();
-
-        if (notifiedSides != null) {
-            for (Object obj : notifiedSides) {
-                EnumFacing notifiedSide = (EnumFacing) obj;
-                BlockPos offset = pos.offset(notifiedSide);
-                Direction direction = DirectionFacingProvider.getInstance().getKey(notifiedSide).get();
-                Location<World> location = new Location<>(world, VecHelper.toVector3i(offset));
-                if (location.getBlockY() >= 0 && location.getBlockY() <= 255) {
-                    neighbors.put(direction, location.getBlock());
-                }
-            }
-        }
-
-        final CauseTracker causeTracker = spongeWorld.getCauseTracker();
+        final PhaseData peek = causeTracker.getStack().peek();
+        final PhaseContext context = peek.getContext();
+        final BlockSnapshot snapshot = world.createSnapshot(pos.getX(), pos.getY(), pos.getZ());
+        final Map<Direction, BlockState> neighbors = new HashMap<>();
+
+        for (Object obj : notifiedSides) {
+            EnumFacing notifiedSide = (EnumFacing) obj;
+            BlockPos offset = pos.offset(notifiedSide);
+            Direction direction = DirectionFacingProvider.getInstance().getKey(notifiedSide).get();
+            Location<World> location = new Location<>(world, VecHelper.toVector3i(offset));
+            if (location.getBlockY() >= 0 && location.getBlockY() <= 255) {
+                neighbors.put(direction, location.getBlock());
+            }
+        }
+
         ImmutableMap<Direction, BlockState> originalNeighbors = ImmutableMap.copyOf(neighbors);
         // Determine cause
-        Cause cause = Cause.of(NamedCause.source(snapshot));
-<<<<<<< HEAD
-        net.minecraft.world.World nmsWorld = (net.minecraft.world.World) world;
-        IMixinChunk spongeChunk = (IMixinChunk) nmsWorld.getChunkFromBlockCoords(pos);
-        if (spongeChunk != null) {
-            if (playerNotifier.isPresent()) {
-                cause = Cause.of(NamedCause.source(snapshot)).with(NamedCause.notifier(playerNotifier.get()));
-            } else {
-                Optional<User> notifier = spongeChunk.getBlockNotifier(pos);
-                if (notifier.isPresent()) {
-                    cause = Cause.of(NamedCause.source(snapshot)).with(NamedCause.notifier(notifier.get()));
-=======
-        if (!causeTracker.hasNotifier()) {
-            net.minecraft.world.World nmsWorld = (net.minecraft.world.World) world;
-            IMixinChunk spongeChunk = (IMixinChunk) nmsWorld.getChunkFromBlockCoords(pos);
-            if (spongeChunk != null) {
-                if (StaticMixinHelper.packetPlayer != null) {
-                    cause = Cause.of(NamedCause.source(snapshot)).with(NamedCause.notifier(StaticMixinHelper.packetPlayer));
-                } else {
-                    Optional<User> notifier = spongeChunk.getBlockNotifier(pos);
-                    if (notifier.isPresent()) {
-                        cause = Cause.of(NamedCause.source(snapshot)).with(NamedCause.notifier(notifier.get()));
-                    }
-                }
-                Optional<User> owner = spongeChunk.getBlockOwner(pos);
-                if (owner.isPresent()) {
-                    cause = cause.with(NamedCause.owner(owner.get()));
->>>>>>> 783a171f
-                }
-            }
-        } else {
-            cause = cause.with(NamedCause.notifier(causeTracker.getCurrentNotifier().get()));
-        }
-
-        NotifyNeighborBlockEvent event = SpongeEventFactory.createNotifyNeighborBlockEvent(cause, originalNeighbors, neighbors);
+        final Cause.Builder builder = Cause.source(snapshot);
+        final IMixinChunk mixinChunk = (IMixinChunk) causeTracker.getMinecraftWorld().getChunkFromBlockCoords(pos);
+
+        peek.getState().getPhase().populateCauseForNotifyNeighborEvent(peek.getState(), context, builder, causeTracker, mixinChunk, pos);
+
+        NotifyNeighborBlockEvent event = SpongeEventFactory.createNotifyNeighborBlockEvent(builder.build(), originalNeighbors, neighbors);
         StaticMixinHelper.processingInternalForgeEvent = true;
         SpongeImpl.postEvent(event);
         StaticMixinHelper.processingInternalForgeEvent = false;
@@ -203,52 +166,55 @@
     }
 
     public static boolean handleCollideBlockEvent(Block block, net.minecraft.world.World world, BlockPos pos, IBlockState state, net.minecraft.entity.Entity entity, Direction direction) {
-        Cause cause = Cause.of(NamedCause.of(NamedCause.PHYSICAL, entity));
-        IMixinWorld spongeWorld = (IMixinWorld) world;
-        final CauseTracker causeTracker = spongeWorld.getCauseTracker();
+        final WorldServer worldServer = (WorldServer) world;
+        final IMixinWorldServer mixinWorldServer = (IMixinWorldServer) worldServer;
+        final CauseTracker causeTracker = mixinWorldServer.getCauseTracker();
+        final Cause.Builder builder = Cause.source(entity);
+        builder.named(NamedCause.of(NamedCause.PHYSICAL, entity));
+
         if (!(entity instanceof EntityPlayer)) {
-            if (causeTracker.hasNotifier()) {
-                cause = cause.with(NamedCause.source(causeTracker.getCurrentNotifier()));
+            IMixinEntity spongeEntity = (IMixinEntity) entity;
+            Optional<User> user = spongeEntity.getTrackedPlayer(NbtDataUtil.SPONGE_ENTITY_CREATOR);
+            if (user.isPresent()) {
+                builder.named(NamedCause.owner(user.get()));
             }
         }
 
         // TODO: Add target side support
-<<<<<<< HEAD
-        CollideBlockEvent event = SpongeEventFactory.createCollideBlockEvent(cause, (BlockState) state, new Location<World>((World) world, VecHelper.toVector3d(pos)), direction);
-        return SpongeImpl.postEvent(event);
-=======
-        CollideBlockEvent event = SpongeEventFactory.createCollideBlockEvent(cause, (BlockState) state, new Location<World>((World) world, VecHelper.toVector(pos)), direction);
+        CollideBlockEvent event = SpongeEventFactory.createCollideBlockEvent(builder.build(), (BlockState) state,
+                new Location<>((World) world, VecHelper.toVector3d(pos)), direction);
         boolean cancelled = SpongeImpl.postEvent(event);
         if (!cancelled) {
             IMixinEntity spongeEntity = (IMixinEntity) entity;
             if (!pos.equals(spongeEntity.getLastCollidedBlockPos())) {
-                if (causeTracker.hasNotifier()) {
+                final PhaseData peek = causeTracker.getStack().peek();
+                final Optional<User> notifier = peek.getContext().firstNamed(NamedCause.NOTIFIER, User.class);
+                if (notifier.isPresent()) {
                     IMixinChunk spongeChunk = (IMixinChunk) world.getChunkFromBlockCoords(pos);
-                    spongeChunk.addTrackedBlockPosition(block, pos, causeTracker.getCurrentNotifier().get(), PlayerTracker.Type.NOTIFIER);
+                    spongeChunk.addTrackedBlockPosition(block, pos, notifier.get(), PlayerTracker.Type.NOTIFIER);
                 }
             }
         }
 
         return cancelled;
->>>>>>> 783a171f
     }
 
     public static boolean handleCollideImpactEvent(net.minecraft.entity.Entity projectile, @Nullable ProjectileSource projectileSource,
             RayTraceResult movingObjectPosition) {
+        final WorldServer worldServer = (WorldServer) projectile.worldObj;
+        final IMixinWorldServer mixinWorldServer = (IMixinWorldServer) worldServer;
+        final CauseTracker causeTracker = mixinWorldServer.getCauseTracker();
         RayTraceResult.Type movingObjectType = movingObjectPosition.typeOfHit;
-        Cause cause = Cause.source(projectile).named("ProjectileSource", projectileSource == null ? ProjectileSource.UNKNOWN : projectileSource).build();
-        IMixinWorld spongeWorld = (IMixinWorld) projectile.worldObj;
-        final CauseTracker causeTracker = spongeWorld.getCauseTracker();
-        if (causeTracker.hasNotifier()) {
-            cause = cause.with(NamedCause.owner(causeTracker.getCurrentNotifier()));
-        }
-
-<<<<<<< HEAD
+        final Cause.Builder builder = Cause.source(projectile).named("ProjectileSource", projectileSource == null
+                                                                                         ? ProjectileSource.UNKNOWN
+                                                                                         : projectileSource);
+        final Optional<User> notifier = causeTracker.getStack().peek()
+                .getContext()
+                .firstNamed(NamedCause.NOTIFIER, User.class);
+        notifier.ifPresent(user -> builder.named(NamedCause.OWNER, user));
+
         Location<World> impactPoint = new Location<>((World) projectile.worldObj, VecHelper.toVector3d(movingObjectPosition.hitVec));
-=======
-        Location<World> impactPoint = new Location<>((World) projectile.worldObj, VecHelper.toVector(movingObjectPosition.hitVec));
         boolean cancelled = false;
->>>>>>> 783a171f
 
         if (movingObjectType == RayTraceResult.Type.BLOCK) {
             BlockSnapshot targetBlock = ((World) projectile.worldObj).createSnapshot(VecHelper.toVector3i(movingObjectPosition.getBlockPos()));
@@ -257,27 +223,21 @@
                 side = DirectionFacingProvider.getInstance().getKey(movingObjectPosition.sideHit).get();
             }
 
-            CollideBlockEvent.Impact event = SpongeEventFactory.createCollideBlockEventImpact(cause, impactPoint, targetBlock.getState(),
+            CollideBlockEvent.Impact event = SpongeEventFactory.createCollideBlockEventImpact(builder.build(), impactPoint, targetBlock.getState(),
                     targetBlock.getLocation().get(), side);
             cancelled = SpongeImpl.postEvent(event);
             // Track impact block if event is not cancelled
-            if (!cancelled && causeTracker.hasNotifier()) {
+            if (!cancelled && notifier.isPresent()) {
                 BlockPos targetPos = VecHelper.toBlockPos(impactPoint.getBlockPosition());
                 IMixinChunk spongeChunk = (IMixinChunk) projectile.worldObj.getChunkFromBlockCoords(targetPos);
-                spongeChunk.addTrackedBlockPosition((Block) targetBlock.getState().getType(), targetPos, causeTracker.getCurrentNotifier().get(), PlayerTracker.Type.NOTIFIER);
+                spongeChunk.addTrackedBlockPosition((Block) targetBlock.getState().getType(), targetPos, notifier.get(), PlayerTracker.Type.NOTIFIER);
             }
         } else if (movingObjectPosition.entityHit != null) { // entity
             ArrayList<Entity> entityList = new ArrayList<>();
             entityList.add((Entity) movingObjectPosition.entityHit);
-<<<<<<< HEAD
-            CollideEntityEvent.Impact event = SpongeEventFactory.createCollideEntityEventImpact(cause, entityList, impactPoint,
+            CollideEntityEvent.Impact event = SpongeEventFactory.createCollideEntityEventImpact(builder.build(), entityList, impactPoint,
                     (World) projectile.worldObj);
             return SpongeImpl.postEvent(event);
-=======
-            CollideEntityEvent.Impact event = SpongeEventFactory.createCollideEntityEventImpact(cause,
-                    entityBuilder.add((Entity) movingObjectPosition.entityHit).build(), entityList, impactPoint, (World) projectile.worldObj);
-            cancelled = SpongeImpl.postEvent(event);
->>>>>>> 783a171f
         }
 
         return cancelled;
