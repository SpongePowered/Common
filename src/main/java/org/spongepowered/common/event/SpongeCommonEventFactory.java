--- conflicted
+++ resolved
@@ -663,15 +663,9 @@
             final RotateEntityEvent event = SpongeEventFactory.createRotateEntityEvent(frame.currentCause(), (Entity) entity,
                     new Vector3d(entity.xRotO, entity.yRotO, 0), new Vector3d(entity.getXRot(), entity.getYRot(), 0));
 
-<<<<<<< HEAD
-            if (SpongeCommon.postEvent(event)) {
+            if (SpongeCommon.post(event)) {
                 entity.setXRot(entity.xRotO);
                 entity.setYRot(entity.yRotO);
-=======
-            if (SpongeCommon.post(event)) {
-                entity.xRot = entity.xRotO;
-                entity.yRot = entity.yRotO;
->>>>>>> cf324e78
             } else {
                 entity.setXRot((float) event.toRotation().x());
                 entity.setYRot((float) event.toRotation().y());
