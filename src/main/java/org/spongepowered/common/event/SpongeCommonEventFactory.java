--- conflicted
+++ resolved
@@ -595,15 +595,10 @@
         }
     }
 
-<<<<<<< HEAD
     public static void applyCommonInteractContext(
         final net.minecraft.world.entity.player.Player player, final ItemStack stack, final InteractionHand hand, @Nullable
     final BlockSnapshot targetBlock,
-            @Nullable final net.minecraft.world.entity.Entity entity, final CauseStackManager.StackFrame frame) {
-=======
-    public static void applyCommonInteractContext(final net.minecraft.world.entity.player.Player player, final ItemStack stack, final InteractionHand hand, final @Nullable BlockSnapshot targetBlock,
             final net.minecraft.world.entity.@Nullable Entity entity, final CauseStackManager.StackFrame frame) {
->>>>>>> 1e6f7a3f
         if (((PlatformEntityBridge) player).bridge$isFakePlayer()) {
             frame.addContext(EventContextKeys.FAKE_PLAYER, (Player) player);
         } else {
@@ -678,13 +673,8 @@
                 entity.setXRot(entity.xRotO);
                 entity.setYRot(entity.yRotO);
             } else {
-<<<<<<< HEAD
-                entity.setXRot((float) event.toRotation().getX());
-                entity.setYRot((float) event.toRotation().getY());
-=======
-                entity.xRot = (float) event.toRotation().x();
-                entity.yRot = (float) event.toRotation().y();
->>>>>>> 1e6f7a3f
+                entity.setXRot((float) event.toRotation().x());
+                entity.setYRot((float) event.toRotation().y());
             }
         }
     }
