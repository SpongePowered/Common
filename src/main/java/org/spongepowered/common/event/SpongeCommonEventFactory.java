/*
 * This file is part of Sponge, licensed under the MIT License (MIT).
 *
 * Copyright (c) SpongePowered <https://www.spongepowered.org>
 * Copyright (c) contributors
 *
 * Permission is hereby granted, free of charge, to any person obtaining a copy
 * of this software and associated documentation files (the "Software"), to deal
 * in the Software without restriction, including without limitation the rights
 * to use, copy, modify, merge, publish, distribute, sublicense, and/or sell
 * copies of the Software, and to permit persons to whom the Software is
 * furnished to do so, subject to the following conditions:
 *
 * The above copyright notice and this permission notice shall be included in
 * all copies or substantial portions of the Software.
 *
 * THE SOFTWARE IS PROVIDED "AS IS", WITHOUT WARRANTY OF ANY KIND, EXPRESS OR
 * IMPLIED, INCLUDING BUT NOT LIMITED TO THE WARRANTIES OF MERCHANTABILITY,
 * FITNESS FOR A PARTICULAR PURPOSE AND NONINFRINGEMENT. IN NO EVENT SHALL THE
 * AUTHORS OR COPYRIGHT HOLDERS BE LIABLE FOR ANY CLAIM, DAMAGES OR OTHER
 * LIABILITY, WHETHER IN AN ACTION OF CONTRACT, TORT OR OTHERWISE, ARISING FROM,
 * OUT OF OR IN CONNECTION WITH THE SOFTWARE OR THE USE OR OTHER DEALINGS IN
 * THE SOFTWARE.
 */
package org.spongepowered.common.event;

import static org.spongepowered.common.event.tracking.phase.packet.PacketPhaseUtil.handleCustomCursor;

import com.google.common.collect.ImmutableList;
import net.kyori.adventure.audience.Audience;
import net.kyori.adventure.sound.Sound;
import net.kyori.adventure.text.Component;
import net.minecraft.core.BlockPos;
import net.minecraft.network.protocol.game.ClientboundOpenScreenPacket;
import net.minecraft.network.protocol.game.ServerboundPlayerActionPacket;
import net.minecraft.server.level.ServerLevel;
import net.minecraft.sounds.SoundEvent;
import net.minecraft.world.Container;
import net.minecraft.world.InteractionHand;
import net.minecraft.world.MenuProvider;
import net.minecraft.world.damagesource.DamageSource;
import net.minecraft.world.damagesource.EntityDamageSource;
import net.minecraft.world.entity.LivingEntity;
import net.minecraft.world.entity.item.ItemEntity;
import net.minecraft.world.inventory.AbstractContainerMenu;
import net.minecraft.world.inventory.InventoryMenu;
import net.minecraft.world.inventory.Slot;
import net.minecraft.world.item.ItemStack;
import net.minecraft.world.item.MapItem;
import net.minecraft.world.level.GameRules;
import net.minecraft.world.level.Level;
import net.minecraft.world.level.block.Block;
import net.minecraft.world.level.block.DirectionalBlock;
import net.minecraft.world.level.block.entity.JukeboxBlockEntity;
import net.minecraft.world.level.block.piston.PistonStructureResolver;
import net.minecraft.world.level.dimension.DimensionType;
import net.minecraft.world.level.saveddata.maps.MapIndex;
import net.minecraft.world.level.saveddata.maps.MapItemSavedData;
import net.minecraft.world.phys.BlockHitResult;
import net.minecraft.world.phys.EntityHitResult;
import net.minecraft.world.phys.HitResult;
import org.checkerframework.checker.nullness.qual.Nullable;
import org.spongepowered.api.Sponge;
import org.spongepowered.api.block.BlockSnapshot;
import org.spongepowered.api.block.BlockState;
import org.spongepowered.api.block.entity.BlockEntity;
import org.spongepowered.api.block.entity.Jukebox;
import org.spongepowered.api.block.transaction.BlockTransaction;
import org.spongepowered.api.block.transaction.Operations;
import org.spongepowered.api.data.Transaction;
import org.spongepowered.api.data.type.HandType;
import org.spongepowered.api.data.type.InstrumentType;
import org.spongepowered.api.data.type.NotePitch;
import org.spongepowered.api.data.value.Value;
import org.spongepowered.api.effect.sound.SoundType;
import org.spongepowered.api.effect.sound.SoundTypes;
import org.spongepowered.api.effect.sound.music.MusicDisc;
import org.spongepowered.api.entity.Entity;
import org.spongepowered.api.entity.EntityTypes;
import org.spongepowered.api.entity.explosive.Explosive;
import org.spongepowered.api.entity.living.Agent;
import org.spongepowered.api.entity.living.Living;
import org.spongepowered.api.entity.living.player.Player;
import org.spongepowered.api.entity.living.player.User;
import org.spongepowered.api.entity.living.player.server.ServerPlayer;
import org.spongepowered.api.event.Cause;
import org.spongepowered.api.event.CauseStackManager;
import org.spongepowered.api.event.EventContextKeys;
import org.spongepowered.api.event.SpongeEventFactory;
import org.spongepowered.api.event.action.CreateMapEvent;
import org.spongepowered.api.event.block.ChangeBlockEvent;
import org.spongepowered.api.event.block.CollideBlockEvent;
import org.spongepowered.api.event.block.InteractBlockEvent;
import org.spongepowered.api.event.block.NotifyNeighborBlockEvent;
import org.spongepowered.api.event.cause.entity.MovementTypes;
import org.spongepowered.api.event.cause.entity.SpawnTypes;
import org.spongepowered.api.event.entity.CollideEntityEvent;
import org.spongepowered.api.event.entity.ConstructEntityEvent;
import org.spongepowered.api.event.entity.DestructEntityEvent;
import org.spongepowered.api.event.entity.InteractEntityEvent;
import org.spongepowered.api.event.entity.MoveEntityEvent;
import org.spongepowered.api.event.entity.RotateEntityEvent;
import org.spongepowered.api.event.entity.SpawnEntityEvent;
import org.spongepowered.api.event.entity.ai.SetAITargetEvent;
import org.spongepowered.api.event.entity.explosive.DetonateExplosiveEvent;
import org.spongepowered.api.event.item.inventory.DropItemEvent;
import org.spongepowered.api.event.item.inventory.InteractItemEvent;
import org.spongepowered.api.event.item.inventory.container.InteractContainerEvent;
import org.spongepowered.api.event.sound.PlaySoundEvent;
import org.spongepowered.api.item.inventory.ItemStackSnapshot;
import org.spongepowered.api.map.MapInfo;
import org.spongepowered.api.projectile.source.ProjectileSource;
import org.spongepowered.api.util.Direction;
import org.spongepowered.api.util.Tristate;
import org.spongepowered.api.world.LocatableBlock;
import org.spongepowered.api.world.server.ServerLocation;
import org.spongepowered.api.world.World;
import org.spongepowered.api.world.explosion.Explosion;
<<<<<<< HEAD
import org.spongepowered.api.world.server.ServerLocation;
=======
>>>>>>> 47f0e36c
import org.spongepowered.api.world.server.ServerWorld;
import org.spongepowered.api.world.storage.WorldProperties;
import org.spongepowered.common.SpongeCommon;
import org.spongepowered.common.adventure.SpongeAdventure;
import org.spongepowered.common.block.SpongeBlockSnapshot;
import org.spongepowered.common.block.SpongeBlockSnapshotBuilder;
import org.spongepowered.common.bridge.CreatorTrackedBridge;
import org.spongepowered.common.bridge.block.BlockBridge;
import org.spongepowered.common.bridge.world.entity.EntityBridge;
import org.spongepowered.common.bridge.world.entity.PlatformEntityBridge;
import org.spongepowered.common.bridge.world.entity.player.PlayerBridge;
import org.spongepowered.common.bridge.server.level.ServerPlayerBridge;
import org.spongepowered.common.bridge.explosives.ExplosiveBridge;
import org.spongepowered.common.bridge.world.inventory.container.TrackedInventoryBridge;
import org.spongepowered.common.bridge.server.level.ServerLevelBridge;
import org.spongepowered.common.bridge.map.MapIdTrackerBridge;
import org.spongepowered.common.bridge.world.TrackedWorldBridge;
import org.spongepowered.common.bridge.world.WorldBridge;
import org.spongepowered.common.bridge.world.level.chunk.ActiveChunkReferantBridge;
import org.spongepowered.common.bridge.world.level.chunk.LevelChunkBridge;
import org.spongepowered.common.entity.EntityUtil;
import org.spongepowered.common.entity.PlayerTracker;
import org.spongepowered.common.entity.projectile.UnknownProjectileSource;
import org.spongepowered.common.event.tracking.PhaseContext;
import org.spongepowered.common.event.tracking.PhaseTracker;
import org.spongepowered.common.event.tracking.phase.general.GeneralPhase;
import org.spongepowered.common.inventory.util.ContainerUtil;
import org.spongepowered.common.item.util.ItemStackUtil;
import org.spongepowered.common.map.SpongeMapStorage;
import org.spongepowered.common.registry.provider.DirectionFacingProvider;
import org.spongepowered.common.util.Constants;
import org.spongepowered.common.util.PrettyPrinter;
import org.spongepowered.common.util.VecHelper;
import org.spongepowered.common.world.server.SpongeLocatableBlockBuilder;
import org.spongepowered.math.vector.Vector3d;
import org.spongepowered.math.vector.Vector3i;

import java.lang.ref.WeakReference;
import java.util.ArrayList;
import java.util.Collections;
import java.util.EnumMap;
import java.util.EnumSet;
import java.util.HashSet;
import java.util.List;
import java.util.Map;
import java.util.Optional;
import java.util.Set;
import java.util.function.Supplier;
import java.util.stream.Collectors;
import java.util.stream.Stream;

public final class SpongeCommonEventFactory {

    public static int lastAnimationPacketTick = 0;
    // For animation packet
    public static int lastSecondaryPacketTick = 0;
    public static int lastPrimaryPacketTick = 0;
    @Nullable public static WeakReference<net.minecraft.server.level.ServerPlayer> lastAnimationPlayer;

    public static void callDropItemDispense(final List<ItemEntity> items, final PhaseContext<?> context) {
        try (final CauseStackManager.StackFrame frame = PhaseTracker.getCauseStackManager().pushCauseFrame()) {
            frame.addContext(EventContextKeys.SPAWN_TYPE, SpawnTypes.DISPENSE);
            final ArrayList<Entity> entities = new ArrayList<>();
            for (final ItemEntity item : items) {
                entities.add((Entity) item);
            }
            final DropItemEvent.Dispense dispense =
                SpongeEventFactory.createDropItemEventDispense(frame.currentCause(), entities);
            SpongeCommon.postEvent(dispense);
            if (!dispense.isCancelled()) {
                EntityUtil.processEntitySpawnsFromEvent(context, dispense);
            }
        }
    }

    public static void callDropItemDrop(final net.minecraft.server.level.ServerPlayer player, final List<ItemEntity> items,
            final PhaseContext<?> context) {
        try (final CauseStackManager.StackFrame frame = PhaseTracker.getCauseStackManager().pushCauseFrame()) {
            frame.addContext(EventContextKeys.SPAWN_TYPE, SpawnTypes.DROPPED_ITEM);
            final ArrayList<Entity> entities = new ArrayList<>();
            for (final ItemEntity item : items) {
                entities.add((Entity) item);
            }
            // Creative doesn't inform server of cursor status so there is no way of knowing
            final Transaction<ItemStackSnapshot> cursorTransaction = new Transaction<>(ItemStackSnapshot.empty(), ItemStackSnapshot.empty());
            final DropItemEvent.Dispense dispense =
                SpongeEventFactory.createClickContainerEventDropOutsideCreative(frame.currentCause(),
                        ((org.spongepowered.api.item.inventory.Container) player.containerMenu), cursorTransaction, entities,
                        Optional.empty(), Collections.emptyList());
            SpongeCommon.postEvent(dispense);
            if (!dispense.isCancelled()) {
                EntityUtil.processEntitySpawnsFromEvent(context, dispense);
            }
        }
    }

    public static void callDropItemCustom(final List<Entity> items, final PhaseContext<?> context) {
        try (final CauseStackManager.StackFrame frame = PhaseTracker.getCauseStackManager().pushCauseFrame()) {
            frame.addContext(EventContextKeys.SPAWN_TYPE, SpawnTypes.DROPPED_ITEM);
            final DropItemEvent.Custom event =
                SpongeEventFactory.createDropItemEventCustom(frame.currentCause(), items);
            SpongeCommon.postEvent(event);
            if (!event.isCancelled()) {
                EntityUtil.processEntitySpawnsFromEvent(context, event);
            }
        }
    }

    public static void callDropItemCustom(final List<Entity> items, final PhaseContext<?> context, final Supplier<Optional<User>> supplier) {
        try (final CauseStackManager.StackFrame frame = PhaseTracker.getCauseStackManager().pushCauseFrame()) {
            frame.currentContext().require(EventContextKeys.SPAWN_TYPE);
            final DropItemEvent.Custom event = SpongeEventFactory.createDropItemEventCustom(frame.currentCause(), items);
            SpongeCommon.postEvent(event);
            if (!event.isCancelled()) {
                EntityUtil.processEntitySpawnsFromEvent(event, supplier);
            }
        }
    }

    public static void callDropItemClose(final List<Entity> items, final PhaseContext<?> context, final Supplier<Optional<User>> supplier) {
        try (final CauseStackManager.StackFrame frame = PhaseTracker.getCauseStackManager().pushCauseFrame()) {
            frame.currentContext().require(EventContextKeys.SPAWN_TYPE);
            final DropItemEvent.Close event = SpongeEventFactory.createDropItemEventClose(frame.currentCause(), items);
            SpongeCommon.postEvent(event);
            if (!event.isCancelled()) {
                EntityUtil.processEntitySpawnsFromEvent(event, supplier);
            }
        }
    }

    public static boolean callSpawnEntitySpawner(final List<Entity> entities, final PhaseContext<?> context) {
        try (final CauseStackManager.StackFrame frame = PhaseTracker.getCauseStackManager().pushCauseFrame()) {
            frame.addContext(EventContextKeys.SPAWN_TYPE, SpawnTypes.WORLD_SPAWNER);

            final SpawnEntityEvent event = SpongeEventFactory.createSpawnEntityEvent(frame.currentCause(), entities);
            SpongeCommon.postEvent(event);
            if (!event.isCancelled() && event.entities().size() > 0) {
                return EntityUtil.processEntitySpawnsFromEvent(context, event);
            }
            return false;
        }
    }

    public static void callDropItemDestruct(final List<Entity> entities, final PhaseContext<?> context) {
        final DropItemEvent.Destruct destruct = SpongeEventFactory.createDropItemEventDestruct(PhaseTracker.getCauseStackManager().currentCause(), entities);
        SpongeCommon.postEvent(destruct);
        if (!destruct.isCancelled()) {
            EntityUtil.processEntitySpawnsFromEvent(context, destruct);
        }
    }

    public static boolean callSpawnEntity(final List<Entity> entities, final PhaseContext<?> context) {
        PhaseTracker.getCauseStackManager().currentContext().require(EventContextKeys.SPAWN_TYPE);
        try {
            final SpawnEntityEvent event = SpongeEventFactory.createSpawnEntityEvent(PhaseTracker.getCauseStackManager().currentCause(), entities);
            SpongeCommon.postEvent(event);
            return !event.isCancelled() && EntityUtil.processEntitySpawnsFromEvent(context, event);
        } catch (final Exception e) {
            final PrettyPrinter printer = new PrettyPrinter(60).add("Exception trying to create a Spawn Event").centre().hr()
                .addWrapped(
                    "Something did not go well trying to create an event or while trying to throw a SpawnEntityEvent. My bet is it's gremlins")
                .add()
                .add("At the very least here's some information about what's going to be directly spawned without an event:");
            printer.add("Entities:");
            for (final Entity entity : entities) {
                printer.add(" - " + entity);
            }
            printer.add("PhaseContext:");
            context.printCustom(printer, 4);
            printer.add();
            printer.add("Exception:");
            printer.add(e);
            printer.log(SpongeCommon.getLogger(), org.apache.logging.log4j.Level.ERROR);
            for (final Entity entity : entities) {
                EntityUtil.processEntitySpawn(entity, EntityUtil.ENTITY_CREATOR_FUNCTION.apply(context));
            }
            return true;
        }
    }

    public static boolean callSpawnEntityCustom(final List<Entity> entities, final PhaseContext<?> context) {
        final SpawnEntityEvent.Custom event = SpongeEventFactory.createSpawnEntityEventCustom(PhaseTracker.getCauseStackManager().currentCause(), entities);
        SpongeCommon.postEvent(event);
        return event.isCancelled() && EntityUtil.processEntitySpawnsFromEvent(context, event);
    }

    @SuppressWarnings("unchecked")
    public static <T extends net.minecraft.world.entity.Entity> @Nullable CollideEntityEvent callCollideEntityEvent(
            final Level world, final net.minecraft.world.entity.@Nullable Entity sourceEntity,
            final List<T> entities) {

        final PhaseTracker phaseTracker = PhaseTracker.getInstance();
        final PhaseContext<?> currentContext = phaseTracker.getPhaseContext();
        try (final CauseStackManager.StackFrame frame = PhaseTracker.getCauseStackManager().pushCauseFrame()) {
            if (sourceEntity != null) {
                // We only want to push the source entity if it's not the current entity being ticked or "sourced". They will be already pushed.
                if (currentContext.getSource() != sourceEntity) {
                    frame.pushCause(sourceEntity);
                }
            } else {
                // If there is no source, then... well... find one and push it.
                final Object source = currentContext.getSource();
                if (source instanceof LocatableBlock) {
                    frame.pushCause(source);
                } else if (source instanceof BlockEntity) {
                    frame.pushCause(source);
                } else if (source instanceof Entity) {
                    frame.pushCause(source);
                }
            }
            currentContext.addCreatorAndNotifierToCauseStack(frame);

            final List<Entity> spEntities = (List<Entity>) (List<?>) entities;
            final CollideEntityEvent event =
                    SpongeEventFactory.createCollideEntityEvent(PhaseTracker.getCauseStackManager().currentCause(), spEntities);
            SpongeCommon.postEvent(event);
            return event;
        }
    }

    /**
     * This simulates the blocks a piston moves and calls the event for saner
     * debugging.
     *
     * @return if the event was cancelled
     */
    public static boolean handlePistonEvent(
        final TrackedWorldBridge world, final BlockPos pos, final net.minecraft.world.level.block.state.BlockState blockstate, final int eventId
    ) {
        final boolean extending = (eventId == 0);
        final net.minecraft.core.Direction direction = blockstate.getValue(DirectionalBlock.FACING);
        final LocatableBlock locatable = new SpongeLocatableBlockBuilder().world((ServerWorld) world).state((BlockState) blockstate).position(pos.getX(), pos.getY(), pos.getZ()).build();

        // Sets toss out duplicate values (even though there shouldn't be any)
        final HashSet<ServerLocation> locations = new HashSet<>();
        locations.add(ServerLocation.of((ServerWorld) world, pos.getX(), pos.getY(), pos.getZ()));

        final PistonStructureResolver movedBlocks = new PistonStructureResolver((ServerLevel) world, pos, direction, extending);
        movedBlocks.resolve(); // calculates blocks to be moved

        Stream.concat(movedBlocks.getToPush().stream(), movedBlocks.getToDestroy().stream())
            .map(block -> ServerLocation.of((ServerWorld) world, block.getX(), block.getY(), block.getZ()))
            .collect(Collectors.toCollection(() -> locations)); // SUPER
        // efficient
        // code!

        // If the piston is extending and there are no blocks to destroy, add the offset location for protection purposes
        if (extending && movedBlocks.getToDestroy().isEmpty()) {
            final List<BlockPos> movedPositions = movedBlocks.getToPush();
            final BlockPos offsetPos;
            // If there are no blocks to move, add the offset of piston
            if (movedPositions.isEmpty()) {
                offsetPos = pos.relative(direction);
            } else {
                // Add the offset of last block set to move
                offsetPos = movedPositions.get(movedPositions.size() - 1).relative(direction);
            }
            locations.add(ServerLocation.of((ServerWorld) world, offsetPos.getX(), offsetPos.getY(), offsetPos.getZ()));
        }

        try (final CauseStackManager.StackFrame frame = PhaseTracker.getInstance().pushCauseFrame()) {
            if (extending) {
                frame.addContext(EventContextKeys.PISTON_EXTEND, (ServerWorld) world);
            } else {
                frame.addContext(EventContextKeys.PISTON_RETRACT, (ServerWorld) world);
            }
            return SpongeCommonEventFactory.callChangeBlockEventPre((ServerLevelBridge) world, ImmutableList.copyOf(locations), locatable)
                .isCancelled();
        }
    }

    public static ChangeBlockEvent.Pre callChangeBlockEventPre(final ServerLevelBridge worldIn, final BlockPos pos) {

        return SpongeCommonEventFactory.callChangeBlockEventPre(worldIn, ImmutableList.of(
            ServerLocation.of((ServerWorld) worldIn, pos.getX(), pos.getY(), pos.getZ())), null);
    }

    public static ChangeBlockEvent.Pre callChangeBlockEventPre(final ServerLevelBridge worldIn, final BlockPos pos, final Object source) {
        return SpongeCommonEventFactory.callChangeBlockEventPre(worldIn, ImmutableList.of(
            ServerLocation.of((ServerWorld) worldIn, pos.getX(), pos.getY(), pos.getZ())), source);
    }

    /**
     * Processes pre block event data then fires event.
     *
     * @param worldIn The world
     * @param locations The locations affected
     * @param source The source of event
     * @return The event
     */
    @SuppressWarnings({"unchecked", "rawtypes"})
    private static ChangeBlockEvent.Pre callChangeBlockEventPre(final ServerLevelBridge worldIn, final ImmutableList<ServerLocation> locations, @Nullable Object source) {
        try (final CauseStackManager.StackFrame frame = PhaseTracker.getCauseStackManager().pushCauseFrame()) {
            final PhaseContext<?> phaseContext = PhaseTracker.getInstance().getPhaseContext();
            if (source == null) {
                source = phaseContext.getSource() == null ? worldIn : phaseContext.getSource();
            }

            // TODO - All of this bit should be nuked since PhaseContext has lazy initializing frames.
            net.minecraft.world.entity.player.Player player = null;
            frame.pushCause(source);
            if (source instanceof Player) {
                player = (net.minecraft.world.entity.player.Player) source;
                if (((PlatformEntityBridge) player).bridge$isFakePlayer()) {
                    frame.addContext(EventContextKeys.FAKE_PLAYER, (Player) player);
                }
            }
            if (phaseContext.getCreator().isPresent()) {
                phaseContext.getCreator().ifPresent(creator -> frame.addContext(EventContextKeys.CREATOR, creator));
            } else if (player instanceof ServerPlayerBridge) {
                final @Nullable User user = ((ServerPlayerBridge) player).bridge$getUser();
                if (user != null) {
                    frame.addContext(EventContextKeys.CREATOR, user);
                }
            }

            if (!phaseContext.shouldProvideModifiers()) {
                phaseContext.getSource(BlockBridge.class).ifPresent(bridge -> {
                    bridge.bridge$getTickFrameModifier().accept(frame, worldIn);
                });
            }

            phaseContext.applyNotifierIfAvailable(notifier -> frame.addContext(EventContextKeys.NOTIFIER, notifier));

            final ChangeBlockEvent.Pre event =
                SpongeEventFactory.createChangeBlockEventPre(frame.currentCause(), locations,
                    (ServerWorld) worldIn
                );
            SpongeCommon.postEvent(event);
            return event;
        }
    }

    public static ChangeBlockEvent callChangeBlockEventModifyLiquidMix(
        final Level worldIn, final BlockPos pos, final net.minecraft.world.level.block.state.BlockState state, @Nullable Object source) {

        final BlockState fromState = (BlockState) worldIn.getBlockState(pos);
        final BlockState toState = (BlockState) state;
        boolean pushSource = false;
        if (source == null) {
            // If source is null the source is the block itself
            pushSource = true;
            source = new SpongeLocatableBlockBuilder().state(fromState).world((ServerWorld) worldIn).position(pos.getX(), pos.getY(), pos.getZ()).build();
        }
        try (final CauseStackManager.StackFrame frame = PhaseTracker.getCauseStackManager().pushCauseFrame()) {
            if (!pushSource) {
                frame.pushCause(source);
            }
            frame.addContext(EventContextKeys.LIQUID_MIX, (ServerWorld) worldIn);

            final WorldProperties world = ((ServerWorld) worldIn).properties();
            final Vector3i position = new Vector3i(pos.getX(), pos.getY(), pos.getZ());

            final ServerLocation location = ServerLocation.of((ServerWorld) worldIn, position);
            final ChangeBlockEvent event = SpongeEventFactory.createChangeBlockEventPre(frame.currentCause(),
                    Collections.singletonList(location), ((ServerWorld) worldIn));

            SpongeCommon.postEvent(event);
            return event;
        }
    }

    public static ChangeBlockEvent callChangeBlockEventModifyLiquidBreak(
        final Level worldIn, final BlockPos pos, final net.minecraft.world.level.block.state.BlockState targetState) {
        return SpongeCommonEventFactory.callChangeBlockEventModifyLiquidBreak(worldIn, pos, worldIn.getBlockState(pos), targetState);
    }

    public static ChangeBlockEvent callChangeBlockEventModifyLiquidBreak(
        final Level worldIn, final BlockPos pos, final net.minecraft.world.level.block.state.BlockState fromState, final net.minecraft.world.level.block.state.BlockState toState) {
        final PhaseContext<?> context = PhaseTracker.getInstance().getPhaseContext();
        Object source =context.getSource(LocatableBlock.class).orElse(null);
        if (source == null) {
            source = worldIn; // Fallback
        }
        try (final CauseStackManager.StackFrame frame = PhaseTracker.getCauseStackManager().pushCauseFrame()) {
            frame.pushCause(source);
            frame.addContext(EventContextKeys.LIQUID_BREAK, (ServerWorld) worldIn);

            final WorldProperties world = ((ServerWorld) worldIn).properties();
            final Vector3i position = new Vector3i(pos.getX(), pos.getY(), pos.getZ());

            final SpongeBlockSnapshot from = SpongeBlockSnapshotBuilder.pooled().blockState(fromState).world((ServerLevel) worldIn).position(position).build();
            final SpongeBlockSnapshot to = SpongeBlockSnapshotBuilder.pooled().blockState(toState).world((ServerLevel) worldIn).position(position).build();
            final BlockTransaction transaction = new BlockTransaction(from, to, Operations.LIQUID_SPREAD.get());
            final ChangeBlockEvent event = SpongeEventFactory.createChangeBlockEventAll(frame.currentCause(),
                Collections.singletonList(transaction), ((ServerWorld) worldIn));

            SpongeCommon.postEvent(event);
            return event;
        }
    }

    public static InteractEntityEvent.Primary callInteractEntityEventPrimary(final net.minecraft.server.level.ServerPlayer player, final ItemStack stack, final net.minecraft.world.entity.Entity entity, final InteractionHand hand) {
        try (final CauseStackManager.StackFrame frame = PhaseTracker.getCauseStackManager().pushCauseFrame()) {
            SpongeCommonEventFactory.applyCommonInteractContext(player, stack, hand, null, entity, frame);
            final InteractEntityEvent.Primary event = SpongeEventFactory.createInteractEntityEventPrimary(frame.currentCause(), (Entity) entity);
            if (entity instanceof Player && !((ServerWorld) player.getLevel()).properties().pvp()) {
                event.setCancelled(true); // if PvP is disabled for world, cancel
            }
            SpongeCommon.postEvent(event);
            return event;
        }
    }

    public static InteractEntityEvent.Secondary callInteractEntityEventSecondary(final net.minecraft.server.level.ServerPlayer player, final ItemStack stack, final net.minecraft.world.entity.Entity entity,
            final InteractionHand hand, final @Nullable Vector3d hitVec) {
        try (final CauseStackManager.StackFrame frame = PhaseTracker.getCauseStackManager().pushCauseFrame()) {
            SpongeCommonEventFactory.applyCommonInteractContext(player, stack, hand, null, entity, frame);
            final InteractEntityEvent.Secondary event = hitVec == null ?
                    SpongeEventFactory.createInteractEntityEventSecondaryOn(frame.currentCause(), (Entity) entity) :
                    SpongeEventFactory.createInteractEntityEventSecondaryAt(frame.currentCause(), (Entity) entity, hitVec);
            SpongeCommon.postEvent(event);
            return event;
        }
    }

    public static InteractItemEvent.Primary callInteractItemEventPrimary(final net.minecraft.world.entity.player.Player player, final ItemStack stack, final InteractionHand hand) {
        try (final CauseStackManager.StackFrame frame = PhaseTracker.getCauseStackManager().pushCauseFrame()) {
            SpongeCommonEventFactory.applyCommonInteractContext(player, stack, hand, null, null, frame);
            final InteractItemEvent.Primary event = SpongeEventFactory.createInteractItemEventPrimary(frame.currentCause(), ItemStackUtil.snapshotOf(stack));
            SpongeCommon.postEvent(event);
            return event;
        }
    }

    public static InteractItemEvent.Secondary callInteractItemEventSecondary(final net.minecraft.world.entity.player.Player player, final ItemStack stack, final InteractionHand hand) {
        try (final CauseStackManager.StackFrame frame = PhaseTracker.getCauseStackManager().pushCauseFrame()) {
            SpongeCommonEventFactory.applyCommonInteractContext(player, stack, hand, null, null, frame);
            final InteractItemEvent.Secondary event = SpongeEventFactory.createInteractItemEventSecondary(frame.currentCause(), ItemStackUtil.snapshotOf(stack));
            SpongeCommon.postEvent(event);
            return event;
        }

    }

    public static InteractBlockEvent.Primary callInteractBlockEventPrimary(final ServerboundPlayerActionPacket.Action action,
            final net.minecraft.world.entity.player.Player player, final ItemStack heldItem, final BlockSnapshot blockSnapshot, final InteractionHand hand,
            final net.minecraft.core.@Nullable Direction side) {
        try (final CauseStackManager.StackFrame frame = PhaseTracker.getCauseStackManager().pushCauseFrame()) {
            SpongeCommonEventFactory.applyCommonInteractContext(player, heldItem, hand, blockSnapshot, null, frame);
            final Direction direction;
            if (side != null) {
                direction = DirectionFacingProvider.INSTANCE.getKey(side).get();
            } else {
                direction = Direction.NONE;
            }

            final InteractBlockEvent.Primary event;
            switch (action) {
                case START_DESTROY_BLOCK:
                    event = SpongeEventFactory.createInteractBlockEventPrimaryStart(frame.currentCause(), blockSnapshot, direction);
                    break;
                case ABORT_DESTROY_BLOCK:
                    event = SpongeEventFactory.createInteractBlockEventPrimaryStop(frame.currentCause(), blockSnapshot, direction);
                    break;
                case STOP_DESTROY_BLOCK:
                    event = SpongeEventFactory.createInteractBlockEventPrimaryFinish(frame.currentCause(), blockSnapshot, direction);
                    break;
                default:
                    throw new IllegalStateException("unreachable code");
            }

            SpongeCommon.postEvent(event);
            return event;
        }
    }

    public static InteractBlockEvent.Secondary callInteractBlockEventSecondary(final net.minecraft.world.entity.player.Player player, final ItemStack heldItem, final Vector3d hitVec, final BlockSnapshot targetBlock, final Direction targetSide, final InteractionHand hand) {
        try (final CauseStackManager.StackFrame frame = PhaseTracker.getCauseStackManager().pushCauseFrame()) {
            SpongeCommonEventFactory.applyCommonInteractContext(player, heldItem, hand, targetBlock, null, frame);
            final InteractBlockEvent.Secondary event = SpongeEventFactory.createInteractBlockEventSecondary(frame.currentCause(),
                    Tristate.UNDEFINED, Tristate.UNDEFINED, Tristate.UNDEFINED, Tristate.UNDEFINED, targetBlock, hitVec,
                    targetSide);
            SpongeCommon.postEvent(event);
            return event;
        }
    }

    public static void applyCommonInteractContext(
        final net.minecraft.world.entity.player.Player player, final ItemStack stack, final InteractionHand hand, @Nullable
    final BlockSnapshot targetBlock,
            final net.minecraft.world.entity.@Nullable Entity entity, final CauseStackManager.StackFrame frame) {
        if (((PlatformEntityBridge) player).bridge$isFakePlayer()) {
            frame.addContext(EventContextKeys.FAKE_PLAYER, (Player) player);
        } else {
            frame.pushCause(player);
            frame.addContext(EventContextKeys.CREATOR, ((ServerPlayerBridge) player).bridge$getUser());
            frame.addContext(EventContextKeys.NOTIFIER, ((ServerPlayerBridge) player).bridge$getUser());
        }

        if (!stack.isEmpty()) {
            frame.addContext(EventContextKeys.USED_ITEM, ItemStackUtil.snapshotOf(stack));
        }
        frame.addContext(EventContextKeys.USED_HAND, (HandType) (Object) hand);
        if (targetBlock != null) {
            frame.addContext(EventContextKeys.BLOCK_HIT, targetBlock);
        }
        if (entity != null) {
            frame.addContext(EventContextKeys.ENTITY_HIT, (Entity) entity);
        }
    }

    /**
     * Performs the logic necessary to post the {@link MoveEntityEvent position event} for an {@link Entity}.
     *
     * @param entity The event
     */
    public static void callNaturalMoveEntityEvent(final net.minecraft.world.entity.Entity entity) {
        if (entity.isRemoved()) {
            return;
        }

        final double deltaX = entity.xOld - entity.getX();
        final double deltaY = entity.yOld - entity.getY();
        final double deltaZ = entity.zOld - entity.getZ();
        final double deltaChange = Math.pow(deltaX, 2) + Math.pow(deltaY, 2) + Math.pow(deltaZ, 2);
        if (deltaChange < 1f / 256) {
            return;
        }

        try (final CauseStackManager.StackFrame frame = PhaseTracker.getCauseStackManager().pushCauseFrame()) {
            frame.pushCause(entity);
            frame.addContext(EventContextKeys.MOVEMENT_TYPE, MovementTypes.NATURAL);

            final MoveEntityEvent event = SpongeEventFactory.createMoveEntityEvent(frame.currentCause(), (Entity) entity,
                    new Vector3d(entity.xOld, entity.yOld, entity.zOld), new Vector3d(entity.getX(), entity.getY(), entity.getZ()),
                    new Vector3d(entity.getX(), entity.getY(), entity.getZ()));

            if (SpongeCommon.postEvent(event)) {
                entity.setPos(entity.xOld, entity.yOld, entity.zOld);
            } else {
                entity.setPos(event.destinationPosition().x(), event.destinationPosition().y(), event.destinationPosition().z());
            }
        }
    }

    /**
     * Performs the logic necessary to post the {@link RotateEntityEvent rotation event} for an {@link Entity}.
     *
     * @param entity The event
     */
    public static void callNaturalRotateEntityEvent(final net.minecraft.world.entity.Entity entity) {
        if (entity.isRemoved() || (entity.getXRot() == entity.xRotO && entity.getYRot() == entity.yRotO)) {
            return;
        }

        try (final CauseStackManager.StackFrame frame = PhaseTracker.getCauseStackManager().pushCauseFrame()) {
            frame.pushCause(entity);

            final RotateEntityEvent event = SpongeEventFactory.createRotateEntityEvent(frame.currentCause(), (Entity) entity,
                    new Vector3d(entity.xRotO, entity.yRotO, 0), new Vector3d(entity.getXRot(), entity.getYRot(), 0));

            if (SpongeCommon.postEvent(event)) {
                entity.setXRot(entity.xRotO);
                entity.setYRot(entity.yRotO);
            } else {
                entity.setXRot((float) event.toRotation().x());
                entity.setYRot((float) event.toRotation().y());
            }
        }
    }

    public static DestructEntityEvent.Death callDestructEntityEventDeath(final LivingEntity entity, final @Nullable DamageSource source) {
        return SpongeCommonEventFactory.callDestructEntityEventDeath(entity, source, Audience.empty());
    }

    public static DestructEntityEvent.Death callDestructEntityEventDeath(final LivingEntity entity, final @Nullable DamageSource source,
            final Audience originalChannel) {

        final Component originalMessage;
        Optional<User> sourceCreator = Optional.empty();
        final boolean messageCancelled = false;

        if (source instanceof EntityDamageSource) {
            final EntityDamageSource damageSource = (EntityDamageSource) source;
            if (damageSource.getDirectEntity() instanceof CreatorTrackedBridge) {
                final CreatorTrackedBridge creatorBridge = (CreatorTrackedBridge) damageSource.getDirectEntity();
                if (creatorBridge != null) {
                    sourceCreator = creatorBridge.tracked$getCreatorReference();
                }
            }
        }

        originalMessage = SpongeAdventure.asAdventure(entity.getCombatTracker().getDeathMessage());
        try (final CauseStackManager.StackFrame frame = PhaseTracker.getCauseStackManager().pushCauseFrame()) {
            if (source != null) {
                frame.pushCause(source);
            }

            sourceCreator.ifPresent(user -> frame.addContext(EventContextKeys.CREATOR, user));

            final DestructEntityEvent.Death event = SpongeEventFactory.createDestructEntityEventDeath(frame.currentCause(),
                    originalChannel, Optional.of(originalChannel), originalMessage, originalMessage, (Living) entity,
                    entity.level.getGameRules().getBoolean(GameRules.RULE_KEEPINVENTORY), messageCancelled);
            SpongeCommon.postEvent(event);

            return event;
        }
    }

    public enum CollisionType
    {
        MOVE, FALL, STEP_ON, INSIDE
    }

    public static boolean handleCollideBlockEvent(final Block block, final Level world, final BlockPos pos,
            final net.minecraft.world.level.block.state.BlockState state,
            final net.minecraft.world.entity.Entity entity, final Direction direction, final CollisionType type) {
        if (pos.getY() <= 0) {
            return false;
        }

        try (final CauseStackManager.StackFrame frame = PhaseTracker.getCauseStackManager().pushCauseFrame()) {
            frame.pushCause( entity);

            if (entity instanceof CreatorTrackedBridge) {
                final CreatorTrackedBridge spongeEntity = (CreatorTrackedBridge) entity;
                spongeEntity.tracked$getCreatorReference().ifPresent(user -> frame.addContext(EventContextKeys.CREATOR, user));
            }

            // TODO: Add target side support
            final ServerLocation loc = ServerLocation.of((ServerWorld) world, VecHelper.toVector3d(pos));
            final CollideBlockEvent event;
            switch (type) {
                case MOVE:
                    event = SpongeEventFactory.createCollideBlockEventMove(frame.currentCause(), (BlockState) state, loc, direction);
                    break;
                case FALL:
                    event = SpongeEventFactory.createCollideBlockEventFall(frame.currentCause(), (BlockState) state, loc, direction);
                    break;
                case STEP_ON:
                    event = SpongeEventFactory.createCollideBlockEventStepOn(frame.currentCause(), (BlockState) state, loc, direction);
                    break;
                case INSIDE:
                    event = SpongeEventFactory.createCollideBlockEventInside(frame.currentCause(), (BlockState) state, loc, direction);
                    break;
                default:
                    throw new IllegalArgumentException("Unknown type " + type);
            }
            final boolean cancelled = SpongeCommon.postEvent(event);
            if (!cancelled) {
                final EntityBridge spongeEntity = (EntityBridge) entity;
                if (!pos.equals(spongeEntity.bridge$getLastCollidedBlockPos())) {
                    final PhaseContext<?> context = PhaseTracker.getInstance().getPhaseContext();
                    context.applyNotifierIfAvailable(notifier -> {
                        final LevelChunkBridge spongeChunk = (LevelChunkBridge) world.getChunkAt(pos);
                        spongeChunk.bridge$addTrackedBlockPosition(block, pos, notifier, PlayerTracker.Type.NOTIFIER);

                    });
                }
            }
            return cancelled;
        }
    }

    public static boolean handleCollideImpactEvent(final net.minecraft.world.entity.Entity projectile, final @Nullable ProjectileSource projectileSource,
            final HitResult movingObjectPosition) {
        final HitResult.Type movingObjectType = movingObjectPosition.getType();
        try (final CauseStackManager.StackFrame frame = PhaseTracker.getCauseStackManager().pushCauseFrame()) {
            frame.pushCause(projectile);
            frame.addContext(EventContextKeys.PROJECTILE_SOURCE, projectileSource == null
                    ? UnknownProjectileSource.UNKNOWN
                    : projectileSource);
            final Optional<User> creator = PhaseTracker.getInstance().getPhaseContext().getCreator();
            creator.ifPresent(user -> frame.addContext(EventContextKeys.CREATOR, user));

            final ServerLocation impactPoint = ServerLocation.of((ServerWorld) projectile.level, VecHelper.toVector3d(movingObjectPosition.getLocation()));
            boolean cancelled = false;

            if (movingObjectType == HitResult.Type.BLOCK) {
                final BlockHitResult blockMovingObjectPosition = (BlockHitResult) movingObjectPosition;
                final BlockPos blockPos = blockMovingObjectPosition.getBlockPos();
                if (blockPos.getY() <= 0) {
                    return false;
                }

                final BlockSnapshot targetBlock = ((ServerWorld) projectile.level).createSnapshot(blockPos.getX(), blockPos.getY(), blockPos.getZ());
                final Direction side = DirectionFacingProvider.INSTANCE.getKey(blockMovingObjectPosition.getDirection()).get();

                final CollideBlockEvent.Impact event = SpongeEventFactory.createCollideBlockEventImpact(frame.currentCause(),
                        impactPoint, targetBlock.state(),
                        targetBlock.location().get(), side);
                cancelled = SpongeCommon.postEvent(event);
                // Track impact block if event is not cancelled
                if (!cancelled && creator.isPresent()) {
                    final BlockPos targetPos = VecHelper.toBlockPos(impactPoint.blockPosition());
                    final LevelChunkBridge spongeChunk = (LevelChunkBridge) projectile.level.getChunkAt(targetPos);
                    spongeChunk.bridge$addTrackedBlockPosition((Block) targetBlock.state().type(), targetPos, creator.get(), PlayerTracker.Type.NOTIFIER);
                }
            } else if (movingObjectType == HitResult.Type.ENTITY) { // entity
                final EntityHitResult entityMovingObjectPosition = (EntityHitResult) movingObjectPosition;
                final ArrayList<Entity> entityList = new ArrayList<>();
                entityList.add((Entity) entityMovingObjectPosition.getEntity());
                final CollideEntityEvent.Impact event = SpongeEventFactory.createCollideEntityEventImpact(frame.currentCause(), entityList, impactPoint);
                        cancelled = SpongeCommon.postEvent(event);
            }

            return cancelled;
        }
    }

    public static InteractContainerEvent.Close callInteractInventoryCloseEvent(final AbstractContainerMenu container, final net.minecraft.server.level.ServerPlayer player,
            final ItemStackSnapshot lastCursor, final ItemStackSnapshot newCursor, final boolean clientSource) {
        final Transaction<ItemStackSnapshot> cursorTransaction = new Transaction<>(lastCursor, newCursor);
        final InteractContainerEvent.Close event =
                SpongeEventFactory.createInteractContainerEventClose(PhaseTracker.getCauseStackManager().currentCause(), ContainerUtil.fromNative(container), cursorTransaction);
        SpongeCommon.postEvent(event);
        if (event.isCancelled()) {
            if (clientSource && container.getSlot(0) != null) {
                if (!(container instanceof InventoryMenu)) {
                    // Inventory closed by client, reopen window and send container
                    player.containerMenu = container;
                    final Slot slot = container.getSlot(0);
                    final Container slotInventory = slot.container;
                    final net.minecraft.network.chat.Component title;
                    // TODO get name from last open
                    if (slotInventory instanceof MenuProvider) {
                        title = ((MenuProvider) slotInventory).getDisplayName();
                    } else {
                        // expected fallback for unknown types
                        title = null;
                    }
                    slotInventory.startOpen(player);
                    player.connection.send(new ClientboundOpenScreenPacket(container.containerId, container.getType(), title));
                    // resync data to client
                    container.sendAllDataToRemote();
                } else {
                    // TODO: Maybe print a warning or throw an exception here?
                    // The player gui cannot be opened from the
                    // server so allowing this event to be cancellable when the
                    // GUI has been closed already would result
                    // in opening the wrong GUI window.
                }
            }
            // Handle cursor
            if (!event.cursorTransaction().isValid()) {
                handleCustomCursor(player, event.cursorTransaction().original());
            }
        } else {
            final TrackedInventoryBridge mixinContainer = (TrackedInventoryBridge) player.containerMenu;
            mixinContainer.bridge$getCapturedSlotTransactions().clear();
            mixinContainer.bridge$setCaptureInventory(false);
            // Handle cursor
            if (!event.cursorTransaction().isValid()) {
                handleCustomCursor(player, event.cursorTransaction().original());
            } else if (event.cursorTransaction().custom().isPresent()) {
                handleCustomCursor(player, event.cursorTransaction().finalReplacement());
            }
            if (!clientSource && player.containerMenu != null && player.connection != null) {
                player.closeContainer();
            }
        }

        return event;
    }

    public static SetAITargetEvent callSetAttackTargetEvent(final @Nullable Entity target, final Agent agent) {
        final SetAITargetEvent event = SpongeEventFactory.createSetAITargetEvent(PhaseTracker.getCauseStackManager().currentCause(), agent, Optional.ofNullable(target));
        SpongeCommon.postEvent(event);
        return event;
    }

    public static Optional<net.minecraft.world.level.Explosion> detonateExplosive(final ExplosiveBridge explosiveBridge, final Explosion.Builder builder) {
        final DetonateExplosiveEvent event = SpongeEventFactory.createDetonateExplosiveEvent(
                PhaseTracker.getCauseStackManager().currentCause(), builder, (Explosive) explosiveBridge, builder.build()
        );
        if (!Sponge.eventManager().post(event)) {
            final Explosion explosion = event.explosionBuilder().build();
            if (explosion.radius() > 0) {
                ((TrackedWorldBridge) ((Explosive) explosiveBridge).world())
                    .tracker$triggerInternalExplosion(
                        explosion,
                        e -> GeneralPhase.State.EXPLOSION.createPhaseContext(PhaseTracker.SERVER).explosion(e)
                    );
            }
            return Optional.of((net.minecraft.world.level.Explosion) explosion);
        }
        return Optional.empty();
    }

    /**
     * @author gabizou - April 19th, 2018
     * Creates two events here:
     * - {@link DropItemEvent}
     * - {@link ConstructEntityEvent}
     *
     * This is to reduce the code size from normal entity drops and player drops.
     * While player drops usually require performing position and motion modifications,
     * we return the item stack if it is to be thrown (this allows the event to have a
     * say in what item is dropped).
     *
     * @param entity The entity throwing the item
     * @param posX The position x for the item stack to spawn
     * @param posY The position y for the item stack to spawn
     * @param posZ The position z for the item stack to spawn
     * @param snapshot The item snapshot of the item to drop
     * @param original The original list to be used
     * @param frame
     * @return The item if it is to be spawned, null if to be ignored
     */
    public static @Nullable ItemStack throwDropItemAndConstructEvent(final net.minecraft.world.entity.Entity entity, final double posX, final double posY,
        final double posZ, final ItemStackSnapshot snapshot, final List<ItemStackSnapshot> original, final CauseStackManager.StackFrame frame) {
        final PlayerBridge mixinPlayer;
        if (entity instanceof PlayerBridge) {
            mixinPlayer = (PlayerBridge) entity;
        } else {
            mixinPlayer = null;
        }
        final ItemStack item;

        frame.pushCause(entity);

        // FIRST we want to throw the DropItemEvent.PRE
        final DropItemEvent.Pre dropEvent = SpongeEventFactory.createDropItemEventPre(frame.currentCause(),
            ImmutableList.of(snapshot), original);
        SpongeCommon.postEvent(dropEvent);
        if (dropEvent.isCancelled()) {
            if (mixinPlayer != null) {
                mixinPlayer.bridge$shouldRestoreInventory(true);
            }
            return null;
        }
        if (dropEvent.droppedItems().isEmpty()) {
            return null;
        }

        // SECOND throw the ConstructEntityEvent
        frame.addContext(EventContextKeys.SPAWN_TYPE, SpawnTypes.DROPPED_ITEM);
        final ConstructEntityEvent.Pre event = SpongeEventFactory.createConstructEntityEventPre(frame.currentCause(), ServerLocation.of((ServerWorld) entity.level, posX, posY, posZ), new Vector3d(0, 0, 0), EntityTypes.ITEM.get());
        frame.removeContext(EventContextKeys.SPAWN_TYPE);
        SpongeCommon.postEvent(event);
        if (event.isCancelled()) {
            // Make sure the player is restoring inventories
            if (mixinPlayer != null) {
                mixinPlayer.bridge$shouldRestoreInventory(true);
            }
            return null;
        }

        item = event.isCancelled() ? null : ItemStackUtil.fromSnapshotToNative(dropEvent.droppedItems().get(0));
        if (item == null) {
            // Make sure the player is restoring inventories
            if (mixinPlayer != null) {
                mixinPlayer.bridge$shouldRestoreInventory(true);
            }
            return null;
        }
        return item;
    }

    public static PlaySoundEvent.@Nullable Broadcast callPlaySoundBroadcastEvent(final CauseStackManager.StackFrame frame, final WorldBridge bridge,
        final BlockPos pos, final int effectID) {
        final Supplier<SoundType> soundType;
        final float volume;
        if (effectID == Constants.WorldEvents.PLAY_WITHER_SPAWN_EVENT) {
            soundType = SoundTypes.ENTITY_WITHER_SPAWN;
            volume = 1.0F;
        } else if (effectID == Constants.WorldEvents.PLAY_ENDERDRAGON_DEATH_EVENT) {
            soundType = SoundTypes.ENTITY_ENDER_DRAGON_DEATH;
            volume = 5.0F;
        } else if (effectID == Constants.WorldEvents.PLAY_BLOCK_END_PORTAL_SPAWN_EVENT) {
            soundType = SoundTypes.BLOCK_END_PORTAL_SPAWN;
            volume = 1.0F;
        } else {
            return null;
        }
        final ServerLocation location = ServerLocation.of((ServerWorld) bridge, pos.getX(), pos.getY(), pos.getZ());
        final PlaySoundEvent.Broadcast event = SpongeEventFactory.createPlaySoundEventBroadcast(frame.currentCause(), location,
            Sound.Source.HOSTILE, soundType.get(), 1.0F, volume);
        SpongeCommon.postEvent(event);
        return event;
    }

    public static PlaySoundEvent.Record callPlaySoundRecordEvent(final Cause cause, final JukeboxBlockEntity jukebox,
        final MusicDisc recordType, final int data) {
        final Jukebox apiJuke = (Jukebox) jukebox;
        final ServerLocation location = (ServerLocation) apiJuke.location();
        final PlaySoundEvent.Record
            event =
            data == 0 ? SpongeEventFactory
                .createPlaySoundEventRecordStart(cause, apiJuke, location, recordType, Sound.Source.RECORD, recordType.sound(), 1.0F, 4.0F)
                      : SpongeEventFactory
                .createPlaySoundEventRecordStop(cause, apiJuke, location, recordType, Sound.Source.RECORD, recordType.sound(), 1.0F, 4.0F);
        SpongeCommon.postEvent(event);
        return event;
    }

    @SuppressWarnings("ConstantConditions")
    public static PlaySoundEvent.AtEntity callPlaySoundAtEntityEvent(final Cause cause, final net.minecraft.world.entity.player.@Nullable Player entity,
        final WorldBridge worldMixin, final double x, final double y, final double z, final net.minecraft.sounds.SoundSource category,
        final SoundEvent name, final float pitch, final float volume) {
        final ServerLocation location = ServerLocation.of((ServerWorld) worldMixin, x, y, z);
        final PlaySoundEvent.AtEntity event = SpongeEventFactory.createPlaySoundEventAtEntity(cause, location,
            Optional.ofNullable((ServerPlayer) entity), SpongeAdventure.asAdventure(category), (SoundType) name, pitch, volume);
        SpongeCommon.postEvent(event);
        return event;
    }

    public static PlaySoundEvent.NoteBlock callPlaySoundNoteBlockEvent(final Cause cause, final World world, final BlockPos pos, final SoundEvent soundEvent, final InstrumentType instrument, final NotePitch notePitch, final Float pitch) {
        final ServerLocation location = ServerLocation.of((ServerWorld) world, pos.getX(), pos.getY(), pos.getZ());
        final PlaySoundEvent.NoteBlock event = SpongeEventFactory.createPlaySoundEventNoteBlock(cause, instrument, location, notePitch, Sound.Source.RECORD, (SoundType)soundEvent, pitch, 3.0F);
        SpongeCommon.postEvent(event);
        return event;
    }

	/**
	 * Returns MapInfo of newly created map, if the event was not cancelled.
	 * @param cause Cause of the event
	 * @return MapInfo if event was not cancelled
	 */
	public static Optional<MapInfo> fireCreateMapEvent(final Cause cause) {
		return fireCreateMapEvent(cause, Collections.emptySet());
	}

	public static Optional<MapInfo> fireCreateMapEvent(final Cause cause, final Set<Value<?>> values) {

		final ServerLevel defaultWorld = (ServerLevel) Sponge.server().worldManager().defaultWorld();
        final MapIdTrackerBridge mapIdTrackerBridge = (MapIdTrackerBridge) defaultWorld.getDataStorage().computeIfAbsent(MapIndex::load, MapIndex::new, Constants.Map.MAP_INDEX_DATA_NAME);

		final int id = mapIdTrackerBridge.bridge$getHighestMapId()
				.map(i -> ++i)
				.orElse(0);

<<<<<<< HEAD
		// TODO: Restore for 1.17
		final String mapId = MapItem.makeKey(id);
		/*final MapItemSavedData mapData = new MapItemSavedData(mapId);
		mapData.dimension = net.minecraft.world.level.Level.OVERWORLD; // Set default to prevent NPEs
=======
		final String s = Constants.Map.MAP_PREFIX + id;
		final MapItemSavedData mapData = new MapItemSavedData(s);

		mapData.dimension = Level.OVERWORLD; // Set default to prevent NPEs
>>>>>>> 47f0e36c

		final MapInfo mapInfo = (MapInfo) mapData;

		for (final Value<?> value : values) {
			mapInfo.offer(value);
		}

		final CreateMapEvent event = SpongeEventFactory.createCreateMapEvent(cause, mapInfo);
		SpongeCommon.postEvent(event);
		if (event.isCancelled()) {
			return Optional.empty();
		}

		// Advance map id.
		final int mcId = defaultWorld.getFreeMapId();
		if (id != mcId) {
			// TODO: REMOVE OR replace for Integer.MAX_VALUE
			SpongeCommon.getLogger().warn("Map size corruption, vanilla only allows " + Integer.MAX_VALUE + "! Expected next number was not equal to the true next number.");
			SpongeCommon.getLogger().warn("Expected: " + id + ". Got: " + mcId);
			SpongeCommon.getLogger().warn("Automatically cancelling map creation");
			mapIdTrackerBridge.bridge$setHighestMapId(id - 1);
			return Optional.empty();
		}
		defaultWorld.setMapData(mapId, mapData);

		((SpongeMapStorage) Sponge.server().mapStorage()).addMapInfo(mapInfo);

		return Optional.of(mapInfo);*/
        return Optional.empty();
	}
}<|MERGE_RESOLUTION|>--- conflicted
+++ resolved
@@ -116,10 +116,6 @@
 import org.spongepowered.api.world.server.ServerLocation;
 import org.spongepowered.api.world.World;
 import org.spongepowered.api.world.explosion.Explosion;
-<<<<<<< HEAD
-import org.spongepowered.api.world.server.ServerLocation;
-=======
->>>>>>> 47f0e36c
 import org.spongepowered.api.world.server.ServerWorld;
 import org.spongepowered.api.world.storage.WorldProperties;
 import org.spongepowered.common.SpongeCommon;
@@ -728,12 +724,16 @@
     public static boolean handleCollideBlockEvent(final Block block, final Level world, final BlockPos pos,
             final net.minecraft.world.level.block.state.BlockState state,
             final net.minecraft.world.entity.Entity entity, final Direction direction, final CollisionType type) {
-        if (pos.getY() <= 0) {
+        if (world.isClientSide) {
             return false;
         }
 
-        try (final CauseStackManager.StackFrame frame = PhaseTracker.getCauseStackManager().pushCauseFrame()) {
-            frame.pushCause( entity);
+        if (pos.getY() < world.getMinBuildHeight()) {
+            return false;
+        }
+
+        try (final CauseStackManager.StackFrame frame = PhaseTracker.getCauseStackManager().pushCauseFrame()) {
+            frame.pushCause(entity);
 
             if (entity instanceof CreatorTrackedBridge) {
                 final CreatorTrackedBridge spongeEntity = (CreatorTrackedBridge) entity;
@@ -792,7 +792,7 @@
             if (movingObjectType == HitResult.Type.BLOCK) {
                 final BlockHitResult blockMovingObjectPosition = (BlockHitResult) movingObjectPosition;
                 final BlockPos blockPos = blockMovingObjectPosition.getBlockPos();
-                if (blockPos.getY() <= 0) {
+                if (blockPos.getY() < projectile.level.getMinBuildHeight()) {
                     return false;
                 }
 
@@ -1043,17 +1043,10 @@
 				.map(i -> ++i)
 				.orElse(0);
 
-<<<<<<< HEAD
 		// TODO: Restore for 1.17
 		final String mapId = MapItem.makeKey(id);
 		/*final MapItemSavedData mapData = new MapItemSavedData(mapId);
-		mapData.dimension = net.minecraft.world.level.Level.OVERWORLD; // Set default to prevent NPEs
-=======
-		final String s = Constants.Map.MAP_PREFIX + id;
-		final MapItemSavedData mapData = new MapItemSavedData(s);
-
 		mapData.dimension = Level.OVERWORLD; // Set default to prevent NPEs
->>>>>>> 47f0e36c
 
 		final MapInfo mapInfo = (MapInfo) mapData;
 
