--- conflicted
+++ resolved
@@ -36,7 +36,6 @@
 import net.minecraft.world.level.block.RedstoneLampBlock;
 import net.minecraft.world.level.block.RedstoneTorchBlock;
 import net.minecraft.world.level.block.RepeaterBlock;
-import net.minecraft.world.level.block.entity.BlockEntity;
 import net.minecraft.world.level.block.entity.TickingBlockEntity;
 import net.minecraft.world.level.material.FluidState;
 import org.apache.logging.log4j.Level;
@@ -46,8 +45,10 @@
 import org.checkerframework.checker.nullness.qual.Nullable;
 import org.spongepowered.api.block.BlockSnapshot;
 import org.spongepowered.api.block.BlockState;
+import org.spongepowered.api.block.entity.BlockEntity;
 import org.spongepowered.api.block.transaction.BlockTransactionReceipt;
 import org.spongepowered.api.data.Keys;
+import org.spongepowered.api.data.Transaction;
 import org.spongepowered.api.entity.Entity;
 import org.spongepowered.api.event.SpongeEventFactory;
 import org.spongepowered.api.event.block.TickBlockEvent;
@@ -89,6 +90,7 @@
 import java.util.Set;
 import java.util.UUID;
 import java.util.function.Consumer;
+import java.util.function.Function;
 import java.util.function.Supplier;
 
 /**
@@ -114,23 +116,13 @@
         }
 
         final EntityTickContext tickContext = TickPhase.Tick.ENTITY.createPhaseContext(PhaseTracker.SERVER).source(entity);
-<<<<<<< HEAD
-        try (final EntityTickContext context = tickContext;
-             final Timing entityTiming = ((TimingBridge) entity.getType()).bridge$timings()
-        ) {
-            entityTiming.startTiming();
-=======
         try (final EntityTickContext context = tickContext) {
->>>>>>> 4a026b63
             if (entity instanceof CreatorTrackedBridge) {
                 ((CreatorTrackedBridge) entity).tracker$getNotifierUUID().ifPresent(context::notifier);
                 ((CreatorTrackedBridge) entity).tracker$getCreatorUUID().ifPresent(context::creator);
             }
             context.buildAndSwitch();
-<<<<<<< HEAD
             PhaseTracker.LOGGER.trace(TrackingUtil.ENTITY_TICK, () -> "Wrapping Entity Tick: " + entity.toString());
-=======
->>>>>>> 4a026b63
             consumer.accept(entity);
             if (ShouldFire.MOVE_ENTITY_EVENT) {
                 SpongeCommonEventFactory.callNaturalMoveEntityEvent(entity);
@@ -143,7 +135,6 @@
         }
     }
 
-<<<<<<< HEAD
     private static Optional<net.minecraft.world.level.block.entity.BlockEntity> getTickingBlockEntity(
         final TickingBlockEntity ticker) {
         if (ticker instanceof LevelChunk$BoundTickingBlockEntityAccessor beAccessor) {
@@ -152,31 +143,6 @@
             return getTickingBlockEntity(beAccessor.accessor$ticker());
         } else if (ticker == LevelChunkAccessor.accessor$NULL_TICKER()) {
             return Optional.empty();
-=======
-    public static void tickRidingEntity(final net.minecraft.world.entity.Entity entity) {
-        checkArgument(entity instanceof Entity, "Entity %s is not an instance of SpongeAPI's Entity!", entity);
-        checkNotNull(entity, "Cannot capture on a null ticking entity!");
-        if (!((TrackableBridge) entity).bridge$shouldTick()) {
-            return;
-        }
-
-        final EntityTickContext tickContext = TickPhase.Tick.ENTITY.createPhaseContext(PhaseTracker.SERVER).source(entity);
-        try (final EntityTickContext context = tickContext) {
-            if (entity instanceof CreatorTrackedBridge) {
-                ((CreatorTrackedBridge) entity).tracker$getNotifierUUID().ifPresent(context::notifier);
-                ((CreatorTrackedBridge) entity).tracker$getCreatorUUID().ifPresent(context::creator);
-            }
-            context.buildAndSwitch();
-            entity.rideTick();
-            if (ShouldFire.MOVE_ENTITY_EVENT) {
-                SpongeCommonEventFactory.callNaturalMoveEntityEvent(entity);
-            }
-            if (ShouldFire.ROTATE_ENTITY_EVENT) {
-                SpongeCommonEventFactory.callNaturalRotateEntityEvent(entity);
-            }
-        } catch (final Exception e) {
-            PhasePrinter.printExceptionFromPhase(PhaseTracker.getInstance().stack, e, tickContext);
->>>>>>> 4a026b63
         }
         return Optional.empty();
     }
@@ -214,15 +180,8 @@
             // Finally, switch the context now that we have the owner and notifier
             phaseContext.buildAndSwitch();
 
-<<<<<<< HEAD
-            try (final Timing timing = ((TimingBridge) blockEntity.getType()).bridge$timings().startTiming()) {
-                PhaseTracker.LOGGER.trace(TrackingUtil.BLOCK_ENTITY_TICK, () -> "Wrapping Entity Tick: " + tile.toString());
-                tile.tick();
-            }
-
-=======
+            PhaseTracker.LOGGER.trace(TrackingUtil.BLOCK_ENTITY_TICK, () -> "Wrapping Entity Tick: " + tile.toString());
             tile.tick();
->>>>>>> 4a026b63
 
             // If we know the viewers force broadcast now to associate the inventory change with its blockentity
             // otherwise the viewing players update this during their ticking
@@ -242,6 +201,7 @@
         }
     }
 
+    @SuppressWarnings("rawtypes")
     public static void updateTickBlock(
             final TrackedWorldBridge mixinWorld, final net.minecraft.world.level.block.state.BlockState block, final BlockPos pos, final Random random) {
         final ServerLevel world = (ServerLevel) mixinWorld;
@@ -310,6 +270,7 @@
         }
     }
 
+    @SuppressWarnings("rawtypes")
     public static void randomTickBlock(final TrackedWorldBridge mixinWorld,
                                        final net.minecraft.world.level.block.state.BlockState state, final BlockPos pos, final Random random) {
         final ServerLevel world = (ServerLevel) mixinWorld;
@@ -345,7 +306,7 @@
             PhasePrinter.printExceptionFromPhase(PhaseTracker.getInstance().stack, e, phaseContext);
         }
     }
-
+    @SuppressWarnings("rawtypes")
     public static void randomTickFluid(final TrackedWorldBridge mixinWorld,
         final FluidState state, final BlockPos pos, final Random random) {
         final ServerLevel world = (ServerLevel) mixinWorld;
