/*
 * This file is part of Sponge, licensed under the MIT License (MIT).
 *
 * Copyright (c) SpongePowered <https://www.spongepowered.org>
 * Copyright (c) contributors
 *
 * Permission is hereby granted, free of charge, to any person obtaining a copy
 * of this software and associated documentation files (the "Software"), to deal
 * in the Software without restriction, including without limitation the rights
 * to use, copy, modify, merge, publish, distribute, sublicense, and/or sell
 * copies of the Software, and to permit persons to whom the Software is
 * furnished to do so, subject to the following conditions:
 *
 * The above copyright notice and this permission notice shall be included in
 * all copies or substantial portions of the Software.
 *
 * THE SOFTWARE IS PROVIDED "AS IS", WITHOUT WARRANTY OF ANY KIND, EXPRESS OR
 * IMPLIED, INCLUDING BUT NOT LIMITED TO THE WARRANTIES OF MERCHANTABILITY,
 * FITNESS FOR A PARTICULAR PURPOSE AND NONINFRINGEMENT. IN NO EVENT SHALL THE
 * AUTHORS OR COPYRIGHT HOLDERS BE LIABLE FOR ANY CLAIM, DAMAGES OR OTHER
 * LIABILITY, WHETHER IN AN ACTION OF CONTRACT, TORT OR OTHERWISE, ARISING FROM,
 * OUT OF OR IN CONNECTION WITH THE SOFTWARE OR THE USE OR OTHER DEALINGS IN
 * THE SOFTWARE.
 */
package org.spongepowered.common.event.tracking.phase.packet.player;

import net.minecraft.network.protocol.game.ServerboundResourcePackPacket;
import net.minecraft.server.network.ServerGamePacketListenerImpl;
import org.checkerframework.checker.nullness.qual.Nullable;
import org.spongepowered.api.entity.living.player.server.ServerPlayer;
import org.spongepowered.api.event.SpongeEventFactory;
import org.spongepowered.api.event.entity.living.player.ResourcePackStatusEvent;
import org.spongepowered.api.resourcepack.ResourcePack;
import org.spongepowered.common.SpongeCommon;
import org.spongepowered.common.bridge.server.network.ServerGamePacketListenerImplBridge;
import org.spongepowered.common.event.tracking.PhaseTracker;
import org.spongepowered.common.event.tracking.phase.packet.BasicPacketContext;
import org.spongepowered.common.event.tracking.phase.packet.BasicPacketState;

public final class ResourcePackState extends BasicPacketState {

    @Override
    public void unwind(final BasicPacketContext phaseContext) {
        final net.minecraft.server.level.ServerPlayer player = phaseContext.getPacketPlayer();

        final ServerGamePacketListenerImpl connection = player.connection;
        final ServerGamePacketListenerImplBridge mixinHandler = (ServerGamePacketListenerImplBridge) connection;
        final ServerboundResourcePackPacket resource = phaseContext.getPacket();
        final ResourcePackStatusEvent.ResourcePackStatus status;
<<<<<<< HEAD
        final ResourcePack pack;
        switch (resource.getAction()) {
=======
        @Nullable ResourcePack pack;
        switch (resource.accessor$action()) {
>>>>>>> b8e23db0
            case ACCEPTED:
                pack = mixinHandler.bridge$popReceivedResourcePack(true);
                status = ResourcePackStatusEvent.ResourcePackStatus.ACCEPTED;
                break;
            case DECLINED:
                pack = mixinHandler.bridge$popReceivedResourcePack(false);
                status = ResourcePackStatusEvent.ResourcePackStatus.DECLINED;
                break;
            case SUCCESSFULLY_LOADED:
                pack = mixinHandler.bridge$popAcceptedResourcePack();
                status = ResourcePackStatusEvent.ResourcePackStatus.SUCCESSFULLY_LOADED;
                break;
            case FAILED_DOWNLOAD:
                pack = mixinHandler.bridge$popAcceptedResourcePack();
                status = ResourcePackStatusEvent.ResourcePackStatus.FAILED;
                break;
            default:
                throw new AssertionError();
        }

        if (pack == null) {
            return;
        }

        SpongeCommon.post(SpongeEventFactory.createResourcePackStatusEvent(
                PhaseTracker.getCauseStackManager().currentCause(),
                pack,
                (ServerPlayer) player,
                status
        ));
    }

    @Override
    protected boolean alwaysUnwinds() {
        return true;
    }
}<|MERGE_RESOLUTION|>--- conflicted
+++ resolved
@@ -47,13 +47,8 @@
         final ServerGamePacketListenerImplBridge mixinHandler = (ServerGamePacketListenerImplBridge) connection;
         final ServerboundResourcePackPacket resource = phaseContext.getPacket();
         final ResourcePackStatusEvent.ResourcePackStatus status;
-<<<<<<< HEAD
-        final ResourcePack pack;
+        final @Nullable ResourcePack pack;
         switch (resource.getAction()) {
-=======
-        @Nullable ResourcePack pack;
-        switch (resource.accessor$action()) {
->>>>>>> b8e23db0
             case ACCEPTED:
                 pack = mixinHandler.bridge$popReceivedResourcePack(true);
                 status = ResourcePackStatusEvent.ResourcePackStatus.ACCEPTED;
