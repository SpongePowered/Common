--- conflicted
+++ resolved
@@ -45,14 +45,8 @@
     }
 
     @Override
-<<<<<<< HEAD
     public EffectResult<@Nullable BlockState> processSideEffect(
         final BlockPipeline pipeline, final PipelineCursor oldState, final BlockChangeArgs args
-=======
-    public EffectResult processSideEffect(
-        final BlockPipeline pipeline, final PipelineCursor oldState, final BlockState newState,
-        final SpongeBlockChangeFlag flag, final int limit
->>>>>>> 68d8ce70
     ) {
         /*
         Continuing from LevelChunk.setBlockState
