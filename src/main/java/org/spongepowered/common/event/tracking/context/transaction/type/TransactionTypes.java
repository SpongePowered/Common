--- conflicted
+++ resolved
@@ -73,10 +73,6 @@
     }
 
     private static <T extends Event & Cancellable> DefaultedRegistryReference<TransactionType<T>> key(final ResourceKey location) {
-<<<<<<< HEAD
-        return RegistryKey.of(SpongeRegistryTypes.TRACKER_TRANSACTION_TYPE, location).asDefaultedReference(() -> Sponge.game().registries());
-=======
-        return RegistryKey.of(SpongeRegistryTypes.TRACKER_TRANSACTION_TYPE, location).asDefaultedReference(() -> Sponge.game());
->>>>>>> 65d744fe
+        return RegistryKey.of(SpongeRegistryTypes.TRACKER_TRANSACTION_TYPE, location).asDefaultedReference(Sponge::game);
     }
 }