--- conflicted
+++ resolved
@@ -27,53 +27,8 @@
 public final class EnchantItemPacketState extends BasicInventoryPacketState {
 
     @Override
-    public void unwind(InventoryPacketContext context) {
-<<<<<<< HEAD
-        // TODO - Pre changes of merging PacketFunction into the phase states, enchantments did NOT have any processing....
-        final ServerPlayer player = context.getPacketPlayer();
-
-        // The server will disable the player's crafting after receiving a
-        // client packet
-        // that did not pass validation (server click item != packet click item)
-        // The server then sends a SPacketConfirmTransaction and waits for a
-        // CPacketConfirmTransaction to re-enable crafting confirming that the
-        // client
-        // acknowledged the denied transaction.
-        // To detect when this happens, we turn off capturing so we can avoid
-        // firing
-        // invalid events.
-        // See NetHandlerPlayServerMixin processClickWindow redirect for rest of
-        // fix.
-        // --bloodmc
-        final TrackedInventoryBridge trackedInventory = (TrackedInventoryBridge) player.containerMenu;
-        if (!trackedInventory.bridge$capturingInventory()) {
-            trackedInventory.bridge$getCapturedSlotTransactions().clear();
-            return;
-        }
-
-        // TODO clear this shit out of the context
-        final ServerboundContainerButtonClickPacket packetIn = context.getPacket();
-        final ItemStackSnapshot lastCursor = context.getCursor();
-        final ItemStackSnapshot newCursor = ItemStackUtil.snapshotOf(player.containerMenu.getCarried());
-        final Transaction<ItemStackSnapshot> transaction = new Transaction<>(lastCursor, newCursor);
-
-        final net.minecraft.world.inventory.AbstractContainerMenu openContainer = player.containerMenu;
-        final List<SlotTransaction> slotTransactions = trackedInventory.bridge$getCapturedSlotTransactions();
-
-        final int usedButton = packetIn.getButtonId();
-        final List<Entity> capturedItems = new ArrayList<>();
-        final CauseStackManager causeStackManager = PhaseTracker.getCauseStackManager();
-        try (CauseStackManager.StackFrame frame = causeStackManager.pushCauseFrame()) {
-            causeStackManager.pushCause(player);
-            causeStackManager.pushCause(openContainer);
-            final ClickContainerEvent inventoryEvent;
-            inventoryEvent = this.createInventoryEvent(player, ContainerUtil.fromNative(openContainer), transaction,
-                        Lists.newArrayList(slotTransactions),
-                        capturedItems,
-                        usedButton, null);
-=======
+    public void unwind(final InventoryPacketContext context) {
         // code here was dead as no event was created
->>>>>>> 65d744fe
 
         // enchant events are actually implemented in EnchantmentContainerMixin_Inventory
     }
