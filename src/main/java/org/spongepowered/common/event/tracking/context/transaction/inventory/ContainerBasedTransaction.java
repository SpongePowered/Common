/*
 * This file is part of Sponge, licensed under the MIT License (MIT).
 *
 * Copyright (c) SpongePowered <https://www.spongepowered.org>
 * Copyright (c) contributors
 *
 * Permission is hereby granted, free of charge, to any person obtaining a copy
 * of this software and associated documentation files (the "Software"), to deal
 * in the Software without restriction, including without limitation the rights
 * to use, copy, modify, merge, publish, distribute, sublicense, and/or sell
 * copies of the Software, and to permit persons to whom the Software is
 * furnished to do so, subject to the following conditions:
 *
 * The above copyright notice and this permission notice shall be included in
 * all copies or substantial portions of the Software.
 *
 * THE SOFTWARE IS PROVIDED "AS IS", WITHOUT WARRANTY OF ANY KIND, EXPRESS OR
 * IMPLIED, INCLUDING BUT NOT LIMITED TO THE WARRANTIES OF MERCHANTABILITY,
 * FITNESS FOR A PARTICULAR PURPOSE AND NONINFRINGEMENT. IN NO EVENT SHALL THE
 * AUTHORS OR COPYRIGHT HOLDERS BE LIABLE FOR ANY CLAIM, DAMAGES OR OTHER
 * LIABILITY, WHETHER IN AN ACTION OF CONTRACT, TORT OR OTHERWISE, ARISING FROM,
 * OUT OF OR IN CONNECTION WITH THE SOFTWARE OR THE USE OR OTHER DEALINGS IN
 * THE SOFTWARE.
 */
package org.spongepowered.common.event.tracking.context.transaction.inventory;

import com.google.common.collect.ImmutableList;
import it.unimi.dsi.fastutil.objects.ReferenceOpenHashSet;
import net.minecraft.network.protocol.game.ClientboundContainerSetSlotPacket;
import net.minecraft.server.level.ServerPlayer;
import net.minecraft.world.entity.player.Player;
import net.minecraft.world.inventory.AbstractContainerMenu;
import net.minecraft.world.inventory.CraftingContainer;
import net.minecraft.world.item.ItemStack;
import net.minecraft.world.item.crafting.RecipeType;
import org.checkerframework.checker.nullness.qual.MonotonicNonNull;
import org.checkerframework.checker.nullness.qual.NonNull;
import org.checkerframework.checker.nullness.qual.Nullable;
import org.spongepowered.api.entity.Entity;
import org.spongepowered.api.event.Cause;
import org.spongepowered.api.event.CauseStackManager;
import org.spongepowered.api.event.SpongeEventFactory;
import org.spongepowered.api.event.entity.SpawnEntityEvent;
import org.spongepowered.api.event.item.inventory.CraftItemEvent;
import org.spongepowered.api.event.item.inventory.container.ClickContainerEvent;
import org.spongepowered.api.item.inventory.Container;
import org.spongepowered.api.item.inventory.ItemStackSnapshot;
import org.spongepowered.api.item.inventory.Slot;
import org.spongepowered.api.item.inventory.crafting.CraftingInventory;
import org.spongepowered.api.item.inventory.crafting.CraftingOutput;
import org.spongepowered.api.item.inventory.transaction.SlotTransaction;
import org.spongepowered.api.item.recipe.crafting.CraftingRecipe;
import org.spongepowered.common.SpongeCommon;
import org.spongepowered.common.bridge.world.inventory.container.TrackedContainerBridge;
import org.spongepowered.common.entity.EntityUtil;
import org.spongepowered.common.event.tracking.PhaseContext;
import org.spongepowered.common.event.tracking.PhaseTracker;
import org.spongepowered.common.event.tracking.context.transaction.GameTransaction;
import org.spongepowered.common.event.tracking.context.transaction.type.TransactionTypes;
import org.spongepowered.common.event.tracking.context.transaction.world.SpawnEntityTransaction;
import org.spongepowered.common.event.tracking.phase.packet.PacketPhaseUtil;
import org.spongepowered.common.inventory.util.ContainerUtil;
import org.spongepowered.common.item.util.ItemStackUtil;
import org.spongepowered.common.util.PrettyPrinter;

import java.util.ArrayList;
import java.util.Collections;
import java.util.LinkedList;
import java.util.List;
import java.util.Optional;
import java.util.Set;
import java.util.function.BiConsumer;
import java.util.stream.Collectors;

abstract class ContainerBasedTransaction extends MenuBasedTransaction<ClickContainerEvent> {
    private static Set<Class<?>> containersFailedCapture = new ReferenceOpenHashSet<>();

    @MonotonicNonNull List<net.minecraft.world.entity.Entity> entities;
    @MonotonicNonNull protected List<SlotTransaction> acceptedTransactions;
    // Crafting Preview
    @MonotonicNonNull private CraftingInventory craftingInventory;
    @MonotonicNonNull private CraftingContainer craftingContainer;
    // Crafting Event
    @Nullable private ItemStack craftedStack;
    @Nullable private CraftingRecipe onTakeRecipe;
    protected boolean used = false;
    @Nullable ItemStack shiftCraftingResult;


    protected ContainerBasedTransaction(
        final AbstractContainerMenu menu
    ) {
        super(TransactionTypes.CLICK_CONTAINER_EVENT.get(), menu);
    }


    @Override
    public Optional<BiConsumer<PhaseContext<@NonNull ?>, CauseStackManager.StackFrame>> getFrameMutator(
        @Nullable final GameTransaction<@NonNull ?> parent
    ) {
        return Optional.of((context, frame) -> {
            frame.pushCause(this.menu);
        });
    }


    @Override
    public Optional<ClickContainerEvent> generateEvent(
        final PhaseContext<@NonNull ?> context, @Nullable final GameTransaction<@NonNull ?> parent,
        final ImmutableList<GameTransaction<ClickContainerEvent>> gameTransactions, final Cause currentCause
    ) {
        final ImmutableList<ContainerBasedTransaction> containerBasedTransactions = gameTransactions.stream()
            .filter(tx -> tx instanceof ContainerBasedTransaction)
            .map(tx -> (ContainerBasedTransaction) tx)
            .filter(tx -> !tx.used).collect(ImmutableList.toImmutableList());
        if (containerBasedTransactions.stream().map(c -> c.isContainerEventAllowed(context))
            .filter(b -> !b)
            .findAny()
            .orElse(false)) {
            SpongeCommon.logger().warn("No event will be fired for existing ContainerBasedTransactions: {}", containerBasedTransactions.size());
            return Optional.empty();
        }
        if (!((TrackedContainerBridge) this.menu).bridge$capturePossible()) {
            //        if (ContainerBasedTransaction.containersFailedCapture.add(this.menu.getClass())) {
            //            SpongeCommon.logger()
            //                .warn("Changes in modded Container were not captured. Inventory events will not fire for this. Container: " + this.menu.getClass());
            //        }
        }

        final List<Entity> entities = containerBasedTransactions.stream()
            .map(ContainerBasedTransaction::getEntitiesSpawned)
            .flatMap(List::stream)
            .collect(Collectors.toList());

        final List<SlotTransaction> slotTransactions = containerBasedTransactions
            .stream()
            .map(ContainerBasedTransaction::getSlotTransactions)
            .flatMap(List::stream)
            .collect(Collectors.toList());

        // TODO Deduplicate transactions needed?
//        final Map<Slot, List<SlotTransaction>> collected = slotTransactions.stream().collect(Collectors.groupingBy(SlotTransaction::slot));
//        slotTransactions.clear();
//        collected.values().forEach(list -> {
//            final SlotTransaction first = list.get(0);
//            if (list.size() > 1) {
//                final ItemStackSnapshot last = list.get(list.size() - 1).defaultReplacement();
//                slotTransactions.add(new SlotTransaction(first.slot(), first.original(), last));
//            } else {
//                slotTransactions.add(first);
//            }
//        });

        if (this.craftingInventory != null) { // Event with Preview transaction on crafting inventory?
            Slot slot = this.craftingInventory.result();
            @Nullable final SlotTransaction preview = this.findPreviewTransaction(this.craftingInventory.result(), slotTransactions);
            final ItemStackSnapshot previewItem = ItemStackUtil.snapshotOf(this.craftingInventory.peek());
            if (preview != null) {
                slot = preview.slot();
                // Check if preview transaction is correct
                if (!preview.defaultReplacement().equals(previewItem)) {
                    slotTransactions.remove(preview);
                    slotTransactions.add(new SlotTransaction(slot, preview.original(), previewItem));
                }
            } else if (!previewItem.isEmpty()) {
                slotTransactions.add(new SlotTransaction(slot, previewItem, previewItem));
            }
        }

        for (final ContainerBasedTransaction transaction : containerBasedTransactions) {
            transaction.used = true;
        }

        final Optional<ClickContainerEvent> event = containerBasedTransactions.stream()
                .map(t -> t.createInventoryEvent(slotTransactions, entities, context, currentCause))
                .filter(Optional::isPresent)
                .map(Optional::get)
                .findFirst();
        if (!event.isPresent() && !slotTransactions.isEmpty()) {
            SpongeCommon.logger().warn("Logged slot transactions without event! {}", gameTransactions.size(), new Exception(""));
            for (final SlotTransaction slotTransaction : slotTransactions) {
                SpongeCommon.logger().warn(slotTransaction);
            }


        }
        return event;
    }

    @SuppressWarnings({"unchecked", "rawtypes"})
    List<Entity> getEntitiesSpawned() {
        return this.entities == null ? Collections.emptyList() : (List<Entity>) (List) this.entities;
    }

    boolean isContainerEventAllowed(final PhaseContext<@NonNull ?> context) {
        return true;
    }

    Optional<ClickContainerEvent> createInventoryEvent(
        final List<SlotTransaction> slotTransactions,
        final List<Entity> entities,
        final PhaseContext<@NonNull ?> context,
        final Cause currentCause
    ) {
        return Optional.empty();
    }

    @Override
    public void restore(
        final PhaseContext<@NonNull ?> context,
        final ClickContainerEvent event
    ) {

    }

    @Override
    public boolean markCancelledTransactions(
        final ClickContainerEvent event,
        final ImmutableList<? extends GameTransaction<ClickContainerEvent>> gameTransactions
    ) {
        if (event.isCancelled()) {
            event.transactions().forEach(SlotTransaction::invalidate);
            event.cursorTransaction().invalidate();
            if (event instanceof CraftItemEvent.Preview) {
                ((CraftItemEvent.Preview) event).preview().invalidate();
            }
            return true;
        }
        boolean cancelledAny = false;
        for (final SlotTransaction transaction : event.transactions()) {
            if (!transaction.isValid()) {
                cancelledAny = true;
                for (final GameTransaction<ClickContainerEvent> gameTransaction : gameTransactions) {
                    ((ContainerBasedTransaction) gameTransaction).getSlotTransactions()
                        .forEach(tx -> {
                            if (tx == transaction) {
                                gameTransaction.markCancelled();
                            }
                        });
                }
            }
        }
        return cancelledAny;
    }

    protected void handleEventResults(final Player player, final ClickContainerEvent event) {
        PacketPhaseUtil.handleSlotRestore(player, this.menu, event.transactions(), event.isCancelled());
        PacketPhaseUtil.handleCursorRestore(player, event.cursorTransaction());
<<<<<<< HEAD
        if (event.isCancelled() && event instanceof SpawnEntityEvent) {
            ((SpawnEntityEvent) event).entities().forEach(e ->
                    ((net.minecraft.world.entity.Entity) e).discard());
=======

        if (this.entities != null && event instanceof SpawnEntityEvent) {
            EntityUtil.despawnFilteredEntities(this.entities, (SpawnEntityEvent) event);
>>>>>>> ece3d7f5
        }

        // If this is not a crafting event try to call crafting events
        if (!event.isCancelled()) {
            if (!(event instanceof CraftItemEvent.Craft) && !(event instanceof CraftItemEvent.Preview)) {
                this.handleCrafting(player, event);
                this.handleCraftingPreview(player, event);
            }
        }
    }

    private void handleCrafting(final Player player, final ClickContainerEvent event) {
        if (this.craftedStack != null && this.craftingInventory != null) {
            if (this.acceptedTransactions != null) {
                this.acceptedTransactions.clear();
            }
            // TODO push event to cause?
            ItemStackSnapshot craftedItem = null;
            for (final SlotTransaction transaction : event.transactions()) {
                if (transaction.slot().equals(this.craftingInventory.result())) {
                    // Use transaction on slot if possible
                    craftedItem = transaction.original();
                    break;
                }
            }
            // shift-crafting wont have it because the crafted item only changes on the last shift-craft
            if (craftedItem == null) {
                craftedItem = ItemStackUtil.snapshotOf(this.craftedStack);
            }

            final CraftItemEvent.Craft craftEvent =
                    SpongeEventFactory.createCraftItemEventCraft(PhaseTracker.getCauseStackManager().currentCause(),
                            ContainerUtil.fromNative(this.menu), craftedItem, this.craftingInventory, event.cursorTransaction(),
                            Optional.ofNullable(this.onTakeRecipe), Optional.of(this.craftingInventory.result()), event.transactions());
            SpongeCommon.post(craftEvent);
            this.handleEventResults(player, craftEvent);
            if (craftEvent.isCancelled() && this.shiftCraftingResult != null) {
                this.shiftCraftingResult.setCount(0);
            }
        }
    }

    private void handleCraftingPreview(final Player player, final ClickContainerEvent event) {
        if (this.craftingInventory != null) {
            // TODO push event to cause?
            // TODO prevent event when there is no preview?
            final SlotTransaction previewTransaction = this.getPreviewTransaction(this.craftingInventory.result(), event.transactions());
            final Optional<CraftingRecipe> recipe = player.level.getRecipeManager().getRecipeFor(RecipeType.CRAFTING, this.craftingContainer, player.level).map(CraftingRecipe.class::cast);
            final CraftItemEvent.Preview previewEvent = SpongeEventFactory
                    .createCraftItemEventPreview(event.cause(), (Container) this.menu, this.craftingInventory, event.cursorTransaction(), previewTransaction, recipe, Optional.empty(), event
                            .transactions());
            SpongeCommon.post(previewEvent);
            this.handleEventResults(player, previewEvent);

            if (player instanceof ServerPlayer && previewEvent instanceof CraftItemEvent.Preview) {
                final SlotTransaction preview = previewEvent.preview();
                // Resend modified output if needed
                if (!preview.isValid() || previewEvent.isCancelled()) {
                    ((ServerPlayer) player).connection.send(new ClientboundContainerSetSlotPacket(0, this.menu.getStateId(), 0,
                            ItemStackUtil.fromSnapshotToNative(previewEvent.preview().original())));
                    // TODO handle preview event cancel during shift-crafting
                } else if (preview.custom().isPresent()) {
                    ((ServerPlayer) player).connection.send(new ClientboundContainerSetSlotPacket(0, this.menu.getStateId(), 0,
                            ItemStackUtil.fromSnapshotToNative(previewEvent.preview().finalReplacement())));
                    // TODO handle preview event modification during shift-crafting
                }
            }
        }
    }

    protected SlotTransaction getPreviewTransaction(final CraftingOutput result, final List<SlotTransaction> slotTransactions) {
        @Nullable final SlotTransaction preview = this.findPreviewTransaction(result, slotTransactions);
        if (preview == null) {
            final ItemStackSnapshot previewItem = ItemStackUtil.snapshotOf(result.peek());
            return new SlotTransaction(result, previewItem, previewItem);
        }
        return preview;
    }

    private @Nullable SlotTransaction findPreviewTransaction(final CraftingOutput result, final List<SlotTransaction> slotTransactions) {
        for (final SlotTransaction slotTransaction : slotTransactions) {
            if (result.viewedSlot().equals(slotTransaction.slot().viewedSlot())) {
                return slotTransaction; // get last transaction
            }
        }
        return null;
    }

    @Override
    public void addToPrinter(final PrettyPrinter printer) {

    }

    List<SlotTransaction> getSlotTransactions() {
        return this.acceptedTransactions == null ? Collections.emptyList() : this.acceptedTransactions;
    }

    @Override
    public boolean absorbSlotTransaction(
        final ContainerSlotTransaction slotTransaction
    ) {
        if (this.menu != slotTransaction.menu) {
            return false;
        }
        if (this.acceptedTransactions == null) {
            this.acceptedTransactions = new ArrayList<>();
        }
        this.acceptedTransactions.add(slotTransaction.transaction);
        return true;
    }

    @Override
    public boolean absorbSpawnEntity(final PhaseContext<@NonNull ?> context, final SpawnEntityTransaction spawn) {
        if (context.doesContainerCaptureEntitySpawn(spawn.entityToSpawn)) {
            if (this.entities == null) {
                this.entities = new LinkedList<>();
            }
            this.entities.add(spawn.entityToSpawn);
            return true;
        }
        return super.absorbSpawnEntity(context, spawn);
    }

    @Override
    public boolean acceptCraftingPreview(
        final PhaseContext<@NonNull ?> ctx, final CraftingPreviewTransaction transaction
    ) {
        if (this.menu == transaction.menu) {
            this.craftingInventory = transaction.craftingInventory;
            this.craftingContainer = transaction.craftSlots;
            return true;
        }
        return false;
    }

    @Override
    public boolean acceptCrafting(
        final PhaseContext<@NonNull ?> ctx, final CraftingTransaction transaction
    ) {
        if (this.menu == transaction.menu) {
            this.used = false;
            this.craftedStack = transaction.craftedStack;
            this.craftingInventory = transaction.craftingInventory;
            this.onTakeRecipe = transaction.recipe;
            return true;
        }
        return false;
    }

    @Override
    public boolean absorbShiftClickResult(
        final PhaseContext<@NonNull ?> context, final ShiftCraftingResultTransaction transaction
    ) {
        // todo - maybe we might need to verify this?
        this.shiftCraftingResult = transaction.itemStack;
        return true;
    }

}<|MERGE_RESOLUTION|>--- conflicted
+++ resolved
@@ -246,15 +246,8 @@
     protected void handleEventResults(final Player player, final ClickContainerEvent event) {
         PacketPhaseUtil.handleSlotRestore(player, this.menu, event.transactions(), event.isCancelled());
         PacketPhaseUtil.handleCursorRestore(player, event.cursorTransaction());
-<<<<<<< HEAD
-        if (event.isCancelled() && event instanceof SpawnEntityEvent) {
-            ((SpawnEntityEvent) event).entities().forEach(e ->
-                    ((net.minecraft.world.entity.Entity) e).discard());
-=======
-
         if (this.entities != null && event instanceof SpawnEntityEvent) {
             EntityUtil.despawnFilteredEntities(this.entities, (SpawnEntityEvent) event);
->>>>>>> ece3d7f5
         }
 
         // If this is not a crafting event try to call crafting events
