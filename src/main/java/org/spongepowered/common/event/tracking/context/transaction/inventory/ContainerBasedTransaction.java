--- conflicted
+++ resolved
@@ -232,12 +232,8 @@
 
     protected void handleEventResults(final Player player, final ClickContainerEvent event) {
         PacketPhaseUtil.handleSlotRestore(player, this.menu, event.transactions(), event.isCancelled());
-<<<<<<< HEAD
-        PacketPhaseUtil.handleCursorRestore(player, event.cursorTransaction());
-=======
         PacketPhaseUtil.handleCursorRestore(player, event.cursorTransaction(), event.isCancelled());
 
->>>>>>> fe248146
         if (this.entities != null && event instanceof SpawnEntityEvent) {
             EntityUtil.despawnFilteredEntities(this.entities, (SpawnEntityEvent) event);
         }
