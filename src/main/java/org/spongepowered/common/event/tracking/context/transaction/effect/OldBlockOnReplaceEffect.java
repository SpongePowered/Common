/*
 * This file is part of Sponge, licensed under the MIT License (MIT).
 *
 * Copyright (c) SpongePowered <https://www.spongepowered.org>
 * Copyright (c) contributors
 *
 * Permission is hereby granted, free of charge, to any person obtaining a copy
 * of this software and associated documentation files (the "Software"), to deal
 * in the Software without restriction, including without limitation the rights
 * to use, copy, modify, merge, publish, distribute, sublicense, and/or sell
 * copies of the Software, and to permit persons to whom the Software is
 * furnished to do so, subject to the following conditions:
 *
 * The above copyright notice and this permission notice shall be included in
 * all copies or substantial portions of the Software.
 *
 * THE SOFTWARE IS PROVIDED "AS IS", WITHOUT WARRANTY OF ANY KIND, EXPRESS OR
 * IMPLIED, INCLUDING BUT NOT LIMITED TO THE WARRANTIES OF MERCHANTABILITY,
 * FITNESS FOR A PARTICULAR PURPOSE AND NONINFRINGEMENT. IN NO EVENT SHALL THE
 * AUTHORS OR COPYRIGHT HOLDERS BE LIABLE FOR ANY CLAIM, DAMAGES OR OTHER
 * LIABILITY, WHETHER IN AN ACTION OF CONTRACT, TORT OR OTHERWISE, ARISING FROM,
 * OUT OF OR IN CONNECTION WITH THE SOFTWARE OR THE USE OR OTHER DEALINGS IN
 * THE SOFTWARE.
 */
package org.spongepowered.common.event.tracking.context.transaction.effect;

import net.minecraft.world.level.block.state.BlockState;
import org.checkerframework.checker.nullness.qual.Nullable;
import org.spongepowered.common.event.tracking.context.transaction.pipeline.BlockPipeline;
import org.spongepowered.common.event.tracking.context.transaction.pipeline.PipelineCursor;

public final class OldBlockOnReplaceEffect implements ProcessingSideEffect<BlockPipeline, PipelineCursor, BlockChangeArgs, BlockState> {
    private static final class Holder {
        static final OldBlockOnReplaceEffect INSTANCE = new OldBlockOnReplaceEffect();
    }

    OldBlockOnReplaceEffect() {
    }

    public static OldBlockOnReplaceEffect getInstance() {
        return Holder.INSTANCE;
    }

    @Override
    public EffectResult<@Nullable BlockState> processSideEffect(
        final BlockPipeline pipeline, final PipelineCursor oldState, final BlockChangeArgs args
    ) {
<<<<<<< HEAD
        // This replaces LevelChunk#setBlockState block:
        /*

        if ($$14) {
            if (this.level instanceof ServerLevel $$17) {
            // -- this block is this side effect
                if (hasBlockEntity && $$16) {
                    BlockEntity $$18 = this.level.getBlockEntity($$0);
                    if ($$18 != null) {
                        $$18.preRemoveSideEffects($$0, $$9, $$15);
                    }
                }

                if (hasBlockEntity) {
                    this.removeBlockEntity($$0);
                }

                if (($$2 & 1) != 0) {
                    $$9.affectNeighborsAfterRemoval($$17, $$0, $$15);
                }
                // -- end of side effect
            } else if (hasBlockEntity) {
                this.removeBlockEntity($$0);
            }
        }
        Notes:
        Since we know we're on the server context, we eliminate
        if (this.level instanceof ServerLevel $$17) {
        And likewise the check if hasBlockEntity, so we just fast forward into
        the checks for physics flags
         */
        boolean hasBlockEntity = oldState.state().hasBlockEntity();

        final var pos = oldState.pos();

        if (!oldState.state().is(newState.getBlock())) {
            return EffectResult.NULL_PASS;
        }
        // Spogne adds the block physics flag
        if (hasBlockEntity && !flag.structurePlacement() && flag.performBlockPhysics()) {
            final var blockEntity = oldState.tileEntity();
            if (blockEntity != null) {
                blockEntity.preRemoveSideEffects(pos, newState);
            }
        }

        if (hasBlockEntity) {
            pipeline.getAffectedChunk().removeBlockEntity(pos);
        }

        if (flag.updateNeighbors()) {
            oldState.state().affectNeighborsAfterRemoval(pipeline.getServerWorld(), pos, flag.movingBlocks());
        }

        return EffectResult.NULL_PASS;
=======
        // Normally, vanilla does this:
        // boolean var14 = var11.hasBlockEntity();
        // if (!this.level.isClientSide) {
        //     var11.onRemove(this.level, var1, var2, var3);
        // } else if (!var11.is(var12) && var14) {
        //     this.removeBlockEntity(var1);
        // }
        // However, since we know we're not on the client (ChunkPipeline is not
        // used outside of server world context)
        // we can safely just do oldState.onRemove(this.level, var1, var2, var3).
        final var flag = args.flag();
        final var newState = args.newState();
        if (flag.performBlockDestruction()) {
            oldState.state().onRemove(pipeline.getServerWorld(), oldState.pos(), newState, flag.movingBlocks());
        } else if (oldState.state().hasBlockEntity() && !oldState.state().is(newState.getBlock())) {
            pipeline.getServerWorld().removeBlockEntity(oldState.pos());
        }
        return EffectResult.nullPass();
>>>>>>> 993a94dd
    }
}<|MERGE_RESOLUTION|>--- conflicted
+++ resolved
@@ -45,7 +45,6 @@
     public EffectResult<@Nullable BlockState> processSideEffect(
         final BlockPipeline pipeline, final PipelineCursor oldState, final BlockChangeArgs args
     ) {
-<<<<<<< HEAD
         // This replaces LevelChunk#setBlockState block:
         /*
 
@@ -78,14 +77,15 @@
         the checks for physics flags
          */
         boolean hasBlockEntity = oldState.state().hasBlockEntity();
-
+        final var newState = args.newState();
+        final var flag = args.flag();
         final var pos = oldState.pos();
 
         if (!oldState.state().is(newState.getBlock())) {
-            return EffectResult.NULL_PASS;
+            return EffectResult.nullPass();
         }
         // Spogne adds the block physics flag
-        if (hasBlockEntity && !flag.structurePlacement() && flag.performBlockPhysics()) {
+        if (hasBlockEntity && !flag.performBlockDestruction() && flag.performBlockPhysics()) {
             final var blockEntity = oldState.tileEntity();
             if (blockEntity != null) {
                 blockEntity.preRemoveSideEffects(pos, newState);
@@ -100,26 +100,6 @@
             oldState.state().affectNeighborsAfterRemoval(pipeline.getServerWorld(), pos, flag.movingBlocks());
         }
 
-        return EffectResult.NULL_PASS;
-=======
-        // Normally, vanilla does this:
-        // boolean var14 = var11.hasBlockEntity();
-        // if (!this.level.isClientSide) {
-        //     var11.onRemove(this.level, var1, var2, var3);
-        // } else if (!var11.is(var12) && var14) {
-        //     this.removeBlockEntity(var1);
-        // }
-        // However, since we know we're not on the client (ChunkPipeline is not
-        // used outside of server world context)
-        // we can safely just do oldState.onRemove(this.level, var1, var2, var3).
-        final var flag = args.flag();
-        final var newState = args.newState();
-        if (flag.performBlockDestruction()) {
-            oldState.state().onRemove(pipeline.getServerWorld(), oldState.pos(), newState, flag.movingBlocks());
-        } else if (oldState.state().hasBlockEntity() && !oldState.state().is(newState.getBlock())) {
-            pipeline.getServerWorld().removeBlockEntity(oldState.pos());
-        }
         return EffectResult.nullPass();
->>>>>>> 993a94dd
     }
 }