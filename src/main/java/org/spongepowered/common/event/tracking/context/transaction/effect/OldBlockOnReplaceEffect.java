/*
 * This file is part of Sponge, licensed under the MIT License (MIT).
 *
 * Copyright (c) SpongePowered <https://www.spongepowered.org>
 * Copyright (c) contributors
 *
 * Permission is hereby granted, free of charge, to any person obtaining a copy
 * of this software and associated documentation files (the "Software"), to deal
 * in the Software without restriction, including without limitation the rights
 * to use, copy, modify, merge, publish, distribute, sublicense, and/or sell
 * copies of the Software, and to permit persons to whom the Software is
 * furnished to do so, subject to the following conditions:
 *
 * The above copyright notice and this permission notice shall be included in
 * all copies or substantial portions of the Software.
 *
 * THE SOFTWARE IS PROVIDED "AS IS", WITHOUT WARRANTY OF ANY KIND, EXPRESS OR
 * IMPLIED, INCLUDING BUT NOT LIMITED TO THE WARRANTIES OF MERCHANTABILITY,
 * FITNESS FOR A PARTICULAR PURPOSE AND NONINFRINGEMENT. IN NO EVENT SHALL THE
 * AUTHORS OR COPYRIGHT HOLDERS BE LIABLE FOR ANY CLAIM, DAMAGES OR OTHER
 * LIABILITY, WHETHER IN AN ACTION OF CONTRACT, TORT OR OTHERWISE, ARISING FROM,
 * OUT OF OR IN CONNECTION WITH THE SOFTWARE OR THE USE OR OTHER DEALINGS IN
 * THE SOFTWARE.
 */
package org.spongepowered.common.event.tracking.context.transaction.effect;

import net.minecraft.world.level.block.state.BlockState;
import org.spongepowered.common.event.tracking.context.transaction.pipeline.BlockPipeline;
import org.spongepowered.common.event.tracking.context.transaction.pipeline.PipelineCursor;
import org.spongepowered.common.world.SpongeBlockChangeFlag;

public final class OldBlockOnReplaceEffect implements ProcessingSideEffect {
    private static final class Holder {
        static final OldBlockOnReplaceEffect INSTANCE = new OldBlockOnReplaceEffect();
    }

    OldBlockOnReplaceEffect() {
    }

    public static OldBlockOnReplaceEffect getInstance() {
        return Holder.INSTANCE;
    }

    @Override
    public EffectResult processSideEffect(
        final BlockPipeline pipeline, final PipelineCursor oldState, final BlockState newState,
        final SpongeBlockChangeFlag flag, final int limit
    ) {
        // Normally, vanilla does this:
        // boolean var14 = var11.hasBlockEntity();
        // if (!this.level.isClientSide) {
        //     var11.onRemove(this.level, var1, var2, var3);
        // } else if (!var11.is(var12) && var14) {
        //     this.removeBlockEntity(var1);
        // }
        // However, since we know we're not on the client (ChunkPipeline is not
        // used outside of server world context)
        // we can safely just do oldState.onRemove(this.level, var1, var2, var3).
<<<<<<< HEAD
        oldState.state().onRemove(pipeline.getServerWorld(), oldState.pos(), newState, flag.movingBlocks());
=======
        if (flag.performBlockDestruction()) {
            oldState.state.onRemove(pipeline.getServerWorld(), oldState.pos, newState, flag.movingBlocks());
        } else if (oldState.state.hasBlockEntity() && !oldState.state.is(newState.getBlock())) {
            pipeline.getServerWorld().removeBlockEntity(oldState.pos);
        }
>>>>>>> 491e5c4f
        return EffectResult.NULL_PASS;
    }
}<|MERGE_RESOLUTION|>--- conflicted
+++ resolved
@@ -56,15 +56,11 @@
         // However, since we know we're not on the client (ChunkPipeline is not
         // used outside of server world context)
         // we can safely just do oldState.onRemove(this.level, var1, var2, var3).
-<<<<<<< HEAD
-        oldState.state().onRemove(pipeline.getServerWorld(), oldState.pos(), newState, flag.movingBlocks());
-=======
         if (flag.performBlockDestruction()) {
-            oldState.state.onRemove(pipeline.getServerWorld(), oldState.pos, newState, flag.movingBlocks());
-        } else if (oldState.state.hasBlockEntity() && !oldState.state.is(newState.getBlock())) {
-            pipeline.getServerWorld().removeBlockEntity(oldState.pos);
+            oldState.state().onRemove(pipeline.getServerWorld(), oldState.pos(), newState, flag.movingBlocks());
+        } else if (oldState.state().hasBlockEntity() && !oldState.state().is(newState.getBlock())) {
+            pipeline.getServerWorld().removeBlockEntity(oldState.pos());
         }
->>>>>>> 491e5c4f
         return EffectResult.NULL_PASS;
     }
 }