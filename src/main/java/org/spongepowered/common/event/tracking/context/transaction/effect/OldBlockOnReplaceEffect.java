--- conflicted
+++ resolved
@@ -55,18 +55,13 @@
         // However, since we know we're not on the client (ChunkPipeline is not
         // used outside of server world context)
         // we can safely just do oldState.onRemove(this.level, var1, var2, var3).
-<<<<<<< HEAD
         final var flag = args.flag();
         final var newState = args.newState();
-        oldState.state().onRemove(pipeline.getServerWorld(), oldState.pos(), newState, flag.movingBlocks());
-        return EffectResult.nullPass();
-=======
         if (flag.performBlockDestruction()) {
             oldState.state().onRemove(pipeline.getServerWorld(), oldState.pos(), newState, flag.movingBlocks());
         } else if (oldState.state().hasBlockEntity() && !oldState.state().is(newState.getBlock())) {
             pipeline.getServerWorld().removeBlockEntity(oldState.pos());
         }
-        return EffectResult.NULL_PASS;
->>>>>>> 68d8ce70
+        return EffectResult.nullPass();
     }
 }