--- conflicted
+++ resolved
@@ -24,11 +24,7 @@
  */
 package org.spongepowered.common.event.tracking.phase.packet.player;
 
-<<<<<<< HEAD
-import net.minecraft.server.level.ServerLevel;
 import org.checkerframework.checker.nullness.qual.Nullable;
-=======
->>>>>>> afbf411d
 import org.spongepowered.api.data.Keys;
 import org.spongepowered.api.data.type.HandTypes;
 import org.spongepowered.api.entity.Entity;
@@ -43,11 +39,11 @@
 
 import net.minecraft.network.protocol.Packet;
 import net.minecraft.network.protocol.game.ServerboundInteractPacket;
+import net.minecraft.server.level.ServerLevel;
 import net.minecraft.server.level.ServerPlayer;
 import net.minecraft.world.entity.ExperienceOrb;
 import net.minecraft.world.entity.LivingEntity;
 import net.minecraft.world.entity.item.ItemEntity;
-import org.checkerframework.checker.nullness.qual.Nullable;
 
 import java.util.function.BiConsumer;
 import java.util.function.Supplier;
@@ -60,7 +56,7 @@
         frame.addContext(EventContextKeys.USED_HAND, ctx.getHandUsed());
         final ServerboundInteractPacket useEntityPacket = ctx.getPacket();
         final ServerPlayer player = ctx.getPacketPlayer();
-        final net.minecraft.world.entity.@Nullable Entity entity = useEntityPacket.getTarget(player.level);
+        final net.minecraft.world.entity.@Nullable Entity entity = useEntityPacket.getTarget(player.getLevel());
         if (entity != null) {
             frame.pushCause(entity);
         }
@@ -92,17 +88,10 @@
         final BasicPacketContext context, final net.minecraft.world.entity.Entity entityToSpawn
     ) {
         final ServerboundInteractPacket useEntityPacket = context.getPacket();
-<<<<<<< HEAD
-        final net.minecraft.world.entity.Entity entity = useEntityPacket.getTarget((ServerLevel) player.level);
-        if (entity == null) {
-            // Something happened?
-            return;
-=======
         final ServerPlayer player = context.getPacketPlayer();
-        final net.minecraft.world.entity.@Nullable Entity entity = useEntityPacket.getTarget(player.level);
-        if (entity != null && (entity.removed || entity instanceof LivingEntity && ((LivingEntity) entity).isDeadOrDying())) {
+        final net.minecraft.world.entity.@Nullable Entity entity = useEntityPacket.getTarget(player.getLevel());
+        if (entity != null && (entity.isRemoved() || entity instanceof LivingEntity && ((LivingEntity) entity).isDeadOrDying())) {
             return entityToSpawn instanceof ExperienceOrb ? SpawnTypes.EXPERIENCE : SpawnTypes.DROPPED_ITEM;
->>>>>>> afbf411d
         }
         if (entityToSpawn instanceof ItemEntity) {
             return SpawnTypes.DROPPED_ITEM;
@@ -115,11 +104,11 @@
         if (!TrackingUtil.processBlockCaptures(context)) {
             final ServerboundInteractPacket useEntityPacket = context.getPacket();
             final ServerPlayer player = context.getPacketPlayer();
-            final net.minecraft.world.entity.@Nullable Entity entity = useEntityPacket.getTarget(player.level);
+            final net.minecraft.world.entity.@Nullable Entity entity = useEntityPacket.getTarget(player.getLevel());
             if (entity instanceof Entity) {
                 ((Entity) entity).offer(Keys.NOTIFIER, player.getUUID());
             }
-        };
+        }
     }
 
 }