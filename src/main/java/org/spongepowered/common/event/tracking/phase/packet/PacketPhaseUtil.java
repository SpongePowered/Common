/*
 * This file is part of Sponge, licensed under the MIT License (MIT).
 *
 * Copyright (c) SpongePowered <https://www.spongepowered.org>
 * Copyright (c) contributors
 *
 * Permission is hereby granted, free of charge, to any person obtaining a copy
 * of this software and associated documentation files (the "Software"), to deal
 * in the Software without restriction, including without limitation the rights
 * to use, copy, modify, merge, publish, distribute, sublicense, and/or sell
 * copies of the Software, and to permit persons to whom the Software is
 * furnished to do so, subject to the following conditions:
 *
 * The above copyright notice and this permission notice shall be included in
 * all copies or substantial portions of the Software.
 *
 * THE SOFTWARE IS PROVIDED "AS IS", WITHOUT WARRANTY OF ANY KIND, EXPRESS OR
 * IMPLIED, INCLUDING BUT NOT LIMITED TO THE WARRANTIES OF MERCHANTABILITY,
 * FITNESS FOR A PARTICULAR PURPOSE AND NONINFRINGEMENT. IN NO EVENT SHALL THE
 * AUTHORS OR COPYRIGHT HOLDERS BE LIABLE FOR ANY CLAIM, DAMAGES OR OTHER
 * LIABILITY, WHETHER IN AN ACTION OF CONTRACT, TORT OR OTHERWISE, ARISING FROM,
 * OUT OF OR IN CONNECTION WITH THE SOFTWARE OR THE USE OR OTHER DEALINGS IN
 * THE SOFTWARE.
 */
package org.spongepowered.common.event.tracking.phase.packet;

import net.minecraft.world.inventory.AbstractContainerMenu;
import net.minecraft.core.BlockPos;
import net.minecraft.network.PacketListener;
import net.minecraft.network.protocol.Packet;
import net.minecraft.network.protocol.game.ClientboundContainerSetSlotPacket;
import net.minecraft.network.protocol.game.ServerboundClientCommandPacket;
import net.minecraft.network.protocol.game.ServerboundClientInformationPacket;
import net.minecraft.network.protocol.game.ServerboundCustomPayloadPacket;
import net.minecraft.network.protocol.game.ServerboundMovePlayerPacket;
import net.minecraft.network.syncher.EntityDataAccessor;
import net.minecraft.server.network.ServerGamePacketListenerImpl;
import net.minecraft.world.InteractionHand;
import net.minecraft.world.entity.Entity;
import net.minecraft.world.entity.LivingEntity;
import net.minecraft.world.entity.animal.Pig;
import net.minecraft.world.entity.animal.Sheep;
import net.minecraft.world.entity.animal.Wolf;
import net.minecraft.world.entity.animal.horse.AbstractChestedHorse;
import net.minecraft.world.entity.player.Inventory;
import net.minecraft.world.entity.player.Player;
import net.minecraft.world.inventory.AbstractContainerMenu;
import net.minecraft.world.inventory.Slot;
import net.minecraft.world.item.BlockItem;
import net.minecraft.world.item.DyeItem;
import net.minecraft.world.item.Item;
import net.minecraft.world.item.ItemStack;
import net.minecraft.world.item.Items;
import net.minecraft.world.level.block.Block;
import net.minecraft.world.level.block.Blocks;
import net.minecraft.world.phys.AABB;
import org.checkerframework.checker.nullness.qual.NonNull;
import org.checkerframework.checker.nullness.qual.Nullable;
import org.spongepowered.api.data.Transaction;
import org.spongepowered.api.entity.living.player.server.ServerPlayer;
import org.spongepowered.api.event.CauseStackManager;
import org.spongepowered.api.item.inventory.ItemStackSnapshot;
import org.spongepowered.api.item.inventory.transaction.SlotTransaction;
import org.spongepowered.common.accessor.entity.passive.AbstractChestedHorseEntityAccessor;
import org.spongepowered.common.accessor.network.protocol.game.ServerboundMovePlayerPacketAccessor;
import org.spongepowered.common.accessor.world.entity.EntityAccessor;
import org.spongepowered.common.accessor.world.entity.animal.PigAccessor;
import org.spongepowered.common.accessor.world.entity.animal.SheepAccessor;
import org.spongepowered.common.accessor.world.entity.animal.WolfAccessor;
import org.spongepowered.common.accessor.world.inventory.SlotAccessor;
import org.spongepowered.common.bridge.world.level.block.TrackableBlockBridge;
import org.spongepowered.common.event.tracking.IPhaseState;
import org.spongepowered.common.event.tracking.PhaseContext;
import org.spongepowered.common.event.tracking.PhaseTracker;
import org.spongepowered.common.event.tracking.phase.block.BlockPhase;
import org.spongepowered.common.inventory.adapter.InventoryAdapter;
import org.spongepowered.common.inventory.adapter.impl.slots.SlotAdapter;
import org.spongepowered.common.item.util.ItemStackUtil;

import java.util.List;

public final class PacketPhaseUtil {

    public static void handleSlotRestore(@Nullable final Player player, final @Nullable AbstractContainerMenu containerMenu, final List<SlotTransaction> slotTransactions, final boolean eventCancelled) {
        try (PhaseContext<@NonNull ?> ignored = BlockPhase.State.RESTORING_BLOCKS.createPhaseContext(PhaseTracker.SERVER).buildAndSwitch()) {
            boolean restoredAny = false;
            for (final SlotTransaction slotTransaction : slotTransactions) {

                if ((!slotTransaction.custom().isPresent() && slotTransaction.isValid()) && !eventCancelled) {
                    continue;
                }
                restoredAny = true;
                final org.spongepowered.api.item.inventory.Slot slot = slotTransaction.slot();
                final ItemStackSnapshot snapshot = eventCancelled || !slotTransaction.isValid() ? slotTransaction.original() : slotTransaction.custom().get();
                if (containerMenu == null || slot.viewedSlot() == slot) {
                    slot.set(snapshot.createStack());
                } else {
                    final int slotNumber = ((SlotAdapter) slot).getOrdinal();
                    final Slot nmsSlot = containerMenu.getSlot(slotNumber);
                    if (nmsSlot != null) {
                        nmsSlot.set(ItemStackUtil.fromSnapshotToNative(snapshot));
                    }
                }
            }
            if (restoredAny && player instanceof net.minecraft.server.level.ServerPlayer) {
                if (containerMenu != null) {
                    containerMenu.broadcastChanges();
                    if (player.containerMenu == containerMenu) {
                        ((net.minecraft.server.level.ServerPlayer) player).refreshContainer(containerMenu);
                    }
                } else {
                    player.inventoryMenu.broadcastChanges();
                }
            }
        }
<<<<<<< HEAD
        if (containerMenu != null) {
            final boolean capture = ((TrackedInventoryBridge) containerMenu).bridge$capturingInventory();
            ((TrackedInventoryBridge) containerMenu).bridge$setCaptureInventory(false);
            containerMenu.broadcastChanges();
            ((TrackedInventoryBridge) containerMenu).bridge$setCaptureInventory(capture);
            // If event is cancelled, always resync with player
            // we must also validate the player still has the same container open after the event has been processed
            if (eventCancelled && player.containerMenu == containerMenu && player instanceof net.minecraft.server.level.ServerPlayer) {
                containerMenu.sendAllDataToRemote();
            }
=======
    }

    public static void handleCursorRestore(final Player player, final Transaction<ItemStackSnapshot> cursorTransaction) {
        final ItemStackSnapshot cursorSnap;
        if (!cursorTransaction.isValid()) {
            cursorSnap = cursorTransaction.original();
        } else if (cursorTransaction.custom().isPresent()) {
            cursorSnap = cursorTransaction.finalReplacement();
        } else {
            return;
        }
        final ItemStack cursor = ItemStackUtil.fromSnapshotToNative(cursorSnap);
        player.inventory.setCarried(cursor);
        if (player instanceof net.minecraft.server.level.ServerPlayer) {
            ((net.minecraft.server.level.ServerPlayer) player).connection.send(new ClientboundContainerSetSlotPacket(-1, -1, cursor));
>>>>>>> 65d744fe
        }
    }

    public static void handleCustomCursor(final Player player, final ItemStackSnapshot customCursor) {
        final ItemStack cursor = ItemStackUtil.fromSnapshotToNative(customCursor);
        player.containerMenu.setCarried(cursor);
        if (player instanceof net.minecraft.server.level.ServerPlayer) {
            ((net.minecraft.server.level.ServerPlayer) player).connection.send(new ClientboundContainerSetSlotPacket(-1, -1, -1, cursor));
        }
    }

    public static void validateCapturedTransactions(final int slotId, final AbstractContainerMenu containerMenu, final List<SlotTransaction> capturedTransactions) {
        if (capturedTransactions.size() == 0 && slotId >= 0 && slotId < containerMenu.slots.size()) {
            final Slot slot = containerMenu.getSlot(slotId);
            if (slot != null) {
                final ItemStackSnapshot snapshot = ItemStackUtil.snapshotOf(slot.getItem());
                final SlotTransaction slotTransaction = new SlotTransaction(
                        ((InventoryAdapter) containerMenu).inventoryAdapter$getSlot(slotId).get(), snapshot, snapshot);
                capturedTransactions.add(slotTransaction);
            }
        }
    }

    public static void handlePlayerSlotRestore(final net.minecraft.server.level.ServerPlayer player, final ItemStack itemStack, final InteractionHand hand) {
        if (itemStack.isEmpty()) { // No need to check if it's NONE, NONE is checked by isEmpty.
            return;
        }

        player.containerMenu.suppressRemoteUpdates();
        int slotId = 0;
        if (hand == InteractionHand.OFF_HAND) {
            player.getInventory().offhand.set(0, itemStack);
            slotId = (player.getInventory().items.size() + Inventory.getSelectionSize());
        } else {
            player.getInventory().items.set(player.getInventory().selected, itemStack);
            // TODO check if window id -2 and slotid = player.getInventory().currentItem works instead of this:
            for (Slot containerSlot : player.containerMenu.slots) {
                if (containerSlot.container == player.getInventory() && ((SlotAccessor) containerSlot).accessor$slot() == player.getInventory().selected) {
                    slotId = containerSlot.index;
                    break;
                }
            }
        }

        player.containerMenu.broadcastChanges();
        player.containerMenu.resumeRemoteUpdates();
        player.connection.send(new ClientboundContainerSetSlotPacket(player.containerMenu.containerId, player.containerMenu.getStateId(), slotId, itemStack));
    }

    // Check if all transactions are invalid
    public static boolean allTransactionsInvalid(final List<SlotTransaction> slotTransactions) {
        if (slotTransactions.size() == 0) {
            return false;
        }

        for (final SlotTransaction slotTransaction : slotTransactions) {
            if (slotTransaction.isValid()) {
                return false;
            }
        }

        return true;
    }

    @SuppressWarnings({"rawtypes", "unchecked", "deprecation"})
    public static void onProcessPacket(final Packet packetIn, final PacketListener netHandler) {
        if (netHandler instanceof ServerGamePacketListenerImpl) {
            net.minecraft.server.level.ServerPlayer packetPlayer = ((ServerGamePacketListenerImpl) netHandler).player;
            // Only process the CustomPayload & Respawn packets from players if they are dead.
            if (!packetPlayer.isAlive()
                    && (!(packetIn instanceof ServerboundCustomPayloadPacket)
                    && (!(packetIn instanceof ServerboundClientCommandPacket)
                    || ((ServerboundClientCommandPacket) packetIn).getAction() != ServerboundClientCommandPacket.Action.PERFORM_RESPAWN))) {
                return;
            }
            try (final CauseStackManager.StackFrame frame = PhaseTracker.getCauseStackManager().pushCauseFrame()) {
                frame.pushCause(packetPlayer);

                // Don't process movement capture logic if player hasn't moved
                boolean ignoreMovementCapture;
                if (packetIn instanceof ServerboundMovePlayerPacket) {
                    final ServerboundMovePlayerPacket movingPacket = ((ServerboundMovePlayerPacket) packetIn);
                    if (movingPacket instanceof ServerboundMovePlayerPacket.Rot) {
                        ignoreMovementCapture = true;
                    } else if (packetPlayer.getX() == ((ServerboundMovePlayerPacketAccessor) movingPacket).accessor$x() && packetPlayer.getY() == ((ServerboundMovePlayerPacketAccessor) movingPacket).accessor$y() && packetPlayer.getZ() == ((ServerboundMovePlayerPacketAccessor) movingPacket).accessor$z()) {
                        ignoreMovementCapture = true;
                    } else {
                        ignoreMovementCapture = false;
                    }
                    // just a sanity check, if the entity is potentially colliding with some block
                    // we cannot ignore movement capture
                    if (ignoreMovementCapture) {
                        // Basically, we need to sanity check the nearby blocks because if they have
                        // any positional logic, we need to run captures
                        final AABB boundingBox = packetPlayer.getBoundingBox();
                        final BlockPos min = new BlockPos(boundingBox.minX + 0.001D, boundingBox.minY + 0.001D, boundingBox.minZ + 0.001D);
                        final BlockPos max = new BlockPos(boundingBox.maxX - 0.001D, boundingBox.maxY - 0.001D, boundingBox.maxZ - 0.001D);
                        final BlockPos.MutableBlockPos pos = new BlockPos.MutableBlockPos();
                        if (packetPlayer.level.hasChunksAt(min, max)) {
                            for(int x = min.getX(); x <= max.getX(); ++x) {
                                for(int y = min.getY(); y <= max.getY(); ++y) {
                                    for(int z = min.getZ(); z <= max.getZ(); ++z) {
                                        pos.set(x, y, z);
                                        final Block block = packetPlayer.level.getBlockState(pos).getBlock();
                                        if (((TrackableBlockBridge) block).bridge$hasEntityInsideLogic()) {
                                            ignoreMovementCapture = false;
                                        }
                                    }
                                }
                            }
                        }
                    }
                } else {
                    ignoreMovementCapture = false;
                }
                if (ignoreMovementCapture || (packetIn instanceof ServerboundClientInformationPacket)) {
                    packetIn.handle(netHandler);
                } else {
<<<<<<< HEAD
                    final ItemStackSnapshot cursor = ItemStackUtil.snapshotOf(packetPlayer.containerMenu.getCarried());
=======
>>>>>>> 65d744fe
                    final IPhaseState<? extends PacketContext<?>> packetState = PacketPhase.getInstance().getStateForPacket(packetIn);
                    // At the very least make an unknown packet state case.
                    final PacketContext<?> context = packetState.createPhaseContext(PhaseTracker.SERVER);
                    if (!PacketPhase.getInstance().isPacketInvalid(packetIn, packetPlayer, packetState)) {
                        context
                            .source(packetPlayer)
                            .packetPlayer(packetPlayer)
                            .packet(packetIn);

                        PacketPhase.getInstance().populateContext(packetIn, packetPlayer, packetState, context);
                        context.creator(((ServerPlayer) packetPlayer).uniqueId());
                        context.notifier(((ServerPlayer) packetPlayer).uniqueId());
                    }
                    try (final PhaseContext<?> packetContext = context) {
                        packetContext.buildAndSwitch();
                        packetIn.handle(netHandler);
                    }
                }
            }
        } else { // client
            packetIn.handle(netHandler);
        }
    }

    /**
     * Attempts to find the {@link EntityDataAccessor} that was potentially modified
     * when a player interacts with an entity.
     *
     * @param stack The item the player is holding
     * @param entity The entity
     * @return A possible data parameter or null if unknown
     */
    public static @Nullable EntityDataAccessor<?> findModifiedEntityInteractDataParameter(final ItemStack stack, final Entity entity) {
        final Item item = stack.getItem();

        if (item instanceof DyeItem) {
            // ItemDye.itemInteractionForEntity
            if (entity instanceof Sheep) {
                return SheepAccessor.accessor$DATA_WOOL_ID();
            }

            // EntityWolf.processInteract
            if (entity instanceof Wolf) {
                return WolfAccessor.accessor$DATA_COLLAR_COLOR();
            }

            return null;
        }

        if (item == Items.NAME_TAG) {
            // ItemNameTag.itemInteractionForEntity
            return entity instanceof LivingEntity && !(entity instanceof Player) && stack.hasCustomHoverName() ? EntityAccessor.accessor$DATA_CUSTOM_NAME() : null;
        }

        if (item == Items.SADDLE) {
            // ItemSaddle.itemInteractionForEntity
            return entity instanceof Pig ? PigAccessor.accessor$DATA_SADDLE_ID() : null;
        }

        if (item instanceof BlockItem && ((BlockItem) item).getBlock() == Blocks.CHEST) {
            // AbstractChestHorse.processInteract
            return entity instanceof AbstractChestedHorse ? AbstractChestedHorseEntityAccessor.accessor$DATA_ID_CHEST() : null;
        }

        return null;
    }
}<|MERGE_RESOLUTION|>--- conflicted
+++ resolved
@@ -113,18 +113,6 @@
                 }
             }
         }
-<<<<<<< HEAD
-        if (containerMenu != null) {
-            final boolean capture = ((TrackedInventoryBridge) containerMenu).bridge$capturingInventory();
-            ((TrackedInventoryBridge) containerMenu).bridge$setCaptureInventory(false);
-            containerMenu.broadcastChanges();
-            ((TrackedInventoryBridge) containerMenu).bridge$setCaptureInventory(capture);
-            // If event is cancelled, always resync with player
-            // we must also validate the player still has the same container open after the event has been processed
-            if (eventCancelled && player.containerMenu == containerMenu && player instanceof net.minecraft.server.level.ServerPlayer) {
-                containerMenu.sendAllDataToRemote();
-            }
-=======
     }
 
     public static void handleCursorRestore(final Player player, final Transaction<ItemStackSnapshot> cursorTransaction) {
@@ -137,10 +125,9 @@
             return;
         }
         final ItemStack cursor = ItemStackUtil.fromSnapshotToNative(cursorSnap);
-        player.inventory.setCarried(cursor);
+        player.containerMenu.setCarried(cursor);
         if (player instanceof net.minecraft.server.level.ServerPlayer) {
-            ((net.minecraft.server.level.ServerPlayer) player).connection.send(new ClientboundContainerSetSlotPacket(-1, -1, cursor));
->>>>>>> 65d744fe
+            ((net.minecraft.server.level.ServerPlayer) player).connection.send(new ClientboundContainerSetSlotPacket(-1, player.containerMenu.getStateId(), -1, cursor));
         }
     }
 
@@ -259,10 +246,6 @@
                 if (ignoreMovementCapture || (packetIn instanceof ServerboundClientInformationPacket)) {
                     packetIn.handle(netHandler);
                 } else {
-<<<<<<< HEAD
-                    final ItemStackSnapshot cursor = ItemStackUtil.snapshotOf(packetPlayer.containerMenu.getCarried());
-=======
->>>>>>> 65d744fe
                     final IPhaseState<? extends PacketContext<?>> packetState = PacketPhase.getInstance().getStateForPacket(packetIn);
                     // At the very least make an unknown packet state case.
                     final PacketContext<?> context = packetState.createPhaseContext(PhaseTracker.SERVER);
