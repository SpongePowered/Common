/*
 * This file is part of Sponge, licensed under the MIT License (MIT).
 *
 * Copyright (c) SpongePowered <https://www.spongepowered.org>
 * Copyright (c) contributors
 *
 * Permission is hereby granted, free of charge, to any person obtaining a copy
 * of this software and associated documentation files (the "Software"), to deal
 * in the Software without restriction, including without limitation the rights
 * to use, copy, modify, merge, publish, distribute, sublicense, and/or sell
 * copies of the Software, and to permit persons to whom the Software is
 * furnished to do so, subject to the following conditions:
 *
 * The above copyright notice and this permission notice shall be included in
 * all copies or substantial portions of the Software.
 *
 * THE SOFTWARE IS PROVIDED "AS IS", WITHOUT WARRANTY OF ANY KIND, EXPRESS OR
 * IMPLIED, INCLUDING BUT NOT LIMITED TO THE WARRANTIES OF MERCHANTABILITY,
 * FITNESS FOR A PARTICULAR PURPOSE AND NONINFRINGEMENT. IN NO EVENT SHALL THE
 * AUTHORS OR COPYRIGHT HOLDERS BE LIABLE FOR ANY CLAIM, DAMAGES OR OTHER
 * LIABILITY, WHETHER IN AN ACTION OF CONTRACT, TORT OR OTHERWISE, ARISING FROM,
 * OUT OF OR IN CONNECTION WITH THE SOFTWARE OR THE USE OR OTHER DEALINGS IN
 * THE SOFTWARE.
 */
package org.spongepowered.common.event.tracking.phase.packet.inventory;

<<<<<<< HEAD
import net.minecraft.entity.player.ServerPlayerEntity;
import net.minecraft.network.IPacket;
import net.minecraft.network.play.client.CClickWindowPacket;
import org.spongepowered.api.data.Keys;
=======
import it.unimi.dsi.fastutil.objects.ReferenceOpenHashSet;
import net.minecraft.entity.player.EntityPlayerMP;
import net.minecraft.network.Packet;
import net.minecraft.network.play.client.CPacketClickWindow;
import org.spongepowered.api.Sponge;
>>>>>>> 62409b60
import org.spongepowered.api.data.Transaction;
import org.spongepowered.api.entity.Entity;
import org.spongepowered.api.entity.living.player.server.ServerPlayer;
import org.spongepowered.api.event.CauseStackManager;
import org.spongepowered.api.event.EventContextKeys;
import org.spongepowered.api.event.cause.entity.SpawnTypes;
import org.spongepowered.api.event.entity.SpawnEntityEvent;
import org.spongepowered.api.event.item.inventory.container.ClickContainerEvent;
import org.spongepowered.api.item.inventory.Container;
import org.spongepowered.api.item.inventory.ItemStackSnapshot;
import org.spongepowered.api.item.inventory.Slot;
import org.spongepowered.api.item.inventory.transaction.SlotTransaction;
import org.spongepowered.common.SpongeCommon;
import org.spongepowered.common.bridge.CreatorTrackedBridge;
import org.spongepowered.common.bridge.inventory.container.TrackedContainerBridge;
import org.spongepowered.common.bridge.inventory.container.TrackedInventoryBridge;
import org.spongepowered.common.event.ShouldFire;
import org.spongepowered.common.event.SpongeCommonEventFactory;
import org.spongepowered.common.event.tracking.PhaseTracker;
import org.spongepowered.common.event.tracking.phase.packet.PacketPhaseUtil;
import org.spongepowered.common.event.tracking.phase.packet.PacketState;
import org.spongepowered.common.inventory.adapter.InventoryAdapter;
import org.spongepowered.common.inventory.util.ContainerUtil;
import org.spongepowered.common.item.util.ItemStackUtil;
import org.spongepowered.common.util.Constants;

import javax.annotation.Nullable;
import java.util.ArrayList;
import java.util.HashSet;
import java.util.List;
import java.util.Set;

public class BasicInventoryPacketState extends PacketState<InventoryPacketContext> {


    /**
     * Flags we care about
     */
    final int stateId;

    /**
     * Mask for flags we care about, the caremask if you will
     */
    final int stateMask;

    /**
     * Don't care about anything
     */
    public BasicInventoryPacketState() {
        this(0, Constants.Networking.MASK_NONE);
    }

    /**
     * We care a lot
     *
     * @param stateId state
     */
    public BasicInventoryPacketState(final int stateId) {
        this(stateId, Constants.Networking.MASK_ALL);
    }

    /**
     * We care about some things
     *
     * @param stateId flags we care about
     * @param stateMask caring mask
     */
    public BasicInventoryPacketState(final int stateId, final int stateMask) {
        this.stateId = stateId & stateMask;
        this.stateMask = stateMask;
    }

    @Nullable
    public ClickContainerEvent createInventoryEvent(final ServerPlayerEntity playerMP, final Container openContainer, final Transaction<ItemStackSnapshot> transaction,
            final List<SlotTransaction> slotTransactions, final List<Entity> capturedEntities, final int usedButton, @Nullable final Slot slot) {
        return null;
    }

    // Checks the proper ShouldFire flag for the event to be fired.
    // This should be the most specific known event that will be fired.
    // It's fine for this to be a supertype of the actual event - that will
    // just result in unnecessarily firing events.
    protected boolean shouldFire() {
       return ShouldFire.CLICK_CONTAINER_EVENT;
    }

    @Override
    public boolean matches(final int packetState) {
        return this.stateMask != Constants.Networking.MASK_NONE && ((packetState & this.stateMask & this.stateId) == (packetState & this.stateMask));
    }

    @Override
    public void populateContext(final ServerPlayerEntity playerMP, final IPacket<?> packet, final InventoryPacketContext context) {
        ((TrackedInventoryBridge) playerMP.openContainer).bridge$setCaptureInventory(true);
    }

    @Override
    public boolean shouldCaptureEntity() {
        // Example: Furnaces dropping XP when an item is picked up
        return true;
    }

    @Override
    public InventoryPacketContext createNewContext(final PhaseTracker tracker) {
        return new InventoryPacketContext(this, tracker).addCaptures().addEntityDropCaptures(); // if for whatever reason there's a capture.. i don't know...
    }


    private static Set<Class<?>> containersFailedCapture = new ReferenceOpenHashSet<>();

    @Override
    public void unwind(final InventoryPacketContext context) {
        final ServerPlayerEntity player = context.getPacketPlayer();

        // The server will disable the player's crafting after receiving a client packet
        // that did not pass validation (server click item != packet click item)
        // The server then sends a SPacketConfirmTransaction and waits for a
        // CPacketConfirmTransaction to re-enable crafting confirming that the
        // client acknowledged the denied transaction.
        // To detect when this happens, we turn off capturing so we can avoid
        // firing invalid events.
        // See NetHandlerPlayServerMixin processClickWindow redirect for rest of fix.
        // --bloodmc
        final TrackedInventoryBridge trackedInventory = (TrackedInventoryBridge) player.openContainer;
        if (!trackedInventory.bridge$capturingInventory() && !context.hasCaptures()) {
            trackedInventory.bridge$getCapturedSlotTransactions().clear();
            return;
        }

        final CClickWindowPacket packetIn = context.getPacket();
        final Transaction<ItemStackSnapshot> cursorTransaction = this.getCursorTransaction(context, player);

        final net.minecraft.inventory.container.Container openContainer = player.openContainer;
        final List<SlotTransaction> slotTransactions = trackedInventory.bridge$getCapturedSlotTransactions();

        final int usedButton = packetIn.getUsedButton();
        final List<Entity> capturedItems = new ArrayList<>();
        // MAKE SURE THAT THIS IS KEPT IN SYNC WITH THE REST OF THE METHOD
        // If you add any logic that does something even if no event listenres
        // are registered, add it here.

        // If there aren't any registered listeners,
        // we can skip an enormous amount of logic (creating transactions,
        // firing an event, checking for cancelled transaction, etc.)
        if (!this.shouldFire()) {
            if (ShouldFire.SPAWN_ENTITY_EVENT && !capturedItems.isEmpty()) {
                for (final Entity entiy: capturedItems) {
                    if (entiy instanceof CreatorTrackedBridge) {
                        ((CreatorTrackedBridge) entiy).tracked$setCreatorReference(((ServerPlayer) player).getUser());
                    } else {
                        entiy.offer(Keys.CREATOR, player.getUniqueID());
                    }
                }
                try (final CauseStackManager.StackFrame frame = PhaseTracker.getCauseStackManager().pushCauseFrame()) {
                    PhaseTracker.getCauseStackManager().pushCause(openContainer);
                    PhaseTracker.getCauseStackManager().pushCause(player);
                    frame.addContext(EventContextKeys.SPAWN_TYPE, SpawnTypes.PLACEMENT);
                    SpongeCommonEventFactory.callSpawnEntity(capturedItems, context);
                }
            }
            slotTransactions.clear();
            trackedInventory.bridge$setCaptureInventory(false);
            return;
        }

        Slot slot = null;
        if (packetIn.getSlotId() >= 0) {
            slot = ((InventoryAdapter) trackedInventory).inventoryAdapter$getSlot(packetIn.getSlotId()).orElse(null);
        }
        // else TODO slot for ClickContainerEvent.Drag
        try (final CauseStackManager.StackFrame frame = PhaseTracker.getCauseStackManager().pushCauseFrame()) {
            PhaseTracker.getCauseStackManager().pushCause(openContainer);
            PhaseTracker.getCauseStackManager().pushCause(player);
            final ClickContainerEvent inventoryEvent;

            // We can only proceed with normal if and only if there are no entities spawned,
            // slot transactions exist, and or the slot id being touched is greater than
            // 0, avoiding idiotic negative slot id's.
            if (slotTransactions.isEmpty() && packetIn.getSlotId() >= 0 && capturedItems.isEmpty()) {
                if (player.openContainer.windowId != packetIn.getWindowId()) {
                    return; // Container mismatch - ignore this.
                }
                if (!((TrackedContainerBridge) trackedInventory).bridge$capturePossible()) {
                    // TODO When this happens a mod probably overrides Container#detectAndSendChanges
                    // We are currently unable to detect changes in this case.
<<<<<<< HEAD
                    if (!containersFailedCapture.contains(trackedInventory.getClass())) {
                        containersFailedCapture.add(trackedInventory.getClass());
                        SpongeCommon
                            .getLogger().warn("Changes in modded Container were not captured. Inventory events will not fire for this. Container: " + openContainer.getClass());
=======
                    if (containersFailedCapture.add(trackedInventory.getClass())) {
                        SpongeImpl.getLogger().warn("Changes in modded Container were not captured. Inventory events will not fire for this. Container: " + openContainer.getClass());
>>>>>>> 62409b60
                    }
                    return;
                }
                // No SlotTransaction was captured. So we add the clicked slot as a transaction
                if (slot != null) {
                    final ItemStackSnapshot item = slot.peek().createSnapshot();
                    slotTransactions.add(new SlotTransaction(slot, item, item));
                }
            }

            inventoryEvent = this.createInventoryEvent(player, ContainerUtil.fromNative(openContainer), cursorTransaction,
                        new ArrayList<>(slotTransactions), capturedItems, usedButton, slot);

            if (inventoryEvent != null) {

                // The client sends several packets all at once for drag events
                // we only care about the last one.
                // Therefore, we never add any 'fake' transactions, as the final
                // packet has everything we want.
                if (!(inventoryEvent instanceof ClickContainerEvent.Drag)) {
                    PacketPhaseUtil.validateCapturedTransactions(packetIn.getSlotId(), openContainer, inventoryEvent.getTransactions());
                }

                SpongeCommon.postEvent(inventoryEvent);

                // Handle cursor
                if (inventoryEvent.isCancelled() || !inventoryEvent.getCursorTransaction().isValid()) {
                    PacketPhaseUtil.handleCustomCursor(player, inventoryEvent.getCursorTransaction().getOriginal());
                } else if (inventoryEvent.getCursorTransaction().getCustom().isPresent()){
                    PacketPhaseUtil.handleCustomCursor(player, inventoryEvent.getCursorTransaction().getFinal());
                }

                // Handle slots
                PacketPhaseUtil.handleSlotRestore(player, openContainer, inventoryEvent.getTransactions(), inventoryEvent.isCancelled());

                if (!inventoryEvent.isCancelled()) {
                    if (inventoryEvent instanceof SpawnEntityEvent) {
                        processSpawnedEntities(player, (SpawnEntityEvent) inventoryEvent);
                    } else if (!capturedItems.isEmpty()) {
                        frame.addContext(EventContextKeys.SPAWN_TYPE, SpawnTypes.PLACEMENT);
                        SpongeCommonEventFactory.callSpawnEntity(capturedItems, context);
                    }
                } else if (inventoryEvent instanceof ClickContainerEvent.Drop) {
                    capturedItems.clear();
                }

            }
        } finally { // cleanup
            slotTransactions.clear();
            trackedInventory.bridge$setCaptureInventory(false);
        }
    }

    public Transaction<ItemStackSnapshot> getCursorTransaction(final InventoryPacketContext context, final ServerPlayerEntity player) {
        final ItemStackSnapshot lastCursor = context.getCursor();
        final ItemStackSnapshot newCursor = ItemStackUtil.snapshotOf(player.inventory.getItemStack());
        return new Transaction<>(lastCursor, newCursor);
    }
}<|MERGE_RESOLUTION|>--- conflicted
+++ resolved
@@ -24,18 +24,11 @@
  */
 package org.spongepowered.common.event.tracking.phase.packet.inventory;
 
-<<<<<<< HEAD
+import it.unimi.dsi.fastutil.objects.ReferenceOpenHashSet;
 import net.minecraft.entity.player.ServerPlayerEntity;
 import net.minecraft.network.IPacket;
 import net.minecraft.network.play.client.CClickWindowPacket;
 import org.spongepowered.api.data.Keys;
-=======
-import it.unimi.dsi.fastutil.objects.ReferenceOpenHashSet;
-import net.minecraft.entity.player.EntityPlayerMP;
-import net.minecraft.network.Packet;
-import net.minecraft.network.play.client.CPacketClickWindow;
-import org.spongepowered.api.Sponge;
->>>>>>> 62409b60
 import org.spongepowered.api.data.Transaction;
 import org.spongepowered.api.entity.Entity;
 import org.spongepowered.api.entity.living.player.server.ServerPlayer;
@@ -221,15 +214,9 @@
                 if (!((TrackedContainerBridge) trackedInventory).bridge$capturePossible()) {
                     // TODO When this happens a mod probably overrides Container#detectAndSendChanges
                     // We are currently unable to detect changes in this case.
-<<<<<<< HEAD
-                    if (!containersFailedCapture.contains(trackedInventory.getClass())) {
-                        containersFailedCapture.add(trackedInventory.getClass());
+                    if (containersFailedCapture.add(trackedInventory.getClass())) {
                         SpongeCommon
                             .getLogger().warn("Changes in modded Container were not captured. Inventory events will not fire for this. Container: " + openContainer.getClass());
-=======
-                    if (containersFailedCapture.add(trackedInventory.getClass())) {
-                        SpongeImpl.getLogger().warn("Changes in modded Container were not captured. Inventory events will not fire for this. Container: " + openContainer.getClass());
->>>>>>> 62409b60
                     }
                     return;
                 }
