--- conflicted
+++ resolved
@@ -116,145 +116,4 @@
         return new InventoryPacketContext(this, tracker);
     }
 
-<<<<<<< HEAD
-
-    private static Set<Class<?>> containersFailedCapture = new ReferenceOpenHashSet<>();
-
-    @Override
-    public void unwind(final InventoryPacketContext context) {
-        final net.minecraft.server.level.ServerPlayer player = context.getPacketPlayer();
-
-        // The server will disable the player's crafting after receiving a client packet
-        // that did not pass validation (server click item != packet click item)
-        // The server then sends a SPacketConfirmTransaction and waits for a
-        // CPacketConfirmTransaction to re-enable crafting confirming that the
-        // client acknowledged the denied transaction.
-        // To detect when this happens, we turn off capturing so we can avoid
-        // firing invalid events.
-        // See NetHandlerPlayServerMixin processClickWindow redirect for rest of fix.
-        // --bloodmc
-        final TrackedInventoryBridge trackedInventory = (TrackedInventoryBridge) player.containerMenu;
-        if (!trackedInventory.bridge$capturingInventory() && !context.hasCaptures()) {
-            trackedInventory.bridge$getCapturedSlotTransactions().clear();
-            return;
-        }
-
-        final ServerboundContainerClickPacket packetIn = context.getPacket();
-        final Transaction<ItemStackSnapshot> cursorTransaction = this.getCursorTransaction(context, player);
-
-        final net.minecraft.world.inventory.AbstractContainerMenu openContainer = player.containerMenu;
-        final List<SlotTransaction> slotTransactions = trackedInventory.bridge$getCapturedSlotTransactions();
-
-        final int usedButton = packetIn.getButtonNum();
-        final List<Entity> capturedItems = new ArrayList<>();
-        // MAKE SURE THAT THIS IS KEPT IN SYNC WITH THE REST OF THE METHOD
-        // If you add any logic that does something even if no event listenres
-        // are registered, add it here.
-
-        // If there aren't any registered listeners,
-        // we can skip an enormous amount of logic (creating transactions,
-        // firing an event, checking for cancelled transaction, etc.)
-        if (!this.shouldFire()) {
-            if (ShouldFire.SPAWN_ENTITY_EVENT && !capturedItems.isEmpty()) {
-                for (final Entity entiy: capturedItems) {
-                    if (entiy instanceof CreatorTrackedBridge) {
-                        ((CreatorTrackedBridge) entiy).tracked$setTrackedUUID(PlayerTracker.Type.CREATOR, ((ServerPlayer) player).uniqueId());
-                    } else {
-                        entiy.offer(Keys.CREATOR, player.getUUID());
-                    }
-                }
-                try (final CauseStackManager.StackFrame frame = PhaseTracker.getCauseStackManager().pushCauseFrame()) {
-                    PhaseTracker.getCauseStackManager().pushCause(openContainer);
-                    PhaseTracker.getCauseStackManager().pushCause(player);
-                    frame.addContext(EventContextKeys.SPAWN_TYPE, SpawnTypes.PLACEMENT);
-                    SpongeCommonEventFactory.callSpawnEntity(capturedItems, context);
-                }
-            }
-            slotTransactions.clear();
-            trackedInventory.bridge$setCaptureInventory(false);
-            return;
-        }
-
-        Slot slot = null;
-        if (packetIn.getButtonNum() >= 0) {
-            slot = ((InventoryAdapter) trackedInventory).inventoryAdapter$getSlot(packetIn.getSlotNum()).orElse(null);
-        }
-        // else TODO slot for ClickContainerEvent.Drag
-        try (final CauseStackManager.StackFrame frame = PhaseTracker.getCauseStackManager().pushCauseFrame()) {
-            PhaseTracker.getCauseStackManager().pushCause(openContainer);
-            PhaseTracker.getCauseStackManager().pushCause(player);
-            final ClickContainerEvent inventoryEvent;
-
-            // We can only proceed with normal if and only if there are no entities spawned,
-            // slot transactions exist, and or the slot id being touched is greater than
-            // 0, avoiding idiotic negative slot id's.
-            if (slotTransactions.isEmpty() && packetIn.getSlotNum() >= 0 && capturedItems.isEmpty()) {
-                if (player.containerMenu.containerId != packetIn.getContainerId()) {
-                    return; // Container mismatch - ignore this.
-                }
-                if (!((TrackedContainerBridge) trackedInventory).bridge$capturePossible()) {
-                    // TODO When this happens a mod probably overrides Container#detectAndSendChanges
-                    // We are currently unable to detect changes in this case.
-                    if (BasicInventoryPacketState.containersFailedCapture.add(trackedInventory.getClass())) {
-                        SpongeCommon.logger().warn("Changes in modded Container were not captured. Inventory events will not fire for this. Container: " + openContainer.getClass());
-                    }
-                    return;
-                }
-                // No SlotTransaction was captured. So we add the clicked slot as a transaction
-                if (slot != null) {
-                    final ItemStackSnapshot item = slot.peek().createSnapshot();
-                    slotTransactions.add(new SlotTransaction(slot, item, item));
-                }
-            }
-
-            inventoryEvent = this.createInventoryEvent(player, ContainerUtil.fromNative(openContainer), cursorTransaction,
-                        new ArrayList<>(slotTransactions), capturedItems, usedButton, slot);
-
-            if (inventoryEvent != null) {
-
-                // The client sends several packets all at once for drag events
-                // we only care about the last one.
-                // Therefore, we never add any 'fake' transactions, as the final
-                // packet has everything we want.
-                if (!(inventoryEvent instanceof ClickContainerEvent.Drag)) {
-                    PacketPhaseUtil.validateCapturedTransactions(packetIn.getSlotNum(), openContainer, inventoryEvent.transactions());
-                }
-
-                SpongeCommon.post(inventoryEvent);
-
-                // Handle cursor
-                if (inventoryEvent.isCancelled() || !inventoryEvent.cursorTransaction().isValid()) {
-                    PacketPhaseUtil.handleCustomCursor(player, inventoryEvent.cursorTransaction().original());
-                } else if (inventoryEvent.cursorTransaction().custom().isPresent()){
-                    PacketPhaseUtil.handleCustomCursor(player, inventoryEvent.cursorTransaction().finalReplacement());
-                }
-
-                // Handle slots
-                PacketPhaseUtil.handleSlotRestore(player, openContainer, inventoryEvent.transactions(), inventoryEvent.isCancelled());
-
-                if (!inventoryEvent.isCancelled()) {
-                    if (inventoryEvent instanceof SpawnEntityEvent) {
-                        PacketState.processSpawnedEntities(player, (SpawnEntityEvent) inventoryEvent);
-                    } else if (!capturedItems.isEmpty()) {
-                        frame.addContext(EventContextKeys.SPAWN_TYPE, SpawnTypes.PLACEMENT);
-                        SpongeCommonEventFactory.callSpawnEntity(capturedItems, context);
-                    }
-                } else if (inventoryEvent instanceof ClickContainerEvent.Drop) {
-                    capturedItems.clear();
-                }
-
-            }
-        } finally { // cleanup
-            slotTransactions.clear();
-            trackedInventory.bridge$setCaptureInventory(false);
-        }
-    }
-
-    public Transaction<ItemStackSnapshot> getCursorTransaction(final InventoryPacketContext context, final net.minecraft.server.level.ServerPlayer player) {
-        final ItemStackSnapshot lastCursor = context.getCursor();
-        final ItemStackSnapshot newCursor = ItemStackUtil.snapshotOf(player.containerMenu.getCarried());
-        return new Transaction<>(lastCursor, newCursor);
-    }
-=======
->>>>>>> 65d744fe
 }