/*
 * This file is part of Sponge, licensed under the MIT License (MIT).
 *
 * Copyright (c) SpongePowered <https://www.spongepowered.org>
 * Copyright (c) contributors
 *
 * Permission is hereby granted, free of charge, to any person obtaining a copy
 * of this software and associated documentation files (the "Software"), to deal
 * in the Software without restriction, including without limitation the rights
 * to use, copy, modify, merge, publish, distribute, sublicense, and/or sell
 * copies of the Software, and to permit persons to whom the Software is
 * furnished to do so, subject to the following conditions:
 *
 * The above copyright notice and this permission notice shall be included in
 * all copies or substantial portions of the Software.
 *
 * THE SOFTWARE IS PROVIDED "AS IS", WITHOUT WARRANTY OF ANY KIND, EXPRESS OR
 * IMPLIED, INCLUDING BUT NOT LIMITED TO THE WARRANTIES OF MERCHANTABILITY,
 * FITNESS FOR A PARTICULAR PURPOSE AND NONINFRINGEMENT. IN NO EVENT SHALL THE
 * AUTHORS OR COPYRIGHT HOLDERS BE LIABLE FOR ANY CLAIM, DAMAGES OR OTHER
 * LIABILITY, WHETHER IN AN ACTION OF CONTRACT, TORT OR OTHERWISE, ARISING FROM,
 * OUT OF OR IN CONNECTION WITH THE SOFTWARE OR THE USE OR OTHER DEALINGS IN
 * THE SOFTWARE.
 */
package org.spongepowered.common.event.tracking.context.transaction.effect;

import net.minecraft.world.level.block.state.BlockState;
import net.minecraft.world.level.chunk.LevelChunkSection;
import org.spongepowered.common.event.tracking.context.transaction.pipeline.BlockPipeline;
import org.spongepowered.common.event.tracking.context.transaction.pipeline.PipelineCursor;
import org.spongepowered.common.world.SpongeBlockChangeFlag;

public final class CheckBlockPostPlacementIsSameEffect implements ProcessingSideEffect {
    private static final class Holder {
        static final CheckBlockPostPlacementIsSameEffect INSTANCE = new CheckBlockPostPlacementIsSameEffect();
    }
    CheckBlockPostPlacementIsSameEffect() {}
    public static CheckBlockPostPlacementIsSameEffect getInstance() {
        return Holder.INSTANCE;
    }

    @Override
    public EffectResult processSideEffect(final BlockPipeline pipeline, final PipelineCursor oldState, final BlockState newState,
        final SpongeBlockChangeFlag flag, final int limit
    ) {
        final LevelChunkSection chunkSection = pipeline.getAffectedSection();
        final int x = oldState.pos.getX() & 15;
        final int y = oldState.pos.getY() & 15;
        final int z = oldState.pos.getZ() & 15;
        final BlockState currentState = chunkSection.getBlockState(x, y, z);
<<<<<<< HEAD
        if (!currentState.is(newState.getBlock())) {
            return EffectResult.NULL_RETURN;
=======
        if (currentState.getBlock() != newState.getBlock()) {
            return new EffectResult(newState, true);
>>>>>>> 16cad1d5
        }
        return EffectResult.NULL_PASS;
    }
}<|MERGE_RESOLUTION|>--- conflicted
+++ resolved
@@ -48,13 +48,8 @@
         final int y = oldState.pos.getY() & 15;
         final int z = oldState.pos.getZ() & 15;
         final BlockState currentState = chunkSection.getBlockState(x, y, z);
-<<<<<<< HEAD
         if (!currentState.is(newState.getBlock())) {
-            return EffectResult.NULL_RETURN;
-=======
-        if (currentState.getBlock() != newState.getBlock()) {
             return new EffectResult(newState, true);
->>>>>>> 16cad1d5
         }
         return EffectResult.NULL_PASS;
     }
