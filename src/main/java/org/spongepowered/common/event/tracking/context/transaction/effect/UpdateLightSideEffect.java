--- conflicted
+++ resolved
@@ -25,16 +25,10 @@
 package org.spongepowered.common.event.tracking.context.transaction.effect;
 
 import net.minecraft.server.level.ServerLevel;
-<<<<<<< HEAD
 import net.minecraft.util.profiling.Profiler;
 import net.minecraft.util.profiling.ProfilerFiller;
 import net.minecraft.world.level.block.state.BlockState;
 import net.minecraft.world.level.lighting.LightEngine;
-=======
-import net.minecraft.util.profiling.ProfilerFiller;
-import net.minecraft.world.level.block.state.BlockState;
-import net.minecraft.world.level.chunk.LevelChunk;
->>>>>>> c4b70ace
 import org.spongepowered.common.event.tracking.context.transaction.pipeline.BlockPipeline;
 import org.spongepowered.common.event.tracking.context.transaction.pipeline.PipelineCursor;
 import org.spongepowered.common.world.SpongeBlockChangeFlag;
@@ -61,12 +55,7 @@
             return EffectResult.NULL_PASS;
         }
         final ServerLevel serverWorld = pipeline.getServerWorld();
-<<<<<<< HEAD
         final BlockState currentState = pipeline.getAffectedChunk().getBlockState(oldState.pos());
-=======
-        final LevelChunk chunk = pipeline.getAffectedChunk();
-        final BlockState currentState = chunk.getBlockState(oldState.pos);
->>>>>>> c4b70ace
         // local variable notes:
         // var2 = oldState.state
         // var3 = currentState
@@ -80,9 +69,9 @@
         //          || var2.useShapeForLightOcclusion()
         //         )
         //     ) {
-<<<<<<< HEAD
         if (LightEngine.hasDifferentLightProperties(oldState.state(), currentState)) {
-            ProfilerFiller filler = Profiler.get();
+            // ProfilerFiller $$12 = this.level.getProfiler();
+            final ProfilerFiller filler = Profiler.get();
 
             filler.push("updateSkyLightSources");
 //            this.skyLightSources.update(this, $$6, $$3, $$8);
@@ -100,26 +89,6 @@
             serverWorld.getChunkSource().getLightEngine().checkBlock(pos);
             // this.profiler.endSection();
             filler.pop();
-=======
-        if (oldState.state != currentState
-            && (currentState.getLightBlock(serverWorld, oldState.pos) != originalOpactiy
-            || currentState.getLightEmission() != oldState.state.getLightEmission()
-            || currentState.useShapeForLightOcclusion()
-            || oldState.state.useShapeForLightOcclusion()
-        )) {
-            final int x = oldState.pos.getX() & 15;
-            final int y = oldState.pos.getY();
-            final int z = oldState.pos.getZ() & 15;
-            // ProfilerFiller $$12 = this.level.getProfiler();
-            final ProfilerFiller profiler = serverWorld.getProfiler();
-            profiler.push("updateSkyLightSources");
-            // this.skyLightSources.update(this, x, y, z);
-            chunk.getSkyLightSources().update(chunk, x, y, z);
-            profiler.popPush("queueCheckLight");
-            // this.level.getChunkProvider().getLightManager().checkBlock(pos);
-            serverWorld.getChunkSource().getLightEngine().checkBlock(oldState.pos);
-            profiler.pop();
->>>>>>> c4b70ace
         }
         return EffectResult.NULL_PASS;
     }
