/*
 * This file is part of Sponge, licensed under the MIT License (MIT).
 *
 * Copyright (c) SpongePowered <https://www.spongepowered.org>
 * Copyright (c) contributors
 *
 * Permission is hereby granted, free of charge, to any person obtaining a copy
 * of this software and associated documentation files (the "Software"), to deal
 * in the Software without restriction, including without limitation the rights
 * to use, copy, modify, merge, publish, distribute, sublicense, and/or sell
 * copies of the Software, and to permit persons to whom the Software is
 * furnished to do so, subject to the following conditions:
 *
 * The above copyright notice and this permission notice shall be included in
 * all copies or substantial portions of the Software.
 *
 * THE SOFTWARE IS PROVIDED "AS IS", WITHOUT WARRANTY OF ANY KIND, EXPRESS OR
 * IMPLIED, INCLUDING BUT NOT LIMITED TO THE WARRANTIES OF MERCHANTABILITY,
 * FITNESS FOR A PARTICULAR PURPOSE AND NONINFRINGEMENT. IN NO EVENT SHALL THE
 * AUTHORS OR COPYRIGHT HOLDERS BE LIABLE FOR ANY CLAIM, DAMAGES OR OTHER
 * LIABILITY, WHETHER IN AN ACTION OF CONTRACT, TORT OR OTHERWISE, ARISING FROM,
 * OUT OF OR IN CONNECTION WITH THE SOFTWARE OR THE USE OR OTHER DEALINGS IN
 * THE SOFTWARE.
 */
package org.spongepowered.common.event.tracking.phase.packet.inventory;

import com.google.common.collect.Lists;
import org.spongepowered.api.data.Keys;
import org.spongepowered.api.data.Transaction;
import org.spongepowered.api.entity.Entity;
import org.spongepowered.api.entity.living.player.server.ServerPlayer;
import org.spongepowered.api.event.CauseStackManager;
import org.spongepowered.api.event.CauseStackManager.StackFrame;
import org.spongepowered.api.event.EventContextKeys;
import org.spongepowered.api.event.SpongeEventFactory;
import org.spongepowered.api.event.cause.entity.SpawnTypes;
import org.spongepowered.api.event.item.inventory.container.ClickContainerEvent;
import org.spongepowered.api.item.inventory.Container;
import org.spongepowered.api.item.inventory.ItemStackSnapshot;
import org.spongepowered.api.item.inventory.Slot;
import org.spongepowered.api.item.inventory.entity.PlayerInventory;
import org.spongepowered.api.item.inventory.equipment.EquipmentTypes;
import org.spongepowered.api.item.inventory.transaction.SlotTransaction;
import org.spongepowered.common.SpongeCommon;
import org.spongepowered.common.bridge.CreatorTrackedBridge;
import org.spongepowered.common.bridge.world.entity.EntityBridge;
import org.spongepowered.common.bridge.server.level.ServerPlayerBridge;
import org.spongepowered.common.bridge.world.inventory.container.TrackedInventoryBridge;
import org.spongepowered.common.event.tracking.PhaseTracker;
import org.spongepowered.common.event.tracking.TrackingUtil;
import org.spongepowered.common.event.tracking.phase.packet.PacketPhaseUtil;
import org.spongepowered.common.event.tracking.phase.packet.PacketState;
import org.spongepowered.common.inventory.adapter.InventoryAdapter;
import org.spongepowered.common.inventory.util.ContainerUtil;
import org.spongepowered.common.util.Constants;

import javax.annotation.Nullable;
import net.minecraft.network.protocol.game.ServerboundContainerClickPacket;
import net.minecraft.network.protocol.game.ServerboundPlayerActionPacket;
import net.minecraft.world.InteractionHand;
import net.minecraft.world.entity.item.ItemEntity;
import java.util.ArrayList;
import java.util.List;
import java.util.Optional;

public final class DropItemWithHotkeyState extends BasicInventoryPacketState {

    public DropItemWithHotkeyState() {
        super(
            Constants.Networking.MODE_DROP | Constants.Networking.BUTTON_PRIMARY | Constants.Networking.BUTTON_SECONDARY | Constants.Networking.CLICK_INSIDE_WINDOW);
    }

    @Override
    public void unwind(final InventoryPacketContext context) {
        final net.minecraft.server.level.ServerPlayer player = context.getPacketPlayer();
        //final ItemStack usedStack = context.getItemUsed();
        //final ItemStackSnapshot usedSnapshot = ItemStackUtil.snapshotOf(usedStack);
        final Entity spongePlayer = (Entity) player;
        try (final CauseStackManager.StackFrame frame = PhaseTracker.getCauseStackManager().pushCauseFrame()) {
            frame.pushCause(spongePlayer);
            frame.addContext(EventContextKeys.SPAWN_TYPE, SpawnTypes.DROPPED_ITEM);

            TrackingUtil.processBlockCaptures(context);
            { // TODO - figure this out with transactions
                final List<ItemEntity> items = new ArrayList<>();

                final ArrayList<Entity> entities = new ArrayList<>();
                for (final ItemEntity item : items) {
                    entities.add((Entity) item);
                }

                final int usedButton;
                final Slot slot;
                if (context.getPacket() instanceof ServerboundPlayerActionPacket) {
                    final ServerboundPlayerActionPacket packetIn = context.getPacket();
                    usedButton = packetIn.getAction() == ServerboundPlayerActionPacket.Action.DROP_ITEM
                        ? Constants.Networking.PACKET_BUTTON_PRIMARY_ID
                        : 1;
<<<<<<< HEAD
                    slot = ((PlayerInventory) player.getInventory()).getEquipment().getSlot(
=======
                    slot = ((PlayerInventory) player.inventory).equipment().slot(
>>>>>>> d337c2a3
                        EquipmentTypes.MAIN_HAND).orElse(null);
                } else {
                    final ServerboundContainerClickPacket packetIn = context.getPacket();
                    usedButton = packetIn.getButtonNum();
                    slot = ((InventoryAdapter) player.getInventory()).inventoryAdapter$getSlot(
                        packetIn.getSlotNum()).orElse(null);
                }

                final Transaction<ItemStackSnapshot> cursorTrans = new Transaction<>(ItemStackSnapshot.empty(),
                    ItemStackSnapshot.empty());
                final TrackedInventoryBridge mixinContainer = (TrackedInventoryBridge) player.containerMenu;
                final List<SlotTransaction> slotTrans = mixinContainer.bridge$getCapturedSlotTransactions();
                final ClickContainerEvent.Drop dropItemEvent = this.createInventoryEvent(player,
                    ContainerUtil.fromNative(player.containerMenu),
                    cursorTrans, Lists.newArrayList(slotTrans), entities, usedButton, slot);

                SpongeCommon.postEvent(dropItemEvent);
                if (dropItemEvent.isCancelled() || PacketPhaseUtil.allTransactionsInvalid(
                    dropItemEvent.transactions())) {
                    ((ServerPlayerBridge) player).bridge$restorePacketItem(InteractionHand.MAIN_HAND);
                    PacketPhaseUtil.handleSlotRestore(player, player.containerMenu, dropItemEvent.transactions(),
                        true);
                } else {
                    PacketState.processSpawnedEntities(player, dropItemEvent);
                }
                for (Entity entity : entities) {
                    if (((EntityBridge) entity).bridge$isConstructing()) {
                        ((EntityBridge) entity).bridge$fireConstructors();
                    }
                }
                slotTrans.clear();
                mixinContainer.bridge$setCaptureInventory(false);
            }

            final TrackedInventoryBridge mixinContainer = (TrackedInventoryBridge) player.containerMenu;
            mixinContainer.bridge$setCaptureInventory(false);
            mixinContainer.bridge$getCapturedSlotTransactions().clear();
        }
    }

    @Override
    public ClickContainerEvent.Drop createInventoryEvent(final net.minecraft.server.level.ServerPlayer serverPlayer,
        final Container openContainer, final Transaction<ItemStackSnapshot> transaction,
        final List<SlotTransaction> slotTransactions, final List<Entity> capturedEntities, final int usedButton,
        @Nullable final Slot slot) {
        try (final StackFrame frame = PhaseTracker.getCauseStackManager().pushCauseFrame()) {
            frame.addContext(EventContextKeys.SPAWN_TYPE, SpawnTypes.DROPPED_ITEM);
            for (final Entity currentEntity : capturedEntities) {
                if (currentEntity instanceof CreatorTrackedBridge) {
                    ((CreatorTrackedBridge) currentEntity).tracked$setCreatorReference(((ServerPlayer) serverPlayer).user());
                } else {
                    currentEntity.offer(Keys.CREATOR, serverPlayer.getUUID());
                }
            }

            // A 'primary click' is used by the game to indicate a single drop (e.g. pressing 'q' without holding 'control')
            final ClickContainerEvent.Drop event;
            if (usedButton == Constants.Networking.PACKET_BUTTON_PRIMARY_ID) {
                event = SpongeEventFactory.createClickContainerEventDropSingle(
                    frame.currentCause(),
                    openContainer, transaction, capturedEntities, Optional.ofNullable(slot), slotTransactions);
            } else {
                event = SpongeEventFactory.createClickContainerEventDropFull(
                    frame.currentCause(),
                    openContainer, transaction, capturedEntities, Optional.ofNullable(slot), slotTransactions);
            }
            // TODO the nature of how this event is handled prevents the cause information being preserved through
            // the event call, somehow should not release this frame until after the event is posted
            return event;
        }
    }

}<|MERGE_RESOLUTION|>--- conflicted
+++ resolved
@@ -96,11 +96,7 @@
                     usedButton = packetIn.getAction() == ServerboundPlayerActionPacket.Action.DROP_ITEM
                         ? Constants.Networking.PACKET_BUTTON_PRIMARY_ID
                         : 1;
-<<<<<<< HEAD
-                    slot = ((PlayerInventory) player.getInventory()).getEquipment().getSlot(
-=======
-                    slot = ((PlayerInventory) player.inventory).equipment().slot(
->>>>>>> d337c2a3
+                    slot = ((PlayerInventory) player.getInventory()).equipment().slot(
                         EquipmentTypes.MAIN_HAND).orElse(null);
                 } else {
                     final ServerboundContainerClickPacket packetIn = context.getPacket();
