--- conflicted
+++ resolved
@@ -35,44 +35,7 @@
 public final class CloseWindowState extends BasicPacketState {
 
     @Override
-<<<<<<< HEAD
-    public void populateContext(final ServerPlayer playerMP, final Packet<?> packet, final BasicPacketContext context) {
-        context.openContainer(playerMP.containerMenu);
-    }
-
-    @Override
-    public void unwind(final BasicPacketContext context) {
-        final ServerPlayer player = context.getSource(ServerPlayer.class).get();
-        final AbstractContainerMenu container = context.getOpenContainer();
-        final ItemStackSnapshot lastCursor = context.getCursor();
-        final ItemStackSnapshot newCursor = ItemStackUtil.snapshotOf(player.containerMenu.getCarried());
-        final CauseStackManager stackManager = PhaseTracker.getCauseStackManager();
-        if (lastCursor != null) {
-            stackManager.pushCause(player);
-            final InteractContainerEvent.Close event =
-                    SpongeCommonEventFactory.callInteractInventoryCloseEvent(container, player, lastCursor, newCursor, true);
-            if (event.isCancelled()) {
-                stackManager.popCause();
-                return;
-            }
-            stackManager.popCause();
-        }
-
-        if (context.getTransactor().isEmpty()) {
-            return;
-        }
-
-        TrackingUtil.processBlockCaptures(context);
-
-    }
-
-    @Override
-    public Supplier<SpawnType> getSpawnTypeForTransaction(
-        final BasicPacketContext context, final Entity entityToSpawn
-    ) {
-=======
     public Supplier<SpawnType> getSpawnTypeForTransaction(final BasicPacketContext context, final Entity entityToSpawn) {
->>>>>>> 65d744fe
         return SpawnTypes.DROPPED_ITEM;
     }
 
