/*
 * This file is part of Sponge, licensed under the MIT License (MIT).
 *
 * Copyright (c) SpongePowered <https://www.spongepowered.org>
 * Copyright (c) contributors
 *
 * Permission is hereby granted, free of charge, to any person obtaining a copy
 * of this software and associated documentation files (the "Software"), to deal
 * in the Software without restriction, including without limitation the rights
 * to use, copy, modify, merge, publish, distribute, sublicense, and/or sell
 * copies of the Software, and to permit persons to whom the Software is
 * furnished to do so, subject to the following conditions:
 *
 * The above copyright notice and this permission notice shall be included in
 * all copies or substantial portions of the Software.
 *
 * THE SOFTWARE IS PROVIDED "AS IS", WITHOUT WARRANTY OF ANY KIND, EXPRESS OR
 * IMPLIED, INCLUDING BUT NOT LIMITED TO THE WARRANTIES OF MERCHANTABILITY,
 * FITNESS FOR A PARTICULAR PURPOSE AND NONINFRINGEMENT. IN NO EVENT SHALL THE
 * AUTHORS OR COPYRIGHT HOLDERS BE LIABLE FOR ANY CLAIM, DAMAGES OR OTHER
 * LIABILITY, WHETHER IN AN ACTION OF CONTRACT, TORT OR OTHERWISE, ARISING FROM,
 * OUT OF OR IN CONNECTION WITH THE SOFTWARE OR THE USE OR OTHER DEALINGS IN
 * THE SOFTWARE.
 */
package org.spongepowered.common.event.tracking.phase.packet.inventory;

import net.minecraft.network.protocol.Packet;
import net.minecraft.server.level.ServerPlayer;
import net.minecraft.world.entity.Entity;
import net.minecraft.world.inventory.AbstractContainerMenu;
import org.spongepowered.api.event.CauseStackManager;
import org.spongepowered.api.event.EventContextKeys;
import org.spongepowered.api.event.cause.entity.SpawnType;
import org.spongepowered.api.event.cause.entity.SpawnTypes;
import org.spongepowered.api.event.item.inventory.container.InteractContainerEvent;
import org.spongepowered.api.item.inventory.ItemStackSnapshot;
import org.spongepowered.common.event.SpongeCommonEventFactory;
import org.spongepowered.common.event.tracking.PhaseTracker;
import org.spongepowered.common.event.tracking.TrackingUtil;
import org.spongepowered.common.event.tracking.phase.packet.BasicPacketContext;
import org.spongepowered.common.event.tracking.phase.packet.BasicPacketState;
import org.spongepowered.common.item.util.ItemStackUtil;

import java.util.function.Supplier;

public final class CloseWindowState extends BasicPacketState {

    @Override
    public void populateContext(final ServerPlayer playerMP, final Packet<?> packet, final BasicPacketContext context) {
        context.openContainer(playerMP.containerMenu);
    }

    @Override
    public void unwind(final BasicPacketContext context) {
        final ServerPlayer player = context.getSource(ServerPlayer.class).get();
        final AbstractContainerMenu container = context.getOpenContainer();
<<<<<<< HEAD
        ItemStackSnapshot lastCursor = context.getCursor();
        ItemStackSnapshot newCursor = ItemStackUtil.snapshotOf(player.containerMenu.getCarried());
=======
        final ItemStackSnapshot lastCursor = context.getCursor();
        final ItemStackSnapshot newCursor = ItemStackUtil.snapshotOf(player.inventory.getCarried());
>>>>>>> afbf411d
        final CauseStackManager stackManager = PhaseTracker.getCauseStackManager();
        if (lastCursor != null) {
            stackManager.pushCause(player);
            final InteractContainerEvent.Close event =
                    SpongeCommonEventFactory.callInteractInventoryCloseEvent(container, player, lastCursor, newCursor, true);
            if (event.isCancelled()) {
                stackManager.popCause();
                return;
            }
            stackManager.popCause();
        }

        if (context.getTransactor().isEmpty()) {
            return;
        }

        TrackingUtil.processBlockCaptures(context);

    }

    @Override
    public Supplier<SpawnType> getSpawnTypeForTransaction(
        final BasicPacketContext context, final Entity entityToSpawn
    ) {
        return SpawnTypes.DROPPED_ITEM;
    }
}<|MERGE_RESOLUTION|>--- conflicted
+++ resolved
@@ -54,13 +54,8 @@
     public void unwind(final BasicPacketContext context) {
         final ServerPlayer player = context.getSource(ServerPlayer.class).get();
         final AbstractContainerMenu container = context.getOpenContainer();
-<<<<<<< HEAD
-        ItemStackSnapshot lastCursor = context.getCursor();
-        ItemStackSnapshot newCursor = ItemStackUtil.snapshotOf(player.containerMenu.getCarried());
-=======
         final ItemStackSnapshot lastCursor = context.getCursor();
-        final ItemStackSnapshot newCursor = ItemStackUtil.snapshotOf(player.inventory.getCarried());
->>>>>>> afbf411d
+        final ItemStackSnapshot newCursor = ItemStackUtil.snapshotOf(player.containerMenu.getCarried());
         final CauseStackManager stackManager = PhaseTracker.getCauseStackManager();
         if (lastCursor != null) {
             stackManager.pushCause(player);
