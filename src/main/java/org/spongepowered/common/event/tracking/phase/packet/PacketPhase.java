/*
 * This file is part of Sponge, licensed under the MIT License (MIT).
 *
 * Copyright (c) SpongePowered <https://www.spongepowered.org>
 * Copyright (c) contributors
 *
 * Permission is hereby granted, free of charge, to any person obtaining a copy
 * of this software and associated documentation files (the "Software"), to deal
 * in the Software without restriction, including without limitation the rights
 * to use, copy, modify, merge, publish, distribute, sublicense, and/or sell
 * copies of the Software, and to permit persons to whom the Software is
 * furnished to do so, subject to the following conditions:
 *
 * The above copyright notice and this permission notice shall be included in
 * all copies or substantial portions of the Software.
 *
 * THE SOFTWARE IS PROVIDED "AS IS", WITHOUT WARRANTY OF ANY KIND, EXPRESS OR
 * IMPLIED, INCLUDING BUT NOT LIMITED TO THE WARRANTIES OF MERCHANTABILITY,
 * FITNESS FOR A PARTICULAR PURPOSE AND NONINFRINGEMENT. IN NO EVENT SHALL THE
 * AUTHORS OR COPYRIGHT HOLDERS BE LIABLE FOR ANY CLAIM, DAMAGES OR OTHER
 * LIABILITY, WHETHER IN AN ACTION OF CONTRACT, TORT OR OTHERWISE, ARISING FROM,
 * OUT OF OR IN CONNECTION WITH THE SOFTWARE OR THE USE OR OTHER DEALINGS IN
 * THE SOFTWARE.
 */
package org.spongepowered.common.event.tracking.phase.packet;

import static com.google.common.base.Preconditions.checkArgument;
import static com.google.common.base.Preconditions.checkNotNull;

import com.google.common.collect.ImmutableList;
import com.google.common.collect.ImmutableMap;
import net.minecraft.network.protocol.Packet;
import net.minecraft.network.protocol.game.ServerboundChatPacket;
import net.minecraft.network.protocol.game.ServerboundClientCommandPacket;
import net.minecraft.network.protocol.game.ServerboundCommandSuggestionPacket;
import net.minecraft.network.protocol.game.ServerboundContainerButtonClickPacket;
import net.minecraft.network.protocol.game.ServerboundContainerClickPacket;
import net.minecraft.network.protocol.game.ServerboundContainerClosePacket;
import net.minecraft.network.protocol.game.ServerboundCustomPayloadPacket;
import net.minecraft.network.protocol.game.ServerboundInteractPacket;
import net.minecraft.network.protocol.game.ServerboundKeepAlivePacket;
import net.minecraft.network.protocol.game.ServerboundMovePlayerPacket;
import net.minecraft.network.protocol.game.ServerboundPlaceRecipePacket;
import net.minecraft.network.protocol.game.ServerboundPlayerAbilitiesPacket;
import net.minecraft.network.protocol.game.ServerboundPlayerActionPacket;
import net.minecraft.network.protocol.game.ServerboundPlayerCommandPacket;
import net.minecraft.network.protocol.game.ServerboundPlayerInputPacket;
import net.minecraft.network.protocol.game.ServerboundResourcePackPacket;
import net.minecraft.network.protocol.game.ServerboundSetCarriedItemPacket;
import net.minecraft.network.protocol.game.ServerboundSetCreativeModeSlotPacket;
import net.minecraft.network.protocol.game.ServerboundSignUpdatePacket;
import net.minecraft.network.protocol.game.ServerboundSwingPacket;
import net.minecraft.network.protocol.game.ServerboundTeleportToEntityPacket;
import net.minecraft.network.protocol.game.ServerboundUseItemOnPacket;
import net.minecraft.network.protocol.game.ServerboundUseItemPacket;
import net.minecraft.server.MinecraftServer;
import net.minecraft.server.level.ServerPlayer;
import org.spongepowered.common.SpongeCommon;
import org.spongepowered.common.accessor.network.protocol.game.ServerboundInteractPacketAccessor;
import org.spongepowered.common.event.tracking.IPhaseState;
import org.spongepowered.common.event.tracking.PhaseContext;
import org.spongepowered.common.event.tracking.phase.packet.drag.DragInventoryAddSlotState;
import org.spongepowered.common.event.tracking.phase.packet.drag.DragInventoryStartState;
import org.spongepowered.common.event.tracking.phase.packet.drag.MiddleDragInventoryStopState;
import org.spongepowered.common.event.tracking.phase.packet.drag.PrimaryDragInventoryStopState;
import org.spongepowered.common.event.tracking.phase.packet.drag.SecondaryDragInventoryStopState;
import org.spongepowered.common.event.tracking.phase.packet.inventory.BasicInventoryPacketState;
import org.spongepowered.common.event.tracking.phase.packet.inventory.CloseWindowState;
import org.spongepowered.common.event.tracking.phase.packet.inventory.CreativeInventoryPacketState;
import org.spongepowered.common.event.tracking.phase.packet.inventory.DoubleClickInventoryState;
import org.spongepowered.common.event.tracking.phase.packet.inventory.DropInventoryState;
import org.spongepowered.common.event.tracking.phase.packet.inventory.DropItemOutsideWindowState;
import org.spongepowered.common.event.tracking.phase.packet.inventory.DropItemWithHotkeyState;
import org.spongepowered.common.event.tracking.phase.packet.inventory.EnchantItemPacketState;
import org.spongepowered.common.event.tracking.phase.packet.inventory.MiddleInventoryClickState;
import org.spongepowered.common.event.tracking.phase.packet.inventory.OpenInventoryState;
import org.spongepowered.common.event.tracking.phase.packet.inventory.PlaceRecipePacketState;
import org.spongepowered.common.event.tracking.phase.packet.inventory.PrimaryInventoryClickState;
import org.spongepowered.common.event.tracking.phase.packet.inventory.PrimaryInventoryShiftClick;
import org.spongepowered.common.event.tracking.phase.packet.inventory.SecondaryInventoryClickState;
import org.spongepowered.common.event.tracking.phase.packet.inventory.SecondaryInventoryShiftClickState;
import org.spongepowered.common.event.tracking.phase.packet.inventory.SwapHandItemsState;
import org.spongepowered.common.event.tracking.phase.packet.inventory.SwitchHotbarNumberPressState;
import org.spongepowered.common.event.tracking.phase.packet.inventory.SwitchHotbarScrollState;
import org.spongepowered.common.event.tracking.phase.packet.player.AnimationPacketState;
import org.spongepowered.common.event.tracking.phase.packet.player.AttackEntityPacketState;
import org.spongepowered.common.event.tracking.phase.packet.player.IgnoredPacketState;
import org.spongepowered.common.event.tracking.phase.packet.player.InteractAtEntityPacketState;
import org.spongepowered.common.event.tracking.phase.packet.player.InteractEntityPacketState;
import org.spongepowered.common.event.tracking.phase.packet.player.InteractionPacketContext;
import org.spongepowered.common.event.tracking.phase.packet.player.InteractionPacketState;
import org.spongepowered.common.event.tracking.phase.packet.player.InvalidPacketState;
import org.spongepowered.common.event.tracking.phase.packet.player.MovementPacketState;
import org.spongepowered.common.event.tracking.phase.packet.player.PacketCommandState;
import org.spongepowered.common.event.tracking.phase.packet.player.PlaceBlockPacketState;
import org.spongepowered.common.event.tracking.phase.packet.player.PlayerCommandPhaseContext;
import org.spongepowered.common.event.tracking.phase.packet.player.ResourcePackState;
import org.spongepowered.common.event.tracking.phase.packet.player.StopSleepingPacketState;
import org.spongepowered.common.event.tracking.phase.packet.player.UnknownPacketState;
import org.spongepowered.common.event.tracking.phase.packet.player.UseItemPacketState;
import org.spongepowered.common.util.Constants;

import java.util.IdentityHashMap;
import java.util.Map;
import java.util.function.Function;

public final class PacketPhase {

    public static final class General {

        public static final IPhaseState<BasicPacketContext> UNKNOWN = new UnknownPacketState();
        static final IPhaseState<BasicPacketContext> MOVEMENT = new MovementPacketState();
        static final IPhaseState<InteractionPacketContext> INTERACTION = new InteractionPacketState();
        static final IPhaseState<BasicPacketContext> IGNORED = new IgnoredPacketState();
        static final IPhaseState<BasicPacketContext> INTERACT_ENTITY = new InteractEntityPacketState();
        static final IPhaseState<BasicPacketContext> ATTACK_ENTITY = new AttackEntityPacketState();
        static final IPhaseState<BasicPacketContext> INTERACT_AT_ENTITY = new InteractAtEntityPacketState();
        static final IPhaseState<BasicPacketContext> CREATIVE_INVENTORY = new CreativeInventoryPacketState();
        static final IPhaseState<BasicPacketContext> PLACE_BLOCK = new PlaceBlockPacketState();
        static final IPhaseState<BasicPacketContext> REQUEST_RESPAWN = new BasicPacketState();
        static final IPhaseState<BasicPacketContext> USE_ITEM = new UseItemPacketState();
        static final IPhaseState<BasicPacketContext> INVALID = new InvalidPacketState();
        static final IPhaseState<BasicPacketContext> START_RIDING_JUMP = new BasicPacketState();
        static final IPhaseState<BasicPacketContext> ANIMATION = new AnimationPacketState();
        static final IPhaseState<BasicPacketContext> PRESS_SHIFT_KEY = new BasicPacketState();
        static final IPhaseState<BasicPacketContext> RELEASE_SHIFT_KEY = new BasicPacketState();
        static final IPhaseState<BasicPacketContext> START_SPRINTING = new BasicPacketState();
        static final IPhaseState<BasicPacketContext> STOP_SPRINTING = new BasicPacketState();
        static final IPhaseState<BasicPacketContext> STOP_SLEEPING = new StopSleepingPacketState();
        static final IPhaseState<BasicPacketContext> TAB_COMPLETE = new BasicPacketState();
        public static final IPhaseState<BasicPacketContext> CLOSE_WINDOW = new CloseWindowState();
        public static final IPhaseState<BasicPacketContext> UPDATE_SIGN = new BasicPacketState();
        static final IPhaseState<BasicPacketContext> RESOURCE_PACK = new ResourcePackState();
        static final IPhaseState<BasicPacketContext> STOP_RIDING_JUMP = new BasicPacketState();
        static final IPhaseState<BasicPacketContext> HANDLED_EXTERNALLY = new UnknownPacketState();
        static final IPhaseState<BasicPacketContext> START_FALL_FLYING = new BasicPacketState();
        static final IPhaseState<PlayerCommandPhaseContext> CHAT_COMMAND = new PacketCommandState();
    }

    public static final class Inventory {
        static final BasicInventoryPacketState INVENTORY = new BasicInventoryPacketState();
        public static final BasicInventoryPacketState PRIMARY_INVENTORY_CLICK = new PrimaryInventoryClickState();
        public static final BasicInventoryPacketState SECONDARY_INVENTORY_CLICK = new SecondaryInventoryClickState();
        public static final BasicInventoryPacketState MIDDLE_INVENTORY_CLICK = new MiddleInventoryClickState();
        public static final BasicInventoryPacketState DROP_ITEM_OUTSIDE_WINDOW = new DropItemOutsideWindowState(
                Constants.Networking.MODE_CLICK | Constants.Networking.BUTTON_PRIMARY | Constants.Networking.BUTTON_SECONDARY | Constants.Networking.CLICK_OUTSIDE_WINDOW);
        public static final BasicInventoryPacketState DROP_ITEM_WITH_HOTKEY = new DropItemWithHotkeyState();
        public static final BasicInventoryPacketState DROP_ITEM_OUTSIDE_WINDOW_NOOP = new DropItemOutsideWindowState(
                Constants.Networking.MODE_DROP | Constants.Networking.BUTTON_PRIMARY | Constants.Networking.BUTTON_SECONDARY | Constants.Networking.CLICK_OUTSIDE_WINDOW);
        public static final BasicInventoryPacketState DROP_ITEMS = new BasicInventoryPacketState();
        static final BasicInventoryPacketState DROP_INVENTORY = new DropInventoryState();
        public static final BasicInventoryPacketState SWITCH_HOTBAR_NUMBER_PRESS = new SwitchHotbarNumberPressState();
        public static final BasicInventoryPacketState PRIMARY_INVENTORY_SHIFT_CLICK = new PrimaryInventoryShiftClick();
        public static final BasicInventoryPacketState SECONDARY_INVENTORY_SHIFT_CLICK = new SecondaryInventoryShiftClickState();
        static final BasicInventoryPacketState DOUBLE_CLICK_INVENTORY = new DoubleClickInventoryState();

        static final BasicInventoryPacketState PRIMARY_DRAG_INVENTORY_START = new DragInventoryStartState("PRIMARY_DRAG_INVENTORY_START", Constants.Networking.DRAG_MODE_PRIMARY_BUTTON);
        static final BasicInventoryPacketState SECONDARY_DRAG_INVENTORY_START = new DragInventoryStartState("SECONDARY_DRAG_INVENTORY_START", Constants.Networking.DRAG_MODE_SECONDARY_BUTTON);
        static final BasicInventoryPacketState MIDDLE_DRAG_INVENTORY_START = new DragInventoryStartState("MIDDLE_DRAG_INVENTORY_START", Constants.Networking.DRAG_MODE_MIDDLE_BUTTON);

        static final BasicInventoryPacketState PRIMARY_DRAG_INVENTORY_ADDSLOT = new DragInventoryAddSlotState("PRIMARY_DRAG_INVENTORY_ADD_SLOT", Constants.Networking.DRAG_MODE_PRIMARY_BUTTON);
        static final BasicInventoryPacketState SECONDARY_DRAG_INVENTORY_ADDSLOT = new DragInventoryAddSlotState("SECONDARY_DRAG_INVENTORY_ADD_SLOT", Constants.Networking.DRAG_MODE_SECONDARY_BUTTON);
        static final BasicInventoryPacketState MIDDLE_DRAG_INVENTORY_ADDSLOT = new DragInventoryAddSlotState("MIDDLE_DRAG_INVENTORY_ADD_SLOT", Constants.Networking.DRAG_MODE_MIDDLE_BUTTON);

        static final BasicInventoryPacketState PRIMARY_DRAG_INVENTORY_STOP = new PrimaryDragInventoryStopState();
        static final BasicInventoryPacketState SECONDARY_DRAG_INVENTORY_STOP = new SecondaryDragInventoryStopState();
        static final BasicInventoryPacketState MIDDLE_DRAG_INVENTORY_STOP = new MiddleDragInventoryStopState();

        public static final BasicInventoryPacketState SWITCH_HOTBAR_SCROLL = new SwitchHotbarScrollState();
        public static final BasicInventoryPacketState OPEN_INVENTORY = new OpenInventoryState();
        static final BasicInventoryPacketState ENCHANT_ITEM = new EnchantItemPacketState();
        public static final BasicInventoryPacketState SWAP_HAND_ITEMS = new SwapHandItemsState();

        public static final BasicInventoryPacketState PLACE_RECIPE = new PlaceRecipePacketState();

        static final ImmutableList<BasicInventoryPacketState> VALUES = ImmutableList.<BasicInventoryPacketState>builder()
                .add(Inventory.INVENTORY)
                .add(Inventory.PRIMARY_INVENTORY_CLICK)
                .add(Inventory.SECONDARY_INVENTORY_CLICK)
                .add(Inventory.MIDDLE_INVENTORY_CLICK)
                .add(Inventory.DROP_ITEM_OUTSIDE_WINDOW)
                .add(Inventory.DROP_ITEM_WITH_HOTKEY)
                .add(Inventory.DROP_ITEM_OUTSIDE_WINDOW_NOOP)
                .add(Inventory.DROP_ITEMS)
                .add(Inventory.DROP_INVENTORY)
                .add(Inventory.SWITCH_HOTBAR_NUMBER_PRESS)
                .add(Inventory.PRIMARY_INVENTORY_SHIFT_CLICK)
                .add(Inventory.SECONDARY_INVENTORY_SHIFT_CLICK)
                .add(Inventory.DOUBLE_CLICK_INVENTORY)

                .add(Inventory.PRIMARY_DRAG_INVENTORY_START)
                .add(Inventory.SECONDARY_DRAG_INVENTORY_START)
                .add(Inventory.MIDDLE_DRAG_INVENTORY_START)

                .add(Inventory.PRIMARY_DRAG_INVENTORY_ADDSLOT)
                .add(Inventory.SECONDARY_DRAG_INVENTORY_ADDSLOT)
                .add(Inventory.MIDDLE_DRAG_INVENTORY_ADDSLOT)

                .add(Inventory.PRIMARY_DRAG_INVENTORY_STOP)
                .add(Inventory.SECONDARY_DRAG_INVENTORY_STOP)
                .add(Inventory.MIDDLE_DRAG_INVENTORY_STOP)

                .add(Inventory.SWITCH_HOTBAR_SCROLL)
                .add(Inventory.OPEN_INVENTORY)
                .add(Inventory.ENCHANT_ITEM)
                .build();

    }


    private final Map<Class<? extends Packet<?>>, Function<Packet<?>, IPhaseState<? extends PacketContext<?>>>> packetTranslationMap = new IdentityHashMap<>();

    // General use methods

    boolean isPacketInvalid(final Packet<?> packetIn, final ServerPlayer packetPlayer, final IPhaseState<? extends PacketContext<?>> packetState) {
        return ((PacketState<?>) packetState).isPacketIgnored(packetIn, packetPlayer);
    }

    IPhaseState<? extends PacketContext<?>> getStateForPacket(final Packet<?> packet) {
        final Function<Packet<?>, IPhaseState<? extends PacketContext<?>>> packetStateFunction = this.packetTranslationMap.get(packet.getClass());
        if (packetStateFunction != null) {
            return packetStateFunction.apply(packet);
        }
        return PacketPhase.General.UNKNOWN;
    }

    @SuppressWarnings({"unchecked", "rawtypes"})
    public PhaseContext<?> populateContext(final Packet<?> packet, final ServerPlayer entityPlayerMP, final IPhaseState<?> state, final PhaseContext<?> context) {
        checkNotNull(packet, "Packet cannot be null!");
        checkArgument(!context.isComplete(), "PhaseContext cannot be marked as completed!");
        ((PacketState) state).populateContext(entityPlayerMP, packet, (PacketContext) context);
        return context;
    }

    // Inventory packet specific methods

    private static BasicInventoryPacketState fromWindowPacket(final ServerboundContainerClickPacket windowPacket) {
        final int mode = 0x01 << 9 << windowPacket.getClickType().ordinal();
        final int packed = windowPacket.getButtonNum();
        final int unpacked = mode == Constants.Networking.MODE_DRAG ? (0x01 << 6 << (packed >> 2 & 3)) | (0x01 << 3 << (packed & 3)) : (0x01 << (packed & 3));

        final BasicInventoryPacketState inventory = PacketPhase.fromState(PacketPhase.clickType(windowPacket.getSlotNum()) | mode | unpacked);
        if (inventory == PacketPhase.Inventory.INVENTORY) {
            SpongeCommon.logger().warn(String.format("Unable to find InventoryPacketState handler for click window packet: %s", windowPacket));
        }
        return inventory;
    }


    private static int clickType(final int slotId) {
        return (slotId == Constants.Networking.MAGIC_CLICK_OUTSIDE_SURVIVAL
                || slotId == Constants.Networking.MAGIC_CLICK_OUTSIDE_CREATIVE)
                ? Constants.Networking.CLICK_OUTSIDE_WINDOW : Constants.Networking.CLICK_INSIDE_WINDOW;
    }


    private static BasicInventoryPacketState fromState(final int state) {
        for (final BasicInventoryPacketState inventory : PacketPhase.Inventory.VALUES) {
            if (inventory.matches(state)) {
                return inventory;
            }
        }
        return PacketPhase.Inventory.INVENTORY;
    }

    // General methods

    public static PacketPhase getInstance() {
        return PacketPhase.Holder.INSTANCE;
    }

    @SuppressWarnings("WeakerAccess")
    PacketPhase() {
        this.setupPacketToStateMapping();
    }

    private static final class Holder {
        static final PacketPhase INSTANCE = new PacketPhase();
    }


    private void setupPacketToStateMapping() {
        this.packetTranslationMap.put(ServerboundKeepAlivePacket.class, packet -> PacketPhase.General.IGNORED);
        this.packetTranslationMap.put(ServerboundChatPacket.class, packet -> PacketPhase.General.CHAT_COMMAND);
        this.packetTranslationMap.put(ServerboundInteractPacket.class, packet -> {
            final ServerboundInteractPacket useEntityPacket = (ServerboundInteractPacket) packet;
            final ServerboundInteractPacket.ActionType action = ((ServerboundInteractPacketAccessor) useEntityPacket).accessor$action().getType();
            if (action == ServerboundInteractPacket.ActionType.INTERACT) {
                return PacketPhase.General.INTERACT_ENTITY;
            } else if (action == ServerboundInteractPacket.ActionType.ATTACK) {
                return PacketPhase.General.ATTACK_ENTITY;
            } else if (action == ServerboundInteractPacket.ActionType.INTERACT_AT) {
                return PacketPhase.General.INTERACT_AT_ENTITY;
            } else {
                return PacketPhase.General.INVALID;
            }
        });
        this.packetTranslationMap.put(ServerboundMovePlayerPacket.class, packet -> PacketPhase.General.MOVEMENT);
        this.packetTranslationMap.put(ServerboundMovePlayerPacket.Pos.class, packet -> PacketPhase.General.MOVEMENT);
        this.packetTranslationMap.put(ServerboundMovePlayerPacket.Rot.class, packet -> PacketPhase.General.MOVEMENT);
        this.packetTranslationMap.put(ServerboundMovePlayerPacket.PosRot.class, packet -> PacketPhase.General.MOVEMENT);
        this.packetTranslationMap.put(ServerboundPlayerActionPacket.class, packet -> {
            final ServerboundPlayerActionPacket playerDigging = (ServerboundPlayerActionPacket) packet;
            final ServerboundPlayerActionPacket.Action action = playerDigging.getAction();
            final IPhaseState<? extends PacketContext<?>> state = PacketPhase.INTERACTION_ACTION_MAPPINGS.get(action);
            return state == null ? PacketPhase.General.UNKNOWN : state;
        });
<<<<<<< HEAD
        this.packetTranslationMap.put(ServerboundUseItemOnPacket.class, packet -> General.PLACE_BLOCK);
=======
        this.packetTranslationMap.put(ServerboundUseItemOnPacket.class, packet -> {
            // Note that CPacketPlayerTryUseItem is swapped with CPacketPlayerBlockPlacement
            final ServerboundUseItemOnPacket blockPlace = (ServerboundUseItemOnPacket) packet;
            final BlockPos blockPos = blockPlace.getHitResult().getBlockPos();
            final Direction front = blockPlace.getHitResult().getDirection();
            final MinecraftServer server = SpongeCommon.server();
            if (blockPos.getY() < server.getMaxBuildHeight() - 1 || front != Direction.UP && blockPos.getY() < server.getMaxBuildHeight()) {
                return PacketPhase.General.PLACE_BLOCK;
            }
            return PacketPhase.General.INVALID;
        });
>>>>>>> cf324e78
        this.packetTranslationMap.put(ServerboundUseItemPacket.class, packet -> PacketPhase.General.USE_ITEM);
        this.packetTranslationMap.put(ServerboundSetCarriedItemPacket.class, packet -> PacketPhase.Inventory.SWITCH_HOTBAR_SCROLL);
        this.packetTranslationMap.put(ServerboundSwingPacket.class, packet -> PacketPhase.General.ANIMATION);
        this.packetTranslationMap.put(ServerboundPlayerCommandPacket.class, packet -> {
            final ServerboundPlayerCommandPacket playerAction = (ServerboundPlayerCommandPacket) packet;
            final ServerboundPlayerCommandPacket.Action action = playerAction.getAction();
            return PacketPhase.PLAYER_ACTION_MAPPINGS.get(action);
        });
        this.packetTranslationMap.put(ServerboundPlayerInputPacket.class, packet -> PacketPhase.General.HANDLED_EXTERNALLY);
        this.packetTranslationMap.put(ServerboundContainerClosePacket.class, packet -> PacketPhase.General.CLOSE_WINDOW);
        this.packetTranslationMap.put(ServerboundContainerClickPacket.class, packet -> PacketPhase.fromWindowPacket((ServerboundContainerClickPacket) packet));
        this.packetTranslationMap.put(ServerboundSetCreativeModeSlotPacket.class, packet -> PacketPhase.General.CREATIVE_INVENTORY);
        this.packetTranslationMap.put(ServerboundContainerButtonClickPacket.class, packet -> PacketPhase.Inventory.ENCHANT_ITEM);
        this.packetTranslationMap.put(ServerboundSignUpdatePacket.class, packet -> PacketPhase.General.UPDATE_SIGN);
        this.packetTranslationMap.put(ServerboundPlayerAbilitiesPacket.class, packet -> PacketPhase.General.IGNORED);
        this.packetTranslationMap.put(ServerboundCommandSuggestionPacket.class, packet -> PacketPhase.General.TAB_COMPLETE);
        this.packetTranslationMap.put(ServerboundClientCommandPacket.class, packet -> {
            final ServerboundClientCommandPacket clientStatus = (ServerboundClientCommandPacket) packet;
            final ServerboundClientCommandPacket.Action status = clientStatus.getAction();
            if (status == ServerboundClientCommandPacket.Action.PERFORM_RESPAWN) {
                return PacketPhase.General.REQUEST_RESPAWN;
            }
            return PacketPhase.General.IGNORED;
        });
        this.packetTranslationMap.put(ServerboundCustomPayloadPacket.class, packet -> PacketPhase.General.HANDLED_EXTERNALLY);
        this.packetTranslationMap.put(ServerboundTeleportToEntityPacket.class, packet -> PacketPhase.General.IGNORED);
        this.packetTranslationMap.put(ServerboundResourcePackPacket.class, packet -> PacketPhase.General.RESOURCE_PACK);
        this.packetTranslationMap.put(ServerboundPlaceRecipePacket.class, packet -> PacketPhase.Inventory.PLACE_RECIPE);
    }

    private static final ImmutableMap<ServerboundPlayerCommandPacket.Action, IPhaseState<? extends PacketContext<?>>> PLAYER_ACTION_MAPPINGS = ImmutableMap.<ServerboundPlayerCommandPacket.Action, IPhaseState<? extends PacketContext<?>>>builder()
            .put(ServerboundPlayerCommandPacket.Action.PRESS_SHIFT_KEY, PacketPhase.General.PRESS_SHIFT_KEY)
            .put(ServerboundPlayerCommandPacket.Action.RELEASE_SHIFT_KEY, PacketPhase.General.RELEASE_SHIFT_KEY)
            .put(ServerboundPlayerCommandPacket.Action.STOP_SLEEPING, PacketPhase.General.STOP_SLEEPING)
            .put(ServerboundPlayerCommandPacket.Action.START_SPRINTING, PacketPhase.General.START_SPRINTING)
            .put(ServerboundPlayerCommandPacket.Action.STOP_SPRINTING, PacketPhase.General.STOP_SPRINTING)
            .put(ServerboundPlayerCommandPacket.Action.START_RIDING_JUMP, PacketPhase.General.START_RIDING_JUMP)
            .put(ServerboundPlayerCommandPacket.Action.STOP_RIDING_JUMP, PacketPhase.General.STOP_RIDING_JUMP)
            .put(ServerboundPlayerCommandPacket.Action.OPEN_INVENTORY, PacketPhase.Inventory.OPEN_INVENTORY)
            .put(ServerboundPlayerCommandPacket.Action.START_FALL_FLYING, PacketPhase.General.START_FALL_FLYING)
            .build();

    private static final ImmutableMap<ServerboundPlayerActionPacket.Action, IPhaseState<? extends PacketContext<?>>> INTERACTION_ACTION_MAPPINGS = ImmutableMap.<ServerboundPlayerActionPacket.Action, IPhaseState<? extends PacketContext<?>>>builder()
            .put(ServerboundPlayerActionPacket.Action.DROP_ITEM, PacketPhase.Inventory.DROP_ITEM_WITH_HOTKEY)
            .put(ServerboundPlayerActionPacket.Action.DROP_ALL_ITEMS, PacketPhase.Inventory.DROP_ITEM_WITH_HOTKEY)
            .put(ServerboundPlayerActionPacket.Action.START_DESTROY_BLOCK, PacketPhase.General.INTERACTION)
            .put(ServerboundPlayerActionPacket.Action.ABORT_DESTROY_BLOCK, PacketPhase.General.INTERACTION)
            .put(ServerboundPlayerActionPacket.Action.STOP_DESTROY_BLOCK, PacketPhase.General.INTERACTION)
            .put(ServerboundPlayerActionPacket.Action.RELEASE_USE_ITEM, PacketPhase.General.INTERACTION)
            .put(ServerboundPlayerActionPacket.Action.SWAP_ITEM_WITH_OFFHAND, PacketPhase.Inventory.SWAP_HAND_ITEMS)
            .build();

}<|MERGE_RESOLUTION|>--- conflicted
+++ resolved
@@ -29,6 +29,8 @@
 
 import com.google.common.collect.ImmutableList;
 import com.google.common.collect.ImmutableMap;
+import net.minecraft.core.BlockPos;
+import net.minecraft.core.Direction;
 import net.minecraft.network.protocol.Packet;
 import net.minecraft.network.protocol.game.ServerboundChatPacket;
 import net.minecraft.network.protocol.game.ServerboundClientCommandPacket;
@@ -305,21 +307,7 @@
             final IPhaseState<? extends PacketContext<?>> state = PacketPhase.INTERACTION_ACTION_MAPPINGS.get(action);
             return state == null ? PacketPhase.General.UNKNOWN : state;
         });
-<<<<<<< HEAD
         this.packetTranslationMap.put(ServerboundUseItemOnPacket.class, packet -> General.PLACE_BLOCK);
-=======
-        this.packetTranslationMap.put(ServerboundUseItemOnPacket.class, packet -> {
-            // Note that CPacketPlayerTryUseItem is swapped with CPacketPlayerBlockPlacement
-            final ServerboundUseItemOnPacket blockPlace = (ServerboundUseItemOnPacket) packet;
-            final BlockPos blockPos = blockPlace.getHitResult().getBlockPos();
-            final Direction front = blockPlace.getHitResult().getDirection();
-            final MinecraftServer server = SpongeCommon.server();
-            if (blockPos.getY() < server.getMaxBuildHeight() - 1 || front != Direction.UP && blockPos.getY() < server.getMaxBuildHeight()) {
-                return PacketPhase.General.PLACE_BLOCK;
-            }
-            return PacketPhase.General.INVALID;
-        });
->>>>>>> cf324e78
         this.packetTranslationMap.put(ServerboundUseItemPacket.class, packet -> PacketPhase.General.USE_ITEM);
         this.packetTranslationMap.put(ServerboundSetCarriedItemPacket.class, packet -> PacketPhase.Inventory.SWITCH_HOTBAR_SCROLL);
         this.packetTranslationMap.put(ServerboundSwingPacket.class, packet -> PacketPhase.General.ANIMATION);
