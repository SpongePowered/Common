--- conflicted
+++ resolved
@@ -101,13 +101,8 @@
             final List<SlotTransaction> list = ((TrackedInventoryBridge) playerSource.get().getInventory()).bridge$getCapturedSlotTransactions();
             if (!list.isEmpty()) {
                 final ChangeInventoryEvent event = SpongeEventFactory.createChangeInventoryEvent(csm.currentCause(),
-<<<<<<< HEAD
                         ((Inventory) playerSource.get().getInventory()), list);
-                SpongeCommon.postEvent(event);
-=======
-                        ((Inventory) playerSource.get().inventory), list);
                 SpongeCommon.post(event);
->>>>>>> cf324e78
                 PacketPhaseUtil.handleSlotRestore(playerSource.get(), null, list, event.isCancelled());
                 list.clear();
             }
