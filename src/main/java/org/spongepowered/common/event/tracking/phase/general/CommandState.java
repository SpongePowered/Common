--- conflicted
+++ resolved
@@ -100,13 +100,8 @@
             ((TrackedInventoryBridge) playerSource.get().getInventory()).bridge$setCaptureInventory(false);
             final List<SlotTransaction> list = ((TrackedInventoryBridge) playerSource.get().getInventory()).bridge$getCapturedSlotTransactions();
             if (!list.isEmpty()) {
-<<<<<<< HEAD
-                final ChangeInventoryEvent event = SpongeEventFactory.createChangeInventoryEvent(csm.getCurrentCause(),
+                final ChangeInventoryEvent event = SpongeEventFactory.createChangeInventoryEvent(csm.currentCause(),
                         ((Inventory) playerSource.get().getInventory()), list);
-=======
-                final ChangeInventoryEvent event = SpongeEventFactory.createChangeInventoryEvent(csm.currentCause(),
-                        ((Inventory) playerSource.get().inventory), list);
->>>>>>> d337c2a3
                 SpongeCommon.postEvent(event);
                 PacketPhaseUtil.handleSlotRestore(playerSource.get(), null, list, event.isCancelled());
                 list.clear();
