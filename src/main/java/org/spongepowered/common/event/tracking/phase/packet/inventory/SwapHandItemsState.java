/*
 * This file is part of Sponge, licensed under the MIT License (MIT).
 *
 * Copyright (c) SpongePowered <https://www.spongepowered.org>
 * Copyright (c) contributors
 *
 * Permission is hereby granted, free of charge, to any person obtaining a copy
 * of this software and associated documentation files (the "Software"), to deal
 * in the Software without restriction, including without limitation the rights
 * to use, copy, modify, merge, publish, distribute, sublicense, and/or sell
 * copies of the Software, and to permit persons to whom the Software is
 * furnished to do so, subject to the following conditions:
 *
 * The above copyright notice and this permission notice shall be included in
 * all copies or substantial portions of the Software.
 *
 * THE SOFTWARE IS PROVIDED "AS IS", WITHOUT WARRANTY OF ANY KIND, EXPRESS OR
 * IMPLIED, INCLUDING BUT NOT LIMITED TO THE WARRANTIES OF MERCHANTABILITY,
 * FITNESS FOR A PARTICULAR PURPOSE AND NONINFRINGEMENT. IN NO EVENT SHALL THE
 * AUTHORS OR COPYRIGHT HOLDERS BE LIABLE FOR ANY CLAIM, DAMAGES OR OTHER
 * LIABILITY, WHETHER IN AN ACTION OF CONTRACT, TORT OR OTHERWISE, ARISING FROM,
 * OUT OF OR IN CONNECTION WITH THE SOFTWARE OR THE USE OR OTHER DEALINGS IN
 * THE SOFTWARE.
 */
package org.spongepowered.common.event.tracking.phase.packet.inventory;

import net.minecraft.network.protocol.Packet;
import net.minecraft.server.level.ServerPlayer;
import org.spongepowered.common.event.tracking.context.transaction.TransactionalCaptureSupplier;
import org.spongepowered.common.event.tracking.context.transaction.inventory.PlayerInventoryTransaction;

public final class SwapHandItemsState extends BasicInventoryPacketState {

    @Override
<<<<<<< HEAD
    public void populateContext(final ServerPlayer player, final Packet<?> packet, final InventoryPacketContext context) {
        ((TrackedInventoryBridge) player.getInventory()).bridge$setCaptureInventory(true);
    }

    @Override
    public void unwind(final InventoryPacketContext context) {
        final ServerPlayer player = context.getPacketPlayer();
        final Entity spongePlayer = (Entity) player;
        try (final CauseStackManager.StackFrame frame = PhaseTracker.getCauseStackManager().pushCauseFrame()) {
            frame.pushCause(spongePlayer);
            final TrackedInventoryBridge mixinInventory = ((TrackedInventoryBridge) player.getInventory());
            final List<SlotTransaction> trans = mixinInventory.bridge$getCapturedSlotTransactions();
            final ChangeInventoryEvent.SwapHand swapItemEvent = this.createInventoryEvent(((Inventory) player.getInventory()), trans);
            SpongeCommon.post(swapItemEvent);
            PacketPhaseUtil.handleSlotRestore(player, null, swapItemEvent.transactions(), swapItemEvent.isCancelled());
            mixinInventory.bridge$setCaptureInventory(false);
            mixinInventory.bridge$getCapturedSlotTransactions().clear();
        }
    }
=======
    public void populateContext(final ServerPlayer playerMP, final Packet<?> packet, final InventoryPacketContext context) {
        final TransactionalCaptureSupplier transactor = context.getTransactor();
        transactor.logPlayerInventoryChangeWithEffect(playerMP, PlayerInventoryTransaction.EventCreator.SWAP_HAND);
    }

>>>>>>> 65d744fe
}<|MERGE_RESOLUTION|>--- conflicted
+++ resolved
@@ -32,31 +32,9 @@
 public final class SwapHandItemsState extends BasicInventoryPacketState {
 
     @Override
-<<<<<<< HEAD
-    public void populateContext(final ServerPlayer player, final Packet<?> packet, final InventoryPacketContext context) {
-        ((TrackedInventoryBridge) player.getInventory()).bridge$setCaptureInventory(true);
-    }
-
-    @Override
-    public void unwind(final InventoryPacketContext context) {
-        final ServerPlayer player = context.getPacketPlayer();
-        final Entity spongePlayer = (Entity) player;
-        try (final CauseStackManager.StackFrame frame = PhaseTracker.getCauseStackManager().pushCauseFrame()) {
-            frame.pushCause(spongePlayer);
-            final TrackedInventoryBridge mixinInventory = ((TrackedInventoryBridge) player.getInventory());
-            final List<SlotTransaction> trans = mixinInventory.bridge$getCapturedSlotTransactions();
-            final ChangeInventoryEvent.SwapHand swapItemEvent = this.createInventoryEvent(((Inventory) player.getInventory()), trans);
-            SpongeCommon.post(swapItemEvent);
-            PacketPhaseUtil.handleSlotRestore(player, null, swapItemEvent.transactions(), swapItemEvent.isCancelled());
-            mixinInventory.bridge$setCaptureInventory(false);
-            mixinInventory.bridge$getCapturedSlotTransactions().clear();
-        }
-    }
-=======
     public void populateContext(final ServerPlayer playerMP, final Packet<?> packet, final InventoryPacketContext context) {
         final TransactionalCaptureSupplier transactor = context.getTransactor();
         transactor.logPlayerInventoryChangeWithEffect(playerMP, PlayerInventoryTransaction.EventCreator.SWAP_HAND);
     }
 
->>>>>>> 65d744fe
 }