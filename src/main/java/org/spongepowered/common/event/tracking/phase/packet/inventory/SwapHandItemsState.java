--- conflicted
+++ resolved
@@ -58,13 +58,8 @@
             frame.pushCause(spongePlayer);
             final TrackedInventoryBridge mixinInventory = ((TrackedInventoryBridge) player.getInventory());
             final List<SlotTransaction> trans = mixinInventory.bridge$getCapturedSlotTransactions();
-<<<<<<< HEAD
             final ChangeInventoryEvent.SwapHand swapItemEvent = this.createInventoryEvent(((Inventory) player.getInventory()), trans);
-            SpongeCommon.postEvent(swapItemEvent);
-=======
-            final ChangeInventoryEvent.SwapHand swapItemEvent = this.createInventoryEvent(((Inventory) player.inventory), trans);
             SpongeCommon.post(swapItemEvent);
->>>>>>> cf324e78
             PacketPhaseUtil.handleSlotRestore(player, null, swapItemEvent.transactions(), swapItemEvent.isCancelled());
             mixinInventory.bridge$setCaptureInventory(false);
             mixinInventory.bridge$getCapturedSlotTransactions().clear();
