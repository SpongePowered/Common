/*
 * This file is part of Sponge, licensed under the MIT License (MIT).
 *
 * Copyright (c) SpongePowered <https://www.spongepowered.org>
 * Copyright (c) contributors
 *
 * Permission is hereby granted, free of charge, to any person obtaining a copy
 * of this software and associated documentation files (the "Software"), to deal
 * in the Software without restriction, including without limitation the rights
 * to use, copy, modify, merge, publish, distribute, sublicense, and/or sell
 * copies of the Software, and to permit persons to whom the Software is
 * furnished to do so, subject to the following conditions:
 *
 * The above copyright notice and this permission notice shall be included in
 * all copies or substantial portions of the Software.
 *
 * THE SOFTWARE IS PROVIDED "AS IS", WITHOUT WARRANTY OF ANY KIND, EXPRESS OR
 * IMPLIED, INCLUDING BUT NOT LIMITED TO THE WARRANTIES OF MERCHANTABILITY,
 * FITNESS FOR A PARTICULAR PURPOSE AND NONINFRINGEMENT. IN NO EVENT SHALL THE
 * AUTHORS OR COPYRIGHT HOLDERS BE LIABLE FOR ANY CLAIM, DAMAGES OR OTHER
 * LIABILITY, WHETHER IN AN ACTION OF CONTRACT, TORT OR OTHERWISE, ARISING FROM,
 * OUT OF OR IN CONNECTION WITH THE SOFTWARE OR THE USE OR OTHER DEALINGS IN
 * THE SOFTWARE.
 */
package org.spongepowered.common.event.filter;

import static org.objectweb.asm.Opcodes.AASTORE;
import static org.objectweb.asm.Opcodes.ACC_FINAL;
import static org.objectweb.asm.Opcodes.ACC_PUBLIC;
import static org.objectweb.asm.Opcodes.ACC_SUPER;
import static org.objectweb.asm.Opcodes.ALOAD;
import static org.objectweb.asm.Opcodes.ANEWARRAY;
import static org.objectweb.asm.Opcodes.ARETURN;
import static org.objectweb.asm.Opcodes.BIPUSH;
import static org.objectweb.asm.Opcodes.DUP;
import static org.objectweb.asm.Opcodes.ICONST_0;
import static org.objectweb.asm.Opcodes.ICONST_1;
import static org.objectweb.asm.Opcodes.ILOAD;
import static org.objectweb.asm.Opcodes.INVOKESPECIAL;
import static org.objectweb.asm.Opcodes.RETURN;
import static org.objectweb.asm.Opcodes.V11;

<<<<<<< HEAD
import org.checkerframework.checker.nullness.qual.Nullable;
=======
import io.leangen.geantyref.AnnotationFormatException;
>>>>>>> 800c32eb
import org.objectweb.asm.ClassWriter;
import org.objectweb.asm.MethodVisitor;
import org.objectweb.asm.Type;
import org.spongepowered.api.event.Cancellable;
import org.spongepowered.api.event.Event;
import org.spongepowered.api.event.filter.Getter;
import org.spongepowered.api.event.filter.IsCancelled;
import org.spongepowered.api.event.filter.cause.After;
import org.spongepowered.api.event.filter.cause.All;
import org.spongepowered.api.event.filter.cause.Before;
import org.spongepowered.api.event.filter.cause.ContextValue;
import org.spongepowered.api.event.filter.cause.First;
import org.spongepowered.api.event.filter.cause.Last;
import org.spongepowered.api.event.filter.cause.Root;
import org.spongepowered.api.event.filter.data.GetValue;
import org.spongepowered.api.event.filter.data.Has;
import org.spongepowered.api.event.filter.data.Supports;
import org.spongepowered.api.event.filter.type.Exclude;
import org.spongepowered.api.event.filter.type.Include;
import org.spongepowered.api.util.Tristate;
import org.spongepowered.api.util.Tuple;
import org.spongepowered.common.event.filter.delegate.AfterCauseFilterSourceDelegate;
import org.spongepowered.common.event.filter.delegate.AllCauseFilterSourceDelegate;
import org.spongepowered.common.event.filter.delegate.BeforeCauseFilterSourceDelegate;
import org.spongepowered.common.event.filter.delegate.CancellationEventFilterDelegate;
import org.spongepowered.common.event.filter.delegate.ContextValueFilterSourceDelegate;
import org.spongepowered.common.event.filter.delegate.ExcludeSubtypeFilterDelegate;
import org.spongepowered.common.event.filter.delegate.FilterDelegate;
import org.spongepowered.common.event.filter.delegate.FirstCauseFilterSourceDelegate;
import org.spongepowered.common.event.filter.delegate.GetValueFilterSourceDelegate;
import org.spongepowered.common.event.filter.delegate.GetterFilterSourceDelegate;
import org.spongepowered.common.event.filter.delegate.HasDataFilterDelegate;
import org.spongepowered.common.event.filter.delegate.IncludeSubtypeFilterDelegate;
import org.spongepowered.common.event.filter.delegate.LastCauseFilterSourceDelegate;
import org.spongepowered.common.event.filter.delegate.ParameterFilterDelegate;
import org.spongepowered.common.event.filter.delegate.ParameterFilterSourceDelegate;
import org.spongepowered.common.event.filter.delegate.RootCauseFilterSourceDelegate;
import org.spongepowered.common.event.filter.delegate.SubtypeFilterDelegate;
import org.spongepowered.common.event.filter.delegate.SupportsDataFilterDelegate;
import org.spongepowered.common.event.gen.LoaderClassWriter;
import org.spongepowered.common.event.manager.ListenerClassVisitor;
import org.spongepowered.common.util.generator.GeneratorUtils;

import java.io.File;
import java.io.FileOutputStream;
import java.io.IOException;
import java.lang.annotation.Annotation;
<<<<<<< HEAD
import java.lang.invoke.MethodHandles;
import java.lang.invoke.MethodType;
import java.lang.reflect.Method;
import java.lang.reflect.Parameter;
=======
>>>>>>> 800c32eb
import java.util.ArrayList;
import java.util.Collections;
import java.util.HashMap;
import java.util.List;
import java.util.Map;
import java.util.function.Function;

public class FilterGenerator {

    public static final boolean FILTER_DEBUG = Boolean.parseBoolean(System.getProperty("sponge.filter.debug", "false"));
    public static final String FILTER_DESCRIPTOR = "(" + Type.getDescriptor(Event.class) + ")[Ljava/lang/Object;";

    public static FilterGenerator getInstance() {
        return Holder.INSTANCE;
    }

    FilterGenerator() {
    }

<<<<<<< HEAD
    public static @Nullable EventFilter create(final Method method, final MethodHandles.Lookup lookup) throws IllegalAccessException {
        if (!lookup.hasFullPrivilegeAccess()) {
            throw new IllegalArgumentException("The provided lookup '" + lookup
                + "' does not have full privilege access required to create a hidden class");
        }
        final Class<?> handle = method.getDeclaringClass();
        final String name = "Filter_" + method.getName();
        final byte[] cls = FilterGenerator.getInstance().generateClass(handle, name, method);
        if (cls == null) {
            return null;
        }
        final MethodHandles.Lookup filter = lookup.defineHiddenClass(cls, true, MethodHandles.Lookup.ClassOption.NESTMATE);
        try {
            return (EventFilter) filter.findConstructor(filter.lookupClass(), MethodType.methodType(void.class))
                .invoke();
        } catch (final Throwable ex) {
            throw new IllegalStateException("Generated filter class did not have expected empty constructor!", ex);
        }
    }

    public byte[] generateClass(final Class<?> handle, final String localName, final Method method) {
        final String name = Type.getInternalName(handle) + '_' + localName;
        final Parameter[] params = method.getParameters();
=======
    public byte[] generateClass(String name, final ListenerClassVisitor.DiscoveredMethod method) throws
        ClassNotFoundException {
        name = name.replace('.', '/');
        final ListenerClassVisitor.ListenerParameter[] parameters = method.parameterTypes();
>>>>>>> 800c32eb

        SubtypeFilterDelegate sfilter = null;
        final List<FilterDelegate> additional = new ArrayList<>();

        boolean cancellation = false;
<<<<<<< HEAD
        for (final Annotation anno : method.getAnnotations()) {
            final Object obj = FilterGenerator.filterFromAnnotation(anno.annotationType());
=======
        for (final ListenerClassVisitor.ListenerAnnotation anno : method.annotations()) {
            final Annotation annotation;
            try {
                annotation = anno.annotation();
            } catch (final AnnotationFormatException e) {
                throw new ClassNotFoundException("Failed to load annotation", e);
            }
            final Object obj = FilterGenerator.filterFromAnnotation(method.classByLoader(anno.type().getClassName()));
>>>>>>> 800c32eb
            if (obj == null) {
                continue;
            }
            if (obj instanceof SubtypeFilter) {
                if (sfilter != null) {
                    throw new IllegalStateException("Cannot have both @Include and @Exclude annotations present at once");
                }
<<<<<<< HEAD
                sfilter = ((SubtypeFilter) obj).getDelegate(anno);
            } else if (obj instanceof final EventTypeFilter etf) {
                additional.add(etf.getDelegate(anno));
=======
                sfilter = ((SubtypeFilter) obj).getDelegate(annotation);
            } else if (obj instanceof EventTypeFilter) {
                final EventTypeFilter etf = (EventTypeFilter) obj;
                additional.add(etf.getDelegate(annotation));
>>>>>>> 800c32eb
                if (etf == EventTypeFilter.CANCELLATION) {
                    cancellation = true;
                }
            }
        }
        if (!cancellation && Cancellable.class.isAssignableFrom(parameters[0].clazz())) {
            additional.add(new CancellationEventFilterDelegate(Tristate.FALSE));
        }

        // we know there are no filters, skip generating a class
        if (additional.isEmpty() && sfilter == null && parameters.length == 1) {
            return null;
        }

        final ClassWriter cw = new LoaderClassWriter(method.declaringClass().getClassLoader(), ClassWriter.COMPUTE_FRAMES | ClassWriter.COMPUTE_MAXS);
        MethodVisitor mv;

        cw.visit(V11, ACC_PUBLIC + ACC_FINAL + ACC_SUPER, name, null, "java/lang/Object", new String[] { Type.getInternalName(EventFilter.class) });

        if (sfilter != null) {
            sfilter.createFields(cw);
        }
        {
            mv = cw.visitMethod(ACC_PUBLIC, "<init>", "()V", null, null);
            mv.visitCode();
            mv.visitVarInsn(ALOAD, 0);
            mv.visitMethodInsn(INVOKESPECIAL, "java/lang/Object", "<init>", "()V", false);
            if (sfilter != null) {
                sfilter.writeCtor(name, cw, mv);
            }
            mv.visitInsn(RETURN);
            mv.visitMaxs(0, 0);
            mv.visitEnd();
        }
        {
            mv = cw.visitMethod(ACC_PUBLIC, "filter", FilterGenerator.FILTER_DESCRIPTOR, null, null);
            mv.visitCode();
            // index of the next available local variable
            int local = 2;
            if (sfilter != null) {
                local = sfilter.write(name, cw, mv, method, local);
            }
            for (final FilterDelegate eventFilter : additional) {
                local = eventFilter.write(name, cw, mv, method, local);
            }

            // local var indices of the parameters values
<<<<<<< HEAD
            final int[] plocals = new int[params.length - 1];
            for (int i = 1; i < params.length; i++) {
                final Parameter param = params[i];
                ParameterFilterSourceDelegate source = null;
                final List<ParameterFilterDelegate> paramFilters = new ArrayList<>();
                for (final Annotation anno : param.getAnnotations()) {
                    final Object obj = FilterGenerator.filterFromAnnotation(anno.annotationType());
=======
            final int[] plocals = new int[parameters.length - 1];
            for (int i = 1; i < parameters.length; i++) {
                final ListenerClassVisitor.ListenerParameter param = parameters[i];
                ParameterFilterSourceDelegate source = null;
                final List<ParameterFilterDelegate> paramFilters = new ArrayList<>();
                for (final ListenerClassVisitor.ListenerAnnotation anno : param.annotations()) {
                    final Object obj = FilterGenerator.filterFromAnnotation(method.classByLoader(anno.type().getClassName()));
>>>>>>> 800c32eb
                    if (obj == null) {
                        continue;
                    }
                    final Annotation annotation;
                    try {
                        annotation = anno.annotation();
                    } catch (AnnotationFormatException e) {
                        throw new ClassNotFoundException("Failed to load annotation", e);
                    }
                    if (obj instanceof ParameterSource) {
                        if (source != null) {
                            throw new IllegalStateException("Cannot have multiple parameter filter source annotations (for " + param.name() + ")");
                        }
                        source = ((ParameterSource) obj).getDelegate(annotation);
                    } else if (obj instanceof ParameterFilter) {
                        paramFilters.add(((ParameterFilter) obj).getDelegate(annotation));
                    }
                }
                if (source == null) {
                    throw new IllegalStateException("Cannot have additional parameters filters without a source (for " + param.name() + ")");
                }
                if (source instanceof AllCauseFilterSourceDelegate && !paramFilters.isEmpty()) {
                    // TODO until better handling for filtering arrays is added
                    throw new IllegalStateException(
                            "Cannot have additional parameters filters without an array source (for " + param.name() + ")");
                }
                final Tuple<Integer, Integer> localState = source.write(cw, mv, method, i, local, plocals, parameters);
                local = localState.first();
                plocals[i - 1] = localState.second();

                for (final ParameterFilterDelegate paramFilter : paramFilters) {
<<<<<<< HEAD
                    paramFilter.write(cw, mv, method, param, plocals[i - 1]);
=======
                    paramFilter.write(cw, mv, param, plocals[i - 1]);
>>>>>>> 800c32eb
                }
            }

            // create the return array
            if (parameters.length == 1) {
                mv.visitInsn(ICONST_1);
            } else {
                mv.visitIntInsn(BIPUSH, parameters.length);
            }
            mv.visitTypeInsn(ANEWARRAY, "java/lang/Object");
            // load the event into the array
            mv.visitInsn(DUP);
            mv.visitInsn(ICONST_0);
            mv.visitVarInsn(ALOAD, 1);
            mv.visitInsn(AASTORE);
            // load all the params into the array
            for (int i = 1; i < parameters.length; i++) {
                mv.visitInsn(DUP);
                mv.visitIntInsn(BIPUSH, i);
<<<<<<< HEAD
                final Type paramType = Type.getType(params[i].getType());
=======
                final Type paramType = parameters[i].type();
>>>>>>> 800c32eb
                mv.visitVarInsn(paramType.getOpcode(ILOAD), plocals[i - 1]);
                GeneratorUtils.visitBoxingMethod(mv, paramType);
                mv.visitInsn(AASTORE);
            }
            mv.visitInsn(ARETURN);
            mv.visitMaxs(0, 0);
            mv.visitEnd();
        }
        cw.visitEnd();
        final byte[] data = cw.toByteArray();

        if (FilterGenerator.FILTER_DEBUG) {
            final File outDir = new File(".sponge.debug.out");
            final File outFile = new File(outDir, name + ".class");
            if (!outFile.getParentFile().exists()) {
                outFile.getParentFile().mkdirs();
            }
            try (final FileOutputStream out = new FileOutputStream(outFile)) {
                out.write(data);
            } catch (final IOException ignored) {
                ignored.printStackTrace();
            }
        }

        return data;
    }

<<<<<<< HEAD
    private static Object filterFromAnnotation(final Class<? extends Annotation> cls) {
=======
    private static Object filterFromAnnotation(final Class<?> cls) {
>>>>>>> 800c32eb
        Object filter;
        if ((filter = SubtypeFilter.valueOf(cls)) != null)
            return filter;
        if ((filter = EventTypeFilter.valueOf(cls)) != null)
            return filter;
        if ((filter = ParameterSource.valueOf(cls)) != null)
            return filter;
        if ((filter = ParameterFilter.valueOf(cls)) != null)
            return filter;
        return null;
    }

    private enum SubtypeFilter {
        INCLUDE(Include.class, IncludeSubtypeFilterDelegate::new),
        EXCLUDE(Exclude.class, ExcludeSubtypeFilterDelegate::new),
        ;

        private static final Map<Class<? extends Annotation>, SubtypeFilter> BY_CLAZZ;
        private final Class<? extends Annotation> cls;
        private final Function<Annotation, SubtypeFilterDelegate> factory;

        @SuppressWarnings("unchecked")
        <T extends Annotation> SubtypeFilter(final Class<? extends Annotation> cls, final Function<T, SubtypeFilterDelegate> factory) {
            this.cls = cls;
            this.factory = (Function<Annotation, SubtypeFilterDelegate>) factory;
        }

        public SubtypeFilterDelegate getDelegate(final Annotation anno) {
            return this.factory.apply(anno);
        }

        public static SubtypeFilter valueOf(final Class<?> cls) {
            return SubtypeFilter.BY_CLAZZ.get(cls);
        }

        static {
            final Map<Class<? extends Annotation>, SubtypeFilter> byClazz = new HashMap<>();
            for (final SubtypeFilter value : SubtypeFilter.values()) {
                byClazz.put(value.cls, value);
            }
            BY_CLAZZ = Collections.unmodifiableMap(byClazz);
        }
    }

    private enum EventTypeFilter {
        CANCELLATION(IsCancelled.class, CancellationEventFilterDelegate::new),
        ;

        private static final Map<Class<? extends Annotation>, EventTypeFilter> BY_CLAZZ;
        private final Class<? extends Annotation> cls;
        private final Function<Annotation, FilterDelegate> factory;

        @SuppressWarnings("unchecked")
        <T extends Annotation> EventTypeFilter(final Class<T> cls, final Function<T, FilterDelegate> factory) {
            this.cls = cls;
            this.factory = (Function<Annotation, FilterDelegate>) factory;
        }

        public FilterDelegate getDelegate(final Annotation anno) {
            return this.factory.apply(anno);
        }

<<<<<<< HEAD
        public static EventTypeFilter valueOf(final Class<? extends Annotation> cls) {
=======
        public static EventTypeFilter valueOf(final Class<?> cls) {
>>>>>>> 800c32eb
            return EventTypeFilter.BY_CLAZZ.get(cls);
        }

        static {
           final Map<Class<? extends Annotation>, EventTypeFilter> byClazz = new HashMap<>();
            for (final EventTypeFilter value : EventTypeFilter.values()) {
                byClazz.put(value.cls, value);
            }
            BY_CLAZZ = Collections.unmodifiableMap(byClazz);
        }
    }

    private enum ParameterSource {
        CAUSE_FIRST(First.class, FirstCauseFilterSourceDelegate::new),
        CAUSE_LAST(Last.class, LastCauseFilterSourceDelegate::new),
        CAUSE_BEFORE(Before.class, BeforeCauseFilterSourceDelegate::new),
        CAUSE_AFTER(After.class, AfterCauseFilterSourceDelegate::new),
        CAUSE_ALL(All.class, AllCauseFilterSourceDelegate::new),
        CAUSE_ROOT(Root.class, RootCauseFilterSourceDelegate::new),
        GETTER(Getter.class, GetterFilterSourceDelegate::new),
        GET_VALUE(GetValue.class, GetValueFilterSourceDelegate::new),
        CONTEXT_VALUE(ContextValue.class, ContextValueFilterSourceDelegate::new),
        ;

        private static final Map<Class<? extends Annotation>, ParameterSource> BY_CLAZZ;
        private final Class<? extends Annotation> cls;
        private final Function<Annotation, ParameterFilterSourceDelegate> factory;

        @SuppressWarnings("unchecked")
        <T extends Annotation> ParameterSource(final Class<T> cls, final Function<T, ParameterFilterSourceDelegate> factory) {
            this.cls = cls;
            this.factory = (Function<Annotation, ParameterFilterSourceDelegate>) factory;
        }

        public ParameterFilterSourceDelegate getDelegate(final Annotation anno) {
            return this.factory.apply(anno);
        }

        public static ParameterSource valueOf(final Class<?> cls) {
            return ParameterSource.BY_CLAZZ.get(cls);
        }

        static {
            final Map<Class<? extends Annotation>, ParameterSource> byClazz = new HashMap<>();
            for (final ParameterSource value : ParameterSource.values()) {
                byClazz.put(value.cls, value);
            }
            BY_CLAZZ = Collections.unmodifiableMap(byClazz);
        }
    }

    private enum ParameterFilter {
        SUPPORTS(Supports.class, SupportsDataFilterDelegate::new),
        HAS(Has.class, HasDataFilterDelegate::new),
        ;

        private static final Map<Class<? extends Annotation>, ParameterFilter> BY_CLAZZ;
        private final Class<? extends Annotation> cls;
        private final Function<Annotation, ParameterFilterDelegate> factory;

        @SuppressWarnings("unchecked")
        <T extends Annotation> ParameterFilter(final Class<T> cls, final Function<T, ParameterFilterDelegate> factory) {
            this.cls = cls;
            this.factory = (Function<Annotation, ParameterFilterDelegate>) factory;
        }

        public ParameterFilterDelegate getDelegate(final Annotation anno) {
            return this.factory.apply(anno);
        }

        public static ParameterFilter valueOf(final Class<?> cls) {
            return ParameterFilter.BY_CLAZZ.get(cls);
        }

        static {
            final Map<Class<? extends Annotation>, ParameterFilter> byClazz = new HashMap<>();
            for (final ParameterFilter value : ParameterFilter.values()) {
                byClazz.put(value.cls, value);
            }
            BY_CLAZZ = Collections.unmodifiableMap(byClazz);
        }
    }

    private static final class Holder {

        static final FilterGenerator INSTANCE = new FilterGenerator();

    }

}<|MERGE_RESOLUTION|>--- conflicted
+++ resolved
@@ -40,11 +40,8 @@
 import static org.objectweb.asm.Opcodes.RETURN;
 import static org.objectweb.asm.Opcodes.V11;
 
-<<<<<<< HEAD
+import io.leangen.geantyref.AnnotationFormatException;
 import org.checkerframework.checker.nullness.qual.Nullable;
-=======
-import io.leangen.geantyref.AnnotationFormatException;
->>>>>>> 800c32eb
 import org.objectweb.asm.ClassWriter;
 import org.objectweb.asm.MethodVisitor;
 import org.objectweb.asm.Type;
@@ -92,13 +89,10 @@
 import java.io.FileOutputStream;
 import java.io.IOException;
 import java.lang.annotation.Annotation;
-<<<<<<< HEAD
 import java.lang.invoke.MethodHandles;
 import java.lang.invoke.MethodType;
 import java.lang.reflect.Method;
 import java.lang.reflect.Parameter;
-=======
->>>>>>> 800c32eb
 import java.util.ArrayList;
 import java.util.Collections;
 import java.util.HashMap;
@@ -118,14 +112,15 @@
     FilterGenerator() {
     }
 
-<<<<<<< HEAD
-    public static @Nullable EventFilter create(final Method method, final MethodHandles.Lookup lookup) throws IllegalAccessException {
+    public static @Nullable EventFilter create(
+        final ListenerClassVisitor.DiscoveredMethod method, final MethodHandles.Lookup lookup
+    ) throws IllegalAccessException, ClassNotFoundException {
         if (!lookup.hasFullPrivilegeAccess()) {
             throw new IllegalArgumentException("The provided lookup '" + lookup
                 + "' does not have full privilege access required to create a hidden class");
         }
-        final Class<?> handle = method.getDeclaringClass();
-        final String name = "Filter_" + method.getName();
+        final Class<?> handle = method.declaringClass();
+        final String name = "Filter_" + method.methodName();
         final byte[] cls = FilterGenerator.getInstance().generateClass(handle, name, method);
         if (cls == null) {
             return null;
@@ -139,24 +134,15 @@
         }
     }
 
-    public byte[] generateClass(final Class<?> handle, final String localName, final Method method) {
+    public byte[] generateClass(final Class<?> handle, final String localName, final ListenerClassVisitor.DiscoveredMethod method) throws
+        ClassNotFoundException {
         final String name = Type.getInternalName(handle) + '_' + localName;
-        final Parameter[] params = method.getParameters();
-=======
-    public byte[] generateClass(String name, final ListenerClassVisitor.DiscoveredMethod method) throws
-        ClassNotFoundException {
-        name = name.replace('.', '/');
         final ListenerClassVisitor.ListenerParameter[] parameters = method.parameterTypes();
->>>>>>> 800c32eb
 
         SubtypeFilterDelegate sfilter = null;
         final List<FilterDelegate> additional = new ArrayList<>();
 
         boolean cancellation = false;
-<<<<<<< HEAD
-        for (final Annotation anno : method.getAnnotations()) {
-            final Object obj = FilterGenerator.filterFromAnnotation(anno.annotationType());
-=======
         for (final ListenerClassVisitor.ListenerAnnotation anno : method.annotations()) {
             final Annotation annotation;
             try {
@@ -165,7 +151,6 @@
                 throw new ClassNotFoundException("Failed to load annotation", e);
             }
             final Object obj = FilterGenerator.filterFromAnnotation(method.classByLoader(anno.type().getClassName()));
->>>>>>> 800c32eb
             if (obj == null) {
                 continue;
             }
@@ -173,16 +158,10 @@
                 if (sfilter != null) {
                     throw new IllegalStateException("Cannot have both @Include and @Exclude annotations present at once");
                 }
-<<<<<<< HEAD
-                sfilter = ((SubtypeFilter) obj).getDelegate(anno);
-            } else if (obj instanceof final EventTypeFilter etf) {
-                additional.add(etf.getDelegate(anno));
-=======
                 sfilter = ((SubtypeFilter) obj).getDelegate(annotation);
             } else if (obj instanceof EventTypeFilter) {
                 final EventTypeFilter etf = (EventTypeFilter) obj;
                 additional.add(etf.getDelegate(annotation));
->>>>>>> 800c32eb
                 if (etf == EventTypeFilter.CANCELLATION) {
                     cancellation = true;
                 }
@@ -230,15 +209,6 @@
             }
 
             // local var indices of the parameters values
-<<<<<<< HEAD
-            final int[] plocals = new int[params.length - 1];
-            for (int i = 1; i < params.length; i++) {
-                final Parameter param = params[i];
-                ParameterFilterSourceDelegate source = null;
-                final List<ParameterFilterDelegate> paramFilters = new ArrayList<>();
-                for (final Annotation anno : param.getAnnotations()) {
-                    final Object obj = FilterGenerator.filterFromAnnotation(anno.annotationType());
-=======
             final int[] plocals = new int[parameters.length - 1];
             for (int i = 1; i < parameters.length; i++) {
                 final ListenerClassVisitor.ListenerParameter param = parameters[i];
@@ -246,7 +216,6 @@
                 final List<ParameterFilterDelegate> paramFilters = new ArrayList<>();
                 for (final ListenerClassVisitor.ListenerAnnotation anno : param.annotations()) {
                     final Object obj = FilterGenerator.filterFromAnnotation(method.classByLoader(anno.type().getClassName()));
->>>>>>> 800c32eb
                     if (obj == null) {
                         continue;
                     }
@@ -278,11 +247,7 @@
                 plocals[i - 1] = localState.second();
 
                 for (final ParameterFilterDelegate paramFilter : paramFilters) {
-<<<<<<< HEAD
-                    paramFilter.write(cw, mv, method, param, plocals[i - 1]);
-=======
                     paramFilter.write(cw, mv, param, plocals[i - 1]);
->>>>>>> 800c32eb
                 }
             }
 
@@ -302,11 +267,7 @@
             for (int i = 1; i < parameters.length; i++) {
                 mv.visitInsn(DUP);
                 mv.visitIntInsn(BIPUSH, i);
-<<<<<<< HEAD
-                final Type paramType = Type.getType(params[i].getType());
-=======
                 final Type paramType = parameters[i].type();
->>>>>>> 800c32eb
                 mv.visitVarInsn(paramType.getOpcode(ILOAD), plocals[i - 1]);
                 GeneratorUtils.visitBoxingMethod(mv, paramType);
                 mv.visitInsn(AASTORE);
@@ -334,11 +295,7 @@
         return data;
     }
 
-<<<<<<< HEAD
-    private static Object filterFromAnnotation(final Class<? extends Annotation> cls) {
-=======
     private static Object filterFromAnnotation(final Class<?> cls) {
->>>>>>> 800c32eb
         Object filter;
         if ((filter = SubtypeFilter.valueOf(cls)) != null)
             return filter;
@@ -401,11 +358,7 @@
             return this.factory.apply(anno);
         }
 
-<<<<<<< HEAD
-        public static EventTypeFilter valueOf(final Class<? extends Annotation> cls) {
-=======
         public static EventTypeFilter valueOf(final Class<?> cls) {
->>>>>>> 800c32eb
             return EventTypeFilter.BY_CLAZZ.get(cls);
         }
 
