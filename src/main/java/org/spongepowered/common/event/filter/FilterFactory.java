--- conflicted
+++ resolved
@@ -24,55 +24,11 @@
  */
 package org.spongepowered.common.event.filter;
 
-<<<<<<< HEAD
 import org.checkerframework.checker.nullness.qual.Nullable;
+import org.spongepowered.common.event.manager.ListenerClassVisitor;
 
 import java.lang.invoke.MethodHandles;
 import java.lang.reflect.Method;
-=======
-import static com.google.common.base.Preconditions.checkArgument;
-import static com.google.common.base.Preconditions.checkNotNull;
-
-import com.github.benmanes.caffeine.cache.Caffeine;
-import com.github.benmanes.caffeine.cache.LoadingCache;
-import org.spongepowered.common.event.gen.DefineableClassLoader;
-import org.spongepowered.common.event.manager.ListenerClassVisitor;
-
-import java.util.concurrent.atomic.AtomicInteger;
-
-public class FilterFactory {
-
-    private final AtomicInteger id = new AtomicInteger();
-    private final DefineableClassLoader classLoader;
-    private final LoadingCache<ListenerClassVisitor.DiscoveredMethod, Class<? extends EventFilter>> cache = Caffeine.newBuilder()
-            .weakValues().build(this::createClass);
-    private final String targetPackage;
-
-    public FilterFactory(final String targetPackage, final DefineableClassLoader classLoader) {
-        checkNotNull(targetPackage, "targetPackage");
-        checkArgument(!targetPackage.isEmpty(), "targetPackage cannot be empty");
-        this.targetPackage = targetPackage + '.';
-        this.classLoader = checkNotNull(classLoader, "classLoader");
-    }
-
-    public Class<? extends EventFilter> createFilter(final ListenerClassVisitor.DiscoveredMethod method) throws Exception {
-        final Class<? extends EventFilter> clazz = this.cache.get(method);
-        return clazz == EventFilter.class ? null : clazz;
-    }
-
-    Class<? extends EventFilter> createClass(final ListenerClassVisitor.DiscoveredMethod method) throws
-        ClassNotFoundException {
-        final Class<?> handle = method.declaringClass();
-        final Class<?> eventClass = method.parameterTypes()[0].clazz();
-        final String name = this.targetPackage + eventClass.getSimpleName() + "Filter_" + handle.getSimpleName() + '_'
-                + method.methodName() + this.id.incrementAndGet();
-        final byte[] cls = FilterGenerator.getInstance().generateClass(name, method);
-        if (cls == null) {
-            return EventFilter.class; // cache does not permit nulls
-        }
-        return this.classLoader.defineClass(name, cls);
-    }
->>>>>>> 800c32eb
 
 @FunctionalInterface
 public interface FilterFactory {
@@ -89,5 +45,5 @@
      * @return a new filter instance, if any filtering is necessary
      * @throws IllegalAccessException if the provided {@code lookup} does not have full privilege access
      */
-    @Nullable EventFilter create(final Method method, final MethodHandles.Lookup lookup) throws IllegalAccessException;
+    @Nullable EventFilter create(final ListenerClassVisitor.DiscoveredMethod method, final MethodHandles.Lookup lookup) throws IllegalAccessException, ClassNotFoundException;
 }