/*
 * This file is part of Sponge, licensed under the MIT License (MIT).
 *
 * Copyright (c) SpongePowered <https://www.spongepowered.org>
 * Copyright (c) contributors
 *
 * Permission is hereby granted, free of charge, to any person obtaining a copy
 * of this software and associated documentation files (the "Software"), to deal
 * in the Software without restriction, including without limitation the rights
 * to use, copy, modify, merge, publish, distribute, sublicense, and/or sell
 * copies of the Software, and to permit persons to whom the Software is
 * furnished to do so, subject to the following conditions:
 *
 * The above copyright notice and this permission notice shall be included in
 * all copies or substantial portions of the Software.
 *
 * THE SOFTWARE IS PROVIDED "AS IS", WITHOUT WARRANTY OF ANY KIND, EXPRESS OR
 * IMPLIED, INCLUDING BUT NOT LIMITED TO THE WARRANTIES OF MERCHANTABILITY,
 * FITNESS FOR A PARTICULAR PURPOSE AND NONINFRINGEMENT. IN NO EVENT SHALL THE
 * AUTHORS OR COPYRIGHT HOLDERS BE LIABLE FOR ANY CLAIM, DAMAGES OR OTHER
 * LIABILITY, WHETHER IN AN ACTION OF CONTRACT, TORT OR OTHERWISE, ARISING FROM,
 * OUT OF OR IN CONNECTION WITH THE SOFTWARE OR THE USE OR OTHER DEALINGS IN
 * THE SOFTWARE.
 */
package org.spongepowered.common.item.enchantment;

import static com.google.common.base.Preconditions.checkNotNull;

import com.google.common.collect.Lists;
<<<<<<< HEAD
import net.minecraft.util.RandomSource;
=======
import net.minecraft.Util;
import net.minecraft.util.random.WeightedRandom;
import net.minecraft.world.item.enchantment.EnchantmentHelper;
import net.minecraft.world.item.enchantment.EnchantmentInstance;
>>>>>>> 7017189d
import org.checkerframework.checker.nullness.qual.Nullable;
import org.spongepowered.api.item.enchantment.Enchantment;
import org.spongepowered.api.item.enchantment.EnchantmentType;
import org.spongepowered.api.item.inventory.ItemStack;
import org.spongepowered.common.item.util.ItemStackUtil;

import java.util.List;
import java.util.Random;
import java.util.stream.Collectors;

public final class SpongeRandomEnchantmentListBuilder implements Enchantment.RandomListBuilder {

    private @Nullable Integer seed;
    private @Nullable Integer option;
    private @Nullable Integer level;
    private boolean treasure;
    private @Nullable List<Enchantment> pool;
    private @Nullable ItemStack item;

    private final RandomSource randomSource = RandomSource.create();

    @Override
    public Enchantment.RandomListBuilder seed(final int seed) {
        this.seed = seed;
        return this;
    }

    @Override
    public Enchantment.RandomListBuilder option(final int option) {
        this.option = option;
        return this;
    }

    @Override
    public Enchantment.RandomListBuilder level(final int level) {
        this.level = level;
        return this;
    }

    @Override
    public Enchantment.RandomListBuilder treasure(final boolean treasure) {
        this.treasure = treasure;
        return this;
    }

    @Override
    public Enchantment.RandomListBuilder fixedPool(final List<Enchantment> pool) {
        this.pool = pool;
        return this;
    }

    @Override
    public Enchantment.RandomListBuilder item(final ItemStack item) {
        this.item = item;
        return this;
    }

    @Override
    public List<Enchantment> build() throws IllegalStateException {
        checkNotNull(this.seed, "The random seed cannot be null");
        checkNotNull(this.option, "The option cannot be null");
        checkNotNull(this.level, "The level cannot be null");
        List<EnchantmentInstance> enchantments;
        if (this.pool == null || this.pool.isEmpty()) {
            checkNotNull(this.item, "The item cannot be null");
            this.randomSource.setSeed(this.seed + this.option);
            enchantments = EnchantmentHelper.selectEnchantment(randomSource,
                                        ItemStackUtil.toNative(this.item), this.level, this.treasure);


        } else {
            this.randomSource.setSeed(this.seed + this.option);
            enchantments = this.basedOfFixedPool(this.randomSource, this.pool);
        }

        return SpongeRandomEnchantmentListBuilder.fromNative(enchantments);
    }

    /**
     * See {@link EnchantmentHelper#selectEnchantment}
     */
<<<<<<< HEAD
    private List<EnchantmentInstance> basedOfFixedPool(RandomSource randomIn, List<Enchantment> pool) {
=======
    private List<EnchantmentInstance> basedOfFixedPool(final Random randomIn, final List<Enchantment> pool) {
>>>>>>> 7017189d
        final List<EnchantmentInstance> list = Lists.<EnchantmentInstance>newArrayList();

        final List<EnchantmentInstance> list1 = SpongeRandomEnchantmentListBuilder.toNative(pool);

        // Same code as net.minecraft.enchantment.EnchantmentHelper#selectEnchantment
        if (!list1.isEmpty())
        {
            WeightedRandom.getRandomItem(randomIn, list1).ifPresent(list::add);

            while (randomIn.nextInt(50) <= this.level)
            {
                EnchantmentHelper.filterCompatibleEnchantments(list1, Util.lastOf(list));

                if (list1.isEmpty())
                {
                    break;
                }

                WeightedRandom.getRandomItem(randomIn, list1).ifPresent(list::add);
                this.level /= 2;
            }
        }

        return list;
    }

    public static List<Enchantment> fromNative(final List<EnchantmentInstance> list) {
        return list.stream().map(data -> Enchantment.of(((EnchantmentType) data.enchantment), data.level)).collect(Collectors.toList());
    }

    public static List<EnchantmentInstance> toNative(final List<Enchantment> list) {
        return list.stream().map(ench ->
                new EnchantmentInstance(((net.minecraft.world.item.enchantment.Enchantment) ench.type()), ench.level())
        ).collect(Collectors.toList());
    }

    @Override
    public Enchantment.RandomListBuilder reset() {
        this.pool = null;
        this.level = null;
        this.option = null;
        this.seed = null;
        this.item = null;
        return this;
    }
}<|MERGE_RESOLUTION|>--- conflicted
+++ resolved
@@ -27,14 +27,11 @@
 import static com.google.common.base.Preconditions.checkNotNull;
 
 import com.google.common.collect.Lists;
-<<<<<<< HEAD
+import net.minecraft.Util;
 import net.minecraft.util.RandomSource;
-=======
-import net.minecraft.Util;
 import net.minecraft.util.random.WeightedRandom;
 import net.minecraft.world.item.enchantment.EnchantmentHelper;
 import net.minecraft.world.item.enchantment.EnchantmentInstance;
->>>>>>> 7017189d
 import org.checkerframework.checker.nullness.qual.Nullable;
 import org.spongepowered.api.item.enchantment.Enchantment;
 import org.spongepowered.api.item.enchantment.EnchantmentType;
@@ -42,7 +39,6 @@
 import org.spongepowered.common.item.util.ItemStackUtil;
 
 import java.util.List;
-import java.util.Random;
 import java.util.stream.Collectors;
 
 public final class SpongeRandomEnchantmentListBuilder implements Enchantment.RandomListBuilder {
@@ -101,7 +97,7 @@
         if (this.pool == null || this.pool.isEmpty()) {
             checkNotNull(this.item, "The item cannot be null");
             this.randomSource.setSeed(this.seed + this.option);
-            enchantments = EnchantmentHelper.selectEnchantment(randomSource,
+            enchantments = EnchantmentHelper.selectEnchantment(this.randomSource,
                                         ItemStackUtil.toNative(this.item), this.level, this.treasure);
 
 
@@ -116,11 +112,7 @@
     /**
      * See {@link EnchantmentHelper#selectEnchantment}
      */
-<<<<<<< HEAD
-    private List<EnchantmentInstance> basedOfFixedPool(RandomSource randomIn, List<Enchantment> pool) {
-=======
-    private List<EnchantmentInstance> basedOfFixedPool(final Random randomIn, final List<Enchantment> pool) {
->>>>>>> 7017189d
+    private List<EnchantmentInstance> basedOfFixedPool(final RandomSource randomIn, final List<Enchantment> pool) {
         final List<EnchantmentInstance> list = Lists.<EnchantmentInstance>newArrayList();
 
         final List<EnchantmentInstance> list1 = SpongeRandomEnchantmentListBuilder.toNative(pool);
