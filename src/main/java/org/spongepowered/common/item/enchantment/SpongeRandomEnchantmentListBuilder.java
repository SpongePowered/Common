--- conflicted
+++ resolved
@@ -28,11 +28,7 @@
 
 import com.google.common.collect.Lists;
 import net.minecraft.Util;
-<<<<<<< HEAD
 import net.minecraft.util.random.WeightedRandom;
-=======
-import net.minecraft.util.WeighedRandom;
->>>>>>> a84d5339
 import net.minecraft.world.item.enchantment.EnchantmentHelper;
 import net.minecraft.world.item.enchantment.EnchantmentInstance;
 import org.checkerframework.checker.nullness.qual.Nullable;
@@ -55,37 +51,37 @@
     private @Nullable ItemStack item;
 
     @Override
-    public Enchantment.RandomListBuilder seed(int seed) {
+    public Enchantment.RandomListBuilder seed(final int seed) {
         this.seed = seed;
         return this;
     }
 
     @Override
-    public Enchantment.RandomListBuilder option(int option) {
+    public Enchantment.RandomListBuilder option(final int option) {
         this.option = option;
         return this;
     }
 
     @Override
-    public Enchantment.RandomListBuilder level(int level) {
+    public Enchantment.RandomListBuilder level(final int level) {
         this.level = level;
         return this;
     }
 
     @Override
-    public Enchantment.RandomListBuilder treasure(boolean treasure) {
+    public Enchantment.RandomListBuilder treasure(final boolean treasure) {
         this.treasure = treasure;
         return this;
     }
 
     @Override
-    public Enchantment.RandomListBuilder fixedPool(List<Enchantment> pool) {
+    public Enchantment.RandomListBuilder fixedPool(final List<Enchantment> pool) {
         this.pool = pool;
         return this;
     }
 
     @Override
-    public Enchantment.RandomListBuilder item(ItemStack item) {
+    public Enchantment.RandomListBuilder item(final ItemStack item) {
         this.item = item;
         return this;
     }
@@ -112,7 +108,7 @@
     /**
      * See {@link EnchantmentHelper#selectEnchantment}
      */
-    private List<EnchantmentInstance> basedOfFixedPool(Random randomIn, List<Enchantment> pool) {
+    private List<EnchantmentInstance> basedOfFixedPool(final Random randomIn, final List<Enchantment> pool) {
         final List<EnchantmentInstance> list = Lists.<EnchantmentInstance>newArrayList();
 
         final List<EnchantmentInstance> list1 = SpongeRandomEnchantmentListBuilder.toNative(pool);
@@ -139,11 +135,11 @@
         return list;
     }
 
-    public static List<Enchantment> fromNative(List<EnchantmentInstance> list) {
+    public static List<Enchantment> fromNative(final List<EnchantmentInstance> list) {
         return list.stream().map(data -> Enchantment.of(((EnchantmentType) data.enchantment), data.level)).collect(Collectors.toList());
     }
 
-    public static List<EnchantmentInstance> toNative(List<Enchantment> list) {
+    public static List<EnchantmentInstance> toNative(final List<Enchantment> list) {
         return list.stream().map(ench ->
                 new EnchantmentInstance(((net.minecraft.world.item.enchantment.Enchantment) ench.type()), ench.level())
         ).collect(Collectors.toList());
