--- conflicted
+++ resolved
@@ -34,18 +34,9 @@
 import net.minecraft.world.item.crafting.RecipeSerializer;
 import net.minecraft.world.item.crafting.ShapedRecipe;
 import net.minecraft.world.item.crafting.UpgradeRecipe;
-<<<<<<< HEAD
 import org.spongepowered.common.item.recipe.ingredient.IngredientResultUtil;
 import org.spongepowered.common.item.recipe.ingredient.IngredientUtil;
 import org.spongepowered.common.util.Constants;
-=======
-import org.spongepowered.common.item.recipe.SpongeRecipeRegistration;
-import org.spongepowered.common.item.recipe.ingredient.IngredientResultUtil;
-import org.spongepowered.common.item.recipe.ingredient.IngredientUtil;
-import org.spongepowered.common.util.Constants;
-
-import java.util.function.Function;
->>>>>>> a84d5339
 
 import java.util.function.Function;
 
@@ -53,13 +44,13 @@
 
     @SuppressWarnings("unchecked")
     @Override
-    public R fromJson(ResourceLocation recipeId, JsonObject json) {
+    public R fromJson(final ResourceLocation recipeId, final JsonObject json) {
         final Ingredient base = IngredientUtil.spongeDeserialize(json.get(Constants.Recipe.SMITHING_BASE_INGREDIENT));
         final Ingredient addition = IngredientUtil.spongeDeserialize(json.get(Constants.Recipe.SMITHING_ADDITION_INGREDIENT));
 
         final Function<Container, ItemStack> resultFunction = IngredientResultUtil.deserializeResultFunction(json);
 
-        ItemStack itemstack = ShapedRecipe.itemStackFromJson(GsonHelper.getAsJsonObject(json, Constants.Recipe.RESULT));
+        final ItemStack itemstack = ShapedRecipe.itemStackFromJson(GsonHelper.getAsJsonObject(json, Constants.Recipe.RESULT));
         final ItemStack spongeStack = IngredientResultUtil.deserializeItemStack(json.getAsJsonObject(Constants.Recipe.SPONGE_RESULT));
 
         return (R) new SpongeSmithingRecipe(recipeId, base, addition, spongeStack == null ? itemstack : spongeStack, resultFunction);
@@ -67,11 +58,12 @@
 
     @SuppressWarnings("unchecked")
     @Override
-    public R fromNetwork(ResourceLocation recipeId, FriendlyByteBuf buffer) {
+    public R fromNetwork(final ResourceLocation recipeId, final FriendlyByteBuf buffer) {
         throw new UnsupportedOperationException("custom serializer needs client side support");
     }
 
-    public void toNetwork(FriendlyByteBuf buffer, R recipe) {
+    @Override
+    public void toNetwork(final FriendlyByteBuf buffer, final R recipe) {
         throw new UnsupportedOperationException("custom serializer needs client side support");
     }
 }