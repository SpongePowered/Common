--- conflicted
+++ resolved
@@ -53,13 +53,8 @@
 
         final Function<Container, ItemStack> resultFunction = IngredientResultUtil.deserializeResultFunction(json);
 
-<<<<<<< HEAD
         ItemStack itemstack = ShapedRecipe.itemStackFromJson(GsonHelper.getAsJsonObject(json, Constants.Recipe.RESULT));
-        final ItemStack spongeStack = ResultUtil.deserializeItemStack(json.getAsJsonObject(Constants.Recipe.SPONGE_RESULT));
-=======
-        ItemStack itemstack = ShapedRecipe.itemFromJson(GsonHelper.getAsJsonObject(json, Constants.Recipe.RESULT));
         final ItemStack spongeStack = IngredientResultUtil.deserializeItemStack(json.getAsJsonObject(Constants.Recipe.SPONGE_RESULT));
->>>>>>> 34e39973
 
         return (R) new SpongeSmithingRecipe(recipeId, base, addition, spongeStack == null ? itemstack : spongeStack, resultFunction);
     }
