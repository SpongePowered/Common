/*
 * This file is part of Sponge, licensed under the MIT License (MIT).
 *
 * Copyright (c) SpongePowered <https://www.spongepowered.org>
 * Copyright (c) contributors
 *
 * Permission is hereby granted, free of charge, to any person obtaining a copy
 * of this software and associated documentation files (the "Software"), to deal
 * in the Software without restriction, including without limitation the rights
 * to use, copy, modify, merge, publish, distribute, sublicense, and/or sell
 * copies of the Software, and to permit persons to whom the Software is
 * furnished to do so, subject to the following conditions:
 *
 * The above copyright notice and this permission notice shall be included in
 * all copies or substantial portions of the Software.
 *
 * THE SOFTWARE IS PROVIDED "AS IS", WITHOUT WARRANTY OF ANY KIND, EXPRESS OR
 * IMPLIED, INCLUDING BUT NOT LIMITED TO THE WARRANTIES OF MERCHANTABILITY,
 * FITNESS FOR A PARTICULAR PURPOSE AND NONINFRINGEMENT. IN NO EVENT SHALL THE
 * AUTHORS OR COPYRIGHT HOLDERS BE LIABLE FOR ANY CLAIM, DAMAGES OR OTHER
 * LIABILITY, WHETHER IN AN ACTION OF CONTRACT, TORT OR OTHERWISE, ARISING FROM,
 * OUT OF OR IN CONNECTION WITH THE SOFTWARE OR THE USE OR OTHER DEALINGS IN
 * THE SOFTWARE.
 */
package org.spongepowered.common.item.recipe.crafting.shaped;

import com.google.common.collect.Maps;
import com.google.gson.JsonElement;
import com.google.gson.JsonObject;
import com.google.gson.JsonSyntaxException;
import org.spongepowered.common.accessor.world.item.crafting.ShapedRecipeAccessor;
import org.spongepowered.common.item.recipe.SpongeRecipeRegistration;
import org.spongepowered.common.item.recipe.ingredient.IngredientUtil;
import org.spongepowered.common.item.recipe.ingredient.IngredientResultUtil;
import org.spongepowered.common.util.Constants;

import java.util.Map;
import java.util.function.Function;
import net.minecraft.core.NonNullList;
import net.minecraft.network.FriendlyByteBuf;
import net.minecraft.resources.ResourceLocation;
import net.minecraft.util.GsonHelper;
import net.minecraft.world.inventory.CraftingContainer;
import net.minecraft.world.item.ItemStack;
import net.minecraft.world.item.crafting.Ingredient;
import net.minecraft.world.item.crafting.RecipeSerializer;
import net.minecraft.world.item.crafting.ShapedRecipe;

/**
 * Custom ShapedRecipe.Serializer with support for:
 * result full ItemStack instead of ItemType+Count
 * result functions
 * ingredient itemstacks
 * remaining items function
 */
public class SpongeShapedCraftingRecipeSerializer extends ShapedRecipe.Serializer {

    public static RecipeSerializer<?> SPONGE_CRAFTING_SHAPED = SpongeRecipeRegistration.register("crafting_shaped", new SpongeShapedCraftingRecipeSerializer());

    @Override
    public ShapedRecipe fromJson(ResourceLocation recipeId, JsonObject json) {
        final String s = GsonHelper.getAsString(json, Constants.Recipe.GROUP, "");
        final JsonObject ingredientKey = GsonHelper.getAsJsonObject(json, Constants.Recipe.SHAPED_INGREDIENTS);
        final Map<String, Ingredient> map = this.deserializeIngredientKey(ingredientKey);
        final String[] astring = ShapedRecipeAccessor.invoker$shrink(ShapedRecipeAccessor.invoker$patternFromJson(GsonHelper.getAsJsonArray(json, Constants.Recipe.SHAPED_PATTERN)));
        final int i = astring[0].length();
        final int j = astring.length;
        final NonNullList<Ingredient> nonnulllist = ShapedRecipeAccessor.invoker$dissolvePattern(astring, map, i, j);
<<<<<<< HEAD
        final ItemStack itemstack = ShapedRecipe.itemStackFromJson(GsonHelper.getAsJsonObject(json, Constants.Recipe.RESULT));
        final ItemStack spongeStack = ResultUtil.deserializeItemStack(json.getAsJsonObject(Constants.Recipe.SPONGE_RESULT));
        final Function<CraftingContainer, ItemStack> resultFunction = ResultUtil.deserializeResultFunction(json);
        final Function<CraftingContainer, NonNullList<ItemStack>> remainingItemsFunction = ResultUtil.deserializeRemainingItemsFunction(json);
=======
        final ItemStack itemstack = ShapedRecipe.itemFromJson(GsonHelper.getAsJsonObject(json, Constants.Recipe.RESULT));
        final ItemStack spongeStack = IngredientResultUtil.deserializeItemStack(json.getAsJsonObject(Constants.Recipe.SPONGE_RESULT));
        final Function<CraftingContainer, ItemStack> resultFunction = IngredientResultUtil.deserializeResultFunction(json);
        final Function<CraftingContainer, NonNullList<ItemStack>> remainingItemsFunction = IngredientResultUtil.deserializeRemainingItemsFunction(json);
>>>>>>> 34e39973
        return new SpongeShapedRecipe(recipeId, s, i, j, nonnulllist, spongeStack == null ? itemstack : spongeStack, resultFunction, remainingItemsFunction);
    }

    public Map<String, Ingredient> deserializeIngredientKey(JsonObject json) {
        final Map<String, Ingredient> map = Maps.newHashMap();

        for (Map.Entry<String, JsonElement> entry : json.entrySet()) {
            if (entry.getKey().length() != 1) {
                throw new JsonSyntaxException("Invalid key entry: '" + entry.getKey() + "' is an invalid symbol (must be 1 character only).");
            }

            if (" ".equals(entry.getKey())) {
                throw new JsonSyntaxException("Invalid key entry: ' ' is a reserved symbol.");
            }

            map.put(entry.getKey(), IngredientUtil.spongeDeserialize(entry.getValue()));
        }

        map.put(" ", Ingredient.EMPTY);
        return map;
    }

    @Override
    public ShapedRecipe fromNetwork(ResourceLocation p_199426_1_, FriendlyByteBuf p_199426_2_) {
        throw new UnsupportedOperationException("custom serializer needs client side support");
    }

    @Override
    public void toNetwork(FriendlyByteBuf p_199427_1_, ShapedRecipe p_199427_2_) {
        throw new UnsupportedOperationException("custom serializer needs client side support");
    }
}<|MERGE_RESOLUTION|>--- conflicted
+++ resolved
@@ -66,17 +66,10 @@
         final int i = astring[0].length();
         final int j = astring.length;
         final NonNullList<Ingredient> nonnulllist = ShapedRecipeAccessor.invoker$dissolvePattern(astring, map, i, j);
-<<<<<<< HEAD
         final ItemStack itemstack = ShapedRecipe.itemStackFromJson(GsonHelper.getAsJsonObject(json, Constants.Recipe.RESULT));
-        final ItemStack spongeStack = ResultUtil.deserializeItemStack(json.getAsJsonObject(Constants.Recipe.SPONGE_RESULT));
-        final Function<CraftingContainer, ItemStack> resultFunction = ResultUtil.deserializeResultFunction(json);
-        final Function<CraftingContainer, NonNullList<ItemStack>> remainingItemsFunction = ResultUtil.deserializeRemainingItemsFunction(json);
-=======
-        final ItemStack itemstack = ShapedRecipe.itemFromJson(GsonHelper.getAsJsonObject(json, Constants.Recipe.RESULT));
         final ItemStack spongeStack = IngredientResultUtil.deserializeItemStack(json.getAsJsonObject(Constants.Recipe.SPONGE_RESULT));
         final Function<CraftingContainer, ItemStack> resultFunction = IngredientResultUtil.deserializeResultFunction(json);
         final Function<CraftingContainer, NonNullList<ItemStack>> remainingItemsFunction = IngredientResultUtil.deserializeRemainingItemsFunction(json);
->>>>>>> 34e39973
         return new SpongeShapedRecipe(recipeId, s, i, j, nonnulllist, spongeStack == null ? itemstack : spongeStack, resultFunction, remainingItemsFunction);
     }
 
