/*
 * This file is part of Sponge, licensed under the MIT License (MIT).
 *
 * Copyright (c) SpongePowered <https://www.spongepowered.org>
 * Copyright (c) contributors
 *
 * Permission is hereby granted, free of charge, to any person obtaining a copy
 * of this software and associated documentation files (the "Software"), to deal
 * in the Software without restriction, including without limitation the rights
 * to use, copy, modify, merge, publish, distribute, sublicense, and/or sell
 * copies of the Software, and to permit persons to whom the Software is
 * furnished to do so, subject to the following conditions:
 *
 * The above copyright notice and this permission notice shall be included in
 * all copies or substantial portions of the Software.
 *
 * THE SOFTWARE IS PROVIDED "AS IS", WITHOUT WARRANTY OF ANY KIND, EXPRESS OR
 * IMPLIED, INCLUDING BUT NOT LIMITED TO THE WARRANTIES OF MERCHANTABILITY,
 * FITNESS FOR A PARTICULAR PURPOSE AND NONINFRINGEMENT. IN NO EVENT SHALL THE
 * AUTHORS OR COPYRIGHT HOLDERS BE LIABLE FOR ANY CLAIM, DAMAGES OR OTHER
 * LIABILITY, WHETHER IN AN ACTION OF CONTRACT, TORT OR OTHERWISE, ARISING FROM,
 * OUT OF OR IN CONNECTION WITH THE SOFTWARE OR THE USE OR OTHER DEALINGS IN
 * THE SOFTWARE.
 */
package org.spongepowered.common.item.recipe.crafting.custom;

import com.google.gson.JsonObject;
import net.minecraft.resources.ResourceLocation;
import net.minecraft.world.item.Items;
import net.minecraft.world.item.crafting.RecipeSerializer;
import org.spongepowered.api.datapack.DataPack;
import org.spongepowered.api.item.inventory.ItemStack;
import org.spongepowered.api.item.inventory.crafting.CraftingGridInventory;
import org.spongepowered.api.item.recipe.RecipeRegistration;
import org.spongepowered.api.world.server.ServerWorld;
import org.spongepowered.common.item.recipe.SpongeRecipeRegistration;
import org.spongepowered.common.item.recipe.cooking.SpongeRecipeSerializers;

import java.util.HashMap;
import java.util.List;
import java.util.Map;
import java.util.function.BiPredicate;
import java.util.function.Function;

public class SpongeSpecialCraftingRecipeRegistration extends SpongeRecipeRegistration {

    public static final Map<ResourceLocation, SpongeSpecialRecipe> RECIPES = new HashMap<>();

    private final BiPredicate<CraftingGridInventory, ServerWorld> biPredicate;
    private final Function<CraftingGridInventory, List<ItemStack>> remainingItemsFunction;
    private final Function<CraftingGridInventory, ItemStack> resultFunction;

    private final SpongeSpecialRecipe recipe;

<<<<<<< HEAD
    public SpongeSpecialCraftingRecipeRegistration(ResourceLocation key,
            BiPredicate<CraftingGridInventory, ServerWorld> biPredicate,
            Function<CraftingGridInventory, List<ItemStack>> remainingItemsFunction,
            Function<CraftingGridInventory, ItemStack> resultFunction,
            DataPack<RecipeRegistration> pack) {
        super(key, null, Items.AIR, "", pack);
=======
    public SpongeSpecialCraftingRecipeRegistration(final ResourceLocation key,
            final BiPredicate<CraftingGridInventory, ServerWorld> biPredicate,
            final Function<CraftingGridInventory, List<ItemStack>> remainingItemsFunction,
            final Function<CraftingGridInventory, ItemStack> resultFunction) {
        super(key, null, Items.AIR, "");
>>>>>>> 7017189d

        this.biPredicate = biPredicate;
        this.remainingItemsFunction = remainingItemsFunction;
        this.resultFunction = resultFunction;

        this.recipe = new SpongeSpecialRecipe(key, this.biPredicate, this.remainingItemsFunction, this.resultFunction);
        SpongeSpecialCraftingRecipeRegistration.RECIPES.put(key, this.recipe);
    }

    @Override
    public RecipeSerializer<?> getType() {
        return SpongeRecipeSerializers.SPONGE_SPECIAL;
    }

    @Override
    public void serializeShape(final JsonObject json) {
    }

    @Override
    public void serializeResult(final JsonObject json) {
    }
}<|MERGE_RESOLUTION|>--- conflicted
+++ resolved
@@ -52,20 +52,12 @@
 
     private final SpongeSpecialRecipe recipe;
 
-<<<<<<< HEAD
     public SpongeSpecialCraftingRecipeRegistration(ResourceLocation key,
             BiPredicate<CraftingGridInventory, ServerWorld> biPredicate,
             Function<CraftingGridInventory, List<ItemStack>> remainingItemsFunction,
             Function<CraftingGridInventory, ItemStack> resultFunction,
             DataPack<RecipeRegistration> pack) {
         super(key, null, Items.AIR, "", pack);
-=======
-    public SpongeSpecialCraftingRecipeRegistration(final ResourceLocation key,
-            final BiPredicate<CraftingGridInventory, ServerWorld> biPredicate,
-            final Function<CraftingGridInventory, List<ItemStack>> remainingItemsFunction,
-            final Function<CraftingGridInventory, ItemStack> resultFunction) {
-        super(key, null, Items.AIR, "");
->>>>>>> 7017189d
 
         this.biPredicate = biPredicate;
         this.remainingItemsFunction = remainingItemsFunction;
