/*
 * This file is part of Sponge, licensed under the MIT License (MIT).
 *
 * Copyright (c) SpongePowered <https://www.spongepowered.org>
 * Copyright (c) contributors
 *
 * Permission is hereby granted, free of charge, to any person obtaining a copy
 * of this software and associated documentation files (the "Software"), to deal
 * in the Software without restriction, including without limitation the rights
 * to use, copy, modify, merge, publish, distribute, sublicense, and/or sell
 * copies of the Software, and to permit persons to whom the Software is
 * furnished to do so, subject to the following conditions:
 *
 * The above copyright notice and this permission notice shall be included in
 * all copies or substantial portions of the Software.
 *
 * THE SOFTWARE IS PROVIDED "AS IS", WITHOUT WARRANTY OF ANY KIND, EXPRESS OR
 * IMPLIED, INCLUDING BUT NOT LIMITED TO THE WARRANTIES OF MERCHANTABILITY,
 * FITNESS FOR A PARTICULAR PURPOSE AND NONINFRINGEMENT. IN NO EVENT SHALL THE
 * AUTHORS OR COPYRIGHT HOLDERS BE LIABLE FOR ANY CLAIM, DAMAGES OR OTHER
 * LIABILITY, WHETHER IN AN ACTION OF CONTRACT, TORT OR OTHERWISE, ARISING FROM,
 * OUT OF OR IN CONNECTION WITH THE SOFTWARE OR THE USE OR OTHER DEALINGS IN
 * THE SOFTWARE.
 */
package org.spongepowered.common.item.recipe.crafting.custom;

import com.google.gson.JsonObject;
import net.minecraft.resources.ResourceLocation;
import net.minecraft.world.item.Items;
import net.minecraft.world.item.crafting.RecipeSerializer;
<<<<<<< HEAD
=======
import net.minecraft.world.item.crafting.SimpleRecipeSerializer;
>>>>>>> a84d5339
import org.spongepowered.api.item.inventory.ItemStack;
import org.spongepowered.api.item.inventory.crafting.CraftingGridInventory;
import org.spongepowered.api.world.server.ServerWorld;
import org.spongepowered.common.item.recipe.SpongeRecipeRegistration;
import org.spongepowered.common.item.recipe.cooking.SpongeRecipeSerializers;

import java.util.HashMap;
import java.util.List;
import java.util.Map;
import java.util.function.BiPredicate;
import java.util.function.Function;

public class SpongeSpecialCraftingRecipeRegistration extends SpongeRecipeRegistration {

    public static final Map<ResourceLocation, SpongeSpecialRecipe> RECIPES = new HashMap<>();

    private final BiPredicate<CraftingGridInventory, ServerWorld> biPredicate;
    private final Function<CraftingGridInventory, List<ItemStack>> remainingItemsFunction;
    private final Function<CraftingGridInventory, ItemStack> resultFunction;

    private final SpongeSpecialRecipe recipe;

    public SpongeSpecialCraftingRecipeRegistration(ResourceLocation key,
            BiPredicate<CraftingGridInventory, ServerWorld> biPredicate,
            Function<CraftingGridInventory, List<ItemStack>> remainingItemsFunction,
            Function<CraftingGridInventory, ItemStack> resultFunction) {
        super(key, null, Items.AIR, "");

        this.biPredicate = biPredicate;
        this.remainingItemsFunction = remainingItemsFunction;
        this.resultFunction = resultFunction;

        this.recipe = new SpongeSpecialRecipe(key, this.biPredicate, this.remainingItemsFunction, this.resultFunction);
        SpongeSpecialCraftingRecipeRegistration.RECIPES.put(key, this.recipe);
    }

    @Override
    public RecipeSerializer<?> getType() {
        return SpongeRecipeSerializers.SPONGE_SPECIAL;
    }

    @Override
    public void serializeShape(JsonObject json) {
    }

    @Override
    public void serializeResult(JsonObject json) {
    }
}<|MERGE_RESOLUTION|>--- conflicted
+++ resolved
@@ -28,10 +28,6 @@
 import net.minecraft.resources.ResourceLocation;
 import net.minecraft.world.item.Items;
 import net.minecraft.world.item.crafting.RecipeSerializer;
-<<<<<<< HEAD
-=======
-import net.minecraft.world.item.crafting.SimpleRecipeSerializer;
->>>>>>> a84d5339
 import org.spongepowered.api.item.inventory.ItemStack;
 import org.spongepowered.api.item.inventory.crafting.CraftingGridInventory;
 import org.spongepowered.api.world.server.ServerWorld;
@@ -54,10 +50,10 @@
 
     private final SpongeSpecialRecipe recipe;
 
-    public SpongeSpecialCraftingRecipeRegistration(ResourceLocation key,
-            BiPredicate<CraftingGridInventory, ServerWorld> biPredicate,
-            Function<CraftingGridInventory, List<ItemStack>> remainingItemsFunction,
-            Function<CraftingGridInventory, ItemStack> resultFunction) {
+    public SpongeSpecialCraftingRecipeRegistration(final ResourceLocation key,
+            final BiPredicate<CraftingGridInventory, ServerWorld> biPredicate,
+            final Function<CraftingGridInventory, List<ItemStack>> remainingItemsFunction,
+            final Function<CraftingGridInventory, ItemStack> resultFunction) {
         super(key, null, Items.AIR, "");
 
         this.biPredicate = biPredicate;
@@ -74,10 +70,10 @@
     }
 
     @Override
-    public void serializeShape(JsonObject json) {
+    public void serializeShape(final JsonObject json) {
     }
 
     @Override
-    public void serializeResult(JsonObject json) {
+    public void serializeResult(final JsonObject json) {
     }
 }