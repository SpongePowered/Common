--- conflicted
+++ resolved
@@ -44,15 +44,10 @@
 
     private final int outputSlotIndex;
 
-<<<<<<< HEAD
     private final CraftingOutputSlotLens<IInventory, ItemStack> outputSlot;
 
     private final GridInventoryLens<IInventory, ItemStack> craftingGrid;
-=======
-    private final CraftingOutputSlotLensImpl outputSlot;
 
-    private final GridInventoryLensImpl craftingGrid;
->>>>>>> a19f74eb
 
     public CraftingInventoryLensImpl(int outputSlotIndex, int gridBase, int width, int height, SlotProvider<IInventory, ItemStack> slots) {
         this(outputSlotIndex, gridBase, width, height, width, GridInventoryAdapter.class, slots);
@@ -77,7 +72,6 @@
     public CraftingInventoryLensImpl(int outputSlotIndex, int gridBase, int width, int height, int rowStride, int xBase, int yBase, Class<? extends Inventory> adapterType, SlotProvider<IInventory, ItemStack> slots) {
         super(gridBase, width, height, rowStride, xBase, yBase, adapterType, slots);
         this.outputSlotIndex = outputSlotIndex;
-<<<<<<< HEAD
         this.outputSlot = (CraftingOutputSlotLens<IInventory, ItemStack>)slots.getSlot(this.outputSlotIndex);
         this.craftingGrid = new GridInventoryLensImpl(this.base, this.width, this.height, this.width, slots);
         this.size += 1; // output slot
@@ -88,21 +82,6 @@
     private void initOther(SlotProvider<IInventory, ItemStack> slots) {
         this.addSpanningChild(this.craftingGrid, new InventorySize(this.width, this.height));
         this.addSpanningChild(this.outputSlot);
-=======
-        this.outputSlot = new CraftingOutputSlotLensImpl(0, CraftingInventory.class, (i) -> true, (i) -> true); // TODO
-                // this won't work, its always a SlotLensImpl (CraftingOutputSlotLens<IInventory, ItemStack>)slots.getSlot(this.outputSlotIndex);
-        this.craftingGrid = new GridInventoryLensImpl(this.base, this.width, this.height, rowStride, slots);
-        this.size += 1; // output slot
-
-        // In init() the craftingGrid & outputSlot is still null
-        this.addSpanningChild(this.craftingGrid, new InventorySize(this.width, this.height));
-        this.addSpanningChild(this.outputSlot);
-    }
-
-    @Override
-    protected void init(SlotProvider<IInventory, ItemStack> slots) {
-
->>>>>>> a19f74eb
     }
 
     @Override
