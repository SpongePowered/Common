/*
 * This file is part of Sponge, licensed under the MIT License (MIT).
 *
 * Copyright (c) SpongePowered <https://www.spongepowered.org>
 * Copyright (c) contributors
 *
 * Permission is hereby granted, free of charge, to any person obtaining a copy
 * of this software and associated documentation files (the "Software"), to deal
 * in the Software without restriction, including without limitation the rights
 * to use, copy, modify, merge, publish, distribute, sublicense, and/or sell
 * copies of the Software, and to permit persons to whom the Software is
 * furnished to do so, subject to the following conditions:
 *
 * The above copyright notice and this permission notice shall be included in
 * all copies or substantial portions of the Software.
 *
 * THE SOFTWARE IS PROVIDED "AS IS", WITHOUT WARRANTY OF ANY KIND, EXPRESS OR
 * IMPLIED, INCLUDING BUT NOT LIMITED TO THE WARRANTIES OF MERCHANTABILITY,
 * FITNESS FOR A PARTICULAR PURPOSE AND NONINFRINGEMENT. IN NO EVENT SHALL THE
 * AUTHORS OR COPYRIGHT HOLDERS BE LIABLE FOR ANY CLAIM, DAMAGES OR OTHER
 * LIABILITY, WHETHER IN AN ACTION OF CONTRACT, TORT OR OTHERWISE, ARISING FROM,
 * OUT OF OR IN CONNECTION WITH THE SOFTWARE OR THE USE OR OTHER DEALINGS IN
 * THE SOFTWARE.
 */
package org.spongepowered.common.item.inventory.lens.impl.comp;

import net.minecraft.inventory.IInventory;
import net.minecraft.item.ItemStack;
import org.spongepowered.api.item.inventory.Inventory;
import org.spongepowered.api.item.inventory.crafting.CraftingInventory;
import org.spongepowered.api.item.inventory.property.InventorySize;
import org.spongepowered.common.item.inventory.adapter.InventoryAdapter;
import org.spongepowered.common.item.inventory.adapter.impl.comp.CraftingInventoryAdapter;
import org.spongepowered.common.item.inventory.adapter.impl.comp.GridInventoryAdapter;
import org.spongepowered.common.item.inventory.lens.Fabric;
import org.spongepowered.common.item.inventory.lens.SlotProvider;
import org.spongepowered.common.item.inventory.lens.comp.CraftingInventoryLens;
import org.spongepowered.common.item.inventory.lens.comp.GridInventoryLens;
import org.spongepowered.common.item.inventory.lens.impl.slots.CraftingOutputSlotLensImpl;
import org.spongepowered.common.item.inventory.lens.slots.CraftingOutputSlotLens;


public class CraftingInventoryLensImpl extends GridInventoryLensImpl implements CraftingInventoryLens<IInventory, ItemStack> {

    private final int outputSlotIndex;

<<<<<<< HEAD
    private final CraftingOutputSlotLensImpl outputSlot;

    private final GridInventoryLensImpl craftingGrid;
=======
    private final CraftingOutputSlotLens<IInventory, ItemStack> outputSlot;

    private final GridInventoryLens<IInventory, ItemStack> craftingGrid;
>>>>>>> fc6450d1


    public CraftingInventoryLensImpl(int outputSlotIndex, int gridBase, int width, int height, SlotProvider<IInventory, ItemStack> slots) {
        this(outputSlotIndex, gridBase, width, height, width, GridInventoryAdapter.class, slots);
    }

    public CraftingInventoryLensImpl(int outputSlotIndex, int gridBase, int width, int height, Class<? extends Inventory> adapterType, SlotProvider<IInventory, ItemStack> slots) {
        this(outputSlotIndex, gridBase, width, height, width, adapterType, slots);
    }

    public CraftingInventoryLensImpl(int outputSlotIndex, int gridBase, int width, int height, int rowStride, SlotProvider<IInventory, ItemStack> slots) {
        this(outputSlotIndex, gridBase, width, height, rowStride, 0, 0, GridInventoryAdapter.class, slots);
    }

    public CraftingInventoryLensImpl(int outputSlotIndex, int gridBase, int width, int height, int rowStride, Class<? extends Inventory> adapterType, SlotProvider<IInventory, ItemStack> slots) {
        this(outputSlotIndex, gridBase, width, height, rowStride, 0, 0, adapterType, slots);
    }

    public CraftingInventoryLensImpl(int outputSlotIndex, int gridBase, int width, int height, int rowStride, int xBase, int yBase, SlotProvider<IInventory, ItemStack> slots) {
        this(outputSlotIndex, gridBase, width, height, rowStride, xBase, yBase, GridInventoryAdapter.class, slots);
    }

    public CraftingInventoryLensImpl(int outputSlotIndex, int gridBase, int width, int height, int rowStride, int xBase, int yBase, Class<? extends Inventory> adapterType, SlotProvider<IInventory, ItemStack> slots) {
        super(gridBase, width, height, rowStride, xBase, yBase, adapterType, slots);
        this.outputSlotIndex = outputSlotIndex;
<<<<<<< HEAD
        this.outputSlot = new CraftingOutputSlotLensImpl(0, CraftingInventory.class, (i) -> true, (i) -> true); // TODO
                // this won't work, its always a SlotLensImpl (CraftingOutputSlotLens<IInventory, ItemStack>)slots.getSlot(this.outputSlotIndex);
        this.craftingGrid = new GridInventoryLensImpl(this.base, this.width, this.height, rowStride, slots);
        this.size += 1; // output slot

        // In init() the craftingGrid & outputSlot is still null
        this.addSpanningChild(this.craftingGrid, new InventorySize(this.width, this.height));
        this.addSpanningChild(this.outputSlot);
    }

    @Override
    protected void init(SlotProvider<IInventory, ItemStack> slots) {

=======
        this.outputSlot = (CraftingOutputSlotLens<IInventory, ItemStack>)slots.getSlot(this.outputSlotIndex);
        this.craftingGrid = new GridInventoryLensImpl(this.base, this.width, this.height, this.width, slots);
        this.size += 1; // output slot
        // Avoid the init() method in the superclass c6alling our init() too early
        this.initOther(slots);
    }

    private void initOther(SlotProvider<IInventory, ItemStack> slots) {
        this.addSpanningChild(this.craftingGrid, new InventorySize(this.width, this.height));
        this.addSpanningChild(this.outputSlot);
>>>>>>> fc6450d1
    }

    @Override
    public GridInventoryLens<IInventory, ItemStack> getCraftingGrid() {
        return this.craftingGrid;
    }

    @Override
    public CraftingOutputSlotLens<IInventory, ItemStack> getOutputSlot() {
        return this.outputSlot;
    }

    @Override
    public ItemStack getOutputStack(Fabric<IInventory> inv) {
        return this.outputSlot.getStack(inv);
    }

    @Override
    public boolean setOutputStack(Fabric<IInventory> inv, ItemStack stack) {
        return this.outputSlot.setStack(inv, stack);
    }

    @Override
    public int getRealIndex(Fabric<IInventory> inv, int ordinal) {
        if (!this.checkOrdinal(ordinal)) {
            return -1;
        }
        if (ordinal < this.size - 1) {
            return super.getRealIndex(inv, ordinal);
        }
        return this.outputSlotIndex;
    }

    @Override
    public InventoryAdapter<IInventory, ItemStack> getAdapter(Fabric<IInventory> inv, Inventory parent) {
        return new CraftingInventoryAdapter(inv, this, parent);
    }

}<|MERGE_RESOLUTION|>--- conflicted
+++ resolved
@@ -44,15 +44,9 @@
 
     private final int outputSlotIndex;
 
-<<<<<<< HEAD
-    private final CraftingOutputSlotLensImpl outputSlot;
-
-    private final GridInventoryLensImpl craftingGrid;
-=======
     private final CraftingOutputSlotLens<IInventory, ItemStack> outputSlot;
 
     private final GridInventoryLens<IInventory, ItemStack> craftingGrid;
->>>>>>> fc6450d1
 
 
     public CraftingInventoryLensImpl(int outputSlotIndex, int gridBase, int width, int height, SlotProvider<IInventory, ItemStack> slots) {
@@ -78,32 +72,16 @@
     public CraftingInventoryLensImpl(int outputSlotIndex, int gridBase, int width, int height, int rowStride, int xBase, int yBase, Class<? extends Inventory> adapterType, SlotProvider<IInventory, ItemStack> slots) {
         super(gridBase, width, height, rowStride, xBase, yBase, adapterType, slots);
         this.outputSlotIndex = outputSlotIndex;
-<<<<<<< HEAD
-        this.outputSlot = new CraftingOutputSlotLensImpl(0, CraftingInventory.class, (i) -> true, (i) -> true); // TODO
-                // this won't work, its always a SlotLensImpl (CraftingOutputSlotLens<IInventory, ItemStack>)slots.getSlot(this.outputSlotIndex);
-        this.craftingGrid = new GridInventoryLensImpl(this.base, this.width, this.height, rowStride, slots);
-        this.size += 1; // output slot
-
-        // In init() the craftingGrid & outputSlot is still null
-        this.addSpanningChild(this.craftingGrid, new InventorySize(this.width, this.height));
-        this.addSpanningChild(this.outputSlot);
-    }
-
-    @Override
-    protected void init(SlotProvider<IInventory, ItemStack> slots) {
-
-=======
         this.outputSlot = (CraftingOutputSlotLens<IInventory, ItemStack>)slots.getSlot(this.outputSlotIndex);
         this.craftingGrid = new GridInventoryLensImpl(this.base, this.width, this.height, this.width, slots);
         this.size += 1; // output slot
-        // Avoid the init() method in the superclass c6alling our init() too early
+        // Avoid the init() method in the superclass calling our init() too early
         this.initOther(slots);
     }
 
     private void initOther(SlotProvider<IInventory, ItemStack> slots) {
         this.addSpanningChild(this.craftingGrid, new InventorySize(this.width, this.height));
         this.addSpanningChild(this.outputSlot);
->>>>>>> fc6450d1
     }
 
     @Override
