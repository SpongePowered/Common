/*
 * This file is part of Sponge, licensed under the MIT License (MIT).
 *
 * Copyright (c) SpongePowered <https://www.spongepowered.org>
 * Copyright (c) contributors
 *
 * Permission is hereby granted, free of charge, to any person obtaining a copy
 * of this software and associated documentation files (the "Software"), to deal
 * in the Software without restriction, including without limitation the rights
 * to use, copy, modify, merge, publish, distribute, sublicense, and/or sell
 * copies of the Software, and to permit persons to whom the Software is
 * furnished to do so, subject to the following conditions:
 *
 * The above copyright notice and this permission notice shall be included in
 * all copies or substantial portions of the Software.
 *
 * THE SOFTWARE IS PROVIDED "AS IS", WITHOUT WARRANTY OF ANY KIND, EXPRESS OR
 * IMPLIED, INCLUDING BUT NOT LIMITED TO THE WARRANTIES OF MERCHANTABILITY,
 * FITNESS FOR A PARTICULAR PURPOSE AND NONINFRINGEMENT. IN NO EVENT SHALL THE
 * AUTHORS OR COPYRIGHT HOLDERS BE LIABLE FOR ANY CLAIM, DAMAGES OR OTHER
 * LIABILITY, WHETHER IN AN ACTION OF CONTRACT, TORT OR OTHERWISE, ARISING FROM,
 * OUT OF OR IN CONNECTION WITH THE SOFTWARE OR THE USE OR OTHER DEALINGS IN
 * THE SOFTWARE.
 */
package org.spongepowered.common.scheduler;

import org.spongepowered.api.Sponge;
import org.spongepowered.api.entity.living.player.Player;
import org.spongepowered.common.bridge.world.entity.player.PlayerInventoryBridge;
import org.spongepowered.common.event.tracking.PhaseTracker;
import org.spongepowered.common.event.tracking.phase.tick.EntityTickContext;
import org.spongepowered.common.event.tracking.phase.tick.TickPhase;

public final class ServerScheduler extends SyncScheduler {

    public ServerScheduler() {
        super("S");
    }

    @Override
    public void tick() {
        super.tick();

        for (final Player player : Sponge.server().onlinePlayers()) {
<<<<<<< HEAD
            if (player instanceof net.minecraft.world.entity.player.Player) {
                try (EntityTickContext tickContext = TickPhase.Tick.ENTITY.createPhaseContext(PhaseTracker.SERVER).source(player)) {
                    tickContext.buildAndSwitch();
                    // Detect Changes on PlayerInventories marked as dirty.
                    ((PlayerInventoryBridge) ((net.minecraft.world.entity.player.Player) player).getInventory()).bridge$cleanupDirty();
                }
=======
            try (final EntityTickContext context = TickPhase.Tick.ENTITY.createPhaseContext(PhaseTracker.SERVER).source(player)) {
                context.buildAndSwitch();
                // Detect Changes on PlayerInventories marked as dirty.
                ((PlayerInventoryBridge) ((net.minecraft.world.entity.player.Player) player).inventory).bridge$cleanupDirty();
>>>>>>> 9e928ab3
            }
        }
    }
}<|MERGE_RESOLUTION|>--- conflicted
+++ resolved
@@ -42,19 +42,10 @@
         super.tick();
 
         for (final Player player : Sponge.server().onlinePlayers()) {
-<<<<<<< HEAD
-            if (player instanceof net.minecraft.world.entity.player.Player) {
-                try (EntityTickContext tickContext = TickPhase.Tick.ENTITY.createPhaseContext(PhaseTracker.SERVER).source(player)) {
-                    tickContext.buildAndSwitch();
-                    // Detect Changes on PlayerInventories marked as dirty.
-                    ((PlayerInventoryBridge) ((net.minecraft.world.entity.player.Player) player).getInventory()).bridge$cleanupDirty();
-                }
-=======
             try (final EntityTickContext context = TickPhase.Tick.ENTITY.createPhaseContext(PhaseTracker.SERVER).source(player)) {
                 context.buildAndSwitch();
                 // Detect Changes on PlayerInventories marked as dirty.
-                ((PlayerInventoryBridge) ((net.minecraft.world.entity.player.Player) player).inventory).bridge$cleanupDirty();
->>>>>>> 9e928ab3
+                ((PlayerInventoryBridge) ((net.minecraft.world.entity.player.Player) player).getInventory()).bridge$cleanupDirty();
             }
         }
     }
