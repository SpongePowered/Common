/*
 * This file is part of Sponge, licensed under the MIT License (MIT).
 *
 * Copyright (c) SpongePowered <https://www.spongepowered.org>
 * Copyright (c) contributors
 *
 * Permission is hereby granted, free of charge, to any person obtaining a copy
 * of this software and associated documentation files (the "Software"), to deal
 * in the Software without restriction, including without limitation the rights
 * to use, copy, modify, merge, publish, distribute, sublicense, and/or sell
 * copies of the Software, and to permit persons to whom the Software is
 * furnished to do so, subject to the following conditions:
 *
 * The above copyright notice and this permission notice shall be included in
 * all copies or substantial portions of the Software.
 *
 * THE SOFTWARE IS PROVIDED "AS IS", WITHOUT WARRANTY OF ANY KIND, EXPRESS OR
 * IMPLIED, INCLUDING BUT NOT LIMITED TO THE WARRANTIES OF MERCHANTABILITY,
 * FITNESS FOR A PARTICULAR PURPOSE AND NONINFRINGEMENT. IN NO EVENT SHALL THE
 * AUTHORS OR COPYRIGHT HOLDERS BE LIABLE FOR ANY CLAIM, DAMAGES OR OTHER
 * LIABILITY, WHETHER IN AN ACTION OF CONTRACT, TORT OR OTHERWISE, ARISING FROM,
 * OUT OF OR IN CONNECTION WITH THE SOFTWARE OR THE USE OR OTHER DEALINGS IN
 * THE SOFTWARE.
 */
package org.spongepowered.common.scheduler;

import org.spongepowered.api.Sponge;
import org.spongepowered.api.entity.living.player.Player;
import org.spongepowered.common.bridge.world.entity.player.InventoryBridge;
import org.spongepowered.common.event.tracking.PhaseContext;
import org.spongepowered.common.event.tracking.PhaseTracker;
import org.spongepowered.common.event.tracking.phase.plugin.BasicPluginContext;
import org.spongepowered.common.event.tracking.phase.plugin.PluginPhase;
import org.spongepowered.plugin.PluginContainer;

public final class ServerScheduler extends SyncScheduler {

    public ServerScheduler() {
        super("S");
    }

    @Override
    public void tick() {
        super.tick();

        for (final Player player : Sponge.getServer().getOnlinePlayers()) {
            if (player instanceof net.minecraft.world.entity.player.Player) {
                // Detect Changes on PlayerInventories marked as dirty.
<<<<<<< HEAD
                ((PlayerInventoryBridge) ((net.minecraft.world.entity.player.Player) player).getInventory()).bridge$cleanupDirty();
=======
                ((InventoryBridge) ((net.minecraft.world.entity.player.Player) player).inventory).bridge$cleanupDirty();
>>>>>>> f0fecddb
            }
        }
    }

    @Override
    protected void executeTaskRunnable(final SpongeScheduledTask task, final Runnable runnable) {
        try (final BasicPluginContext context = PluginPhase.State.SCHEDULED_TASK.createPhaseContext(PhaseTracker.SERVER)
                .source(task)) {
            context.buildAndSwitch();
            super.executeTaskRunnable(task, runnable);
        }
    }

    @Override
    protected PhaseContext<?> createContext(final SpongeScheduledTask task, final PluginContainer container) {
        return PluginPhase.State.SCHEDULED_TASK.createPhaseContext(PhaseTracker.SERVER)
                .source(task)
                .container(container);
    }
}<|MERGE_RESOLUTION|>--- conflicted
+++ resolved
@@ -46,11 +46,7 @@
         for (final Player player : Sponge.getServer().getOnlinePlayers()) {
             if (player instanceof net.minecraft.world.entity.player.Player) {
                 // Detect Changes on PlayerInventories marked as dirty.
-<<<<<<< HEAD
-                ((PlayerInventoryBridge) ((net.minecraft.world.entity.player.Player) player).getInventory()).bridge$cleanupDirty();
-=======
-                ((InventoryBridge) ((net.minecraft.world.entity.player.Player) player).inventory).bridge$cleanupDirty();
->>>>>>> f0fecddb
+                ((InventoryBridge) ((net.minecraft.world.entity.player.Player) player).getInventory()).bridge$cleanupDirty();
             }
         }
     }
