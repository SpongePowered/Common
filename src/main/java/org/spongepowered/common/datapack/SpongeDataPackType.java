/*
 * This file is part of Sponge, licensed under the MIT License (MIT).
 *
 * Copyright (c) SpongePowered <https://www.spongepowered.org>
 * Copyright (c) contributors
 *
 * Permission is hereby granted, free of charge, to any person obtaining a copy
 * of this software and associated documentation files (the "Software"), to deal
 * in the Software without restriction, including without limitation the rights
 * to use, copy, modify, merge, publish, distribute, sublicense, and/or sell
 * copies of the Software, and to permit persons to whom the Software is
 * furnished to do so, subject to the following conditions:
 *
 * The above copyright notice and this permission notice shall be included in
 * all copies or substantial portions of the Software.
 *
 * THE SOFTWARE IS PROVIDED "AS IS", WITHOUT WARRANTY OF ANY KIND, EXPRESS OR
 * IMPLIED, INCLUDING BUT NOT LIMITED TO THE WARRANTIES OF MERCHANTABILITY,
 * FITNESS FOR A PARTICULAR PURPOSE AND NONINFRINGEMENT. IN NO EVENT SHALL THE
 * AUTHORS OR COPYRIGHT HOLDERS BE LIABLE FOR ANY CLAIM, DAMAGES OR OTHER
 * LIABILITY, WHETHER IN AN ACTION OF CONTRACT, TORT OR OTHERWISE, ARISING FROM,
 * OUT OF OR IN CONNECTION WITH THE SOFTWARE OR THE USE OR OTHER DEALINGS IN
 * THE SOFTWARE.
 */
package org.spongepowered.common.datapack;

import com.google.gson.JsonObject;
import com.mojang.serialization.JsonOps;
import io.leangen.geantyref.TypeToken;
import net.minecraft.core.Registry;
import org.checkerframework.checker.nullness.qual.NonNull;
import org.spongepowered.api.advancement.Advancement;
import org.spongepowered.api.datapack.DataPackSerializable;
import org.spongepowered.api.datapack.DataPackType;
import org.spongepowered.api.item.recipe.RecipeRegistration;
import org.spongepowered.api.world.WorldTypeTemplate;
import org.spongepowered.api.world.server.WorldTemplate;
import org.spongepowered.common.accessor.world.level.dimension.DimensionTypeAccessor;
import org.spongepowered.common.bridge.world.level.dimension.LevelStemBridge;
import org.spongepowered.common.datapack.recipe.RecipeDataPackSerializer;
import org.spongepowered.common.datapack.recipe.RecipeSerializedObject;
import org.spongepowered.common.server.BootstrapProperties;
import org.spongepowered.common.world.server.SpongeWorldTemplate;
import org.spongepowered.common.world.server.SpongeWorldTypeTemplate;

import java.util.OptionalLong;
import java.util.function.BiFunction;
import net.minecraft.data.recipes.FinishedRecipe;
import net.minecraft.resources.RegistryWriteOps;
import net.minecraft.resources.ResourceLocation;
import net.minecraft.world.level.biome.BiomeZoomer;
import net.minecraft.world.level.chunk.ChunkGenerator;
import net.minecraft.world.level.dimension.DimensionType;
import net.minecraft.world.level.dimension.LevelStem;

public final class SpongeDataPackType<T extends DataPackSerializable, U extends DataPackSerializedObject> implements DataPackType {

    private final TypeToken<T> token;
    private final DataPackSerializer<U> packSerializer;
    private final DataPackSerializableSerializer<T> objectSerializer;
    private final BiFunction<T, JsonObject, U> objectFunction;
    private final boolean persistent;

    public SpongeDataPackType(final TypeToken<T> token, final DataPackSerializer<U> packSerializer, final DataPackSerializableSerializer<T>
            objectSerializer, final BiFunction<T, JsonObject, U> objectFunction, final boolean persistent) {
        this.token = token;
        this.packSerializer = packSerializer;
        this.objectSerializer = objectSerializer;
        this.objectFunction = objectFunction;
        this.persistent = persistent;
    }

    @Override
    public TypeToken type() {
        return this.token;
    }

    @Override
    public boolean persistent() {
        return this.persistent;
    }

    public DataPackSerializer<U> getPackSerializer() {
        return this.packSerializer;
    }

    public DataPackSerializableSerializer<T> getObjectSerializer() {
        return this.objectSerializer;
    }

    public BiFunction<T, JsonObject, U> getObjectFunction() {
        return this.objectFunction;
    }

    public static final class FactoryImpl implements DataPackType.Factory {

        private final SpongeDataPackType<@NonNull Advancement, DataPackSerializedObject> advancement = new SpongeDataPackType<>(TypeToken.get(Advancement.class),
                new DataPackSerializer<>("Advancements", "advancements"),
                s -> ((net.minecraft.advancements.Advancement) s).deconstruct().serializeToJson(),
                (i1, i2) -> new DataPackSerializedObject(i1.key(), i2),
                false
        );

        private final SpongeDataPackType<@NonNull RecipeRegistration, RecipeSerializedObject> recipe = new SpongeDataPackType<>(TypeToken.get(RecipeRegistration.class),
                new RecipeDataPackSerializer(),
                s -> ((FinishedRecipe) s).serializeRecipe(),
                (i1, i2) -> new RecipeSerializedObject(i1.key(), i2, new DataPackSerializedObject(i1.key(), ((FinishedRecipe) i1).serializeAdvancement())),
                false
        );

        private final SpongeDataPackType<@NonNull WorldTypeTemplate, DataPackSerializedObject> worldType = new SpongeDataPackType<>(TypeToken.get(WorldTypeTemplate.class),
                new DataPackSerializer<>("Dimension Types", "dimension_type"),
                s -> {
<<<<<<< HEAD
                    final OptionalLong fixedTime = !s.fixedTime().isPresent() ? OptionalLong.empty() : OptionalLong.of(s.fixedTime().get().asTicks().getTicks());
                    // TODO - Zidane!!!
                    throw new UnsupportedOperationException("Zidane, fix this");
//                    final DimensionType type =
//                            DimensionTypeAccessor.invoker$new(fixedTime, s.hasSkylight(), s.hasCeiling(), s.scorching(), s.natural(),
//                                    s.coordinateMultiplier(),
//                                    s.createDragonFight(), s.piglinSafe(), s.bedsUsable(), s.respawnAnchorsUsable(), s.hasRaids(), s.logicalHeight(),
//                                    (BiomeZoomer) s.biomeSampler(), (ResourceLocation) (Object) ((SpongeWorldTypeTemplate) s).infiniburn,
//                                    (ResourceLocation) (Object) s.effect().getKey(), s.ambientLighting());
//                    return SpongeWorldTypeTemplate.DIRECT_CODEC.encodeStart(RegistryWriteOps.create(JsonOps.INSTANCE, BootstrapProperties.registries), type).getOrThrow(false, e -> {});
=======
                    final OptionalLong fixedTime = !s.fixedTime().isPresent() ? OptionalLong.empty() : OptionalLong.of(s.fixedTime().get().asTicks().ticks());
                    final DimensionType type =
                            DimensionTypeAccessor.invoker$new(fixedTime, s.hasSkylight(), s.hasCeiling(), s.scorching(), s.natural(),
                                    s.coordinateMultiplier(),
                                    s.createDragonFight(), s.piglinSafe(), s.bedsUsable(), s.respawnAnchorsUsable(), s.hasRaids(), s.logicalHeight(),
                                    (BiomeZoomer) s.biomeSampler(), (ResourceLocation) (Object) ((SpongeWorldTypeTemplate) s).infiniburn,
                                    (ResourceLocation) (Object) s.effect().key(), s.ambientLighting());
                    return SpongeWorldTypeTemplate.DIRECT_CODEC.encodeStart(RegistryWriteOps.create(JsonOps.INSTANCE, BootstrapProperties.registries), type).getOrThrow(false, e -> {});
>>>>>>> d337c2a3
                },
                (i1, i2) -> new DataPackSerializedObject(i1.key(), i2),
                true
        );

        private final SpongeDataPackType<@NonNull WorldTemplate, DataPackSerializedObject> world = new SpongeDataPackType<>(TypeToken.get(WorldTemplate.class),
                new DataPackSerializer<>("Dimensions", "dimension"),
                s -> {
                    final LevelStem template =
                            new LevelStem(() -> BootstrapProperties.registries.registryOrThrow(Registry.DIMENSION_TYPE_REGISTRY).get((ResourceLocation) (Object) s.worldType().location()),
                                    (ChunkGenerator) s.generator());
                    ((LevelStemBridge) (Object) template).bridge$setFromSettings(false);
                    ((LevelStemBridge) (Object) template).bridge$populateFromTemplate((SpongeWorldTemplate) s);
                    return SpongeWorldTemplate.DIRECT_CODEC.encodeStart(RegistryWriteOps.create(JsonOps.INSTANCE, BootstrapProperties.registries), template).getOrThrow(false, e -> {});
                },
                (i1, i2) -> new DataPackSerializedObject(i1.key(), i2),
                true
        );

        @Override
        public DataPackType recipe() {
            return this.recipe;
        }

        @Override
        public DataPackType advancement() {
            return this.advancement;
        }

        @Override
        public DataPackType worldType() {
            return this.worldType;
        }

        @Override
        public DataPackType world() {
            return world;
        }
    }
}<|MERGE_RESOLUTION|>--- conflicted
+++ resolved
@@ -111,8 +111,7 @@
         private final SpongeDataPackType<@NonNull WorldTypeTemplate, DataPackSerializedObject> worldType = new SpongeDataPackType<>(TypeToken.get(WorldTypeTemplate.class),
                 new DataPackSerializer<>("Dimension Types", "dimension_type"),
                 s -> {
-<<<<<<< HEAD
-                    final OptionalLong fixedTime = !s.fixedTime().isPresent() ? OptionalLong.empty() : OptionalLong.of(s.fixedTime().get().asTicks().getTicks());
+                    final OptionalLong fixedTime = !s.fixedTime().isPresent() ? OptionalLong.empty() : OptionalLong.of(s.fixedTime().get().asTicks().ticks());
                     // TODO - Zidane!!!
                     throw new UnsupportedOperationException("Zidane, fix this");
 //                    final DimensionType type =
@@ -120,18 +119,8 @@
 //                                    s.coordinateMultiplier(),
 //                                    s.createDragonFight(), s.piglinSafe(), s.bedsUsable(), s.respawnAnchorsUsable(), s.hasRaids(), s.logicalHeight(),
 //                                    (BiomeZoomer) s.biomeSampler(), (ResourceLocation) (Object) ((SpongeWorldTypeTemplate) s).infiniburn,
-//                                    (ResourceLocation) (Object) s.effect().getKey(), s.ambientLighting());
+//                                    (ResourceLocation) (Object) s.effect().key(), s.ambientLighting());
 //                    return SpongeWorldTypeTemplate.DIRECT_CODEC.encodeStart(RegistryWriteOps.create(JsonOps.INSTANCE, BootstrapProperties.registries), type).getOrThrow(false, e -> {});
-=======
-                    final OptionalLong fixedTime = !s.fixedTime().isPresent() ? OptionalLong.empty() : OptionalLong.of(s.fixedTime().get().asTicks().ticks());
-                    final DimensionType type =
-                            DimensionTypeAccessor.invoker$new(fixedTime, s.hasSkylight(), s.hasCeiling(), s.scorching(), s.natural(),
-                                    s.coordinateMultiplier(),
-                                    s.createDragonFight(), s.piglinSafe(), s.bedsUsable(), s.respawnAnchorsUsable(), s.hasRaids(), s.logicalHeight(),
-                                    (BiomeZoomer) s.biomeSampler(), (ResourceLocation) (Object) ((SpongeWorldTypeTemplate) s).infiniburn,
-                                    (ResourceLocation) (Object) s.effect().key(), s.ambientLighting());
-                    return SpongeWorldTypeTemplate.DIRECT_CODEC.encodeStart(RegistryWriteOps.create(JsonOps.INSTANCE, BootstrapProperties.registries), type).getOrThrow(false, e -> {});
->>>>>>> d337c2a3
                 },
                 (i1, i2) -> new DataPackSerializedObject(i1.key(), i2),
                 true
@@ -140,9 +129,7 @@
         private final SpongeDataPackType<@NonNull WorldTemplate, DataPackSerializedObject> world = new SpongeDataPackType<>(TypeToken.get(WorldTemplate.class),
                 new DataPackSerializer<>("Dimensions", "dimension"),
                 s -> {
-                    final LevelStem template =
-                            new LevelStem(() -> BootstrapProperties.registries.registryOrThrow(Registry.DIMENSION_TYPE_REGISTRY).get((ResourceLocation) (Object) s.worldType().location()),
-                                    (ChunkGenerator) s.generator());
+                    final LevelStem template = new LevelStem(() -> BootstrapProperties.registries.registryOrThrow(Registry.DIMENSION_TYPE_REGISTRY).get((ResourceLocation) (Object) s.worldType().location()), (ChunkGenerator) s.generator());
                     ((LevelStemBridge) (Object) template).bridge$setFromSettings(false);
                     ((LevelStemBridge) (Object) template).bridge$populateFromTemplate((SpongeWorldTemplate) s);
                     return SpongeWorldTemplate.DIRECT_CODEC.encodeStart(RegistryWriteOps.create(JsonOps.INSTANCE, BootstrapProperties.registries), template).getOrThrow(false, e -> {});
