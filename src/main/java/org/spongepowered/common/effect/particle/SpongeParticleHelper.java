/*
 * This file is part of Sponge, licensed under the MIT License (MIT).
 *
 * Copyright (c) SpongePowered <https://www.spongepowered.org>
 * Copyright (c) contributors
 *
 * Permission is hereby granted, free of charge, to any person obtaining a copy
 * of this software and associated documentation files (the "Software"), to deal
 * in the Software without restriction, including without limitation the rights
 * to use, copy, modify, merge, publish, distribute, sublicense, and/or sell
 * copies of the Software, and to permit persons to whom the Software is
 * furnished to do so, subject to the following conditions:
 *
 * The above copyright notice and this permission notice shall be included in
 * all copies or substantial portions of the Software.
 *
 * THE SOFTWARE IS PROVIDED "AS IS", WITHOUT WARRANTY OF ANY KIND, EXPRESS OR
 * IMPLIED, INCLUDING BUT NOT LIMITED TO THE WARRANTIES OF MERCHANTABILITY,
 * FITNESS FOR A PARTICULAR PURPOSE AND NONINFRINGEMENT. IN NO EVENT SHALL THE
 * AUTHORS OR COPYRIGHT HOLDERS BE LIABLE FOR ANY CLAIM, DAMAGES OR OTHER
 * LIABILITY, WHETHER IN AN ACTION OF CONTRACT, TORT OR OTHERWISE, ARISING FROM,
 * OUT OF OR IN CONNECTION WITH THE SOFTWARE OR THE USE OR OTHER DEALINGS IN
 * THE SOFTWARE.
 */
package org.spongepowered.common.effect.particle;

import org.spongepowered.api.block.BlockState;
import org.spongepowered.api.block.BlockType;
import org.spongepowered.api.effect.particle.ParticleEffect;
import org.spongepowered.api.effect.particle.ParticleOptions;
import org.spongepowered.api.effect.particle.ParticleType;
import org.spongepowered.api.item.inventory.ItemStackSnapshot;
import org.spongepowered.api.util.Color;
import org.spongepowered.api.util.Direction;
import org.spongepowered.math.vector.Vector3d;
import org.spongepowered.math.vector.Vector3f;

import java.util.ArrayList;
import java.util.List;
import java.util.Optional;
import java.util.Random;
import net.minecraft.core.BlockPos;
import net.minecraft.core.particles.BlockParticleOption;
import net.minecraft.core.particles.DustParticleOptions;
import net.minecraft.core.particles.ItemParticleOption;
import net.minecraft.core.particles.SimpleParticleType;
import net.minecraft.network.protocol.Packet;
import net.minecraft.network.protocol.game.ClientboundLevelEventPacket;
import net.minecraft.network.protocol.game.ClientboundLevelParticlesPacket;
import net.minecraft.resources.ResourceKey;
import net.minecraft.server.players.PlayerList;
import net.minecraft.world.level.Level;
import net.minecraft.world.level.block.Block;

public final class SpongeParticleHelper {

    public static void sendPackets(final ParticleEffect particleEffect, final Vector3d position, final int radius, final ResourceKey<Level> type,
                                   final PlayerList playerList) {
        final List<Packet<?>> packets = SpongeParticleHelper.toPackets(particleEffect, position);

        if (!packets.isEmpty()) {
            final double x = position.getX();
            final double y = position.getY();
            final double z = position.getZ();

            for (final Packet<?> packet : packets) {
                playerList.broadcast(null, x, y, z, radius, type, packet);
            }
        }
    }

    public static List<Packet<?>> toPackets(final ParticleEffect effect, final Vector3d position) {
        SpongeParticleEffect spongeEffect = (SpongeParticleEffect) effect;

        CachedParticlePacket cachedPacket = spongeEffect.cachedPacket;
        if (cachedPacket == null) {
            // Also save the generated packet cache for repeated uses.
            cachedPacket = spongeEffect.cachedPacket = SpongeParticleHelper.getCachedPacket(spongeEffect);
        }

        final List<Packet<?>> packets = new ArrayList<>();
        cachedPacket.process(position, packets);
        return packets;
    }

    public static CachedParticlePacket getCachedPacket(final SpongeParticleEffect effect) {
        final ParticleType type = effect.type();

        if (type instanceof NumericalParticleType) {
            // Special cased particle types with numerical IDs.
            return SpongeParticleHelper.getNumericalPacket(effect, (NumericalParticleType) type);
        } else {
            // Normal named particle type.
            return SpongeParticleHelper.getNamedPacket(effect, (net.minecraft.core.particles.ParticleType<?>) type);
        }
    }

    private static CachedParticlePacket getNumericalPacket(final ParticleEffect effect, final NumericalParticleType type) {
        int effectId = type.getId();

        return new NumericalCachedPacket(effectId, type.getData(effect), false);
    }

    @SuppressWarnings({"unchecked", "ConstantConditions"})
    private static CachedParticlePacket getNamedPacket(final ParticleEffect effect, final net.minecraft.core.particles.ParticleType<?> internalType) {
        // Named particles always support OFFSET and QUANTITY.
        final Vector3f offset = effect.optionOrDefault(ParticleOptions.OFFSET).get().toFloat();
        final int quantity = effect.optionOrDefault(ParticleOptions.QUANTITY).get();
        final Vector3f velocity = effect.optionOrDefault(ParticleOptions.VELOCITY).orElse(Vector3d.ZERO).toFloat();

        if (internalType instanceof SimpleParticleType) {
            // Simple named particle without any additional supported options.
            return new NamedCachedPacket((net.minecraft.core.particles.ParticleOptions) internalType, offset, quantity, velocity);
        }

        // The only way we can see what options are supported for a particular named particle
        // is to compare the internal type's deserializer to some static deserializer fields.
        // If only mojang had some type akin to our ParticleEffect...
        if (internalType.getDeserializer() == BlockParticleOption.DESERIALIZER) {
            // This particle type supports a block state option.
            final BlockState state = effect.optionOrDefault(ParticleOptions.BLOCK_STATE).get();
            final BlockParticleOption particleData = new BlockParticleOption(
                    (net.minecraft.core.particles.ParticleType<BlockParticleOption>) internalType,
                    (net.minecraft.world.level.block.state.BlockState) state);
            return new NamedCachedPacket(particleData, offset, quantity, velocity);
        } else if (internalType.getDeserializer() == ItemParticleOption.DESERIALIZER) {
            // This particle type supports an item option.
            final ItemStackSnapshot snapshot = effect.optionOrDefault(ParticleOptions.ITEM_STACK_SNAPSHOT).get();
            final ItemParticleOption particleData = new ItemParticleOption(
                    (net.minecraft.core.particles.ParticleType<ItemParticleOption>) internalType,
                    (net.minecraft.world.item.ItemStack) (Object) snapshot.createStack());
            return new NamedCachedPacket(particleData, offset, quantity, velocity);
        } else if (internalType.getDeserializer() == DustParticleOptions.DESERIALIZER) {
            // This particle type supports a color option.
<<<<<<< HEAD
            final Color color = effect.getOptionOrDefault(ParticleOptions.COLOR).get();
            final DustParticleOptions particleData = new DustParticleOptions(new com.mojang.math.Vector3f(
                    (float) color.getRed() / 255,
                    (float) color.getGreen() / 255,
                    (float) color.getBlue() / 255)
                    , 1.0f);
=======
            final Color color = effect.optionOrDefault(ParticleOptions.COLOR).get();
            final DustParticleOptions particleData = new DustParticleOptions(
                    (float) color.red() / 255,
                    (float) color.green() / 255,
                    (float) color.blue() / 255,
                    1.0f);
>>>>>>> d337c2a3
            return new NamedCachedPacket(particleData, offset, quantity, velocity);
        }

        // Otherwise, we don't really know how to get a valid IParticleData. Sorry mods!
        return EmptyCachedPacket.INSTANCE;
    }

    public static int getDirectionId(Direction direction) {
        if (direction.isSecondaryOrdinal()) {
            direction = Direction.closest(direction.asOffset(), Direction.Division.ORDINAL);
        }
        switch (direction) {
            case SOUTHEAST:
                return 0;
            case SOUTH:
                return 1;
            case SOUTHWEST:
                return 2;
            case EAST:
                return 3;
            case WEST:
                return 5;
            case NORTHEAST:
                return 6;
            case NORTH:
                return 7;
            case NORTHWEST:
                return 8;
            default:
                return 4;
        }
    }

    public static int getBlockStateId(final ParticleEffect effect, final Optional<BlockState> defaultBlockState) {
        final Optional<BlockState> blockState = effect.option(ParticleOptions.BLOCK_STATE);
        if (blockState.isPresent()) {
            // Use the provided block state option.
            return Block.getId((net.minecraft.world.level.block.state.BlockState) blockState.get());
        }

        final Optional<ItemStackSnapshot> itemSnapshot = effect.option(ParticleOptions.ITEM_STACK_SNAPSHOT);
        if (itemSnapshot.isPresent()) {
            // Try to convert the item into a usable block state.
            final Optional<BlockType> blockType = itemSnapshot.get().type().block();
            // TODO: correct behavior?
            return blockType.map(type -> Block.getId((net.minecraft.world.level.block.state.BlockState) type.defaultState()))
                    .orElse(0);
        }

        // Otherwise, use the default block state option if available.
        return defaultBlockState.map(state -> Block.getId((net.minecraft.world.level.block.state.BlockState) state))
                .orElse(0);
    }

    private static final class EmptyCachedPacket implements CachedParticlePacket {

        public static final EmptyCachedPacket INSTANCE = new EmptyCachedPacket();

        @Override
        public void process(final Vector3d position, final List<Packet<?>> output) {
        }
    }

    private static final class NamedCachedPacket implements CachedParticlePacket {

        private final net.minecraft.core.particles.ParticleOptions particleData;
        private final Vector3f offset;
        private final int quantity;
        private final Vector3f velocity;

        public NamedCachedPacket(final net.minecraft.core.particles.ParticleOptions particleData, final Vector3f offset, final int quantity, Vector3f velocity) {
            this.particleData = particleData;
            this.offset = offset;
            this.quantity = quantity;
            this.velocity = velocity;
        }

        @Override
        public void process(final Vector3d position, final List<Packet<?>> output) {
            final float posX = (float) position.getX();
            final float posY = (float) position.getY();
            final float posZ = (float) position.getZ();

            final float offX = this.offset.getX();
            final float offY = this.offset.getY();
            final float offZ = this.offset.getZ();

            if (this.velocity.equals(Vector3f.ZERO)) {
                final ClientboundLevelParticlesPacket packet = new ClientboundLevelParticlesPacket(
                        this.particleData,
                        true,
                        posX, posY, posZ,
                        offX, offY, offZ,
                        0.0F,
                        this.quantity
                );

                output.add(packet);
            } else {
                final float velocityX = this.velocity.getX();
                final float velocityY = this.velocity.getY();
                final float velocityZ = this.velocity.getZ();
                final Random random = new Random();
                for (int i = 0; i < this.quantity; i++) {
                    final float px0 = posX + (random.nextFloat() * 2f - 1f) * offX;
                    final float py0 = posY + (random.nextFloat() * 2f - 1f) * offY;
                    final float pz0 = posZ + (random.nextFloat() * 2f - 1f) * offZ;

                    final ClientboundLevelParticlesPacket message = new ClientboundLevelParticlesPacket(
                            this.particleData,
                            true,
                            px0, py0, pz0,
                            velocityX, velocityY, velocityZ,
                            1f,
                            0);
                    output.add(message);
                }
            }
        }
    }

    private static final class NumericalCachedPacket implements CachedParticlePacket {

        private final int type;
        private final int data;
        private final boolean broadcast;

        public NumericalCachedPacket(final int type, final int data, final boolean broadcast) {
            this.type = type;
            this.data = data;
            this.broadcast = broadcast;
        }

        @Override
        public void process(final Vector3d position, final List<Packet<?>> output) {
            final BlockPos blockPos = new BlockPos(position.getFloorX(), position.getFloorY(), position.getFloorZ());
            final ClientboundLevelEventPacket packet = new ClientboundLevelEventPacket(this.type, blockPos, this.data, this.broadcast);
            output.add(packet);
        }
    }
}<|MERGE_RESOLUTION|>--- conflicted
+++ resolved
@@ -132,21 +132,12 @@
             return new NamedCachedPacket(particleData, offset, quantity, velocity);
         } else if (internalType.getDeserializer() == DustParticleOptions.DESERIALIZER) {
             // This particle type supports a color option.
-<<<<<<< HEAD
-            final Color color = effect.getOptionOrDefault(ParticleOptions.COLOR).get();
+            final Color color = effect.optionOrDefault(ParticleOptions.COLOR).get();
             final DustParticleOptions particleData = new DustParticleOptions(new com.mojang.math.Vector3f(
-                    (float) color.getRed() / 255,
-                    (float) color.getGreen() / 255,
-                    (float) color.getBlue() / 255)
-                    , 1.0f);
-=======
-            final Color color = effect.optionOrDefault(ParticleOptions.COLOR).get();
-            final DustParticleOptions particleData = new DustParticleOptions(
                     (float) color.red() / 255,
                     (float) color.green() / 255,
-                    (float) color.blue() / 255,
+                    (float) color.blue() / 255),
                     1.0f);
->>>>>>> d337c2a3
             return new NamedCachedPacket(particleData, offset, quantity, velocity);
         }
 
