/*
 * This file is part of Sponge, licensed under the MIT License (MIT).
 *
 * Copyright (c) SpongePowered <https://www.spongepowered.org>
 * Copyright (c) contributors
 *
 * Permission is hereby granted, free of charge, to any person obtaining a copy
 * of this software and associated documentation files (the "Software"), to deal
 * in the Software without restriction, including without limitation the rights
 * to use, copy, modify, merge, publish, distribute, sublicense, and/or sell
 * copies of the Software, and to permit persons to whom the Software is
 * furnished to do so, subject to the following conditions:
 *
 * The above copyright notice and this permission notice shall be included in
 * all copies or substantial portions of the Software.
 *
 * THE SOFTWARE IS PROVIDED "AS IS", WITHOUT WARRANTY OF ANY KIND, EXPRESS OR
 * IMPLIED, INCLUDING BUT NOT LIMITED TO THE WARRANTIES OF MERCHANTABILITY,
 * FITNESS FOR A PARTICULAR PURPOSE AND NONINFRINGEMENT. IN NO EVENT SHALL THE
 * AUTHORS OR COPYRIGHT HOLDERS BE LIABLE FOR ANY CLAIM, DAMAGES OR OTHER
 * LIABILITY, WHETHER IN AN ACTION OF CONTRACT, TORT OR OTHERWISE, ARISING FROM,
 * OUT OF OR IN CONNECTION WITH THE SOFTWARE OR THE USE OR OTHER DEALINGS IN
 * THE SOFTWARE.
 */
package org.spongepowered.common.effect.particle;

import org.spongepowered.api.block.BlockState;
import org.spongepowered.api.block.BlockType;
import org.spongepowered.api.effect.particle.ParticleEffect;
import org.spongepowered.api.effect.particle.ParticleOptions;
import org.spongepowered.api.effect.particle.ParticleType;
import org.spongepowered.api.item.inventory.ItemStackSnapshot;
import org.spongepowered.api.util.Color;
import org.spongepowered.api.util.Direction;
import org.spongepowered.math.vector.Vector3d;
import org.spongepowered.math.vector.Vector3f;

import java.util.ArrayList;
import java.util.List;
import java.util.Optional;
import java.util.Random;
import net.minecraft.core.BlockPos;
import net.minecraft.core.particles.BlockParticleOption;
import net.minecraft.core.particles.DustParticleOptions;
import net.minecraft.core.particles.ItemParticleOption;
import net.minecraft.core.particles.SimpleParticleType;
import net.minecraft.network.protocol.Packet;
import net.minecraft.network.protocol.game.ClientboundLevelEventPacket;
import net.minecraft.network.protocol.game.ClientboundLevelParticlesPacket;
import net.minecraft.resources.ResourceKey;
import net.minecraft.server.players.PlayerList;
import net.minecraft.world.level.Level;
import net.minecraft.world.level.block.Block;

public final class SpongeParticleHelper {

    public static void sendPackets(final ParticleEffect particleEffect, final Vector3d position, final int radius, final ResourceKey<Level> type,
                                   final PlayerList playerList) {
        final List<Packet<?>> packets = SpongeParticleHelper.toPackets(particleEffect, position);

        if (!packets.isEmpty()) {
            final double x = position.x();
            final double y = position.y();
            final double z = position.z();

            for (final Packet<?> packet : packets) {
                playerList.broadcast(null, x, y, z, radius, type, packet);
            }
        }
    }

    public static List<Packet<?>> toPackets(final ParticleEffect effect, final Vector3d position) {
        SpongeParticleEffect spongeEffect = (SpongeParticleEffect) effect;

        CachedParticlePacket cachedPacket = spongeEffect.cachedPacket;
        if (cachedPacket == null) {
            // Also save the generated packet cache for repeated uses.
            cachedPacket = spongeEffect.cachedPacket = SpongeParticleHelper.getCachedPacket(spongeEffect);
        }

        final List<Packet<?>> packets = new ArrayList<>();
        cachedPacket.process(position, packets);
        return packets;
    }

    public static CachedParticlePacket getCachedPacket(final SpongeParticleEffect effect) {
        final ParticleType type = effect.type();

        if (type instanceof NumericalParticleType) {
            // Special cased particle types with numerical IDs.
            return SpongeParticleHelper.getNumericalPacket(effect, (NumericalParticleType) type);
        } else {
            // Normal named particle type.
            return SpongeParticleHelper.getNamedPacket(effect, (net.minecraft.core.particles.ParticleType<?>) type);
        }
    }

    private static CachedParticlePacket getNumericalPacket(final ParticleEffect effect, final NumericalParticleType type) {
        int effectId = type.getId();

        return new NumericalCachedPacket(effectId, type.getData(effect), false);
    }

    @SuppressWarnings({"unchecked", "ConstantConditions"})
    private static CachedParticlePacket getNamedPacket(final ParticleEffect effect, final net.minecraft.core.particles.ParticleType<?> internalType) {
        // Named particles always support OFFSET and QUANTITY.
        final Vector3f offset = effect.optionOrDefault(ParticleOptions.OFFSET).get().toFloat();
        final int quantity = effect.optionOrDefault(ParticleOptions.QUANTITY).get();
        final Vector3f velocity = effect.optionOrDefault(ParticleOptions.VELOCITY).orElse(Vector3d.ZERO).toFloat();

        if (internalType instanceof SimpleParticleType) {
            // Simple named particle without any additional supported options.
            return new NamedCachedPacket((net.minecraft.core.particles.ParticleOptions) internalType, offset, quantity, velocity);
        }

        // The only way we can see what options are supported for a particular named particle
        // is to compare the internal type's deserializer to some static deserializer fields.
        // If only mojang had some type akin to our ParticleEffect...
        if (internalType.getDeserializer() == BlockParticleOption.DESERIALIZER) {
            // This particle type supports a block state option.
            final BlockState state = effect.optionOrDefault(ParticleOptions.BLOCK_STATE).get();
            final BlockParticleOption particleData = new BlockParticleOption(
                    (net.minecraft.core.particles.ParticleType<BlockParticleOption>) internalType,
                    (net.minecraft.world.level.block.state.BlockState) state);
            return new NamedCachedPacket(particleData, offset, quantity, velocity);
        } else if (internalType.getDeserializer() == ItemParticleOption.DESERIALIZER) {
            // This particle type supports an item option.
            final ItemStackSnapshot snapshot = effect.optionOrDefault(ParticleOptions.ITEM_STACK_SNAPSHOT).get();
            final ItemParticleOption particleData = new ItemParticleOption(
                    (net.minecraft.core.particles.ParticleType<ItemParticleOption>) internalType,
                    (net.minecraft.world.item.ItemStack) (Object) snapshot.createStack());
            return new NamedCachedPacket(particleData, offset, quantity, velocity);
        } else if (internalType.getDeserializer() == DustParticleOptions.DESERIALIZER) {
            // This particle type supports a color option.
            final Color color = effect.optionOrDefault(ParticleOptions.COLOR).get();
<<<<<<< HEAD
            final DustParticleOptions particleData = new DustParticleOptions(new com.mojang.math.Vector3f(
                    (float) color.red() / 255,
                    (float) color.green() / 255,
                    (float) color.blue() / 255),
                    1.0f);
=======
            final double scale = effect.optionOrDefault(ParticleOptions.SCALE).get();
            final DustParticleOptions particleData = new DustParticleOptions(
                    (float) color.red() / 255,
                    (float) color.green() / 255,
                    (float) color.blue() / 255,
                    (float) scale);
>>>>>>> dbdb4ad4
            return new NamedCachedPacket(particleData, offset, quantity, velocity);
        }

        // Otherwise, we don't really know how to get a valid IParticleData. Sorry mods!
        return EmptyCachedPacket.INSTANCE;
    }

    public static int getDirectionId(Direction direction) {
        if (direction.isSecondaryOrdinal()) {
            direction = Direction.closest(direction.asOffset(), Direction.Division.ORDINAL);
        }
        switch (direction) {
            case SOUTHEAST:
                return 0;
            case SOUTH:
                return 1;
            case SOUTHWEST:
                return 2;
            case EAST:
                return 3;
            case WEST:
                return 5;
            case NORTHEAST:
                return 6;
            case NORTH:
                return 7;
            case NORTHWEST:
                return 8;
            default:
                return 4;
        }
    }

    public static int getBlockStateId(final ParticleEffect effect, final Optional<BlockState> defaultBlockState) {
        final Optional<BlockState> blockState = effect.option(ParticleOptions.BLOCK_STATE);
        if (blockState.isPresent()) {
            // Use the provided block state option.
            return Block.getId((net.minecraft.world.level.block.state.BlockState) blockState.get());
        }

        final Optional<ItemStackSnapshot> itemSnapshot = effect.option(ParticleOptions.ITEM_STACK_SNAPSHOT);
        if (itemSnapshot.isPresent()) {
            // Try to convert the item into a usable block state.
            final Optional<BlockType> blockType = itemSnapshot.get().type().block();
            // TODO: correct behavior?
            return blockType.map(type -> Block.getId((net.minecraft.world.level.block.state.BlockState) type.defaultState()))
                    .orElse(0);
        }

        // Otherwise, use the default block state option if available.
        return defaultBlockState.map(state -> Block.getId((net.minecraft.world.level.block.state.BlockState) state))
                .orElse(0);
    }

    private static final class EmptyCachedPacket implements CachedParticlePacket {

        public static final EmptyCachedPacket INSTANCE = new EmptyCachedPacket();

        @Override
        public void process(final Vector3d position, final List<Packet<?>> output) {
        }
    }

    private static final class NamedCachedPacket implements CachedParticlePacket {

        private final net.minecraft.core.particles.ParticleOptions particleData;
        private final Vector3f offset;
        private final int quantity;
        private final Vector3f velocity;

        public NamedCachedPacket(final net.minecraft.core.particles.ParticleOptions particleData, final Vector3f offset, final int quantity, Vector3f velocity) {
            this.particleData = particleData;
            this.offset = offset;
            this.quantity = quantity;
            this.velocity = velocity;
        }

        @Override
        public void process(final Vector3d position, final List<Packet<?>> output) {
            final float posX = (float) position.x();
            final float posY = (float) position.y();
            final float posZ = (float) position.z();

            final float offX = this.offset.x();
            final float offY = this.offset.y();
            final float offZ = this.offset.z();

            if (this.velocity.equals(Vector3f.ZERO)) {
                final ClientboundLevelParticlesPacket packet = new ClientboundLevelParticlesPacket(
                        this.particleData,
                        true,
                        posX, posY, posZ,
                        offX, offY, offZ,
                        0.0F,
                        this.quantity
                );

                output.add(packet);
            } else {
                final float velocityX = this.velocity.x();
                final float velocityY = this.velocity.y();
                final float velocityZ = this.velocity.z();
                final Random random = new Random();
                for (int i = 0; i < this.quantity; i++) {
                    final float px0 = posX + (random.nextFloat() * 2f - 1f) * offX;
                    final float py0 = posY + (random.nextFloat() * 2f - 1f) * offY;
                    final float pz0 = posZ + (random.nextFloat() * 2f - 1f) * offZ;

                    final ClientboundLevelParticlesPacket message = new ClientboundLevelParticlesPacket(
                            this.particleData,
                            true,
                            px0, py0, pz0,
                            velocityX, velocityY, velocityZ,
                            1f,
                            0);
                    output.add(message);
                }
            }
        }
    }

    private static final class NumericalCachedPacket implements CachedParticlePacket {

        private final int type;
        private final int data;
        private final boolean broadcast;

        public NumericalCachedPacket(final int type, final int data, final boolean broadcast) {
            this.type = type;
            this.data = data;
            this.broadcast = broadcast;
        }

        @Override
        public void process(final Vector3d position, final List<Packet<?>> output) {
            final BlockPos blockPos = new BlockPos(position.floorX(), position.floorY(), position.floorZ());
            final ClientboundLevelEventPacket packet = new ClientboundLevelEventPacket(this.type, blockPos, this.data, this.broadcast);
            output.add(packet);
        }
    }
}<|MERGE_RESOLUTION|>--- conflicted
+++ resolved
@@ -133,20 +133,12 @@
         } else if (internalType.getDeserializer() == DustParticleOptions.DESERIALIZER) {
             // This particle type supports a color option.
             final Color color = effect.optionOrDefault(ParticleOptions.COLOR).get();
-<<<<<<< HEAD
+            final double scale = effect.optionOrDefault(ParticleOptions.SCALE).get();
             final DustParticleOptions particleData = new DustParticleOptions(new com.mojang.math.Vector3f(
-                    (float) color.red() / 255,
-                    (float) color.green() / 255,
-                    (float) color.blue() / 255),
-                    1.0f);
-=======
-            final double scale = effect.optionOrDefault(ParticleOptions.SCALE).get();
-            final DustParticleOptions particleData = new DustParticleOptions(
-                    (float) color.red() / 255,
-                    (float) color.green() / 255,
-                    (float) color.blue() / 255,
-                    (float) scale);
->>>>>>> dbdb4ad4
+                (float) color.red() / 255,
+                (float) color.green() / 255,
+                (float) color.blue() / 255),
+                (float) scale);
             return new NamedCachedPacket(particleData, offset, quantity, velocity);
         }
 
