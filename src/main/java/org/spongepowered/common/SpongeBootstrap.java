/*
 * This file is part of Sponge, licensed under the MIT License (MIT).
 *
 * Copyright (c) SpongePowered <https://www.spongepowered.org>
 * Copyright (c) contributors
 *
 * Permission is hereby granted, free of charge, to any person obtaining a copy
 * of this software and associated documentation files (the "Software"), to deal
 * in the Software without restriction, including without limitation the rights
 * to use, copy, modify, merge, publish, distribute, sublicense, and/or sell
 * copies of the Software, and to permit persons to whom the Software is
 * furnished to do so, subject to the following conditions:
 *
 * The above copyright notice and this permission notice shall be included in
 * all copies or substantial portions of the Software.
 *
 * THE SOFTWARE IS PROVIDED "AS IS", WITHOUT WARRANTY OF ANY KIND, EXPRESS OR
 * IMPLIED, INCLUDING BUT NOT LIMITED TO THE WARRANTIES OF MERCHANTABILITY,
 * FITNESS FOR A PARTICULAR PURPOSE AND NONINFRINGEMENT. IN NO EVENT SHALL THE
 * AUTHORS OR COPYRIGHT HOLDERS BE LIABLE FOR ANY CLAIM, DAMAGES OR OTHER
 * LIABILITY, WHETHER IN AN ACTION OF CONTRACT, TORT OR OTHERWISE, ARISING FROM,
 * OUT OF OR IN CONNECTION WITH THE SOFTWARE OR THE USE OR OTHER DEALINGS IN
 * THE SOFTWARE.
 */
package org.spongepowered.common;

import com.google.inject.Injector;
import com.google.inject.Stage;
import net.minecraft.SharedConstants;
import org.spongepowered.api.Sponge;
import org.spongepowered.common.inject.SpongeGuice;
import org.spongepowered.common.launch.Launch;
import org.spongepowered.common.network.channel.SpongeChannelManager;
import org.spongepowered.common.network.packet.SpongePacketHandler;

public final class SpongeBootstrap {

    private static Injector injector;
    private static SpongeLifecycle lifecycle;

    public static void perform(final String engineName, final Runnable engineStart) {
<<<<<<< HEAD
        // We need to know the minecraft version early
        SharedConstants.tryDetectVersion();

        final Stage stage = SpongeGuice.getInjectorStage(Launch.getInstance().getInjectionStage());
        SpongeCommon.getLogger().debug("Creating injector in stage '{}'", stage);
        final List<Module> modules = Lists.newArrayList(
                new SpongeModule(),
                new SpongeCommonModule()
        );
        final Injector bootstrapInjector = Guice.createInjector(stage, modules);

        Launch.getInstance().getPluginEngine().getPluginEnvironment().blackboard().getOrCreate(SpongeBootstrap.PARENT_INJECTOR,
                () -> bootstrapInjector);
=======
        final Stage stage = SpongeGuice.getInjectorStage(Launch.instance().injectionStage());
        SpongeCommon.logger().debug("Creating injector in stage '{}'", stage);
        final Injector bootstrapInjector = Launch.instance().createInjector();
        SpongeBootstrap.injector = bootstrapInjector;
>>>>>>> cf324e78
        SpongeBootstrap.lifecycle = bootstrapInjector.getInstance(SpongeLifecycle.class);
        SpongeBootstrap.lifecycle.establishFactories();
        SpongeBootstrap.lifecycle.establishBuilders();
        SpongeBootstrap.lifecycle.initTimings();
        Launch.instance().performBootstrap();
        SpongeBootstrap.lifecycle.registerPluginListeners();
        SpongeBootstrap.lifecycle.callConstructEvent();
        SpongeBootstrap.lifecycle.callRegisterFactoryEvent();
        SpongeBootstrap.lifecycle.callRegisterBuilderEvent();
        SpongeBootstrap.lifecycle.callRegisterChannelEvent();
        SpongeBootstrap.lifecycle.establishGameServices();
        SpongeBootstrap.lifecycle.establishDataKeyListeners();

        SpongePacketHandler.init((SpongeChannelManager) Sponge.channelManager());

        Launch.instance().logger().info("Loading Minecraft {}, please wait...", engineName);
        engineStart.run();
    }

    public static Injector injector() {
        return SpongeBootstrap.injector;
    }

    public static SpongeLifecycle lifecycle() {
        return SpongeBootstrap.lifecycle;
    }
}<|MERGE_RESOLUTION|>--- conflicted
+++ resolved
@@ -39,26 +39,13 @@
     private static SpongeLifecycle lifecycle;
 
     public static void perform(final String engineName, final Runnable engineStart) {
-<<<<<<< HEAD
         // We need to know the minecraft version early
         SharedConstants.tryDetectVersion();
 
-        final Stage stage = SpongeGuice.getInjectorStage(Launch.getInstance().getInjectionStage());
-        SpongeCommon.getLogger().debug("Creating injector in stage '{}'", stage);
-        final List<Module> modules = Lists.newArrayList(
-                new SpongeModule(),
-                new SpongeCommonModule()
-        );
-        final Injector bootstrapInjector = Guice.createInjector(stage, modules);
-
-        Launch.getInstance().getPluginEngine().getPluginEnvironment().blackboard().getOrCreate(SpongeBootstrap.PARENT_INJECTOR,
-                () -> bootstrapInjector);
-=======
         final Stage stage = SpongeGuice.getInjectorStage(Launch.instance().injectionStage());
         SpongeCommon.logger().debug("Creating injector in stage '{}'", stage);
         final Injector bootstrapInjector = Launch.instance().createInjector();
         SpongeBootstrap.injector = bootstrapInjector;
->>>>>>> cf324e78
         SpongeBootstrap.lifecycle = bootstrapInjector.getInstance(SpongeLifecycle.class);
         SpongeBootstrap.lifecycle.establishFactories();
         SpongeBootstrap.lifecycle.establishBuilders();
