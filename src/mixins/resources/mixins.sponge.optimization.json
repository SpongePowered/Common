--- conflicted
+++ resolved
@@ -2,11 +2,6 @@
     "parent": "mixins.sponge.parent.json",
     "package": "org.spongepowered.common.mixin.optimization",
     "plugin": "org.spongepowered.common.mixin.plugin.OptimizationPlugin",
-<<<<<<< HEAD
-    "target": "@env(DEFAULT)",
-    "compatibilityLevel": "JAVA_11",
-=======
->>>>>>> a65c5143
     "mixins": [
         "entity.EntityMixin_Optimization_Collision",
         "tileentity.HopperTileEntityMixin_Optimization_Hopper",
