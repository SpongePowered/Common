{
    "parent": "mixins.sponge.parent.json",
    "package": "org.spongepowered.common.mixin.concurrentcheck",
    "plugin": "org.spongepowered.common.mixin.plugin.ConcurrentCheckPlugin",
<<<<<<< HEAD
    "target": "@env(DEFAULT)",
    "compatibilityLevel": "JAVA_11",
=======
>>>>>>> a65c5143
    "mixins": [
        "util.ClassInstanceMultiMapMixin_ConcurrentCheck"
    ]
}<|MERGE_RESOLUTION|>--- conflicted
+++ resolved
@@ -2,11 +2,6 @@
     "parent": "mixins.sponge.parent.json",
     "package": "org.spongepowered.common.mixin.concurrentcheck",
     "plugin": "org.spongepowered.common.mixin.plugin.ConcurrentCheckPlugin",
-<<<<<<< HEAD
-    "target": "@env(DEFAULT)",
-    "compatibilityLevel": "JAVA_11",
-=======
->>>>>>> a65c5143
     "mixins": [
         "util.ClassInstanceMultiMapMixin_ConcurrentCheck"
     ]
