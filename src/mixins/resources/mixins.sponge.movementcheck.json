--- conflicted
+++ resolved
@@ -2,11 +2,6 @@
     "parent": "mixins.sponge.parent.json",
     "package": "org.spongepowered.common.mixin.movementcheck",
     "plugin": "org.spongepowered.common.mixin.plugin.MovementCheckPlugin",
-<<<<<<< HEAD
-    "target": "@env(DEFAULT)",
-    "compatibilityLevel": "JAVA_11",
-=======
->>>>>>> a65c5143
     "mixins": [
         "server.network.ServerGamePacketListenerImplMixin_MovementCheck"
     ]
