--- conflicted
+++ resolved
@@ -2,11 +2,6 @@
     "parent": "mixins.sponge.parent.json",
     "package": "org.spongepowered.common.mixin.ipforward",
     "plugin": "org.spongepowered.common.mixin.plugin.IpForwardPlugin",
-<<<<<<< HEAD
-    "target": "@env(DEFAULT)",
-    "compatibilityLevel": "JAVA_11",
-=======
->>>>>>> a65c5143
     "mixins": [
         "network.ConnectionMixin_IpForward",
         "network.protocol.handshake.ClientIntentionPacketMixin_IpForward",
