/*
 * This file is part of Sponge, licensed under the MIT License (MIT).
 *
 * Copyright (c) SpongePowered <https://www.spongepowered.org>
 * Copyright (c) contributors
 *
 * Permission is hereby granted, free of charge, to any person obtaining a copy
 * of this software and associated documentation files (the "Software"), to deal
 * in the Software without restriction, including without limitation the rights
 * to use, copy, modify, merge, publish, distribute, sublicense, and/or sell
 * copies of the Software, and to permit persons to whom the Software is
 * furnished to do so, subject to the following conditions:
 *
 * The above copyright notice and this permission notice shall be included in
 * all copies or substantial portions of the Software.
 *
 * THE SOFTWARE IS PROVIDED "AS IS", WITHOUT WARRANTY OF ANY KIND, EXPRESS OR
 * IMPLIED, INCLUDING BUT NOT LIMITED TO THE WARRANTIES OF MERCHANTABILITY,
 * FITNESS FOR A PARTICULAR PURPOSE AND NONINFRINGEMENT. IN NO EVENT SHALL THE
 * AUTHORS OR COPYRIGHT HOLDERS BE LIABLE FOR ANY CLAIM, DAMAGES OR OTHER
 * LIABILITY, WHETHER IN AN ACTION OF CONTRACT, TORT OR OTHERWISE, ARISING FROM,
 * OUT OF OR IN CONNECTION WITH THE SOFTWARE OR THE USE OR OTHER DEALINGS IN
 * THE SOFTWARE.
 */
package org.spongepowered.common.mixin.core.world.level.block.entity;

import com.google.common.base.MoreObjects;
import net.minecraft.core.BlockPos;
import net.minecraft.core.Registry;
import net.minecraft.nbt.CompoundTag;
import net.minecraft.world.level.block.entity.BlockEntityType;
import net.minecraft.world.level.block.state.BlockState;
import org.spongepowered.api.ResourceKey;
import org.spongepowered.api.world.server.ServerWorld;
import org.spongepowered.asm.mixin.Final;
import org.spongepowered.asm.mixin.Mixin;
import org.spongepowered.asm.mixin.Shadow;
import org.spongepowered.asm.mixin.injection.At;
import org.spongepowered.asm.mixin.injection.Inject;
import org.spongepowered.asm.mixin.injection.callback.CallbackInfo;
import org.spongepowered.asm.mixin.injection.callback.CallbackInfoReturnable;
import org.spongepowered.common.bridge.data.DataCompoundHolder;
import org.spongepowered.common.bridge.world.level.block.entity.BlockEntityBridge;
import org.spongepowered.common.data.DataUtil;
import org.spongepowered.common.data.provider.nbt.NBTDataType;
import org.spongepowered.common.data.provider.nbt.NBTDataTypes;

import javax.annotation.Nullable;

@Mixin(net.minecraft.world.level.block.entity.BlockEntity.class)
public abstract class BlockEntityMixin implements BlockEntityBridge, DataCompoundHolder {

    //@formatter:off
    @Shadow @Final private BlockEntityType<?> type;
    @Shadow @Nullable private BlockState blockState;
    @Shadow protected net.minecraft.world.level.Level level;
<<<<<<< HEAD
    @Shadow @Final protected BlockPos worldPosition;
    @Nullable private Timing impl$timing;
=======
    @Shadow protected BlockPos worldPosition;
>>>>>>> 29234cb9

    @Shadow public abstract BlockPos shadow$getBlockPos();
    @Shadow public abstract BlockState shadow$getBlockState();
    @Shadow public abstract void shadow$setChanged();
    //@formatter:on

    private CompoundTag impl$customData;

    @Override
    public CompoundTag data$getCompound() {
        return this.impl$customData;
    }

    @Override
    public void data$setCompound(final CompoundTag nbt) {
        this.impl$customData = nbt;
    }

    @Override
    public NBTDataType data$getNBTDataType() {
        return NBTDataTypes.BLOCK_ENTITY;
    }

    @Inject(method = "saveMetadata", at = @At("RETURN"))
    private void impl$writeSpongeData(final CompoundTag compound, final CallbackInfoReturnable<CompoundTag> ci) {
        if (DataUtil.syncDataToTag(this)) {
            compound.merge(this.data$getCompound());
        }
    }

    @Inject(method = "load", at = @At("RETURN"))
    private void impl$readSpongeData(final CompoundTag compound, final CallbackInfo ci) {
        // TODO If we are in Forge data is already present
        this.data$setCompound(compound); // For vanilla we set the incoming nbt
        // Deserialize custom data...
        DataUtil.syncTagToData(this);
        this.data$setCompound(null); // done reading
    }

    @Override
    public String toString() {
        final ResourceKey key = (ResourceKey) (Object) Registry.BLOCK_ENTITY_TYPE.getKey(this.type);

        return MoreObjects.toStringHelper(this)
                // Double check some mods are registering their tile entities and doing some "interesting"
                // things with doing a to string on a tile entity not actually functionally valid in the game "yet".
            .add("type", key)
            .add("world", this.level)
            .add("pos", this.worldPosition)
            .add("blockstate", this.blockState)
            .toString();
    }

    protected MoreObjects.ToStringHelper getPrettyPrinterStringHelper() {
        final ResourceKey key = (ResourceKey) (Object) Registry.BLOCK_ENTITY_TYPE.getKey(this.type);

        return MoreObjects.toStringHelper(this)
            .add("type", key)
            .add("world", ((ServerWorld) this.level).key())
            .add("pos", this.worldPosition);
    }

    @Override
    public String bridge$getPrettyPrinterString() {
        return this.getPrettyPrinterStringHelper().toString();
    }
}<|MERGE_RESOLUTION|>--- conflicted
+++ resolved
@@ -54,12 +54,7 @@
     @Shadow @Final private BlockEntityType<?> type;
     @Shadow @Nullable private BlockState blockState;
     @Shadow protected net.minecraft.world.level.Level level;
-<<<<<<< HEAD
     @Shadow @Final protected BlockPos worldPosition;
-    @Nullable private Timing impl$timing;
-=======
-    @Shadow protected BlockPos worldPosition;
->>>>>>> 29234cb9
 
     @Shadow public abstract BlockPos shadow$getBlockPos();
     @Shadow public abstract BlockState shadow$getBlockState();
