/*
 * This file is part of Sponge, licensed under the MIT License (MIT).
 *
 * Copyright (c) SpongePowered <https://www.spongepowered.org>
 * Copyright (c) contributors
 *
 * Permission is hereby granted, free of charge, to any person obtaining a copy
 * of this software and associated documentation files (the "Software"), to deal
 * in the Software without restriction, including without limitation the rights
 * to use, copy, modify, merge, publish, distribute, sublicense, and/or sell
 * copies of the Software, and to permit persons to whom the Software is
 * furnished to do so, subject to the following conditions:
 *
 * The above copyright notice and this permission notice shall be included in
 * all copies or substantial portions of the Software.
 *
 * THE SOFTWARE IS PROVIDED "AS IS", WITHOUT WARRANTY OF ANY KIND, EXPRESS OR
 * IMPLIED, INCLUDING BUT NOT LIMITED TO THE WARRANTIES OF MERCHANTABILITY,
 * FITNESS FOR A PARTICULAR PURPOSE AND NONINFRINGEMENT. IN NO EVENT SHALL THE
 * AUTHORS OR COPYRIGHT HOLDERS BE LIABLE FOR ANY CLAIM, DAMAGES OR OTHER
 * LIABILITY, WHETHER IN AN ACTION OF CONTRACT, TORT OR OTHERWISE, ARISING FROM,
 * OUT OF OR IN CONNECTION WITH THE SOFTWARE OR THE USE OR OTHER DEALINGS IN
 * THE SOFTWARE.
 */
package org.spongepowered.common.mixin.core.block;

<<<<<<< HEAD
import co.aikar.timings.Timing;
import co.aikar.timings.sponge.SpongeTimings;
=======
>>>>>>> 4a026b63
import net.minecraft.core.BlockPos;
import net.minecraft.core.Direction;
import net.minecraft.world.item.ItemStack;
import net.minecraft.world.level.Level;
import net.minecraft.world.level.block.Block;
import org.spongepowered.api.block.BlockType;
import org.spongepowered.api.entity.EntityTypes;
import org.spongepowered.api.event.CauseStackManager;
import org.spongepowered.api.event.SpongeEventFactory;
import org.spongepowered.api.event.entity.ConstructEntityEvent;
import org.spongepowered.api.world.server.ServerLocation;
import org.spongepowered.api.world.server.ServerWorld;
import org.spongepowered.asm.mixin.Mixin;
import org.spongepowered.asm.mixin.injection.At;
import org.spongepowered.asm.mixin.injection.Inject;
import org.spongepowered.asm.mixin.injection.callback.CallbackInfo;
import org.spongepowered.asm.mixin.injection.callback.LocalCapture;
import org.spongepowered.common.SpongeCommon;
import org.spongepowered.common.bridge.TrackableBridge;
import org.spongepowered.common.bridge.block.BlockBridge;
import org.spongepowered.common.bridge.block.DyeColorBlockBridge;
<<<<<<< HEAD
=======

import javax.annotation.Nullable;

import net.minecraft.world.level.block.Block;
>>>>>>> 4a026b63
import org.spongepowered.common.event.ShouldFire;
import org.spongepowered.common.event.tracking.PhaseTracker;
import org.spongepowered.common.util.ReflectionUtil;
import org.spongepowered.math.vector.Vector3d;

import javax.annotation.Nullable;

@Mixin(value = Block.class)
public abstract class BlockMixin implements BlockBridge, TrackableBridge {

    private final boolean impl$isVanilla = this.getClass().getName().startsWith("net.minecraft.");
    private final boolean impl$hasCollideLogic = ReflectionUtil.isStepOnDeclared(this.getClass());
    private final boolean impl$hasCollideWithStateLogic = ReflectionUtil.isEntityInsideDeclared(this.getClass());

    /**
     * We captured the dye color when creating the Block.Properties.
     * As the Properties objects are discarded we transfer it over to the Block itself now.
     */

    @Inject(method = "<init>", at = @At("RETURN"))
    private void impl$setUpSpongeFields(final Block.Properties properties, final CallbackInfo ci) {
        ((DyeColorBlockBridge) this).bridge$setDyeColor(
            ((DyeColorBlockBridge) properties).bridge$getDyeColor().orElse(null));
    }


    @Inject(
        method = "popResource(Lnet/minecraft/world/level/Level;Lnet/minecraft/core/BlockPos;Lnet/minecraft/world/item/ItemStack;)V",
        at = @At(
            value = "INVOKE",
            target = "Lnet/minecraft/world/level/block/Block;popResource(Lnet/minecraft/world/level/Level;Ljava/util/function/Supplier;Lnet/minecraft/world/item/ItemStack;)V"
        ),
        cancellable = true,
        locals = LocalCapture.CAPTURE_FAILSOFT,
        require = 0,
        expect = 0
    )
    private static void impl$throwConstructPreEvent(
        final Level level, final BlockPos pos, final ItemStack stack, final CallbackInfo ci, final float $$3,
        final double xPos, final double yPos, final double zPos
    ) {
        if (!ShouldFire.CONSTRUCT_ENTITY_EVENT_PRE) {
            return;
        }
        // Go ahead and throw the construction event
        try (final CauseStackManager.StackFrame frame = PhaseTracker.getCauseStackManager().pushCauseFrame()) {
            frame.pushCause(level.getBlockState(pos));
            final ConstructEntityEvent.Pre eventPre = SpongeEventFactory.createConstructEntityEventPre(
                frame.currentCause(), ServerLocation.of((ServerWorld) level, xPos, yPos, zPos), Vector3d.ZERO,
                EntityTypes.ITEM.get()
            );
            SpongeCommon.post(eventPre);
            if (eventPre.isCancelled()) {
                ci.cancel();
            }
        }
    }

    @Inject(
        method = "popResourceFromFace(Lnet/minecraft/world/level/Level;Lnet/minecraft/core/BlockPos;Lnet/minecraft/core/Direction;Lnet/minecraft/world/item/ItemStack;)V",
        at = @At(
            value = "INVOKE",
            target = "Lnet/minecraft/world/level/block/Block;popResource(Lnet/minecraft/world/level/Level;Ljava/util/function/Supplier;Lnet/minecraft/world/item/ItemStack;)V"
        ),
        cancellable = true,
        locals = LocalCapture.CAPTURE_FAILSOFT
    )
    private static void impl$throwConstructPreEvent(
        final Level level, final BlockPos pos, final Direction direction, final ItemStack stack, final CallbackInfo ci,
        final int stepX, final int stepY, final int stepZ, final float itemWidthX, final float itemWidthZ,
        final double xPos, final double yPos, final double zPos, final double xMov, final double yMov, final double zMov
    ) {
        if (!ShouldFire.CONSTRUCT_ENTITY_EVENT_PRE) {
            return;
        }
        // Go ahead and throw the construction event
        try (final CauseStackManager.StackFrame frame = PhaseTracker.getCauseStackManager().pushCauseFrame()) {
            frame.pushCause(level.getBlockState(pos));
            final ConstructEntityEvent.Pre eventPre = SpongeEventFactory.createConstructEntityEventPre(
                frame.currentCause(), ServerLocation.of((ServerWorld) level, xPos, yPos, zPos), new Vector3d(xMov, yMov, zMov),
                EntityTypes.ITEM.get()
            );
            SpongeCommon.post(eventPre);
            if (eventPre.isCancelled()) {
                ci.cancel();
            }
        }
    }

    @Override
    public boolean bridge$isVanilla() {
        return this.impl$isVanilla;
    }

    @Override
    public boolean bridge$hasCollideLogic() {
        return this.impl$hasCollideLogic;
    }

    @Override
    public boolean bridge$hasCollideWithStateLogic() {
        return this.impl$hasCollideWithStateLogic;
    }
}<|MERGE_RESOLUTION|>--- conflicted
+++ resolved
@@ -24,11 +24,6 @@
  */
 package org.spongepowered.common.mixin.core.block;
 
-<<<<<<< HEAD
-import co.aikar.timings.Timing;
-import co.aikar.timings.sponge.SpongeTimings;
-=======
->>>>>>> 4a026b63
 import net.minecraft.core.BlockPos;
 import net.minecraft.core.Direction;
 import net.minecraft.world.item.ItemStack;
@@ -50,13 +45,11 @@
 import org.spongepowered.common.bridge.TrackableBridge;
 import org.spongepowered.common.bridge.block.BlockBridge;
 import org.spongepowered.common.bridge.block.DyeColorBlockBridge;
-<<<<<<< HEAD
-=======
+import co.aikar.timings.sponge.SpongeTimings;
 
 import javax.annotation.Nullable;
 
 import net.minecraft.world.level.block.Block;
->>>>>>> 4a026b63
 import org.spongepowered.common.event.ShouldFire;
 import org.spongepowered.common.event.tracking.PhaseTracker;
 import org.spongepowered.common.util.ReflectionUtil;
@@ -101,6 +94,9 @@
         if (!ShouldFire.CONSTRUCT_ENTITY_EVENT_PRE) {
             return;
         }
+        final double xPos = (double) pos.getX() + xOffset;
+        final double yPos = (double) pos.getY() + yOffset;
+        final double zPos = (double) pos.getZ() + zOffset;
         // Go ahead and throw the construction event
         try (final CauseStackManager.StackFrame frame = PhaseTracker.getCauseStackManager().pushCauseFrame()) {
             frame.pushCause(level.getBlockState(pos));
