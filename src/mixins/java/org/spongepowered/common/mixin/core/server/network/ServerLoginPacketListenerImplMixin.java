--- conflicted
+++ resolved
@@ -65,15 +65,14 @@
 public abstract class ServerLoginPacketListenerImplMixin implements ServerLoginPacketListenerImplBridge, ConnectionHolderBridge {
 
     @Shadow @Final public Connection connection;
-    @Shadow private com.mojang.authlib.GameProfile gameProfile;
-    @Shadow @Final private MinecraftServer server;
-    @Shadow private ServerLoginPacketListenerImpl.State state;
+    @Shadow com.mojang.authlib.GameProfile gameProfile;
+    @Shadow @Final MinecraftServer server;
+    @Shadow ServerLoginPacketListenerImpl.State state;
     @Shadow private ServerPlayer delayedAcceptPlayer;
 
     @Shadow protected abstract com.mojang.authlib.GameProfile shadow$createFakeProfile(com.mojang.authlib.GameProfile profile);
     @Shadow public abstract void shadow$disconnect(net.minecraft.network.chat.Component reason);
-
-    @Shadow public abstract void disconnect(net.minecraft.network.chat.Component param0);
+    @Shadow protected abstract void shadow$placeNewPlayer(final ServerPlayer param0);
 
     private boolean impl$accepted = false;
 
@@ -103,34 +102,6 @@
         // Sponge end
 
         // Sponge start - completable future
-<<<<<<< HEAD
-        ((PlayerListBridge) this.server.getPlayerList()).bridge$canPlayerLogin(this.connection.getRemoteAddress(), this.gameProfile).thenAcceptAsync(componentOpt -> {
-        // Sponge end
-            // Sponge start - we handle this later
-            if (componentOpt.isPresent()) {
-                // TODO add should fire logic to disconnect the player and return early
-                ((ConnectionBridge) this.connection).bridge$setKickReason(componentOpt.get());
-            }
-            // Sponge end
-            this.state = ServerLoginPacketListenerImpl.State.ACCEPTED;
-            if (this.server.getCompressionThreshold() >= 0 && !this.connection.isMemoryConnection()) {
-                this.connection.send(new ClientboundLoginCompressionPacket(this.server.getCompressionThreshold()), (param0) -> this.connection.setupCompression(this.server.getCompressionThreshold(), true));
-            }
-
-            this.connection.send(new ClientboundGameProfilePacket(this.gameProfile));
-            final ServerPlayer var1 = this.server.getPlayerList().getPlayer(this.gameProfile.getId());
-            if (var1 != null) {
-                this.state = ServerLoginPacketListenerImpl.State.DELAY_ACCEPT;
-                this.delayedAcceptPlayer = this.server.getPlayerList().getPlayerForLogin(this.gameProfile);
-            } else {
-                // Sponge start - Also send the channel registrations using the minecraft channel, for compatibility
-                final ServerSideConnection connection = (ServerSideConnection) this;
-                ((SpongeChannelManager) Sponge.channelManager()).sendChannelRegistrations(connection);
-                // Sponge end
-                this.server.getPlayerList().placeNewPlayer(this.connection, this.server.getPlayerList().getPlayerForLogin(this.gameProfile));
-            }
-        }, SpongeCommon.server());
-=======
         ((PlayerListBridge) playerList).bridge$canPlayerLogin(this.connection.getRemoteAddress(), this.gameProfile)
                 .handle((componentOpt, throwable) -> {
                     if (throwable != null) {
@@ -162,7 +133,7 @@
                     // Sponge end
                     this.state = ServerLoginPacketListenerImpl.State.ACCEPTED;
                     if (this.server.getCompressionThreshold() >= 0 && !this.connection.isMemoryConnection()) {
-                        this.connection.send(new ClientboundLoginCompressionPacket(this.server.getCompressionThreshold()), (param0) -> this.connection.setupCompression(this.server.getCompressionThreshold()));
+                        this.connection.send(new ClientboundLoginCompressionPacket(this.server.getCompressionThreshold()), (param0) -> this.connection.setupCompression(this.server.getCompressionThreshold(), true));
                     }
 
                     this.connection.send(new ClientboundGameProfilePacket(this.gameProfile));
@@ -196,11 +167,10 @@
                 });
     }
 
-    @Redirect(method = "tick", at = @At(value = "INVOKE", target = "Lnet/minecraft/server/players/PlayerList;"
-            + "placeNewPlayer(Lnet/minecraft/network/Connection;Lnet/minecraft/server/level/ServerPlayer;)V"))
-    private void impl$catchErrorWhenTickingNewPlayer(final PlayerList playerList, final Connection param0, final ServerPlayer param1) {
+    @Redirect(method = "tick", at = @At(value = "INVOKE", target = "Lnet/minecraft/server/network/ServerLoginPacketListenerImpl;placeNewPlayer(Lnet/minecraft/server/level/ServerPlayer;)V"))
+    private void impl$catchErrorWhenTickingNewPlayer(final ServerLoginPacketListenerImpl playerList, final ServerPlayer param0) {
         try {
-            playerList.placeNewPlayer(param0, param1);
+            this.shadow$placeNewPlayer(param0);
         } catch (final Exception e) {
             this.impl$disconnectError(e, true);
         }
@@ -215,7 +185,6 @@
         } else {
             this.shadow$disconnect(message);
         }
->>>>>>> afbf411d
     }
 
     private void impl$disconnectClient(final Component disconnectMessage) {
