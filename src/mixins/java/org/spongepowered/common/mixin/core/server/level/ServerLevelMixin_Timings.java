--- conflicted
+++ resolved
@@ -48,12 +48,12 @@
     @Shadow protected abstract void shadow$runBlockEvents();
     // @formatter:on
 
-    @Inject(method = "tick", at = @At(value = "HEAD"))
+    @Inject(method = "tick", at = @At("HEAD"))
     private void impl$startWorldTimings(final BooleanSupplier var1, final CallbackInfo ci) {
         this.bridge$getTimingsHandler().doTick.startTiming();
     }
 
-    @Inject(method = "tick", at = @At(value = "RETURN"))
+    @Inject(method = "tick", at = @At("RETURN"))
     private void impl$stopWorldTimings(final BooleanSupplier var1, final CallbackInfo ci) {
         this.bridge$getTimingsHandler().doTick.stopTiming();
     }
@@ -64,25 +64,15 @@
         TimingHistory.entityTicks += ((EntityTickListAccessor) this.entityTickList).accessor$active().size();
     }
 
-<<<<<<< HEAD
-    @Redirect(method = "tick", at = @At(value = "INVOKE", target = "net/minecraft/server/level/ServerLevel.runBlockEvents()V"))
+    @Redirect(method = "tick", at = @At(value = "INVOKE", target = "Lnet/minecraft/server/level/ServerLevel;runBlockEvents()V"))
     protected void impl$wrapRunBlockEventsTimings(final ServerLevel level) {
-=======
-    @Redirect(method = "tick", at = @At(value = "INVOKE", target = "Lnet/minecraft/server/level/ServerLevel;runBlockEvents()V"))
-    protected void impl$wrapRunBlockEventsTimings(ServerLevel level) {
->>>>>>> cf324e78
         this.bridge$getTimingsHandler().scheduledBlocks.startTiming();
         this.shadow$runBlockEvents();
         this.bridge$getTimingsHandler().scheduledBlocks.stopTiming();
     }
 
-<<<<<<< HEAD
-    @Redirect(method = "tick", at = @At(value = "INVOKE", target = "net/minecraft/server/level/ServerLevel.tickBlockEntities()V"))
+    @Redirect(method = "tick", at = @At(value = "INVOKE", target = "Lnet/minecraft/server/level/ServerLevel;tickBlockEntities()V"))
     protected void impl$wrapBlockEntitiesTimings(final ServerLevel level) {
-=======
-    @Redirect(method = "tick", at = @At(value = "INVOKE", target = "Lnet/minecraft/server/level/ServerLevel;tickBlockEntities()V"))
-    protected void impl$wrapBlockEntitiesTimings(ServerLevel level) {
->>>>>>> cf324e78
         this.bridge$getTimingsHandler().tickEntities.stopTiming();
         this.bridge$getTimingsHandler().tileEntityTick.startTiming();
         this.shadow$tickBlockEntities();
@@ -90,7 +80,6 @@
         TimingHistory.tileEntityTicks += this.blockEntityTickers.size();
     }
 
-<<<<<<< HEAD
     @SuppressWarnings("UnresolvedMixinReference")
     @Inject(method = "*", at = @At(value = "INVOKE", target = "Lnet/minecraft/world/entity/Entity;discard()V"))
     protected void impl$startEntityRemovalTimings(final CallbackInfo ci) {
@@ -101,16 +90,6 @@
     @Inject(method = "*", at = @At(value = "INVOKE", target = "Lnet/minecraft/world/entity/Entity;discard()V", shift = At.Shift.AFTER))
     protected void impl$stopEntityRemovalTimings(final CallbackInfo ci) {
         this.bridge$getTimingsHandler().entityRemoval.stopTiming();
-=======
-    @Inject(method = "tick", at = @At(value = "INVOKE", target = "Lnet/minecraft/server/level/ServerLevel;removeFromChunk(Lnet/minecraft/world/entity/Entity;)V"))
-    protected void impl$startEntityRemovalTimings(BooleanSupplier var1, CallbackInfo ci) {
-        this.bridge$getTimingsHandler().entityRemoval.startTiming();
-    }
-
-    @Inject(method = "tick", at = @At(value = "INVOKE", target = "Lnet/minecraft/server/level/ServerLevel;onEntityRemoved(Lnet/minecraft/world/entity/Entity;)V", shift = At.Shift.AFTER))
-    protected void impl$stopEntityRemovalTimings(BooleanSupplier var1, CallbackInfo ci) {
-        this.bridge$getTimingsHandler().entityRemoval.startTiming();
->>>>>>> cf324e78
     }
 
 }