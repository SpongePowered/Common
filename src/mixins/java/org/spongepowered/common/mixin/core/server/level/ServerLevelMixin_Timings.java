/*
 * This file is part of Sponge, licensed under the MIT License (MIT).
 *
 * Copyright (c) SpongePowered <https://www.spongepowered.org>
 * Copyright (c) contributors
 *
 * Permission is hereby granted, free of charge, to any person obtaining a copy
 * of this software and associated documentation files (the "Software"), to deal
 * in the Software without restriction, including without limitation the rights
 * to use, copy, modify, merge, publish, distribute, sublicense, and/or sell
 * copies of the Software, and to permit persons to whom the Software is
 * furnished to do so, subject to the following conditions:
 *
 * The above copyright notice and this permission notice shall be included in
 * all copies or substantial portions of the Software.
 *
 * THE SOFTWARE IS PROVIDED "AS IS", WITHOUT WARRANTY OF ANY KIND, EXPRESS OR
 * IMPLIED, INCLUDING BUT NOT LIMITED TO THE WARRANTIES OF MERCHANTABILITY,
 * FITNESS FOR A PARTICULAR PURPOSE AND NONINFRINGEMENT. IN NO EVENT SHALL THE
 * AUTHORS OR COPYRIGHT HOLDERS BE LIABLE FOR ANY CLAIM, DAMAGES OR OTHER
 * LIABILITY, WHETHER IN AN ACTION OF CONTRACT, TORT OR OTHERWISE, ARISING FROM,
 * OUT OF OR IN CONNECTION WITH THE SOFTWARE OR THE USE OR OTHER DEALINGS IN
 * THE SOFTWARE.
 */
package org.spongepowered.common.mixin.core.server.level;

import net.minecraft.server.level.ServerLevel;
import net.minecraft.world.level.entity.EntityTickList;
import org.spongepowered.asm.mixin.Final;
import org.spongepowered.asm.mixin.Mixin;
import org.spongepowered.asm.mixin.Shadow;
import org.spongepowered.asm.mixin.injection.At;
import org.spongepowered.asm.mixin.injection.Inject;
import org.spongepowered.asm.mixin.injection.callback.CallbackInfo;
import org.spongepowered.common.accessor.world.level.entity.EntityTickListAccessor;
import org.spongepowered.common.bridge.server.level.ServerLevelBridge;
import org.spongepowered.common.mixin.core.world.level.LevelMixin_Timings;
import co.aikar.timings.sponge.TimingHistory;

import java.util.function.BooleanSupplier;

@Mixin(ServerLevel.class)
public abstract class ServerLevelMixin_Timings extends LevelMixin_Timings implements ServerLevelBridge {

    // @formatter:off
<<<<<<< HEAD
    @Shadow @Final private EntityTickList entityTickList;
    @Shadow protected abstract void shadow$runBlockEvents();
    // @formatter:on

    @Inject(method = "tick", at = @At("HEAD"))
    private void impl$startWorldTimings(final BooleanSupplier var1, final CallbackInfo ci) {
        this.bridge$getTimingsHandler().doTick.startTiming();
    }

    @Inject(method = "tick", at = @At("RETURN"))
    private void impl$stopWorldTimings(final BooleanSupplier var1, final CallbackInfo ci) {
        this.bridge$getTimingsHandler().doTick.stopTiming();
    }

    @Inject(method = "tick", at = @At(value = "CONSTANT", args = "stringValue=entities"))
    private void impl$startEntityGlobalTimings(final BooleanSupplier var1, final CallbackInfo ci) {
=======
    @Shadow @Final private Int2ObjectMap<Entity> entitiesById;
    // @formatter:on

    @Inject(method = "tick", at = @At(value = "HEAD"))
    private void impl$startWorldTimings(BooleanSupplier var1, CallbackInfo ci) {
        this.bridge$getTimingsHandler().tick.startTiming();
    }

    @Inject(method = "tick", at = @At(value = "CONSTANT", args = "stringValue=blockEvents"))
    protected void impl$startScheduledBlockTimings(BooleanSupplier param0, CallbackInfo ci) {
        this.bridge$getTimingsHandler().scheduledBlocks.startTiming();
    }

    @Inject(method = "tick", at = @At(value = "CONSTANT", args = "stringValue=entities"))
    private void impl$startEntityGlobalTimings(BooleanSupplier var1, CallbackInfo ci) {
        this.bridge$getTimingsHandler().scheduledBlocks.stopTiming();
>>>>>>> 29234cb9
        this.bridge$getTimingsHandler().tickEntities.startTiming();
        TimingHistory.entityTicks += ((EntityTickListAccessor) this.entityTickList).accessor$active().size();
    }

<<<<<<< HEAD
    @Redirect(method = "tick", at = @At(value = "INVOKE", target = "Lnet/minecraft/server/level/ServerLevel;runBlockEvents()V"))
    protected void impl$wrapRunBlockEventsTimings(final ServerLevel level) {
        this.bridge$getTimingsHandler().scheduledBlocks.startTiming();
        this.shadow$runBlockEvents();
        this.bridge$getTimingsHandler().scheduledBlocks.stopTiming();
    }

    @Redirect(method = "tick", at = @At(value = "INVOKE", target = "Lnet/minecraft/server/level/ServerLevel;tickBlockEntities()V"))
    protected void impl$wrapBlockEntitiesTimings(final ServerLevel level) {
        this.bridge$getTimingsHandler().tickEntities.stopTiming();
        this.bridge$getTimingsHandler().tileEntityTick.startTiming();
        this.shadow$tickBlockEntities();
        this.bridge$getTimingsHandler().tileEntityTick.stopTiming();
        TimingHistory.tileEntityTicks += this.blockEntityTickers.size();
=======
    @Inject(method = "tick", at = @At(value = "INVOKE", target = "Lnet/minecraft/server/level/ServerLevel;tickBlockEntities()V"))
    protected void impl$startBlockEntitiesTimings(BooleanSupplier param0, CallbackInfo ci) {
        this.bridge$getTimingsHandler().tickEntities.stopTiming();
        this.bridge$getTimingsHandler().blockEntityTick.startTiming();
    }

    @Inject(method = "tick", at = @At(value = "INVOKE", target = "Lnet/minecraft/server/level/ServerLevel;tickBlockEntities()V", shift = At.Shift.AFTER))
    private void impl$stopBlockEntitiesTimings(BooleanSupplier param0, CallbackInfo ci) {
        this.bridge$getTimingsHandler().blockEntityTick.stopTiming();
        TimingHistory.blockEntityTicks += this.blockEntityList.size();
>>>>>>> 29234cb9
    }

    @SuppressWarnings("UnresolvedMixinReference")
    @Inject(method = "*", at = @At(value = "INVOKE", target = "Lnet/minecraft/world/entity/Entity;discard()V"))
    protected void impl$startEntityRemovalTimings(final CallbackInfo ci) {
        this.bridge$getTimingsHandler().entityRemoval.startTiming();
    }

    @SuppressWarnings("UnresolvedMixinReference")
    @Inject(method = "*", at = @At(value = "INVOKE", target = "Lnet/minecraft/world/entity/Entity;discard()V", shift = At.Shift.AFTER))
    protected void impl$stopEntityRemovalTimings(final CallbackInfo ci) {
        this.bridge$getTimingsHandler().entityRemoval.stopTiming();
    }

    @Inject(method = "tick", at = @At(value = "RETURN"))
    private void impl$stopWorldTimings(BooleanSupplier var1, CallbackInfo ci) {
        this.bridge$getTimingsHandler().tick.stopTiming();
    }
}<|MERGE_RESOLUTION|>--- conflicted
+++ resolved
@@ -43,25 +43,7 @@
 public abstract class ServerLevelMixin_Timings extends LevelMixin_Timings implements ServerLevelBridge {
 
     // @formatter:off
-<<<<<<< HEAD
     @Shadow @Final private EntityTickList entityTickList;
-    @Shadow protected abstract void shadow$runBlockEvents();
-    // @formatter:on
-
-    @Inject(method = "tick", at = @At("HEAD"))
-    private void impl$startWorldTimings(final BooleanSupplier var1, final CallbackInfo ci) {
-        this.bridge$getTimingsHandler().doTick.startTiming();
-    }
-
-    @Inject(method = "tick", at = @At("RETURN"))
-    private void impl$stopWorldTimings(final BooleanSupplier var1, final CallbackInfo ci) {
-        this.bridge$getTimingsHandler().doTick.stopTiming();
-    }
-
-    @Inject(method = "tick", at = @At(value = "CONSTANT", args = "stringValue=entities"))
-    private void impl$startEntityGlobalTimings(final BooleanSupplier var1, final CallbackInfo ci) {
-=======
-    @Shadow @Final private Int2ObjectMap<Entity> entitiesById;
     // @formatter:on
 
     @Inject(method = "tick", at = @At(value = "HEAD"))
@@ -77,27 +59,10 @@
     @Inject(method = "tick", at = @At(value = "CONSTANT", args = "stringValue=entities"))
     private void impl$startEntityGlobalTimings(BooleanSupplier var1, CallbackInfo ci) {
         this.bridge$getTimingsHandler().scheduledBlocks.stopTiming();
->>>>>>> 29234cb9
         this.bridge$getTimingsHandler().tickEntities.startTiming();
         TimingHistory.entityTicks += ((EntityTickListAccessor) this.entityTickList).accessor$active().size();
     }
 
-<<<<<<< HEAD
-    @Redirect(method = "tick", at = @At(value = "INVOKE", target = "Lnet/minecraft/server/level/ServerLevel;runBlockEvents()V"))
-    protected void impl$wrapRunBlockEventsTimings(final ServerLevel level) {
-        this.bridge$getTimingsHandler().scheduledBlocks.startTiming();
-        this.shadow$runBlockEvents();
-        this.bridge$getTimingsHandler().scheduledBlocks.stopTiming();
-    }
-
-    @Redirect(method = "tick", at = @At(value = "INVOKE", target = "Lnet/minecraft/server/level/ServerLevel;tickBlockEntities()V"))
-    protected void impl$wrapBlockEntitiesTimings(final ServerLevel level) {
-        this.bridge$getTimingsHandler().tickEntities.stopTiming();
-        this.bridge$getTimingsHandler().tileEntityTick.startTiming();
-        this.shadow$tickBlockEntities();
-        this.bridge$getTimingsHandler().tileEntityTick.stopTiming();
-        TimingHistory.tileEntityTicks += this.blockEntityTickers.size();
-=======
     @Inject(method = "tick", at = @At(value = "INVOKE", target = "Lnet/minecraft/server/level/ServerLevel;tickBlockEntities()V"))
     protected void impl$startBlockEntitiesTimings(BooleanSupplier param0, CallbackInfo ci) {
         this.bridge$getTimingsHandler().tickEntities.stopTiming();
@@ -107,8 +72,7 @@
     @Inject(method = "tick", at = @At(value = "INVOKE", target = "Lnet/minecraft/server/level/ServerLevel;tickBlockEntities()V", shift = At.Shift.AFTER))
     private void impl$stopBlockEntitiesTimings(BooleanSupplier param0, CallbackInfo ci) {
         this.bridge$getTimingsHandler().blockEntityTick.stopTiming();
-        TimingHistory.blockEntityTicks += this.blockEntityList.size();
->>>>>>> 29234cb9
+        TimingHistory.blockEntityTicks += this.blockEntityTickers.size();
     }
 
     @SuppressWarnings("UnresolvedMixinReference")
