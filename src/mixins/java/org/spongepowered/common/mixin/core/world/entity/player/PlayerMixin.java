--- conflicted
+++ resolved
@@ -223,10 +223,6 @@
         method = {
             "playSound(Lnet/minecraft/sounds/SoundEvent;FF)V",
             "giveExperienceLevels(I)V",
-<<<<<<< HEAD
-=======
-            "eat(Lnet/minecraft/world/level/Level;Lnet/minecraft/world/item/ItemStack;Lnet/minecraft/world/food/FoodProperties;)Lnet/minecraft/world/item/ItemStack;"
->>>>>>> 680b7f57
         },
         at = @At(
             value = "INVOKE",
