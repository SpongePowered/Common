/*
 * This file is part of Sponge, licensed under the MIT License (MIT).
 *
 * Copyright (c) SpongePowered <https://www.spongepowered.org>
 * Copyright (c) contributors
 *
 * Permission is hereby granted, free of charge, to any person obtaining a copy
 * of this software and associated documentation files (the "Software"), to deal
 * in the Software without restriction, including without limitation the rights
 * to use, copy, modify, merge, publish, distribute, sublicense, and/or sell
 * copies of the Software, and to permit persons to whom the Software is
 * furnished to do so, subject to the following conditions:
 *
 * The above copyright notice and this permission notice shall be included in
 * all copies or substantial portions of the Software.
 *
 * THE SOFTWARE IS PROVIDED "AS IS", WITHOUT WARRANTY OF ANY KIND, EXPRESS OR
 * IMPLIED, INCLUDING BUT NOT LIMITED TO THE WARRANTIES OF MERCHANTABILITY,
 * FITNESS FOR A PARTICULAR PURPOSE AND NONINFRINGEMENT. IN NO EVENT SHALL THE
 * AUTHORS OR COPYRIGHT HOLDERS BE LIABLE FOR ANY CLAIM, DAMAGES OR OTHER
 * LIABILITY, WHETHER IN AN ACTION OF CONTRACT, TORT OR OTHERWISE, ARISING FROM,
 * OUT OF OR IN CONNECTION WITH THE SOFTWARE OR THE USE OR OTHER DEALINGS IN
 * THE SOFTWARE.
 */
package org.spongepowered.common.mixin.core.world.level;

import com.google.common.collect.Sets;
<<<<<<< HEAD
import it.unimi.dsi.fastutil.objects.ObjectArrayList;
=======
import net.minecraft.core.BlockPos;
import net.minecraft.util.Mth;
import net.minecraft.world.damagesource.DamageSource;
import net.minecraft.world.entity.Entity;
import net.minecraft.world.entity.LivingEntity;
import net.minecraft.world.entity.player.Player;
import net.minecraft.world.item.enchantment.ProtectionEnchantment;
import net.minecraft.world.level.ExplosionDamageCalculator;
import net.minecraft.world.level.Level;
import net.minecraft.world.level.block.state.BlockState;
import net.minecraft.world.level.material.FluidState;
import net.minecraft.world.phys.AABB;
import net.minecraft.world.phys.Vec3;
>>>>>>> 7017189d
import org.spongepowered.api.event.Cause;
import org.spongepowered.api.event.SpongeEventFactory;
import org.spongepowered.api.event.world.ExplosionEvent;
import org.spongepowered.api.world.explosion.Explosion;
import org.spongepowered.api.world.server.ServerLocation;
import org.spongepowered.asm.mixin.Final;
import org.spongepowered.asm.mixin.Mixin;
import org.spongepowered.asm.mixin.Overwrite;
import org.spongepowered.asm.mixin.Shadow;
import org.spongepowered.asm.mixin.injection.At;
import org.spongepowered.asm.mixin.injection.Inject;
import org.spongepowered.asm.mixin.injection.Surrogate;
import org.spongepowered.asm.mixin.injection.callback.CallbackInfo;
import org.spongepowered.common.SpongeCommon;
import org.spongepowered.common.bridge.world.level.ExplosionBridge;
import org.spongepowered.common.event.ShouldFire;
import org.spongepowered.common.event.tracking.PhaseTracker;
import org.spongepowered.common.util.VecHelper;

import java.util.ArrayList;
import java.util.Collections;
import java.util.List;
import java.util.Map;
import java.util.Optional;
import java.util.Set;
import java.util.StringJoiner;

@Mixin(net.minecraft.world.level.Explosion.class)
public abstract class ExplosionMixin implements ExplosionBridge {

    // @formatter:off
    @Shadow @Final private ExplosionDamageCalculator damageCalculator;
    @Shadow @Final private ObjectArrayList<BlockPos> toBlow;
    @Shadow @Final private Map<Player, Vec3> hitPlayers;
    @Shadow @Final private boolean fire;
    @Shadow @Final private net.minecraft.world.level.Level level;
    @Shadow @Final private double x;
    @Shadow @Final private double y;
    @Shadow @Final private double z;
    @Shadow @Final private Entity source;
    @Shadow @Final private float radius;
    @Shadow @Final private net.minecraft.world.level.Explosion.BlockInteraction blockInteraction;

    @Shadow public abstract DamageSource shadow$getDamageSource();
    // @formatter:on

    private boolean impl$shouldBreakBlocks;
    private boolean impl$shouldDamageEntities;
    private boolean impl$shouldPlaySmoke;
    private int impl$resolution;
    private float impl$randomness;
    private double impl$knockback;

    @Inject(
        method = "<init>(Lnet/minecraft/world/level/Level;Lnet/minecraft/world/entity/Entity;Lnet/minecraft/world/damagesource/DamageSource;Lnet/minecraft/world/level/ExplosionDamageCalculator;DDDFZLnet/minecraft/world/level/Explosion$BlockInteraction;)V",
        at = @At("RETURN")
    )
    private void impl$onConstructed(final Level worldIn, final Entity exploderIn, final double xIn, final double yIn, final double zIn, final float sizeIn, final boolean causesFireIn,
            final net.minecraft.world.level.Explosion.BlockInteraction modeIn, final CallbackInfo ci) {
        // In Vanilla and Forge, 'damagesTerrain' controls both smoke particles and block damage
        // Sponge-created explosions will explicitly set 'impl$shouldBreakBlocks' to its proper value
        this.impl$shouldBreakBlocks = this.blockInteraction == net.minecraft.world.level.Explosion.BlockInteraction.BREAK || this.blockInteraction == net.minecraft.world.level.Explosion.BlockInteraction.DESTROY;
        this.impl$shouldDamageEntities = true;
        this.impl$resolution = 16;
        this.impl$randomness = 1.0F;
        this.impl$knockback = 1.0;
    }

    // (Lnet/minecraft/world/World;Lnet/minecraft/entity/Entity;Lnet/minecraft/util/DamageSource;Lnet/minecraft/world/ExplosionContext;DDDFZLnet/minecraft/world/Explosion$Mode;Lorg/spongepowered/asm/mixin/injection/callback/CallbackInfo;)V
    @Surrogate
    private void impl$onConstructed(final Level worldIn, final Entity exploderIn, final DamageSource damageSourceIn, final ExplosionDamageCalculator explosionContextIn, final double xIn, final double yIn, final double zIn, final float sizeIn, final boolean causesFireIn, final net.minecraft.world.level.Explosion.BlockInteraction modeIn, final CallbackInfo ci) {
        // In Vanilla and Forge, 'damagesTerrain' controls both smoke particles and block damage
        // Sponge-created explosions will explicitly set 'impl$shouldBreakBlocks' to its proper value
        this.impl$shouldBreakBlocks = this.blockInteraction == net.minecraft.world.level.Explosion.BlockInteraction.BREAK || this.blockInteraction == net.minecraft.world.level.Explosion.BlockInteraction.DESTROY;
        this.impl$shouldDamageEntities = true;
        this.impl$resolution = 16;
        this.impl$randomness = 1.0F;
        this.impl$knockback = 1.0;
    }

    /**
     * @author gabizou
     * @author zidane
     * @reason Fire ExplosionEvent.Detonate
     */
    @Overwrite
    public void explode() {

        // Sponge Start - Do not run calculation logic on client thread
        if (this.level.isClientSide) {
            return;
        }
        // Sponge End

        // Sponge Start - If the explosion should not break blocks, don't bother calculating it on server thread
        if (this.impl$shouldBreakBlocks) {
            final Set<BlockPos> set = Sets.newHashSet();
            final int i = 16;

            for (int j = 0; j < 16; ++j) {
                for (int k = 0; k < 16; ++k) {
                    for (int l = 0; l < 16; ++l) {
                        if (j == 0 || j == 15 || k == 0 || k == 15 || l == 0 || l == 15) {
                            double d0 = (double) ((float) j / 15.0F * 2.0F - 1.0F);
                            double d1 = (double) ((float) k / 15.0F * 2.0F - 1.0F);
                            double d2 = (double) ((float) l / 15.0F * 2.0F - 1.0F);
                            final double d3 = Math.sqrt(d0 * d0 + d1 * d1 + d2 * d2);
                            d0 = d0 / d3;
                            d1 = d1 / d3;
                            d2 = d2 / d3;
                            float f = this.radius * (0.7F + this.level.random.nextFloat() * 0.6F);
                            double d4 = this.x;
                            double d6 = this.y;
                            double d8 = this.z;

                            for (final float f1 = 0.3F; f > 0.0F; f -= 0.22500001F) {
                                final BlockPos blockpos = new BlockPos(d4, d6, d8);
                                final BlockState blockstate = this.level.getBlockState(blockpos);
                                final FluidState fluidstate = this.level.getFluidState(blockpos);
                                Optional<Float> optional = this.damageCalculator.getBlockExplosionResistance((net.minecraft.world.level.Explosion) (Object) this, this.level, blockpos, blockstate, fluidstate);
                                if (optional.isPresent()) {
                                    f -= (optional.get() + 0.3F) * 0.3F;
                                }

                                if (f > 0.0F && this.damageCalculator.shouldBlockExplode((net.minecraft.world.level.Explosion) (Object) this, this.level, blockpos, blockstate, f)) {
                                    set.add(blockpos);
                                }

                                d4 += d0 * (double) 0.3F;
                                d6 += d1 * (double) 0.3F;
                                d8 += d2 * (double) 0.3F;
                            }
                        }
                    }
                }
            }

            this.toBlow.addAll(set);
        }
        // Sponge End

        final float f3 = this.radius * 2.0F;
        final int k1 = Mth.floor(this.x - (double) f3 - 1.0D);
        final int l1 = Mth.floor(this.x + (double) f3 + 1.0D);
        final int i2 = Mth.floor(this.y - (double) f3 - 1.0D);
        final int i1 = Mth.floor(this.y + (double) f3 + 1.0D);
        final int j2 = Mth.floor(this.z - (double) f3 - 1.0D);
        final int j1 = Mth.floor(this.z + (double) f3 + 1.0D);

        // Sponge Start - Only query for entities if we're to damage them
        final List<Entity> list = this.impl$shouldDamageEntities ? this.level.getEntities(this.source,
                new AABB((double) k1, (double) i2, (double) j2, (double) l1, (double) i1, (double) j1)) : Collections.emptyList();
        // Sponge End

        if (ShouldFire.EXPLOSION_EVENT_DETONATE) {
            final List<ServerLocation> blockPositions = new ArrayList<>(this.toBlow.size());
            final List<org.spongepowered.api.entity.Entity> entities = new ArrayList<>(list.size());
            for (final BlockPos pos : this.toBlow) {
                blockPositions
                        .add(ServerLocation.of((org.spongepowered.api.world.server.ServerWorld) this.level, pos.getX(), pos.getY(), pos.getZ()));
            }
            for (final Entity entity : list) {
                // Make sure to check the entity is immune first.
                if (!entity.ignoreExplosion()) {
                    entities.add((org.spongepowered.api.entity.Entity) entity);
                }
            }
            final Cause cause = PhaseTracker.getCauseStackManager().currentCause();
            final ExplosionEvent.Detonate detonate = SpongeEventFactory.createExplosionEventDetonate(cause, blockPositions, entities,
                    (Explosion) this, (org.spongepowered.api.world.server.ServerWorld) this.level);
            SpongeCommon.post(detonate);
            // Clear the positions so that they can be pulled from the event
            this.toBlow.clear();
            if (detonate.isCancelled()) {
                return;
            }
            if (this.impl$shouldBreakBlocks) {
                for (final ServerLocation worldLocation : detonate.affectedLocations()) {
                    this.toBlow.add(VecHelper.toBlockPos(worldLocation));
                }
            }
            // Clear the list of entities so they can be pulled from the event.
            list.clear();
            if (this.impl$shouldDamageEntities) {
                for (final org.spongepowered.api.entity.Entity entity : detonate.entities()) {
                    try {
                        list.add((Entity) entity);
                    } catch (final Exception e) {
                        // Do nothing, a plugin tried to use the wrong entity somehow.
                    }
                }
            }
        }
        // Sponge End

        final Vec3 vec3d = new Vec3(this.x, this.y, this.z);

        for (int k2 = 0; k2 < list.size(); ++k2) {
            final Entity entity = list.get(k2);
            if (!entity.ignoreExplosion()) {
                final double d12 = (Math.sqrt(entity.distanceToSqr(vec3d)) / f3);
                if (d12 <= 1.0D) {
                    double d5 = entity.getX() - this.x;
                    double d7 = entity.getEyeY() - this.y;
                    double d9 = entity.getZ() - this.z;
                    final double d13 = Math.sqrt(d5 * d5 + d7 * d7 + d9 * d9);
                    if (d13 != 0.0D) {
                        d5 = d5 / d13;
                        d7 = d7 / d13;
                        d9 = d9 / d13;
                        final double d14 = (double) net.minecraft.world.level.Explosion.getSeenPercent(vec3d, entity);
                        final double d10 = (1.0D - d12) * d14;
                        entity.hurt(this.shadow$getDamageSource(), (float)((int)((d10 * d10 + d10) / 2.0D * 7.0D * (double)f3 + 1.0D)));
                        double d11 = d10;
                        if (entity instanceof LivingEntity) {
                            d11 = ProtectionEnchantment.getExplosionKnockbackAfterDampener((LivingEntity)entity, d10);
                        }

                        // Sponge Start - Honor our knockback value from event
                        entity.setDeltaMovement(entity.getDeltaMovement().add(d5 * d11 * this.impl$knockback, d7 * d11 * this.impl$knockback, d9 * d11 * this.impl$knockback));
                        if (entity instanceof Player) {
                            final Player playerentity = (Player)entity;
                            if (!playerentity.isSpectator() && (!playerentity.isCreative() || !playerentity.getAbilities().flying)) {
                                this.hitPlayers.put(playerentity, new Vec3(d5 * d10 * this.impl$knockback,
                                        d7 * d10 * this.impl$knockback, d9 * d10 * this.impl$knockback));
                            }
                        }
                        // Sponge End
                    }
                }
            }
        }
    }

    @Override
    public boolean bridge$getShouldDamageBlocks() {
        return this.impl$shouldBreakBlocks;
    }

    @Override
    public boolean bridge$getShouldDamageEntities() {
        return this.impl$shouldDamageEntities;
    }

    @Override
    public void bridge$setShouldBreakBlocks(final boolean shouldBreakBlocks) {
        this.impl$shouldBreakBlocks = shouldBreakBlocks;
    }

    @Override
    public void bridge$setShouldDamageEntities(final boolean shouldDamageEntities) {
        this.impl$shouldDamageEntities = shouldDamageEntities;
    }

    @Override
    public void bridge$setResolution(final int resolution) {
        this.impl$resolution = resolution;
    }

    @Override
    public int bridge$getResolution() {
        return this.impl$resolution;
    }

    @Override
    public void bridge$setShouldPlaySmoke(final boolean shouldPlaySmoke) {
        this.impl$shouldPlaySmoke = shouldPlaySmoke;
    }

    @Override
    public boolean bridge$getShouldPlaySmoke() {
        return this.impl$shouldPlaySmoke;
    }

    @Override
    public void bridge$setRandomness(final float randomness) {
        this.impl$randomness = randomness;
    }

    @Override
    public float bridge$getRandomness() {
        return this.impl$randomness;
    }

    @Override
    public void bridge$setKnockback(final double knockback) {
        this.impl$knockback = knockback;
    }

    @Override
    public double bridge$getKnockback() {
        return this.impl$knockback;
    }

    @Override
    public String toString() {
        return new StringJoiner(", ", ExplosionMixin.class.getSimpleName() + "[", "]")
            .add("causesFire=" + this.fire)
            .add("mode=" + this.blockInteraction)
            .add("world=" + this.level)
            .add("x=" + this.x)
            .add("y=" + this.y)
            .add("z=" + this.z)
            .add("exploder=" + this.source)
            .add("size=" + this.radius)
            .add("affectedBlockPositions=" + this.toBlow)
            .add("playerKnockbackMap=" + this.hitPlayers)
            .add("shouldBreakBlocks=" + this.impl$shouldBreakBlocks)
            .add("shouldDamageEntities=" + this.impl$shouldDamageEntities)
            .add("resolution=" + this.impl$resolution)
            .add("randomness=" + this.impl$randomness)
            .add("knockback=" + this.impl$knockback)
            .toString();
    }
}<|MERGE_RESOLUTION|>--- conflicted
+++ resolved
@@ -25,9 +25,7 @@
 package org.spongepowered.common.mixin.core.world.level;
 
 import com.google.common.collect.Sets;
-<<<<<<< HEAD
 import it.unimi.dsi.fastutil.objects.ObjectArrayList;
-=======
 import net.minecraft.core.BlockPos;
 import net.minecraft.util.Mth;
 import net.minecraft.world.damagesource.DamageSource;
@@ -41,7 +39,6 @@
 import net.minecraft.world.level.material.FluidState;
 import net.minecraft.world.phys.AABB;
 import net.minecraft.world.phys.Vec3;
->>>>>>> 7017189d
 import org.spongepowered.api.event.Cause;
 import org.spongepowered.api.event.SpongeEventFactory;
 import org.spongepowered.api.event.world.ExplosionEvent;
@@ -161,7 +158,7 @@
                                 final BlockPos blockpos = new BlockPos(d4, d6, d8);
                                 final BlockState blockstate = this.level.getBlockState(blockpos);
                                 final FluidState fluidstate = this.level.getFluidState(blockpos);
-                                Optional<Float> optional = this.damageCalculator.getBlockExplosionResistance((net.minecraft.world.level.Explosion) (Object) this, this.level, blockpos, blockstate, fluidstate);
+                                final Optional<Float> optional = this.damageCalculator.getBlockExplosionResistance((net.minecraft.world.level.Explosion) (Object) this, this.level, blockpos, blockstate, fluidstate);
                                 if (optional.isPresent()) {
                                     f -= (optional.get() + 0.3F) * 0.3F;
                                 }
