/*
 * This file is part of Sponge, licensed under the MIT License (MIT).
 *
 * Copyright (c) SpongePowered <https://www.spongepowered.org>
 * Copyright (c) contributors
 *
 * Permission is hereby granted, free of charge, to any person obtaining a copy
 * of this software and associated documentation files (the "Software"), to deal
 * in the Software without restriction, including without limitation the rights
 * to use, copy, modify, merge, publish, distribute, sublicense, and/or sell
 * copies of the Software, and to permit persons to whom the Software is
 * furnished to do so, subject to the following conditions:
 *
 * The above copyright notice and this permission notice shall be included in
 * all copies or substantial portions of the Software.
 *
 * THE SOFTWARE IS PROVIDED "AS IS", WITHOUT WARRANTY OF ANY KIND, EXPRESS OR
 * IMPLIED, INCLUDING BUT NOT LIMITED TO THE WARRANTIES OF MERCHANTABILITY,
 * FITNESS FOR A PARTICULAR PURPOSE AND NONINFRINGEMENT. IN NO EVENT SHALL THE
 * AUTHORS OR COPYRIGHT HOLDERS BE LIABLE FOR ANY CLAIM, DAMAGES OR OTHER
 * LIABILITY, WHETHER IN AN ACTION OF CONTRACT, TORT OR OTHERWISE, ARISING FROM,
 * OUT OF OR IN CONNECTION WITH THE SOFTWARE OR THE USE OR OTHER DEALINGS IN
 * THE SOFTWARE.
 */
package org.spongepowered.common.mixin.core.world.entity.projectile;

import net.minecraft.world.entity.Entity;
import net.minecraft.world.entity.projectile.AbstractHurtingProjectile;
import net.minecraft.world.phys.HitResult;
import org.spongepowered.asm.mixin.Mixin;
import org.spongepowered.asm.mixin.injection.At;
import org.spongepowered.asm.mixin.injection.Redirect;
import org.spongepowered.common.bridge.world.level.LevelBridge;
import org.spongepowered.common.event.SpongeCommonEventFactory;

@Mixin(AbstractHurtingProjectile.class)
public abstract class AbstractHurtingProjectileMixin extends ProjectileMixin {

    @Redirect(method = "tick()V", at = @At(value = "INVOKE", target = "Lnet/minecraft/world/entity/projectile/AbstractHurtingProjectile;onHit(Lnet/minecraft/world/phys/HitResult;)V"))
    private void impl$callCollideImpactEvent(AbstractHurtingProjectile projectile, HitResult result) {
        if (result.getType() == HitResult.Type.MISS || ((LevelBridge) this.level).bridge$isFake()) {
            this.shadow$onHit(result);
            return;
        }

<<<<<<< HEAD
        if (SpongeCommonEventFactory.handleCollideImpactEvent(projectile, ((DamagingProjectile) this).get(Keys.SHOOTER).orElse(null), result)) {
            this.shadow$remove(Entity.RemovalReason.DISCARDED);
=======
        if (SpongeCommonEventFactory.handleCollideImpactEvent(projectile, this.impl$getProjectileSource(), result)) {
            this.shadow$remove();
>>>>>>> 0c4636fd
        } else {
            this.shadow$onHit(result);
        }
    }
}<|MERGE_RESOLUTION|>--- conflicted
+++ resolved
@@ -43,13 +43,8 @@
             return;
         }
 
-<<<<<<< HEAD
-        if (SpongeCommonEventFactory.handleCollideImpactEvent(projectile, ((DamagingProjectile) this).get(Keys.SHOOTER).orElse(null), result)) {
+        if (SpongeCommonEventFactory.handleCollideImpactEvent(projectile, this.impl$getProjectileSource(), result)) {
             this.shadow$remove(Entity.RemovalReason.DISCARDED);
-=======
-        if (SpongeCommonEventFactory.handleCollideImpactEvent(projectile, this.impl$getProjectileSource(), result)) {
-            this.shadow$remove();
->>>>>>> 0c4636fd
         } else {
             this.shadow$onHit(result);
         }
