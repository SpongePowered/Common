--- conflicted
+++ resolved
@@ -40,13 +40,8 @@
     private void onBulletHitBlock(final HitResult result, final CallbackInfo ci) {
         if (!((LevelBridge) this.level).bridge$isFake() && result.getType() != HitResult.Type.MISS
                 && SpongeCommonEventFactory.handleCollideImpactEvent(
-<<<<<<< HEAD
-                (net.minecraft.world.entity.Entity) (Object) this, ((Projectile) this).get(Keys.SHOOTER).orElse(null), result)) {
+                (ShulkerBullet) (Object) this, this.impl$getProjectileSource(), result)) {
             this.shadow$discard();
-=======
-                (ShulkerBullet) (Object) this, this.impl$getProjectileSource(), result)) {
-            this.shadow$remove(); // TODO do we want to kill the bullet here?
->>>>>>> 0c4636fd
             ci.cancel();
         }
     }
