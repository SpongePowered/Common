--- conflicted
+++ resolved
@@ -163,17 +163,11 @@
         this.impl$version = new SpongeMinecraftVersion(String.valueOf(version), version);
     }
 
-<<<<<<< HEAD
-    @Inject(method = "send(Lnet/minecraft/network/protocol/Packet;Lnet/minecraft/network/PacketSendListener;Z)V", at = @At(value = "HEAD"), cancellable = true)
-    private void impl$onSend(final Packet<?> $$0, final @Nullable PacketSendListener $$1, final boolean $$2, final CallbackInfo ci) {
-        if (this.disconnectionHandled) {
-=======
     @Redirect(method = "send(Lnet/minecraft/network/protocol/Packet;Lnet/minecraft/network/PacketSendListener;Z)V",
-            at = @At(value = "INVOKE", target = "Ljava/util/Queue;add(Ljava/lang/Object;)Z"))
+        at = @At(value = "INVOKE", target = "Ljava/util/Queue;add(Ljava/lang/Object;)Z"))
     private boolean impl$onQueue(final Queue instance, final Object consumer,
-            final Packet<?> $$0, final @Nullable PacketSendListener $$1, final boolean $$2) {
+                                 final Packet<?> $$0, final @Nullable PacketSendListener $$1, final boolean $$2) {
         if (this.impl$disconnected) {
->>>>>>> dd12ef83
             if ($$1 instanceof final PacketSender.SpongePacketSendListener spongeListener) {
                 spongeListener.accept(new IOException("Connection has been closed."));
             }
@@ -214,11 +208,6 @@
         }
     }
 
-<<<<<<< HEAD
-    @Inject(method = "disconnect(Lnet/minecraft/network/DisconnectionDetails;)V", at = @At(value = "INVOKE", target = "Lio/netty/channel/ChannelFuture;awaitUninterruptibly()Lio/netty/channel/ChannelFuture;"), cancellable = true)
-    private void impl$disconnectAsync(final CallbackInfo ci) {
-        ci.cancel(); //This can cause deadlock within the event loop
-=======
     @Inject(method = "handleDisconnection", at = @At("RETURN"))
     private void impl$onDisconnected(final CallbackInfo ci) {
         if (!this.disconnectionHandled) {
@@ -230,9 +219,8 @@
         this.impl$engineConnection.disconnected();
         this.impl$closePendingActions();
     }
->>>>>>> dd12ef83
-
-    @Redirect(method = "disconnect", at = @At(value = "INVOKE", target = "Lio/netty/channel/ChannelFuture;awaitUninterruptibly()Lio/netty/channel/ChannelFuture;"))
+
+    @Redirect(method = "disconnect(Lnet/minecraft/network/DisconnectionDetails;)V", at = @At(value = "INVOKE", target = "Lio/netty/channel/ChannelFuture;awaitUninterruptibly()Lio/netty/channel/ChannelFuture;"))
     private ChannelFuture impl$disconnectAsync(final ChannelFuture instance) {
         //Awaiting here can cause deadlock within the event loop
         //Because we are now disconnecting asynchronously the channel might not
@@ -248,17 +236,6 @@
         }
     }
 
-<<<<<<< HEAD
-    @Redirect(method = "genericsFtw", at = @At(value = "INVOKE",
-            target = "Lnet/minecraft/network/protocol/Packet;handle(Lnet/minecraft/network/PacketListener;)V"))
-    private static <T extends PacketListener> void impl$logPacketError(Packet<T> $$0, PacketListener $$1) {
-        try {
-            $$0.handle((T)$$1);
-        } catch (ExceptionInInitializerError e) {
-            SpongeCommon.logger().error("Error handling packet " + $$0.getClass(), e);
-            throw e;
-        }
-=======
     @Redirect(method = {
         "exceptionCaught",
         "channelRead0(Lio/netty/channel/ChannelHandlerContext;Lnet/minecraft/network/protocol/Packet;)V",
@@ -268,7 +245,17 @@
     private boolean impl$onIsOpen(final Channel instance) {
         //Use isConnected instead of isOpen because it might return true while isConnected is false
         return this.shadow$isConnected();
->>>>>>> dd12ef83
+    }
+
+    @Redirect(method = "genericsFtw", at = @At(value = "INVOKE",
+            target = "Lnet/minecraft/network/protocol/Packet;handle(Lnet/minecraft/network/PacketListener;)V"))
+    private static <T extends PacketListener> void impl$logPacketError(Packet<T> $$0, PacketListener $$1) {
+        try {
+            $$0.handle((T)$$1);
+        } catch (ExceptionInInitializerError e) {
+            SpongeCommon.logger().error("Error handling packet " + $$0.getClass(), e);
+            throw e;
+        }
     }
 
     @Inject(method = "exceptionCaught", at = @At(value = "INVOKE", target = "Lnet/minecraft/network/Connection;disconnect(Lnet/minecraft/network/chat/Component;)V"))
