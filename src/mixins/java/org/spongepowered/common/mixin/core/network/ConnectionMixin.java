--- conflicted
+++ resolved
@@ -28,13 +28,10 @@
 import io.netty.channel.Channel;
 import io.netty.channel.SimpleChannelInboundHandler;
 import io.netty.channel.local.LocalAddress;
-<<<<<<< HEAD
 import io.netty.util.concurrent.Future;
-import net.minecraft.network.PacketSendListener;
-=======
 import net.minecraft.network.Connection;
 import net.minecraft.network.PacketListener;
->>>>>>> 7017189d
+import net.minecraft.network.PacketSendListener;
 import net.minecraft.network.chat.Component;
 import net.minecraft.network.protocol.Packet;
 import org.spongepowered.api.MinecraftVersion;
@@ -122,18 +119,19 @@
         try {
             this.impl$virtualHost = new InetSocketAddress(InetAddress.getByAddress(host,
                     ((InetSocketAddress) this.channel.localAddress()).getAddress().getAddress()), port);
-        } catch (UnknownHostException e) {
+        } catch (final UnknownHostException e) {
             this.impl$virtualHost = InetSocketAddress.createUnresolved(host, port);
         }
     }
 
+    @Override
     @Nullable
     public Component bridge$getKickReason() {
         return this.impl$kickReason;
     }
 
     @Override
-    public void bridge$setKickReason(Component component) {
+    public void bridge$setKickReason(final Component component) {
         this.impl$kickReason = component;
     }
 
@@ -149,7 +147,7 @@
 
     @Inject(method = "lambda$doSendPacket$8", at = @At(value = "INVOKE", target = "Lio/netty/util/concurrent/Future;isSuccess()Z"))
     public void impl$onPacketSent(final PacketSendListener $$0x, final Future $$1x, final CallbackInfo ci) {
-        if ($$0x instanceof PacketSender.SpongePacketSendListener spongeListener) {
+        if ($$0x instanceof final PacketSender.SpongePacketSendListener spongeListener) {
             spongeListener.accept($$1x);
         }
     }
