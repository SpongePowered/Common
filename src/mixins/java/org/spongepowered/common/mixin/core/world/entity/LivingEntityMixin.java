/*
 * This file is part of Sponge, licensed under the MIT License (MIT).
 *
 * Copyright (c) SpongePowered <https://www.spongepowered.org>
 * Copyright (c) contributors
 *
 * Permission is hereby granted, free of charge, to any person obtaining a copy
 * of this software and associated documentation files (the "Software"), to deal
 * in the Software without restriction, including without limitation the rights
 * to use, copy, modify, merge, publish, distribute, sublicense, and/or sell
 * copies of the Software, and to permit persons to whom the Software is
 * furnished to do so, subject to the following conditions:
 *
 * The above copyright notice and this permission notice shall be included in
 * all copies or substantial portions of the Software.
 *
 * THE SOFTWARE IS PROVIDED "AS IS", WITHOUT WARRANTY OF ANY KIND, EXPRESS OR
 * IMPLIED, INCLUDING BUT NOT LIMITED TO THE WARRANTIES OF MERCHANTABILITY,
 * FITNESS FOR A PARTICULAR PURPOSE AND NONINFRINGEMENT. IN NO EVENT SHALL THE
 * AUTHORS OR COPYRIGHT HOLDERS BE LIABLE FOR ANY CLAIM, DAMAGES OR OTHER
 * LIABILITY, WHETHER IN AN ACTION OF CONTRACT, TORT OR OTHERWISE, ARISING FROM,
 * OUT OF OR IN CONNECTION WITH THE SOFTWARE OR THE USE OR OTHER DEALINGS IN
 * THE SOFTWARE.
 */
package org.spongepowered.common.mixin.core.world.entity;

import com.llamalad7.mixinextras.injector.wrapoperation.Operation;
import com.llamalad7.mixinextras.injector.wrapoperation.WrapOperation;
import net.minecraft.core.BlockPos;
import net.minecraft.core.Holder;
import net.minecraft.core.particles.ParticleOptions;
import net.minecraft.server.level.ServerLevel;
import net.minecraft.server.level.ServerPlayer;
import net.minecraft.world.InteractionHand;
import net.minecraft.world.damagesource.CombatTracker;
import net.minecraft.world.damagesource.DamageSource;
import net.minecraft.world.entity.Entity;
import net.minecraft.world.entity.EquipmentSlot;
import net.minecraft.world.entity.LivingEntity;
import net.minecraft.world.entity.ai.attributes.Attribute;
import net.minecraft.world.entity.ai.attributes.AttributeInstance;
import net.minecraft.world.entity.ai.attributes.AttributeMap;
import net.minecraft.world.item.Item;
import net.minecraft.world.item.ItemStack;
import org.checkerframework.checker.nullness.qual.Nullable;
import org.objectweb.asm.Opcodes;
import org.spongepowered.api.Sponge;
import org.spongepowered.api.block.BlockSnapshot;
import org.spongepowered.api.data.Transaction;
import org.spongepowered.api.data.type.HandType;
import org.spongepowered.api.entity.living.Living;
import org.spongepowered.api.event.Cause;
import org.spongepowered.api.event.CauseStackManager;
import org.spongepowered.api.event.EventContextKeys;
import org.spongepowered.api.event.SpongeEventFactory;
import org.spongepowered.api.event.action.SleepingEvent;
import org.spongepowered.api.event.cause.entity.MovementTypes;
import org.spongepowered.api.event.entity.MoveEntityEvent;
import org.spongepowered.api.event.item.inventory.UseItemStackEvent;
import org.spongepowered.api.item.inventory.ItemStackSnapshot;
import org.spongepowered.api.util.Ticks;
import org.spongepowered.api.world.server.ServerLocation;
import org.spongepowered.api.world.server.ServerWorld;
import org.spongepowered.asm.mixin.Mixin;
import org.spongepowered.asm.mixin.Shadow;
import org.spongepowered.asm.mixin.injection.At;
import org.spongepowered.asm.mixin.injection.Inject;
import org.spongepowered.asm.mixin.injection.Redirect;
import org.spongepowered.asm.mixin.injection.callback.CallbackInfo;
import org.spongepowered.asm.mixin.injection.callback.CallbackInfoReturnable;
import org.spongepowered.asm.mixin.injection.callback.LocalCapture;
import org.spongepowered.common.SpongeCommon;
import org.spongepowered.common.bridge.data.VanishableBridge;
import org.spongepowered.common.bridge.world.entity.LivingEntityBridge;
import org.spongepowered.common.bridge.world.level.LevelBridge;
import org.spongepowered.common.entity.living.human.HumanEntity;
import org.spongepowered.common.event.ShouldFire;
import org.spongepowered.common.event.SpongeCommonEventFactory;
import org.spongepowered.common.event.tracking.PhaseTracker;
import org.spongepowered.common.event.tracking.context.transaction.inventory.PlayerInventoryTransaction;
import org.spongepowered.common.item.util.ItemStackUtil;
import org.spongepowered.common.util.Constants;
import org.spongepowered.common.util.SpongeTicks;
import org.spongepowered.common.util.VecHelper;
import org.spongepowered.math.vector.Vector3d;

import java.util.Optional;

@SuppressWarnings("ConstantConditions")
@Mixin(LivingEntity.class)
public abstract class LivingEntityMixin extends EntityMixin implements LivingEntityBridge {

    // @formatter:off
    @Shadow protected int useItemRemaining;
    @Shadow protected boolean dead;
    @Shadow protected ItemStack useItem;
    @Shadow @Nullable private DamageSource lastDamageSource;
    @Shadow private long lastDamageStamp;

    @Shadow public abstract AttributeInstance shadow$getAttribute(Holder<Attribute> attribute);
    @Shadow public abstract void shadow$setItemInHand(InteractionHand hand, @Nullable ItemStack stack);
    @Shadow public abstract void shadow$stopUsingItem();
    @Shadow public abstract int shadow$getUseItemRemainingTicks();
    @Shadow public abstract float shadow$getHealth();
    @Shadow public abstract CombatTracker shadow$getCombatTracker();
    @Shadow public void shadow$kill(ServerLevel level) { }
    @Shadow public abstract InteractionHand shadow$getUsedItemHand();
    @Shadow public abstract Optional<BlockPos> shadow$getSleepingPos();
    @Shadow protected abstract void shadow$spawnItemParticles(ItemStack stack, int count);
    @Shadow public abstract ItemStack shadow$getItemInHand(InteractionHand hand);
<<<<<<< HEAD
    @Shadow protected abstract void shadow$dropEquipment(ServerLevel level);
    @Shadow protected abstract void shadow$dropAllDeathLoot(ServerLevel level, DamageSource damageSourceIn);
    @Shadow @Nullable public abstract LivingEntity shadow$getKillCredit();
    @Shadow protected abstract void shadow$createWitherRose(@Nullable LivingEntity p_226298_1_);
=======
>>>>>>> 680b7f57
    @Shadow public abstract float shadow$getMaxHealth();
    @Shadow public abstract AttributeMap shadow$getAttributes();
    @Shadow public abstract void shadow$clearSleepingPos();
    @Shadow public abstract void shadow$setHealth(final float $$0);

    // @formatter:on

    @Nullable private ItemStack impl$activeItemStackCopy;
    @Nullable private Vector3d impl$preTeleportPosition;
    private int impl$deathEventsPosted;


    /**
     * Due to cancelling death events, "healing" the entity is the only way to cancel the death, but we still
     * want to reset the death event counter. This is the simplest way to get it working with forge mods who
     * do not have access to Sponge's API.
     */
    @Inject(method = "setHealth",
        at = @At("HEAD"))
    private void impl$resetDeathEventCounter(final float health, final CallbackInfo info) {
        if (this.shadow$getHealth() <= 0 && health > 0) {
            this.impl$deathEventsPosted = 0;
        }
    }

    @Redirect(method = "dropExperience",
            at = @At(value = "INVOKE",
                    target = "Lnet/minecraft/world/entity/LivingEntity;getExperienceReward(Lnet/minecraft/server/level/ServerLevel;Lnet/minecraft/world/entity/Entity;)I"))
    protected int impl$exposeGetExperienceForDeath(final LivingEntity instance, final ServerLevel $$0, final Entity $$1) {
        return this.bridge$getExperiencePointsOnDeath(instance, $$0, $$1);
    }

    @Inject(method = "die", at = @At("HEAD"), cancellable = true)
    private void impl$throwDestructEntityDeath(final DamageSource cause, final CallbackInfo ci) {
        final boolean throwEvent = !((LevelBridge) this.shadow$level()).bridge$isFake() && Sponge.isServerAvailable() && PhaseTracker.getWorldInstance().onSidedThread();
        if (!this.dead) { // isDead should be set later on in this method so we aren't re-throwing the events.
            if (throwEvent && this.impl$deathEventsPosted <= Constants.Sponge.MAX_DEATH_EVENTS_BEFORE_GIVING_UP) {
                // ignore because some moron is not resetting the entity.
                this.impl$deathEventsPosted++;
                if (SpongeCommonEventFactory.callDestructEntityEventDeath((LivingEntity) (Object) this, cause).isCancelled()) {
                    ci.cancel();
                    this.shadow$setHealth(this.shadow$getMaxHealth());
                }
            }
        } else {
            this.impl$deathEventsPosted = 0;
        }
    }

    @Inject(method = "die", at = @At(value = "INVOKE", target = "Lnet/minecraft/world/level/Level;broadcastEntityEvent(Lnet/minecraft/world/entity/Entity;B)V"),
            cancellable = true)
    private void impl$doNotSendStateForHumans(final DamageSource cause, final CallbackInfo ci) {
        if (((LivingEntity) (Object) this) instanceof HumanEntity) {
            ci.cancel();
        }
    }

    @WrapOperation(method = "dropAllDeathLoot",
            at = @At(value = "INVOKE",
                    target = "Lnet/minecraft/world/entity/LivingEntity;dropEquipment(Lnet/minecraft/server/level/ServerLevel;)V"
            )
    )
<<<<<<< HEAD
    private void tracker$dropInventory(final LivingEntity thisEntity, final ServerLevel level) {
        if (thisEntity instanceof PlayerBridge && ((PlayerBridge) thisEntity).bridge$keepInventory()) {
            return;
        }
        this.shadow$dropEquipment(level);
=======
    protected void impl$dropInventoryWrapForPlayerOverride(final LivingEntity instance, final Operation<Void> original) {
        original.call(instance);
>>>>>>> 680b7f57
    }

    @Inject(method = "pushEntities", at = @At("HEAD"), cancellable = true)
    private void impl$pushEntitiesIfNotVanished(final CallbackInfo ci) {
        if (this.bridge$vanishState().ignoresCollisions()) {
            ci.cancel();
        }
    }



    @Inject(method = "randomTeleport", at = @At("HEAD"))
    private void impl$snapshotPositionBeforeVanillaTeleportLogic(final double x, final double y, final double z, final boolean changeState,
                                                                 final CallbackInfoReturnable<Boolean> cir) {
        this.impl$preTeleportPosition = new Vector3d(this.shadow$getX(), this.shadow$getY(), this.shadow$getZ());
    }

    @Inject(method = "randomTeleport", at = @At(value = "RETURN", ordinal = 0, shift = At.Shift.BY, by = 2), cancellable = true)
    private void impl$callMoveEntityEventForTeleport(final double x, final double y, final double z, final boolean changeState,
                                                     final CallbackInfoReturnable<Boolean> cir) {
        if (!ShouldFire.MOVE_ENTITY_EVENT) {
            return;
        }

        try (final CauseStackManager.StackFrame frame = PhaseTracker.getCauseStackManager().pushCauseFrame()) {
            frame.pushCause(this);

            // ENTITY_TELEPORT is our fallback context
            if (!frame.currentContext().containsKey(EventContextKeys.MOVEMENT_TYPE)) {
                frame.addContext(EventContextKeys.MOVEMENT_TYPE, MovementTypes.ENTITY_TELEPORT);
            }

            final MoveEntityEvent event = SpongeEventFactory.createMoveEntityEvent(frame.currentCause(),
                    (org.spongepowered.api.entity.Entity) this, this.impl$preTeleportPosition, new Vector3d(this.shadow$getX(), this.shadow$getY(),
                            this.shadow$getZ()),
                    new Vector3d(x, y, z));

            if (SpongeCommon.post(event)) {
                this.shadow$teleportTo(this.impl$preTeleportPosition.x(), this.impl$preTeleportPosition.y(),
                        this.impl$preTeleportPosition.z());
                cir.setReturnValue(false);
                return;
            }

            this.shadow$teleportTo(event.destinationPosition().x(), event.destinationPosition().y(),
                    event.destinationPosition().z());
        }
    }

    /**
     * @author gabizou - January 4th, 2016
     * @reason This allows invisiblity to ignore entity collisions.
     */
    @Inject(method = "isPickable", at = @At("HEAD"), cancellable = true)
    private void impl$ifVanishedDoNotPick(final CallbackInfoReturnable<Boolean> cir) {
        if (this.bridge$vanishState().ignoresCollisions()) {
            cir.setReturnValue(false);
        }
    }

    @Redirect(method = "checkFallDamage",
        at = @At(value = "INVOKE",
            target = "Lnet/minecraft/server/level/ServerLevel;sendParticles(Lnet/minecraft/core/particles/ParticleOptions;DDDIDDDD)I"))
    private <T extends ParticleOptions> int impl$vanishSpawnParticleForFallState(
            final ServerLevel serverLevel, final T options, final double xCoord, final double yCoord, final double zCoord, final int numberOfParticles,
            final double xOffset,
            final double yOffset,
            final double zOffset,
            final double particleSpeed
    ) {
        if (this.bridge$vanishState().createsParticles()) {
            return serverLevel.sendParticles(options, xCoord, yCoord, zCoord, numberOfParticles, xOffset, yOffset, zOffset, particleSpeed);
        }
        return 0;
    }

    @Inject(method = "onEquippedItemBroken", at = @At("HEAD"), cancellable = true)
    private void impl$vanishDoesNotBroadcastBreakEvents(final Item $$0, final EquipmentSlot $$1, final CallbackInfo ci) {
        if (this.bridge$vanishState().invisible()) {
            ci.cancel();
        }
    }

    @Inject(method = "updatingUsingItem",
        at = @At(value = "INVOKE",
            target = "Lnet/minecraft/world/entity/LivingEntity;stopUsingItem()V"))
    protected void impl$updateHealthForUseFinish(final CallbackInfo ci) {
    }

    // Data delegated methods

    // Start implementation of UseItemstackEvent

    @Inject(method = "startUsingItem",
        cancellable = true,
        locals = LocalCapture.CAPTURE_FAILHARD,
        at = @At(value = "FIELD",
            target = "Lnet/minecraft/world/entity/LivingEntity;useItem:Lnet/minecraft/world/item/ItemStack;"))
    private void impl$onSetActiveItemStack(final InteractionHand hand, final CallbackInfo ci, final ItemStack stack) {
        if (this.shadow$level().isClientSide) {
            return;
        }

        final UseItemStackEvent.Start event;
        try (final CauseStackManager.StackFrame frame = PhaseTracker.getCauseStackManager().pushCauseFrame()) {
            final ItemStackSnapshot snapshot = ItemStackUtil.snapshotOf(stack);
            final HandType handType = (HandType) (Object) hand;
            this.impl$addSelfToFrame(frame, snapshot, handType);
            final Ticks useDuration = SpongeTicks.ticksOrInfinite(stack.getUseDuration((LivingEntity) (Object) this));
            event = SpongeEventFactory.createUseItemStackEventStart(PhaseTracker.getCauseStackManager().currentCause(),
                useDuration, useDuration, snapshot);
        }

        if (SpongeCommon.post(event)) {
            ci.cancel();
        } else {
            this.useItemRemaining = SpongeTicks.toSaturatedIntOrInfinite(event.remainingDuration());
        }
    }

    @Redirect(method = "startUsingItem",
        at = @At(value = "FIELD",
            target = "Lnet/minecraft/world/entity/LivingEntity;useItemRemaining:I"))
    private void impl$getItemDuration(final LivingEntity this$0, final int count) {
        if (this.shadow$level().isClientSide) {
            this.useItemRemaining = count;
        }
        // If we're on the server, do nothing, since we already set this field on onSetActiveItemStack
    }

    // A helper method for firing UseItemStackEvent sub-events
    // This ensures that the cause and context for these events
    // always have OWNER and NOTIFIER set (if possible),
    // as well as USED_ITEM and USED_HAND
    private void impl$addSelfToFrame(final CauseStackManager.StackFrame frame, final ItemStackSnapshot snapshot, final HandType hand) {
        frame.addContext(EventContextKeys.USED_HAND, hand);
        this.impl$addSelfToFrame(frame, snapshot);
    }

    private void impl$addSelfToFrame(final CauseStackManager.StackFrame frame, final ItemStackSnapshot snapshot) {
        frame.pushCause(this);
        frame.addContext(EventContextKeys.USED_ITEM, snapshot);
        if ((Object) this instanceof ServerPlayer spongePlayer)  {
            frame.addContext(EventContextKeys.CREATOR, spongePlayer.getUUID());
            frame.addContext(EventContextKeys.NOTIFIER, spongePlayer.getUUID());
        }
    }

    @Redirect(method = "updateUsingItem",
        at = @At(value = "INVOKE",
            target = "Lnet/minecraft/world/entity/LivingEntity;getUseItemRemainingTicks()I",
            ordinal = 0))
    private int impl$onGetRemainingItemDuration(final LivingEntity self) {
        if (this.shadow$level().isClientSide) {
            return self.getUseItemRemainingTicks();
        }

        final UseItemStackEvent.Tick event;
        try (final CauseStackManager.StackFrame frame = PhaseTracker.getCauseStackManager().pushCauseFrame()) {
            final ItemStackSnapshot snapshot = ItemStackUtil.snapshotOf(this.useItem);
            final HandType handType = (HandType) (Object) this.shadow$getUsedItemHand();
            this.impl$addSelfToFrame(frame, snapshot, handType);
            final Ticks useItemRemainingTicks = SpongeTicks.ticksOrInfinite(this.useItemRemaining);
            event = SpongeEventFactory.createUseItemStackEventTick(PhaseTracker.getCauseStackManager().currentCause(),
                useItemRemainingTicks, useItemRemainingTicks, snapshot);
            SpongeCommon.post(event);
        }
        // Because the item usage will only finish if useItemRemaining == 0 and decrements it first, it should be >= 1
        this.useItemRemaining = event.remainingDuration().isInfinite()
                ? Constants.TickConversions.INFINITE_TICKS
                : Math.max(SpongeTicks.toSaturatedIntOrInfinite(event.remainingDuration()), 1);

        if (event.isCancelled()) {
            // Get prepared for some cool hacks: We're within the condition for updateItemUse
            // So if we don't want it to call the method we just pass a value that makes the
            // condition evaluate to false, so an integer >= 25
            return 26;
        }

        return this.shadow$getUseItemRemainingTicks();
    }

    @Inject(method = "updateUsingItem",
            at = @At(value = "FIELD", target = "Lnet/minecraft/world/entity/LivingEntity;useItemRemaining:I", opcode = Opcodes.PUTFIELD), cancellable = true)
    private void impl$dontReduceInfiniteRemainingItemDuration(final CallbackInfo ci) {
        if (this.useItemRemaining == Constants.TickConversions.INFINITE_TICKS) {
            ci.cancel();
        }
    }

    @SuppressWarnings("ConstantConditions")
    @Inject(method = "completeUsingItem",
        cancellable = true,
        at = @At(value = "INVOKE",
            target = "Lnet/minecraft/world/item/ItemStack;finishUsingItem(Lnet/minecraft/world/level/Level;Lnet/minecraft/world/entity/LivingEntity;)Lnet/minecraft/world/item/ItemStack;"))
    private void impl$onUpdateItemUse(final CallbackInfo ci) {
        if (this.shadow$level().isClientSide) {
            return;
        }


        final UseItemStackEvent.Finish event;
        try (final CauseStackManager.StackFrame frame = PhaseTracker.getCauseStackManager().pushCauseFrame()) {
            final ItemStackSnapshot snapshot = ItemStackUtil.snapshotOf(this.useItem);
            final HandType handType = (HandType) (Object) this.shadow$getUsedItemHand();
            this.impl$addSelfToFrame(frame, snapshot, handType);
            final Ticks useItemRemainingTicks = SpongeTicks.ticksOrInfinite(this.useItemRemaining);
            event = SpongeEventFactory.createUseItemStackEventFinish(PhaseTracker.getCauseStackManager().currentCause(),
                    useItemRemainingTicks, useItemRemainingTicks, snapshot);
        }
        SpongeCommon.post(event);
        if (event.remainingDuration().isInfinite() || event.remainingDuration().ticks() > 0) {
            this.useItemRemaining = SpongeTicks.toSaturatedIntOrInfinite(event.remainingDuration());
            ci.cancel();
        } else if (event.isCancelled()) {
            this.shadow$stopUsingItem();
            ci.cancel();
        } else {
            this.impl$activeItemStackCopy = this.useItem.copy();
        }
    }

    @Redirect(method = "completeUsingItem",
        at = @At(value = "INVOKE",
            target = "Lnet/minecraft/world/entity/LivingEntity;setItemInHand(Lnet/minecraft/world/InteractionHand;Lnet/minecraft/world/item/ItemStack;)V"))
    private void impl$onSetHeldItem(final LivingEntity self, final InteractionHand hand, final ItemStack stack) {
        if (this.shadow$level().isClientSide) {
            self.setItemInHand(hand, stack);
            return;
        }

        // Unforunately, ItemFood calls ItemStack#shrink in Item#onItemUseFinish.
        // To ensure that we provide the original ItemStack in the event,
        // we make a copy of in our onUpdateItemUse redirect
        // If the event or transaction is cancelled, we make sure to explicitly
        // set the copy back in the player's hand, since it may have been already
        // modified if an ItemFood is being used.

        final ItemStackSnapshot activeItemStackSnapshot = ItemStackUtil.snapshotOf(this.impl$activeItemStackCopy == null ? ItemStack.EMPTY : this.impl$activeItemStackCopy);


        final UseItemStackEvent.Replace event;
        try (final CauseStackManager.StackFrame frame = PhaseTracker.getCauseStackManager().pushCauseFrame()) {
            final ItemStackSnapshot snapshot = ItemStackUtil.snapshotOf(stack == null ? ItemStack.EMPTY : stack);
            final HandType handType = (HandType) (Object) hand;
            this.impl$addSelfToFrame(frame, activeItemStackSnapshot, handType);
            final Ticks useItemRemainingTicks = SpongeTicks.ticksOrInfinite(this.useItemRemaining);
            event = SpongeEventFactory.createUseItemStackEventReplace(PhaseTracker.getCauseStackManager().currentCause(),
                    useItemRemainingTicks, useItemRemainingTicks, activeItemStackSnapshot,
                new Transaction<>(ItemStackUtil.snapshotOf(this.impl$activeItemStackCopy), snapshot));
        }

        if (SpongeCommon.post(event)) {
            this.shadow$setItemInHand(hand, this.impl$activeItemStackCopy.copy());
            return;
        }

        if (!event.itemStackResult().isValid()) {
            this.shadow$setItemInHand(hand, this.impl$activeItemStackCopy.copy());
            return;
        }

        this.shadow$setItemInHand(hand, ItemStackUtil.fromSnapshotToNative(event.itemStackResult().finalReplacement()));
    }

    @SuppressWarnings("ConstantConditions")
    @Redirect(method = "releaseUsingItem",
        at = @At(value = "INVOKE",
            target = "Lnet/minecraft/world/item/ItemStack;releaseUsing(Lnet/minecraft/world/level/Level;Lnet/minecraft/world/entity/LivingEntity;I)V"))
    // stopActiveHand
    private void impl$onStopPlayerUsing(final ItemStack stack, final net.minecraft.world.level.Level world, final LivingEntity self, final int duration) {
        if (this.shadow$level().isClientSide) {
            stack.releaseUsing(world, self, duration);
            return;
        }
        final PhaseTracker phaseTracker = PhaseTracker.getWorldInstance((ServerLevel) world);
        try (final CauseStackManager.StackFrame frame = phaseTracker.pushCauseFrame()) {
            final ItemStackSnapshot snapshot = ItemStackUtil.snapshotOf(stack);
            final HandType handType = (HandType) (Object) this.shadow$getUsedItemHand();
            this.impl$addSelfToFrame(frame, snapshot, handType);
            final Ticks ticksDuration = SpongeTicks.ticksOrInfinite(duration);
            if (!SpongeCommon.post(SpongeEventFactory.createUseItemStackEventStop(phaseTracker.currentCause(),
                ticksDuration, ticksDuration, snapshot))) {
                stack.releaseUsing(world, self, duration);
                if (self instanceof ServerPlayer) {
                    // Log Change and capture SlotTransactions
                    phaseTracker.getPhaseContext().getTransactor().logPlayerInventoryChange(((ServerPlayer) self), PlayerInventoryTransaction.EventCreator.STANDARD);
                    ((ServerPlayer) self).inventoryMenu.broadcastChanges();
                }
            }
        }
    }

    @Inject(method = "stopUsingItem",
        at = @At("HEAD"))
    private void impl$onResetActiveHand(final CallbackInfo ci) {
        if (this.shadow$level().isClientSide) {
            return;
        }

        // If we finished using an item, impl$activeItemStackCopy will be non-null
        // However, if a player stopped using an item early, impl$activeItemStackCopy will not be set
        final ItemStackSnapshot snapshot = ItemStackUtil.snapshotOf(this.impl$activeItemStackCopy != null ? this.impl$activeItemStackCopy : this.useItem);

        try (final CauseStackManager.StackFrame frame = PhaseTracker.getCauseStackManager().pushCauseFrame()) {
            this.impl$addSelfToFrame(frame, snapshot);
            final Ticks useItemRemainingTicks = SpongeTicks.ticksOrInfinite(this.useItemRemaining);
            SpongeCommon.post(SpongeEventFactory.createUseItemStackEventReset(PhaseTracker.getCauseStackManager().currentCause(),
                    useItemRemainingTicks, useItemRemainingTicks, snapshot));
        }
        this.impl$activeItemStackCopy = null;
    }

    // End implementation of UseItemStackEvent

    @Inject(method = "canBeSeenAsEnemy", at = @At("HEAD"), cancellable = true)
    private void impl$makeVanishable(final CallbackInfoReturnable<Boolean> cir) {
        if (this instanceof VanishableBridge
                && ((VanishableBridge) this).bridge$vanishState().untargetable()) {
            // Sponge: Take into account untargetability from vanishing
            cir.setReturnValue(false);
        }
    }

    @Inject(method = "canBeSeenByAnyone", at = @At("HEAD"), cancellable = true)
    private void impl$ifVanishedCantBeSeenByAnyone(final CallbackInfoReturnable<Boolean> cir) {
        if (this instanceof VanishableBridge
            && ((VanishableBridge) this).bridge$vanishState().untargetable()) {
            // Sponge: Take into account untargetability from vanishing
            cir.setReturnValue(false);
        }
    }

    @Inject(method = "stopSleeping", at = @At(value = "INVOKE", target = "Lnet/minecraft/world/entity/LivingEntity;clearSleepingPos()V"))
    private void impl$callFinishSleepingEvent(final CallbackInfo ci) {
        if (this.shadow$level().isClientSide) {
            return;
        }

        final Optional<BlockPos> sleepingPos = this.shadow$getSleepingPos();
        if (!sleepingPos.isPresent()) {
            return;
        }
        final BlockSnapshot snapshot = ((ServerWorld) this.shadow$level()).createSnapshot(sleepingPos.get().getX(), sleepingPos.get().getY(), sleepingPos.get().getZ());
        final Cause currentCause = Sponge.server().causeStackManager().currentCause();
        final ServerLocation loc = ServerLocation.of((ServerWorld) this.shadow$level(), VecHelper.toVector3d(this.shadow$position()));
        final Vector3d rot = ((Living) this).rotation();
        final SleepingEvent.Finish event = SpongeEventFactory.createSleepingEventFinish(currentCause, loc, loc, rot, rot, snapshot, (Living) this);
        Sponge.eventManager().post(event);
        this.shadow$clearSleepingPos();
        if (event.toLocation().world() != this.shadow$level()) {
            throw new UnsupportedOperationException("World change is not supported here.");
        }
        this.shadow$setPos(event.toLocation().x(), event.toLocation().y(), event.toLocation().z());
        ((Living) this).setRotation(event.toRotation());
    }

    @Inject(method = "tick", at = @At(value = "INVOKE", target = "Lnet/minecraft/world/damagesource/CombatTracker;recheckStatus()V", shift = At.Shift.AFTER))
    private void impl$clearLastDamageSource(final CallbackInfo ci) {
        //Fix for MC-270896 - Players leak the last entity they took damage from
        if (this.lastDamageSource != null && this.shadow$level().getGameTime() - this.lastDamageStamp > 40L) {
            this.lastDamageSource = null;
        }
    }

}<|MERGE_RESOLUTION|>--- conflicted
+++ resolved
@@ -108,13 +108,10 @@
     @Shadow public abstract Optional<BlockPos> shadow$getSleepingPos();
     @Shadow protected abstract void shadow$spawnItemParticles(ItemStack stack, int count);
     @Shadow public abstract ItemStack shadow$getItemInHand(InteractionHand hand);
-<<<<<<< HEAD
     @Shadow protected abstract void shadow$dropEquipment(ServerLevel level);
     @Shadow protected abstract void shadow$dropAllDeathLoot(ServerLevel level, DamageSource damageSourceIn);
     @Shadow @Nullable public abstract LivingEntity shadow$getKillCredit();
     @Shadow protected abstract void shadow$createWitherRose(@Nullable LivingEntity p_226298_1_);
-=======
->>>>>>> 680b7f57
     @Shadow public abstract float shadow$getMaxHealth();
     @Shadow public abstract AttributeMap shadow$getAttributes();
     @Shadow public abstract void shadow$clearSleepingPos();
@@ -177,16 +174,10 @@
                     target = "Lnet/minecraft/world/entity/LivingEntity;dropEquipment(Lnet/minecraft/server/level/ServerLevel;)V"
             )
     )
-<<<<<<< HEAD
-    private void tracker$dropInventory(final LivingEntity thisEntity, final ServerLevel level) {
-        if (thisEntity instanceof PlayerBridge && ((PlayerBridge) thisEntity).bridge$keepInventory()) {
-            return;
-        }
-        this.shadow$dropEquipment(level);
-=======
-    protected void impl$dropInventoryWrapForPlayerOverride(final LivingEntity instance, final Operation<Void> original) {
-        original.call(instance);
->>>>>>> 680b7f57
+    protected void impl$dropInventoryWrapForPlayerOverride(
+        final LivingEntity instance, final ServerLevel level, final Operation<Void> original
+    ) {
+        original.call(instance, level);
     }
 
     @Inject(method = "pushEntities", at = @At("HEAD"), cancellable = true)
