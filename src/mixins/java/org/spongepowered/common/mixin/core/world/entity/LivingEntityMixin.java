--- conflicted
+++ resolved
@@ -78,11 +78,8 @@
 import org.spongepowered.asm.mixin.injection.callback.CallbackInfoReturnable;
 import org.spongepowered.asm.mixin.injection.callback.LocalCapture;
 import org.spongepowered.common.SpongeCommon;
-<<<<<<< HEAD
 import org.spongepowered.common.bridge.data.VanishableBridge;
-=======
 import org.spongepowered.common.bridge.world.WorldBridge;
->>>>>>> 5d2ef564
 import org.spongepowered.common.bridge.world.entity.EntityTypeBridge;
 import org.spongepowered.common.bridge.world.entity.LivingEntityBridge;
 import org.spongepowered.common.bridge.world.entity.PlatformLivingEntityBridge;
@@ -927,16 +924,16 @@
 
     // End implementation of UseItemStackEvent
 
-<<<<<<< HEAD
     @Inject(method = "canBeSeenAsEnemy", at = @At("HEAD"), cancellable = true)
     private void impl$makeVanishable(final CallbackInfoReturnable<Boolean> cir) {
         if (this instanceof VanishableBridge
-            && ((VanishableBridge) this).bridge$isVanished()
-            && ((VanishableBridge) this).bridge$isVanishPreventsTargeting()) {
+                && ((VanishableBridge) this).bridge$isVanished()
+                && ((VanishableBridge) this).bridge$isVanishPreventsTargeting()) {
             // Sponge: Take into account untargetability from vanishing
             cir.setReturnValue(false);
         }
-=======
+    }
+
     @Inject(method = "stopSleeping", at = @At(value = "INVOKE", target = "Lnet/minecraft/world/entity/LivingEntity;clearSleepingPos()V"))
     private void impl$callFinishSleepingEvent(CallbackInfo ci) {
         final Optional<BlockPos> sleepingPos = this.shadow$getSleepingPos();
@@ -955,7 +952,6 @@
         }
         this.shadow$setPos(event.toLocation().x(), event.toLocation().y(), event.toLocation().z());
         ((Living) this).setRotation(event.toRotation());
-
->>>>>>> 5d2ef564
-    }
+    }
+
 }