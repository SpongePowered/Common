/*
 * This file is part of Sponge, licensed under the MIT License (MIT).
 *
 * Copyright (c) SpongePowered <https://www.spongepowered.org>
 * Copyright (c) contributors
 *
 * Permission is hereby granted, free of charge, to any person obtaining a copy
 * of this software and associated documentation files (the "Software"), to deal
 * in the Software without restriction, including without limitation the rights
 * to use, copy, modify, merge, publish, distribute, sublicense, and/or sell
 * copies of the Software, and to permit persons to whom the Software is
 * furnished to do so, subject to the following conditions:
 *
 * The above copyright notice and this permission notice shall be included in
 * all copies or substantial portions of the Software.
 *
 * THE SOFTWARE IS PROVIDED "AS IS", WITHOUT WARRANTY OF ANY KIND, EXPRESS OR
 * IMPLIED, INCLUDING BUT NOT LIMITED TO THE WARRANTIES OF MERCHANTABILITY,
 * FITNESS FOR A PARTICULAR PURPOSE AND NONINFRINGEMENT. IN NO EVENT SHALL THE
 * AUTHORS OR COPYRIGHT HOLDERS BE LIABLE FOR ANY CLAIM, DAMAGES OR OTHER
 * LIABILITY, WHETHER IN AN ACTION OF CONTRACT, TORT OR OTHERWISE, ARISING FROM,
 * OUT OF OR IN CONNECTION WITH THE SOFTWARE OR THE USE OR OTHER DEALINGS IN
 * THE SOFTWARE.
 */
package org.spongepowered.common.mixin.core.server;

import com.google.inject.Injector;
import net.kyori.adventure.resource.ResourcePackRequest;
import net.minecraft.commands.CommandSourceStack;
import net.minecraft.core.RegistryAccess;
import net.minecraft.network.chat.ChatDecorator;
import net.minecraft.network.chat.Component;
import net.minecraft.obfuscate.DontObfuscate;
import net.minecraft.resources.ResourceKey;
import net.minecraft.server.MinecraftServer;
import net.minecraft.server.level.ServerLevel;
import net.minecraft.server.packs.repository.PackRepository;
import net.minecraft.server.players.GameProfileCache;
import net.minecraft.server.players.PlayerList;
import net.minecraft.util.thread.BlockableEventLoop;
import net.minecraft.world.Difficulty;
import net.minecraft.world.level.Level;
import net.minecraft.world.level.storage.LevelStorageSource;
import net.minecraft.world.level.storage.PrimaryLevelData;
import net.minecraft.world.level.storage.WorldData;
import org.checkerframework.checker.nullness.qual.NonNull;
import org.checkerframework.checker.nullness.qual.Nullable;
import org.slf4j.Logger;
import org.spongepowered.api.Game;
import org.spongepowered.api.Sponge;
import org.spongepowered.api.event.Cause;
import org.spongepowered.api.event.CauseStackManager;
import org.spongepowered.api.event.SpongeEventFactory;
import org.spongepowered.api.event.world.UnloadWorldEvent;
import org.spongepowered.api.service.permission.Subject;
import org.spongepowered.api.service.permission.SubjectProxy;
import org.spongepowered.api.world.SerializationBehavior;
import org.spongepowered.api.world.server.ServerWorld;
import org.spongepowered.asm.mixin.Final;
import org.spongepowered.asm.mixin.Mixin;
import org.spongepowered.asm.mixin.Overwrite;
import org.spongepowered.asm.mixin.Shadow;
import org.spongepowered.asm.mixin.injection.At;
import org.spongepowered.asm.mixin.injection.Constant;
import org.spongepowered.asm.mixin.injection.Inject;
import org.spongepowered.asm.mixin.injection.ModifyConstant;
import org.spongepowered.asm.mixin.injection.Slice;
import org.spongepowered.asm.mixin.injection.callback.CallbackInfo;
import org.spongepowered.asm.mixin.injection.callback.CallbackInfoReturnable;
import org.spongepowered.asm.mixin.injection.callback.LocalCapture;
import org.spongepowered.common.SpongeCommon;
import org.spongepowered.common.SpongeServer;
import org.spongepowered.common.applaunch.config.core.SpongeConfigs;
import org.spongepowered.common.bridge.commands.CommandSourceBridge;
import org.spongepowered.common.bridge.commands.CommandSourceProviderBridge;
import org.spongepowered.common.bridge.network.chat.SpongeChatDecorator;
import org.spongepowered.common.bridge.server.MinecraftServerBridge;
import org.spongepowered.common.bridge.server.level.ServerLevelBridge;
import org.spongepowered.common.bridge.server.players.GameProfileCacheBridge;
import org.spongepowered.common.bridge.world.level.storage.PrimaryLevelDataBridge;
import org.spongepowered.common.config.inheritable.InheritableConfigHandle;
import org.spongepowered.common.config.inheritable.WorldConfig;
import org.spongepowered.common.datapack.SpongeDataPackManager;
import org.spongepowered.common.event.tracking.PhaseTracker;
import org.spongepowered.common.service.server.SpongeServerScopedServiceProvider;

import java.io.IOException;
import java.util.Collection;
import java.util.List;
import java.util.Map;
import java.util.concurrent.CompletableFuture;
import java.util.concurrent.atomic.AtomicReference;
import java.util.function.Function;

@Mixin(MinecraftServer.class)
public abstract class MinecraftServerMixin implements SpongeServer, MinecraftServerBridge, CommandSourceProviderBridge, SubjectProxy,
    CommandSourceBridge {

    // @formatter:off
    @Shadow @Final private Map<ResourceKey<Level>, ServerLevel> levels;
    @Shadow @Final private static Logger LOGGER;
    @Shadow private int tickCount;
    @Shadow @Final protected LevelStorageSource.LevelStorageAccess storageSource;
    @Shadow @Final private Thread serverThread;

    @Shadow public abstract CommandSourceStack shadow$createCommandSourceStack();
    @Shadow public abstract Iterable<ServerLevel> shadow$getAllLevels();
    @Shadow public abstract boolean shadow$isDedicatedServer();
    @Shadow public abstract boolean shadow$isRunning();
    @Shadow public abstract PlayerList shadow$getPlayerList();
    @Shadow public abstract PackRepository shadow$getPackRepository();
    @Shadow public abstract RegistryAccess.Frozen shadow$registryAccess();
    @Shadow public abstract GameProfileCache shadow$getProfileCache();
    @Shadow public abstract CompletableFuture<Void> shadow$reloadResources(final Collection<String> $$0);
    @Shadow public abstract WorldData shadow$getWorldData();
    @Shadow protected abstract void loadLevel(); // has overrides!
    @Shadow public abstract boolean shadow$haveTime();
    @Shadow private volatile boolean isSaving;
    // @formatter:on

    private final ChatDecorator impl$spongeDecorator = new SpongeChatDecorator();
    private @Nullable SpongeServerScopedServiceProvider impl$serviceProvider;
    protected @Nullable ResourcePackRequest impl$resourcePack;
    private final BlockableEventLoop<Runnable> impl$spongeMainThreadExecutor = new BlockableEventLoop<>("Sponge") {

        //Used to schedule internal Sponge tasks to the main thread
        //that could be joined on the main thread. Avoiding using the
        //MinecraftServer Executor to prevent changes in timings.

        @Override
        public Runnable wrapRunnable(Runnable runnable) {
            return runnable;
        }

        @Override
        protected boolean shouldRun(@NonNull Runnable runnable) {
            return MinecraftServerMixin.this.shadow$haveTime();
        }

        @Override
        protected @NonNull Thread getRunningThread() {
            return MinecraftServerMixin.this.serverThread;
        }
    };

    @Override
    public Subject subject() {
        return SpongeCommon.game().systemSubject();
    }

    @Inject(method = "spin", at = @At("TAIL"), locals = LocalCapture.CAPTURE_FAILEXCEPTION)
    private static void impl$setThreadOnServerPhaseTracker(final Function<Thread, MinecraftServer> p_240784_0_,
                                                           final CallbackInfoReturnable<MinecraftServerMixin> cir,
                                                           final AtomicReference<MinecraftServer> atomicReference,
                                                           final Thread thread) {
        try {
            PhaseTracker.SERVER.setThread(thread);
        } catch (final IllegalAccessException e) {
            throw new RuntimeException("Could not initialize the server PhaseTracker!");
        }
    }

    @Override
    public ResourcePackRequest bridge$getResourcePack() {
        return this.impl$resourcePack;
    }

    @Inject(method = "tickServer", at = @At(value = "HEAD"))
    private void impl$onServerTickStart(final CallbackInfo ci) {
        this.scheduler().tick();
    }

    @Override
    public CommandSourceStack bridge$getCommandSource(final Cause cause) {
        return this.shadow$createCommandSourceStack();
    }

    // The Audience of the Server is actually a Forwarding Audience - so any message sent to
    // the server will be sent to everyone connected. We therefore need to make sure we send
    // things to the right place. We consider anything done by the server as being done by the
    // system subject
    @Override
    public void bridge$addToCauseStack(final CauseStackManager.StackFrame frame) {
        frame.pushCause(Sponge.systemSubject());
    }

    /**
     * @author Zidane
     * @reason Apply our branding
     */
    @DontObfuscate
    @Overwrite
    public String getServerModName() {
        return "sponge";
    }

    @Inject(method = "stopServer", at = @At(value = "INVOKE", target = "Lnet/minecraft/server/MinecraftServer;saveAllChunks(ZZZ)Z"))
    private void impl$callUnloadWorldEvents(final CallbackInfo ci) {
        for(final ServerLevel level : this.shadow$getAllLevels()) {
            final UnloadWorldEvent unloadWorldEvent = SpongeEventFactory.createUnloadWorldEvent(PhaseTracker.getCauseStackManager().currentCause(), (ServerWorld) level);
            SpongeCommon.post(unloadWorldEvent);
        }
    }

    @Inject(method = "stopServer", at = @At(value = "TAIL"))
    private void impl$closeLevelSaveForOtherWorlds(final CallbackInfo ci) {
        for (final Map.Entry<ResourceKey<Level>, ServerLevel> entry : this.levels.entrySet()) {
            if (entry.getKey() == Level.OVERWORLD) {
                continue;
            }

            final LevelStorageSource.LevelStorageAccess levelSave = ((ServerLevelBridge) entry.getValue()).bridge$getLevelSave();
            try {
                levelSave.close();
            } catch (final IOException e) {
                MinecraftServerMixin.LOGGER.error("Failed to unlock level {}", levelSave.getLevelId(), e);
            }
        }
    }

    /**
     * Render localized/formatted chat components
     *
     * @param input original component
     */
    @Inject(method = "sendSystemMessage", at = @At("HEAD"), cancellable = true)
    private void impl$useTranslatingLogger(final Component input, final CallbackInfo ci) {
        MinecraftServerMixin.LOGGER.info(input.getString());
        ci.cancel();
    }

<<<<<<< HEAD
    @ModifyConstant(method = "tickServer",
        slice = @Slice(from = @At(value = "FIELD", target = "Lnet/minecraft/server/MinecraftServer;ticksUntilAutosave:I", ordinal = 0)),
        constant = @Constant(intValue = 0, ordinal = 0, expandZeroConditions = Constant.Condition.LESS_THAN_OR_EQUAL_TO_ZERO))
    private int impl$getSaveTickInterval(final int zero) {
=======
    @ModifyConstant(method = "tickServer", constant = @Constant(intValue = 0, ordinal = 0, expandZeroConditions = Constant.Condition.LESS_THAN_OR_EQUAL_TO_ZERO),
        slice = @Slice(
            from = @At(value = "FIELD", target = "Lnet/minecraft/server/MinecraftServer;ticksUntilAutosave:I"),
            to = @At(value = "INVOKE", target = "Lnet/minecraft/server/MinecraftServer;computeNextAutosaveInterval()I")))
    private int getSaveTickInterval(final int zero) {
>>>>>>> c4b70ace
        if (!this.shadow$isDedicatedServer()) {
            return zero;
        } else if (!this.shadow$isRunning()) {
            // Don't autosave while server is stopping
            return Integer.MAX_VALUE;
        }

        final int autoPlayerSaveInterval = SpongeConfigs.getCommon().get().world.playerAutoSaveInterval;
        if (autoPlayerSaveInterval > 0 && (this.tickCount % autoPlayerSaveInterval == 0)) {
            this.isSaving = true;
            this.shadow$getPlayerList().saveAll();
            this.isSaving = false;
        }

        this.isSaving = true;
        this.saveAllChunks(true, false, false);
        this.isSaving = false;

        // force check to fail as we handle everything above
        return Integer.MAX_VALUE;
    }

    /**
     * @author Zidane - November, 24th 2020 - Minecraft 1.15
     * @reason To allow per-world auto-save tick intervals or disable auto-saving entirely
     */
    @Overwrite
    public boolean saveAllChunks(final boolean suppressLog, final boolean flush, final boolean isForced) {
        boolean result = false;

        for (final ServerLevel world : this.shadow$getAllLevels()) {
            // Sponge start - use our own config
            final SerializationBehavior serializationBehavior = ((PrimaryLevelDataBridge) world.getLevelData()).bridge$serializationBehavior().orElse(SerializationBehavior.AUTOMATIC);
            final InheritableConfigHandle<WorldConfig> configAdapter = ((PrimaryLevelDataBridge) world.getLevelData()).bridge$configAdapter();
            final boolean log = configAdapter.get().world.logAutoSave;

            // If the server isn't running or we hit Vanilla's save interval or this was triggered
            // by a command, save our configs
            if (!this.shadow$isRunning() || this.tickCount % 6000 == 0 || isForced) {
                ((PrimaryLevelDataBridge) world.getLevelData()).bridge$configAdapter().save();
            }

            final boolean canSaveAtAll = serializationBehavior != SerializationBehavior.NONE;

            // This world is set to not save of any time, no reason to check the auto-save/etc, skip it
            if (!canSaveAtAll) {
                continue;
            }

            // Only run auto-save skipping if the server is still running and the save is not forced
            if (this.bridge$performAutosaveChecks() && !isForced) {
                final int autoSaveInterval = configAdapter.get().world.autoSaveInterval;

                // Do not process properties or chunks if the world is not set to do so unless the server is shutting down
                if (autoSaveInterval <= 0 || serializationBehavior != SerializationBehavior.AUTOMATIC) {
                    continue;
                }

                // Now check the interval vs the tick counter and skip it
                if (this.tickCount % autoSaveInterval != 0) {
                    continue;
                }
            }
            // Sponge end

            if (log) {
                LOGGER.info("Saving chunks for level '{}'/{}", world, world.dimension().location());
            }

            world.save(null, flush, world.noSave && !isForced);
            result = true;
        }

        // Sponge start - We do per-world WorldInfo/WorldBorders/BossBars
//        ServerLevel var2 = this.overworld();
//        ServerLevelData var3 = this.worldData.overworldData();
//        var3.setWorldBorder(var2.getWorldBorder().createSettings());
//        this.worldData.setCustomBossEvents(this.getCustomBossEvents().save(this.registryAccess()));
//        this.storageSource.saveDataTag(this.registryHolder, this.worldData, this.shadow$getPlayerList().getSingleplayerData());
        // Sponge end

        // Sponge start
        // Save the usercache.json file every 10 minutes or if forced to
        if (isForced || this.tickCount % 6000 == 0) {
            // We want to save the username cache json, as we normally bypass it.
            final GameProfileCache profileCache = this.shadow$getProfileCache();
            ((GameProfileCacheBridge) profileCache).bridge$setCanSave(true);
            profileCache.save();
            ((GameProfileCacheBridge) profileCache).bridge$setCanSave(false);
        }
        // Sponge end

        if (flush) {
            for (final ServerLevel world : this.shadow$getAllLevels()) {
                // Sponge start - use our own config
                final InheritableConfigHandle<WorldConfig> configAdapter = ((PrimaryLevelDataBridge) world.getLevelData()).bridge$configAdapter();
                final boolean log = configAdapter.get().world.logAutoSave;
                // Sponge end

                if (log) {
                    LOGGER.info("ThreadedAnvilChunkStorage ({}): All chunks are saved", world.getChunkSource().chunkMap.getStorageName());
                }
            }

            LOGGER.info("ThreadedAnvilChunkStorage: All dimensions are saved");
        }

        return result;
    }

    /**
     * @author Zidane
     * @reason Set the difficulty without marking as custom
     */
    @Overwrite
    public void setDifficulty(final Difficulty difficulty, final boolean forceDifficulty) {
        for (final ServerLevel world : this.shadow$getAllLevels()) {
            this.bridge$setDifficulty(world, difficulty, forceDifficulty);
        }
    }

    @Override
    public void bridge$setDifficulty(final ServerLevel world, final Difficulty newDifficulty, final boolean forceDifficulty) {
        if (world.getLevelData().isDifficultyLocked() && !forceDifficulty) {
            return;
        }

        if (forceDifficulty && world.getLevelData() instanceof PrimaryLevelDataBridge bridge && bridge.bridge$isVanilla()) {
            // Don't allow vanilla forcing the difficulty at launch set ours if we have a custom one
            if (!bridge.bridge$customDifficulty()) {
                bridge.bridge$forceSetDifficulty(newDifficulty);
            }
        } else {
            ((PrimaryLevelData) world.getLevelData()).setDifficulty(newDifficulty);
        }
    }

    @Override
    public void bridge$initServices(final Game game, final Injector injector) {
        if (this.impl$serviceProvider == null) {
            this.impl$serviceProvider = new SpongeServerScopedServiceProvider(this, game, injector);
            this.impl$serviceProvider.init();
        }
    }

    @Override
    public SpongeServerScopedServiceProvider bridge$getServiceProvider() {
        return this.impl$serviceProvider;
    }

    @Inject(method = "reloadResources", at = @At(value = "HEAD"))
    public void impl$reloadResources(final Collection<String> datapacksToLoad, final CallbackInfoReturnable<CompletableFuture<Void>> cir) {
        final List<String> reloadablePacks = ((SpongeDataPackManager) this.dataPackManager()).registerPacks();
        datapacksToLoad.addAll(reloadablePacks);
        this.shadow$getPackRepository().reload();
    }

    @Override
    public String toString() {
        return this.getClass().getSimpleName();
    }

    @Inject(method = "getChatDecorator", at = @At("RETURN"), cancellable = true)
    private void impl$redirectChatDecorator(final CallbackInfoReturnable<ChatDecorator> cir) {
        if (cir.getReturnValue() == ChatDecorator.PLAIN) {
            cir.setReturnValue(this.impl$spongeDecorator);
        }
    }

    @Override
    public BlockableEventLoop<Runnable> bridge$spongeMainThreadExecutor() {
        return this.impl$spongeMainThreadExecutor;
    }

    @Inject(method = "pollTaskInternal", at = @At("HEAD"), cancellable = true)
    private void impl$pollSpongeTasks(final CallbackInfoReturnable<Boolean> cir) {
        //Pool our tasks first to try to have small impact on timings
        if (this.impl$spongeMainThreadExecutor.pollTask()) {
            cir.setReturnValue(true);
        }
    }
}<|MERGE_RESOLUTION|>--- conflicted
+++ resolved
@@ -229,18 +229,13 @@
         ci.cancel();
     }
 
-<<<<<<< HEAD
     @ModifyConstant(method = "tickServer",
-        slice = @Slice(from = @At(value = "FIELD", target = "Lnet/minecraft/server/MinecraftServer;ticksUntilAutosave:I", ordinal = 0)),
+        slice = @Slice(
+            to = @At(value = "INVOKE", target = "Lnet/minecraft/server/MinecraftServer;autoSave()V", ordinal = 1),
+            from = @At(value = "FIELD", target = "Lnet/minecraft/server/MinecraftServer;ticksUntilAutosave:I", ordinal = 0)
+        ),
         constant = @Constant(intValue = 0, ordinal = 0, expandZeroConditions = Constant.Condition.LESS_THAN_OR_EQUAL_TO_ZERO))
     private int impl$getSaveTickInterval(final int zero) {
-=======
-    @ModifyConstant(method = "tickServer", constant = @Constant(intValue = 0, ordinal = 0, expandZeroConditions = Constant.Condition.LESS_THAN_OR_EQUAL_TO_ZERO),
-        slice = @Slice(
-            from = @At(value = "FIELD", target = "Lnet/minecraft/server/MinecraftServer;ticksUntilAutosave:I"),
-            to = @At(value = "INVOKE", target = "Lnet/minecraft/server/MinecraftServer;computeNextAutosaveInterval()I")))
-    private int getSaveTickInterval(final int zero) {
->>>>>>> c4b70ace
         if (!this.shadow$isDedicatedServer()) {
             return zero;
         } else if (!this.shadow$isRunning()) {
