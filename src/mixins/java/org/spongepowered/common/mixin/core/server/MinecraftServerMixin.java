/*
 * This file is part of Sponge, licensed under the MIT License (MIT).
 *
 * Copyright (c) SpongePowered <https://www.spongepowered.org>
 * Copyright (c) contributors
 *
 * Permission is hereby granted, free of charge, to any person obtaining a copy
 * of this software and associated documentation files (the "Software"), to deal
 * in the Software without restriction, including without limitation the rights
 * to use, copy, modify, merge, publish, distribute, sublicense, and/or sell
 * copies of the Software, and to permit persons to whom the Software is
 * furnished to do so, subject to the following conditions:
 *
 * The above copyright notice and this permission notice shall be included in
 * all copies or substantial portions of the Software.
 *
 * THE SOFTWARE IS PROVIDED "AS IS", WITHOUT WARRANTY OF ANY KIND, EXPRESS OR
 * IMPLIED, INCLUDING BUT NOT LIMITED TO THE WARRANTIES OF MERCHANTABILITY,
 * FITNESS FOR A PARTICULAR PURPOSE AND NONINFRINGEMENT. IN NO EVENT SHALL THE
 * AUTHORS OR COPYRIGHT HOLDERS BE LIABLE FOR ANY CLAIM, DAMAGES OR OTHER
 * LIABILITY, WHETHER IN AN ACTION OF CONTRACT, TORT OR OTHERWISE, ARISING FROM,
 * OUT OF OR IN CONNECTION WITH THE SOFTWARE OR THE USE OR OTHER DEALINGS IN
 * THE SOFTWARE.
 */
package org.spongepowered.common.mixin.core.server;

import com.google.inject.Injector;
import net.kyori.adventure.text.Component;
import net.minecraft.commands.CommandSourceStack;
import net.minecraft.obfuscate.DontObfuscate;
import net.minecraft.resources.ResourceKey;
import net.minecraft.server.MinecraftServer;
import net.minecraft.server.level.ServerLevel;
import net.minecraft.server.packs.repository.PackRepository;
import net.minecraft.server.players.GameProfileCache;
import net.minecraft.server.players.PlayerList;
import net.minecraft.util.ProgressListener;
import net.minecraft.world.Difficulty;
import net.minecraft.world.level.Level;
import net.minecraft.world.level.storage.LevelResource;
import net.minecraft.world.level.storage.LevelStorageSource;
import net.minecraft.world.level.storage.PrimaryLevelData;
import org.apache.logging.log4j.Logger;
import org.spongepowered.api.Game;
import org.spongepowered.api.Sponge;
import org.spongepowered.api.datapack.DataPackTypes;
import org.spongepowered.api.event.Cause;
import org.spongepowered.api.event.CauseStackManager;
import org.spongepowered.api.event.SpongeEventFactory;
import org.spongepowered.api.event.world.UnloadWorldEvent;
import org.spongepowered.api.resourcepack.ResourcePack;
import org.spongepowered.api.service.permission.Subject;
import org.spongepowered.api.service.permission.SubjectProxy;
import org.spongepowered.api.world.SerializationBehavior;
import org.spongepowered.api.world.server.ServerWorld;
import org.spongepowered.asm.mixin.Final;
import org.spongepowered.asm.mixin.Mixin;
import org.spongepowered.asm.mixin.Overwrite;
import org.spongepowered.asm.mixin.Shadow;
import org.spongepowered.asm.mixin.injection.At;
import org.spongepowered.asm.mixin.injection.Constant;
import org.spongepowered.asm.mixin.injection.Inject;
import org.spongepowered.asm.mixin.injection.ModifyConstant;
import org.spongepowered.asm.mixin.injection.callback.CallbackInfo;
import org.spongepowered.asm.mixin.injection.callback.CallbackInfoReturnable;
import org.spongepowered.asm.mixin.injection.callback.LocalCapture;
import org.spongepowered.common.SpongeCommon;
import org.spongepowered.common.SpongeServer;
import org.spongepowered.common.applaunch.config.core.SpongeConfigs;
import org.spongepowered.common.bridge.commands.CommandSourceBridge;
import org.spongepowered.common.bridge.commands.CommandSourceProviderBridge;
import org.spongepowered.common.bridge.server.MinecraftServerBridge;
import org.spongepowered.common.bridge.server.level.ServerLevelBridge;
import org.spongepowered.common.bridge.server.players.GameProfileCacheBridge;
import org.spongepowered.common.bridge.world.level.storage.PrimaryLevelDataBridge;
import org.spongepowered.common.config.inheritable.InheritableConfigHandle;
import org.spongepowered.common.config.inheritable.WorldConfig;
import org.spongepowered.common.datapack.SpongeDataPackManager;
import org.spongepowered.common.event.tracking.PhaseTracker;
import org.spongepowered.common.resourcepack.SpongeResourcePack;
import org.spongepowered.common.service.server.SpongeServerScopedServiceProvider;

import java.io.IOException;
import java.net.URISyntaxException;
import java.util.Collection;
import java.util.Map;
import java.util.UUID;
import java.util.concurrent.CompletableFuture;
import java.util.concurrent.atomic.AtomicReference;
import java.util.function.Function;

import javax.annotation.Nullable;

@Mixin(MinecraftServer.class)
public abstract class MinecraftServerMixin implements SpongeServer, MinecraftServerBridge, CommandSourceProviderBridge, SubjectProxy,
    CommandSourceBridge {

    // @formatter:off
    @Shadow @Final private Map<ResourceKey<Level>, ServerLevel> levels;
    @Shadow @Final private GameProfileCache profileCache;
    @Shadow @Final private static Logger LOGGER;
    @Shadow private int tickCount;
    @Shadow @Final protected LevelStorageSource.LevelStorageAccess storageSource;

    @Shadow public abstract CommandSourceStack shadow$createCommandSourceStack();
    @Shadow public abstract Iterable<ServerLevel> shadow$getAllLevels();
    @Shadow public abstract boolean shadow$isDedicatedServer();
    @Shadow public abstract boolean shadow$isRunning();
    @Shadow public abstract PlayerList shadow$getPlayerList();
    @Shadow public abstract PackRepository shadow$getPackRepository();
    @Shadow protected abstract void shadow$detectBundledResources();

    @Shadow protected abstract void loadLevel();
    // @formatter:on

    private @Nullable SpongeServerScopedServiceProvider impl$serviceProvider;
    private @Nullable ResourcePack impl$resourcePack;

    @Override
    public Subject subject() {
        return SpongeCommon.game().systemSubject();
    }

    @Inject(method = "spin", at = @At("TAIL"), locals = LocalCapture.CAPTURE_FAILEXCEPTION)
    private static void impl$setThreadOnServerPhaseTracker(final Function<Thread, MinecraftServer> p_240784_0_,
                                                           final CallbackInfoReturnable<MinecraftServerMixin> cir,
                                                           final AtomicReference<MinecraftServer> atomicReference,
                                                           final Thread thread) {
        try {
            PhaseTracker.SERVER.setThread(thread);
        } catch (final IllegalAccessException e) {
            throw new RuntimeException("Could not initialize the server PhaseTracker!");
        }
    }

    @Inject(method = "setResourcePack(Ljava/lang/String;Ljava/lang/String;)V", at = @At("HEAD") )
    private void impl$createSpongeResourcePackWrapper(final String url, final String hash, final CallbackInfo ci) {
        if (url.length() == 0) {
            this.impl$resourcePack = null;
        } else {
            try {
                this.impl$resourcePack = SpongeResourcePack.create(url, hash, Component.empty());
            } catch (final URISyntaxException e) {
                e.printStackTrace();
            }
        }
    }

    @Override
    public ResourcePack bridge$getResourcePack() {
        return this.impl$resourcePack;
    }

    @Inject(method = "tickServer", at = @At(value = "HEAD"))
    private void impl$onServerTickStart(final CallbackInfo ci) {
        this.scheduler().tick();
    }

    @Override
    public CommandSourceStack bridge$getCommandSource(final Cause cause) {
        return this.shadow$createCommandSourceStack();
    }

    // The Audience of the Server is actually a Forwarding Audience - so any message sent to
    // the server will be sent to everyone connected. We therefore need to make sure we send
    // things to the right place. We consider anything done by the server as being done by the
    // system subject
    @Override
    public void bridge$addToCauseStack(final CauseStackManager.StackFrame frame) {
        frame.pushCause(Sponge.systemSubject());
    }

<<<<<<< HEAD
    /**
     * @author Zidane
     * @reason Apply our branding
     */
    @DontObfuscate
    @Overwrite
    public String getServerModName() {
        return "sponge";
    }

    @Inject(method = "tickServer", at = @At(value = "RETURN"))
    private void impl$completeTickCheckAnimation(final CallbackInfo ci) {
        TimingsManager.FULL_SERVER_TICK.stopTiming();
=======
    @Inject(method = "stopServer", at = @At(value = "INVOKE", target = "Lnet/minecraft/server/MinecraftServer;saveAllChunks(ZZZ)Z"))
    private void impl$callUnloadWorldEvents(final CallbackInfo ci) {
        for(ServerLevel level : this.shadow$getAllLevels()) {
            final UnloadWorldEvent unloadWorldEvent = SpongeEventFactory.createUnloadWorldEvent(PhaseTracker.getCauseStackManager().currentCause(), (ServerWorld) level);
            SpongeCommon.post(unloadWorldEvent);
        }
>>>>>>> 4a026b63
    }

    @Inject(method = "stopServer", at = @At(value = "TAIL"))
    private void impl$closeLevelSaveForOtherWorlds(final CallbackInfo ci) {
        for (final Map.Entry<ResourceKey<Level>, ServerLevel> entry : this.levels.entrySet()) {
            if (entry.getKey() == Level.OVERWORLD) {
                continue;
            }

            final LevelStorageSource.LevelStorageAccess levelSave = ((ServerLevelBridge) entry.getValue()).bridge$getLevelSave();
            try {
                levelSave.close();
            } catch (final IOException e) {
                MinecraftServerMixin.LOGGER.error("Failed to unlock level {}", levelSave.getLevelId(), e);
            }
        }
    }

    /**
     * Render localized/formatted chat components
     *
     * @param input original component
     */
    @Inject(method = "sendMessage", at = @At("HEAD"), cancellable = true)
    private void impl$useTranslatingLogger(final net.minecraft.network.chat.Component input, final UUID sender, final CallbackInfo ci) {
        MinecraftServerMixin.LOGGER.info(input);
        ci.cancel();
    }

    @ModifyConstant(method = "tickServer", constant = @Constant(intValue = 6000, ordinal = 0))
    private int getSaveTickInterval(final int tickInterval) {
        if (!this.shadow$isDedicatedServer()) {
            return tickInterval;
        } else if (!this.shadow$isRunning()) {
            // Don't autosave while server is stopping
            return this.tickCount + 1;
        }

        final int autoPlayerSaveInterval = SpongeConfigs.getCommon().get().world.playerAutoSaveInterval;
        if (autoPlayerSaveInterval > 0 && (this.tickCount % autoPlayerSaveInterval == 0)) {
            this.shadow$getPlayerList().saveAll();
        }

        this.saveAllChunks(true, false, false);

        // force check to fail as we handle everything above
        return this.tickCount + 1;
    }

    /**
     * @author Zidane - November, 24th 2020 - Minecraft 1.15
     * @reason To allow per-world auto-save tick intervals or disable auto-saving entirely
     */
    @Overwrite
    public boolean saveAllChunks(final boolean suppressLog, final boolean flush, final boolean isForced) {
        boolean var0 = false;

        for (final ServerLevel world : this.shadow$getAllLevels()) {
            final SerializationBehavior serializationBehavior = ((PrimaryLevelDataBridge) world.getLevelData()).bridge$serializationBehavior().orElse(SerializationBehavior.AUTOMATIC);
            final InheritableConfigHandle<WorldConfig> adapter = ((PrimaryLevelDataBridge) world.getLevelData()).bridge$configAdapter();

            // Sponge start - use our own config
            boolean log = adapter.get().world.logAutoSave;

            // If the server isn't running or we hit Vanilla's save interval or this was triggered
            // by a command, save our configs
            if (!this.shadow$isRunning() || this.tickCount % 6000 == 0 || isForced) {
                ((PrimaryLevelDataBridge) world.getLevelData()).bridge$configAdapter().save();
            }

            final boolean canSaveAtAll = serializationBehavior != SerializationBehavior.NONE;

            // This world is set to not save of any time, no reason to check the auto-save/etc, skip it
            if (!canSaveAtAll) {
                continue;
            }

            // Only run auto-save skipping if the server is still running and the save is not forced
            if (this.bridge$performAutosaveChecks() && !isForced) {
                final int autoSaveInterval = adapter.get().world.autoSaveInterval;

                // Do not process properties or chunks if the world is not set to do so unless the server is shutting down
                if (autoSaveInterval <= 0 || serializationBehavior != SerializationBehavior.AUTOMATIC) {
                    continue;
                }

                // Now check the interval vs the tick counter and skip it
                if (this.tickCount % autoSaveInterval != 0) {
                    continue;
                }
            }
            // Sponge end

            if (log) {
                LOGGER.info("Saving chunks for level '{}'/{}", world, world.dimension().location());
            }

            world.save((ProgressListener)null, flush, world.noSave && !isForced);
            var0 = true;
        }

        // Sponge start - We do per-world WorldInfo/WorldBorders/BossBars
//        ServerLevel var2 = this.overworld();
//        ServerLevelData var3 = this.worldData.overworldData();
//        var3.setWorldBorder(var2.getWorldBorder().createSettings());
//        this.worldData.setCustomBossEvents(this.getCustomBossEvents().save());
//        this.storageSource.saveDataTag(this.registryHolder, this.worldData, this.shadow$getPlayerList().getSingleplayerData());
        // Sponge end

        // Sponge start
        // Save the usercache.json file every 10 minutes or if forced to
        if (isForced || this.tickCount % 6000 == 0) {
            // We want to save the username cache json, as we normally bypass it.
            ((GameProfileCacheBridge) this.profileCache).bridge$setCanSave(true);
            this.profileCache.save();
            ((GameProfileCacheBridge) this.profileCache).bridge$setCanSave(false);
        }
        // Sponge end

        return var0;
    }

    /**
     * @author Zidane
     * @reason Set the difficulty without marking as custom
     */
    @Overwrite
    public void setDifficulty(final Difficulty difficulty, final boolean forceDifficulty) {
        for (final ServerLevel world : this.shadow$getAllLevels()) {
            this.bridge$setDifficulty(world, difficulty, forceDifficulty);
        }
    }

    @Override
    public void bridge$setDifficulty(final ServerLevel world, final Difficulty newDifficulty, final boolean forceDifficulty) {
        if (world.getLevelData().isDifficultyLocked() && !forceDifficulty) {
            return;
        }

        if (forceDifficulty) {
            // Don't allow vanilla forcing the difficulty at launch set ours if we have a custom one
            if (!((PrimaryLevelDataBridge) world.getLevelData()).bridge$customDifficulty()) {
                ((PrimaryLevelDataBridge) world.getLevelData()).bridge$forceSetDifficulty(newDifficulty);
            }
        } else {
            ((PrimaryLevelData) world.getLevelData()).setDifficulty(newDifficulty);
        }
    }

    @Override
    public void bridge$initServices(final Game game, final Injector injector) {
        if (this.impl$serviceProvider == null) {
            this.impl$serviceProvider = new SpongeServerScopedServiceProvider(this, game, injector);
            this.impl$serviceProvider.init();
        }
    }

    @Override
    public SpongeServerScopedServiceProvider bridge$getServiceProvider() {
        return this.impl$serviceProvider;
    }

    @Inject(method = "reloadResources", at = @At(value = "HEAD"))
    public void impl$reloadResources(final Collection<String> datapacksToLoad, final CallbackInfoReturnable<CompletableFuture<Void>> cir) {
        SpongeDataPackManager.INSTANCE.callRegisterDataPackValueEvents(this.storageSource.getLevelPath(LevelResource.DATAPACK_DIR), datapacksToLoad);
        this.shadow$getPackRepository().reload();
    }

    @Inject(method = "reloadResources", at = @At(value = "RETURN"))
    public void impl$serializeDelayedDataPack(final Collection<String> datapacksToLoad, final CallbackInfoReturnable<CompletableFuture<Void>> cir) {
        cir.getReturnValue().thenAccept(v -> {
            SpongeDataPackManager.INSTANCE.serializeDelayedDataPack(DataPackTypes.WORLD);
        });
    }

    @Override
    public String toString() {
        return this.getClass().getSimpleName();
    }
}<|MERGE_RESOLUTION|>--- conflicted
+++ resolved
@@ -170,7 +170,6 @@
         frame.pushCause(Sponge.systemSubject());
     }
 
-<<<<<<< HEAD
     /**
      * @author Zidane
      * @reason Apply our branding
@@ -181,17 +180,12 @@
         return "sponge";
     }
 
-    @Inject(method = "tickServer", at = @At(value = "RETURN"))
-    private void impl$completeTickCheckAnimation(final CallbackInfo ci) {
-        TimingsManager.FULL_SERVER_TICK.stopTiming();
-=======
     @Inject(method = "stopServer", at = @At(value = "INVOKE", target = "Lnet/minecraft/server/MinecraftServer;saveAllChunks(ZZZ)Z"))
     private void impl$callUnloadWorldEvents(final CallbackInfo ci) {
         for(ServerLevel level : this.shadow$getAllLevels()) {
             final UnloadWorldEvent unloadWorldEvent = SpongeEventFactory.createUnloadWorldEvent(PhaseTracker.getCauseStackManager().currentCause(), (ServerWorld) level);
             SpongeCommon.post(unloadWorldEvent);
         }
->>>>>>> 4a026b63
     }
 
     @Inject(method = "stopServer", at = @At(value = "TAIL"))
