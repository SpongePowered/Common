--- conflicted
+++ resolved
@@ -114,7 +114,7 @@
     @Shadow protected abstract void loadLevel(); // has overrides!
     // @formatter:on
 
-
+    private final ChatDecorator impl$spongeDecorator = new SpongeChatDecorator();
     private @Nullable SpongeServerScopedServiceProvider impl$serviceProvider;
     protected @Nullable ResourcePack impl$resourcePack;
 
@@ -193,7 +193,6 @@
         }
     }
 
-<<<<<<< HEAD
     /**
      * Render localized/formatted chat components
      *
@@ -205,8 +204,6 @@
         ci.cancel();
     }
 
-=======
->>>>>>> ac7873a9
     @ModifyConstant(method = "tickServer", constant = @Constant(intValue = 6000, ordinal = 0))
     private int getSaveTickInterval(final int tickInterval) {
         if (!this.shadow$isDedicatedServer()) {
@@ -353,8 +350,6 @@
         return this.getClass().getSimpleName();
     }
 
-    private final ChatDecorator impl$spongeDecorator = new SpongeChatDecorator();
-
     @Inject(method = "getChatDecorator", at = @At("RETURN"), cancellable = true)
     private void impl$redirectChatDecorator(final CallbackInfoReturnable<ChatDecorator> cir) {
         if (cir.getReturnValue() == ChatDecorator.PLAIN) {
