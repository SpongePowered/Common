--- conflicted
+++ resolved
@@ -85,11 +85,6 @@
 import org.spongepowered.asm.mixin.injection.callback.CallbackInfoReturnable;
 import org.spongepowered.common.SpongeCommon;
 import org.spongepowered.common.SpongeServer;
-<<<<<<< HEAD
-=======
-import org.spongepowered.common.accessor.network.protocol.game.ClientboundPlayerInfoPacketAccessor;
-import org.spongepowered.common.accessor.network.protocol.game.ClientboundRespawnPacketAccessor;
->>>>>>> 533f0587
 import org.spongepowered.common.adventure.SpongeAdventure;
 import org.spongepowered.common.bridge.client.server.IntegratedPlayerListBridge;
 import org.spongepowered.common.bridge.data.VanishableBridge;
@@ -437,10 +432,10 @@
         )
     )
     private void impl$onlySendAddPlayerForUnvanishedPlayers(ServerGamePacketListenerImpl connection, Packet<?> packet) {
-        ClientboundPlayerInfoPacketAccessor playerInfoPacketAccessor = (ClientboundPlayerInfoPacketAccessor) packet;
+        ClientboundPlayerInfoPacket playerInfoPacket = (ClientboundPlayerInfoPacket) packet;
 
         // size is always 1
-        VanishableBridge p = (VanishableBridge) this.playersByUUID.get(playerInfoPacketAccessor.accessor$entries().get(0).getProfile().getId());
+        VanishableBridge p = (VanishableBridge) this.playersByUUID.get(playerInfoPacket.getEntries().get(0).getProfile().getId());
 
         // Effectively, don't notify new players of vanished players
         if (p.bridge$vanishState().invisible()) {
