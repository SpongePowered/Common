--- conflicted
+++ resolved
@@ -117,11 +117,7 @@
 
     @Inject(method = "hurt", slice = @Slice(from = @At(value = "INVOKE", target = "Lnet/minecraft/world/damagesource/DamageSource;isCreativePlayer()Z")),
             at = @At(value = "INVOKE", target = "Lnet/minecraft/world/entity/decoration/ArmorStand;playBrokenSound()V"), cancellable = true)
-<<<<<<< HEAD
-    private void fireDamageEventCreativePunch(final DamageSource source, final float amount, final CallbackInfoReturnable<Boolean> cir) {
-=======
     private void impl$fireDamageEventCreativePunch(final DamageSource source, final float amount, final CallbackInfoReturnable<Boolean> cir) {
->>>>>>> 97a6aa9b
         this.impl$fireDestroyDamageEvent(source, cir);
     }
 
@@ -148,11 +144,7 @@
             target = "Lnet/minecraft/world/entity/decoration/ArmorStand;brokenByPlayer(Lnet/minecraft/world/damagesource/DamageSource;)V"
         ),
         cancellable = true)
-<<<<<<< HEAD
-    private void fireDamageEventSecondPunch(final DamageSource source, final float amount, final CallbackInfoReturnable<Boolean> cir) {
-=======
     private void impl$fireDamageEventSecondPunch(final DamageSource source, final float amount, final CallbackInfoReturnable<Boolean> cir) {
->>>>>>> 97a6aa9b
         this.impl$fireDestroyDamageEvent(source, cir);
     }
 
