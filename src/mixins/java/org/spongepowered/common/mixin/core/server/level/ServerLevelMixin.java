--- conflicted
+++ resolved
@@ -185,13 +185,8 @@
     public void bridge$updateRotation(final net.minecraft.world.entity.Entity entityIn) {
         final Vector3d rotationUpdate = this.impl$rotationUpdates.get(entityIn);
         if (rotationUpdate != null) {
-<<<<<<< HEAD
-            entityIn.setXRot((float) rotationUpdate.getX());
-            entityIn.setYRot((float) rotationUpdate.getY());
-=======
-            entityIn.xRot = (float) rotationUpdate.x();
-            entityIn.yRot = (float) rotationUpdate.y();
->>>>>>> 1e6f7a3f
+            entityIn.setXRot((float) rotationUpdate.x());
+            entityIn.setYRot((float) rotationUpdate.y());
         }
         this.impl$rotationUpdates.remove(entityIn);
     }
