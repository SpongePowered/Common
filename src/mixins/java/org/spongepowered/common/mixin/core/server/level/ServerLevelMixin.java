--- conflicted
+++ resolved
@@ -356,8 +356,6 @@
         this.impl$isManualSave = false;
     }
 
-<<<<<<< HEAD
-=======
     @Inject(method = "tick",
             locals = LocalCapture.CAPTURE_FAILEXCEPTION,
             at = @At(value = "FIELD", target = "Lnet/minecraft/server/level/ServerLevel;oRainLevel:F", shift = At.Shift.BEFORE, ordinal = 1))
@@ -412,7 +410,6 @@
         return rainingAt;
     }
 
->>>>>>> 5d2ef564
     private void impl$setWorldOnBorder() {
         ((WorldBorderBridge) this.shadow$getWorldBorder()).bridge$setAssociatedWorld(this.bridge$getKey());
     }
