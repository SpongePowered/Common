--- conflicted
+++ resolved
@@ -516,11 +516,7 @@
         final Optional<ResourceKey> worldTypeKey = RegistryTypes.WORLD_TYPE.get().findValueKey((WorldType) this.shadow$dimensionType());
         return new StringJoiner(",", ServerLevel.class.getSimpleName() + "[", "]")
                 .add("key=" + this.shadow$dimension())
-<<<<<<< HEAD
-                .add("worldType=" + ((WorldType) (Object) this.shadow$dimensionType()).key(RegistryTypes.WORLD_TYPE))
-=======
-                .add("worldType=" + worldTypeKey.map (ResourceKey::toString).orElse("inline"))
->>>>>>> ac7873a9
+                .add("worldType=" + worldTypeKey.map(ResourceKey::toString).orElse("inline"))
                 .toString();
     }
 }