--- conflicted
+++ resolved
@@ -35,23 +35,11 @@
 import net.minecraft.commands.CommandSourceStack;
 import net.minecraft.core.BlockPos;
 import net.minecraft.core.Direction;
-<<<<<<< HEAD
-import net.minecraft.network.chat.LastSeenMessages;
-=======
-import net.minecraft.network.Connection;
-import net.minecraft.network.PacketSendListener;
->>>>>>> 818d8475
 import net.minecraft.network.protocol.Packet;
 import net.minecraft.network.protocol.game.ClientboundBlockUpdatePacket;
 import net.minecraft.network.protocol.game.ClientboundCommandSuggestionsPacket;
 import net.minecraft.network.protocol.game.ClientboundMoveVehiclePacket;
 import net.minecraft.network.protocol.game.ClientboundPlayerInfoUpdatePacket;
-<<<<<<< HEAD
-import net.minecraft.network.protocol.game.ServerboundChatCommandPacket;
-=======
-import net.minecraft.network.protocol.game.ClientboundResourcePackPacket;
-import net.minecraft.network.protocol.game.ServerGamePacketListener;
->>>>>>> 818d8475
 import net.minecraft.network.protocol.game.ServerboundCommandSuggestionPacket;
 import net.minecraft.network.protocol.game.ServerboundMovePlayerPacket;
 import net.minecraft.network.protocol.game.ServerboundMoveVehiclePacket;
@@ -139,11 +127,6 @@
 
     @Shadow public abstract void shadow$teleport(double x, double y, double z, float yaw, float pitch, Set<RelativeMovement> relativeArguments);
     @Shadow protected abstract CompletableFuture<List<FilteredText>> shadow$filterTextPacket(final List<String> $$0);
-<<<<<<< HEAD
-    @Shadow protected abstract void shadow$performChatCommand(final ServerboundChatCommandPacket $$0, final LastSeenMessages $$1);
-=======
-    @Shadow public abstract void send(final Packet<?> $$0);
->>>>>>> 818d8475
     @Shadow protected abstract ParseResults<CommandSourceStack> shadow$parseCommand(final String $$0);
     // @formatter:on
 
@@ -491,7 +474,6 @@
 
     }
 
-<<<<<<< HEAD
     /**
      * Mirrors {@link SignBlockEntity#updateSignText(Player, boolean, List)}
      */
@@ -516,20 +498,6 @@
         }
     }
 
-    @Redirect(method = "lambda$handleChatCommand$8", at = @At(value = "INVOKE", target = "Lnet/minecraft/server/network/ServerGamePacketListenerImpl;performChatCommand(Lnet/minecraft/network/protocol/game/ServerboundChatCommandPacket;Lnet/minecraft/network/chat/LastSeenMessages;)V"))
-    public void impl$onPerformChatCommand(final ServerGamePacketListenerImpl instance, final ServerboundChatCommandPacket $$0, final LastSeenMessages $$1) {
-        try (final CauseStackManager.StackFrame frame = PhaseTracker.getCauseStackManager().pushCauseFrame()) {
-            frame.pushCause(this.player);
-            frame.addContext(EventContextKeys.COMMAND, $$0.command());
-            this.shadow$performChatCommand($$0, $$1);
-        }
-=======
-    @Inject(method = "handleResourcePackResponse", at = @At("HEAD"))
-    public void impl$handleResourcePackResponse(final ServerboundResourcePackPacket packet, final CallbackInfo callbackInfo) {
-        PacketUtils.ensureRunningOnSameThread(packet, (ServerGamePacketListener) this, this.player.getLevel());
->>>>>>> 818d8475
-    }
-
     @Override
     public @Nullable ResourcePack bridge$popReceivedResourcePack(final boolean markAccepted) {
         final ResourcePack pack = this.impl$lastReceivedPack;
