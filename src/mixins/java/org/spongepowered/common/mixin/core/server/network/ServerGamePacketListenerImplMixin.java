--- conflicted
+++ resolved
@@ -565,22 +565,12 @@
                                                   final UUID uuid) {
         final ServerPlayer player = (ServerPlayer) this.player;
         final PlayerChatFormatter chatFormatter = player.chatFormatter();
-<<<<<<< HEAD
         final Component initialComponent = SpongeAdventure.asAdventure(unfilteredComponent);
         final Component currentMessage;
         if (unfilteredComponent instanceof TranslatableComponent && ((TranslatableComponent) unfilteredComponent).getArgs().length == 2 && ((TranslatableComponent) unfilteredComponent).getArgs()[1] instanceof net.minecraft.network.chat.Component) {
             currentMessage = SpongeAdventure.asAdventure((net.minecraft.network.chat.Component) ((TranslatableComponent) unfilteredComponent).getArgs()[1]);
         } else {
             currentMessage = initialComponent;
-=======
-        Component currentMessage = Component.text(initialMessage);
-        if (component instanceof TranslatableComponent && ((TranslatableComponent) component).getArgs().length == 2) {
-            if (((TranslatableComponent) component).getArgs()[1] instanceof net.minecraft.network.chat.Component) {
-                currentMessage = SpongeAdventure.asAdventure((net.minecraft.network.chat.Component) ((TranslatableComponent) component).getArgs()[1]);
-            } else if (((TranslatableComponent) component).getArgs()[1] instanceof String) {
-                currentMessage = Component.text((String) ((TranslatableComponent) component).getArgs()[1]);
-            }
->>>>>>> 48b612db
         }
 
         try (final CauseStackManager.StackFrame frame = PhaseTracker.SERVER.pushCauseFrame()) {
