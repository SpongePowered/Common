/*
 * This file is part of Sponge, licensed under the MIT License (MIT).
 *
 * Copyright (c) SpongePowered <https://www.spongepowered.org>
 * Copyright (c) contributors
 *
 * Permission is hereby granted, free of charge, to any person obtaining a copy
 * of this software and associated documentation files (the "Software"), to deal
 * in the Software without restriction, including without limitation the rights
 * to use, copy, modify, merge, publish, distribute, sublicense, and/or sell
 * copies of the Software, and to permit persons to whom the Software is
 * furnished to do so, subject to the following conditions:
 *
 * The above copyright notice and this permission notice shall be included in
 * all copies or substantial portions of the Software.
 *
 * THE SOFTWARE IS PROVIDED "AS IS", WITHOUT WARRANTY OF ANY KIND, EXPRESS OR
 * IMPLIED, INCLUDING BUT NOT LIMITED TO THE WARRANTIES OF MERCHANTABILITY,
 * FITNESS FOR A PARTICULAR PURPOSE AND NONINFRINGEMENT. IN NO EVENT SHALL THE
 * AUTHORS OR COPYRIGHT HOLDERS BE LIABLE FOR ANY CLAIM, DAMAGES OR OTHER
 * LIABILITY, WHETHER IN AN ACTION OF CONTRACT, TORT OR OTHERWISE, ARISING FROM,
 * OUT OF OR IN CONNECTION WITH THE SOFTWARE OR THE USE OR OTHER DEALINGS IN
 * THE SOFTWARE.
 */
package org.spongepowered.common.mixin.core.server.network;

import com.google.common.collect.ImmutableList;
import com.mojang.brigadier.CommandDispatcher;
import com.mojang.brigadier.ParseResults;
import com.mojang.brigadier.StringReader;
import com.mojang.brigadier.suggestion.Suggestions;
import com.mojang.brigadier.suggestion.SuggestionsBuilder;
import io.netty.util.concurrent.Future;
import io.netty.util.concurrent.GenericFutureListener;
import net.kyori.adventure.audience.Audience;
import net.kyori.adventure.text.Component;
import net.minecraft.SharedConstants;
import net.minecraft.commands.CommandSourceStack;
import net.minecraft.core.BlockPos;
import net.minecraft.core.Direction;
import net.minecraft.network.Connection;
import net.minecraft.network.chat.ChatType;
import net.minecraft.network.protocol.Packet;
import net.minecraft.network.protocol.game.ClientboundBlockBreakAckPacket;
import net.minecraft.network.protocol.game.ClientboundCommandSuggestionsPacket;
import net.minecraft.network.protocol.game.ClientboundPlayerInfoPacket;
import net.minecraft.network.protocol.game.ServerboundCommandSuggestionPacket;
import net.minecraft.network.protocol.game.ServerboundInteractPacket;
import net.minecraft.network.protocol.game.ServerboundMovePlayerPacket;
import net.minecraft.network.protocol.game.ServerboundPlayerActionPacket;
import net.minecraft.network.protocol.game.ServerboundSignUpdatePacket;
import net.minecraft.network.protocol.game.ServerboundSwingPacket;
import net.minecraft.resources.ResourceKey;
import net.minecraft.server.MinecraftServer;
import net.minecraft.server.level.ServerLevel;
import net.minecraft.server.level.ServerPlayerGameMode;
import net.minecraft.server.network.ServerGamePacketListenerImpl;
import net.minecraft.server.network.TextFilter;
import net.minecraft.server.players.PlayerList;
import net.minecraft.world.InteractionHand;
import net.minecraft.world.item.ItemStack;
import net.minecraft.world.level.ClipContext;
import net.minecraft.world.level.Level;
import net.minecraft.world.level.block.entity.SignBlockEntity;
import net.minecraft.world.phys.HitResult;
import net.minecraft.world.phys.Vec3;
import org.checkerframework.checker.nullness.qual.Nullable;
import org.objectweb.asm.Opcodes;
import org.spongepowered.api.Sponge;
import org.spongepowered.api.block.BlockSnapshot;
import org.spongepowered.api.block.entity.Sign;
import org.spongepowered.api.command.CommandCause;
import org.spongepowered.api.command.manager.CommandMapping;
import org.spongepowered.api.data.Keys;
import org.spongepowered.api.data.type.HandType;
import org.spongepowered.api.data.value.ListValue;
import org.spongepowered.api.entity.living.Humanoid;
import org.spongepowered.api.entity.living.player.server.ServerPlayer;
import org.spongepowered.api.event.Cancellable;
import org.spongepowered.api.event.CauseStackManager;
import org.spongepowered.api.event.EventContextKeys;
import org.spongepowered.api.event.SpongeEventFactory;
import org.spongepowered.api.event.block.InteractBlockEvent;
import org.spongepowered.api.event.block.entity.ChangeSignEvent;
import org.spongepowered.api.event.entity.MoveEntityEvent;
import org.spongepowered.api.event.entity.RotateEntityEvent;
import org.spongepowered.api.event.entity.living.AnimateHandEvent;
import org.spongepowered.api.event.entity.living.player.RespawnPlayerEvent;
import org.spongepowered.api.event.network.ServerSideConnectionEvent;
import org.spongepowered.asm.mixin.Final;
import org.spongepowered.asm.mixin.Mixin;
import org.spongepowered.asm.mixin.Shadow;
import org.spongepowered.asm.mixin.injection.At;
import org.spongepowered.asm.mixin.injection.Constant;
import org.spongepowered.asm.mixin.injection.Inject;
import org.spongepowered.asm.mixin.injection.ModifyConstant;
import org.spongepowered.asm.mixin.injection.Redirect;
import org.spongepowered.asm.mixin.injection.Slice;
import org.spongepowered.asm.mixin.injection.callback.CallbackInfo;
import org.spongepowered.common.SpongeCommon;
import org.spongepowered.common.accessor.network.protocol.game.ServerboundMovePlayerPacketAccessor;
import org.spongepowered.common.accessor.server.level.ServerPlayerGameModeAccessor;
import org.spongepowered.common.accessor.world.entity.EntityAccessor;
import org.spongepowered.common.adventure.SpongeAdventure;
import org.spongepowered.common.bridge.network.ConnectionHolderBridge;
import org.spongepowered.common.bridge.server.level.ServerPlayerBridge;
import org.spongepowered.common.bridge.server.network.ServerGamePacketListenerImplBridge;
import org.spongepowered.common.bridge.server.players.PlayerListBridge;
import org.spongepowered.common.command.manager.SpongeCommandManager;
import org.spongepowered.common.command.registrar.BrigadierBasedRegistrar;
import org.spongepowered.common.data.value.ImmutableSpongeListValue;
import org.spongepowered.common.entity.player.tab.SpongeTabList;
import org.spongepowered.common.event.ShouldFire;
import org.spongepowered.common.event.SpongeCommonEventFactory;
import org.spongepowered.common.event.tracking.PhaseTracker;
import org.spongepowered.common.event.tracking.phase.packet.BasicPacketContext;
import org.spongepowered.common.event.tracking.phase.packet.PacketPhase;
import org.spongepowered.common.hooks.PlatformHooks;
import org.spongepowered.common.item.util.ItemStackUtil;
import org.spongepowered.common.util.CommandUtil;
import org.spongepowered.common.util.Constants;
import org.spongepowered.common.util.VecHelper;
import org.spongepowered.math.vector.Vector3d;

import java.lang.ref.WeakReference;
import java.util.ArrayList;
import java.util.List;
import java.util.Locale;
import java.util.Objects;
import java.util.Optional;
import java.util.UUID;
import java.util.function.Consumer;

@Mixin(ServerGamePacketListenerImpl.class)
public abstract class ServerGamePacketListenerImplMixin implements ConnectionHolderBridge, ServerGamePacketListenerImplBridge {

    // @formatter:off
    @Shadow @Final public Connection connection;
    @Shadow public net.minecraft.server.level.ServerPlayer player;
    @Shadow @Final private MinecraftServer server;
    @Shadow private Vec3 awaitingPositionFromClient;
    @Shadow private double firstGoodX;
    @Shadow private double firstGoodY;
    @Shadow private double firstGoodZ;
    @Shadow private int receivedMovePacketCount;
    @Shadow private int knownMovePacketCount;
    @Shadow private int tickCount;
    @Shadow private int awaitingTeleportTime;

    @Shadow protected abstract boolean shadow$isSingleplayerOwner();
    @Shadow public abstract void shadow$teleport(double x, double y, double z, float yaw, float pitch);
    @Shadow protected abstract void shadow$filterTextPacket(List<String> p_244537_1_, Consumer<List<String>> p_244537_2_);
    // @formatter:on

    private int impl$ignorePackets;

    @Override
    public Connection bridge$getConnection() {
        return this.connection;
    }

    @Override
    public void bridge$incrementIgnorePackets() {
        this.impl$ignorePackets++;
    }

    @Inject(
        method = "send(Lnet/minecraft/network/protocol/Packet;Lio/netty/util/concurrent/GenericFutureListener;)V",
        at = @At("HEAD")
    )
    private void impl$onClientboundPacketSend(final Packet<?> packet, final GenericFutureListener<? extends Future<? super Void>> listener, final CallbackInfo ci) {
        if (packet instanceof ClientboundPlayerInfoPacket) {
            ((SpongeTabList) ((ServerPlayer) this.player).tabList()).updateEntriesOnSend((ClientboundPlayerInfoPacket) packet);
        }
    }

    @Inject(method = "handleCustomCommandSuggestions", at = @At(value = "NEW", target = "com/mojang/brigadier/StringReader", remap = false),
            cancellable = true)
    private void impl$getSuggestionsFromNonBrigCommand(final ServerboundCommandSuggestionPacket packet, final CallbackInfo ci) {
        final String rawCommand = packet.getCommand();
        final String[] command = CommandUtil.extractCommandString(rawCommand);
        final CommandCause cause = CommandCause.create();
        final SpongeCommandManager manager = SpongeCommandManager.get(this.server);
        if (!rawCommand.contains(" ")) {
            final SuggestionsBuilder builder = new SuggestionsBuilder(command[0], 0);
            if (command[0].isEmpty()) {
                manager.getAliasesForCause(cause).forEach(builder::suggest);
            } else {
                manager.getAliasesThatStartWithForCause(cause, command[0]).forEach(builder::suggest);
            }
            this.connection.send(new ClientboundCommandSuggestionsPacket(packet.getId(), builder.build()));
            ci.cancel();
        } else {
            final Optional<CommandMapping> mappingOptional =
                    manager.commandMapping(command[0].toLowerCase(Locale.ROOT))
                            .filter(x -> !(x.registrar() instanceof BrigadierBasedRegistrar));
            if (mappingOptional.isPresent()) {
                final CommandMapping mapping = mappingOptional.get();
                if (mapping.registrar().canExecute(cause, mapping)) {
                    final SuggestionsBuilder builder = CommandUtil.createSuggestionsForRawCommand(rawCommand, command, cause, mapping);
                    this.connection.send(new ClientboundCommandSuggestionsPacket(packet.getId(), builder.build()));
                } else {
                    this.connection.send(new ClientboundCommandSuggestionsPacket(packet.getId(), Suggestions.empty().join()));
                }
                ci.cancel();
            }
        }
    }

    @Redirect(method = "handleCustomCommandSuggestions",
            at = @At(value = "INVOKE",
                    target = "Lcom/mojang/brigadier/CommandDispatcher;parse(Lcom/mojang/brigadier/StringReader;Ljava/lang/Object;)Lcom/mojang/brigadier/ParseResults;",
                    remap = false
            )
    )
    private ParseResults<CommandSourceStack> impl$informParserThisIsASuggestionCheck(final CommandDispatcher<CommandSourceStack> commandDispatcher,
            final StringReader command,
            final Object source) {
        return SpongeCommandManager.get(this.server).getDispatcher().parse(command, (CommandSourceStack) source, true);
    }

    /**
     * Specifically hooks the reach distance to use the forge hook.
     */
    @ModifyConstant(
            method = "handleInteract",
            constant = @Constant(doubleValue = 36.0D)
    )
    private double impl$getPlatformReach(final double thirtySix, final ServerboundInteractPacket p_147340_1_) {
        return PlatformHooks.INSTANCE.getGeneralHooks().getEntityReachDistanceSq(this.player, p_147340_1_.getTarget(this.player.getLevel()));
    }

    /**
     * Effectively, hooking into the following code block:
     * <pre>
     *       if (isMovePlayerPacketInvalid(packetIn)) {
     *          this.disconnect(new TranslationTextComponent("multiplayer.disconnect.invalid_player_movement"));
     *       } else {
     *          ServerWorld serverworld = this.server.world(this.player.dimension);
     *          if (!this.player.queuedEndExit) { // <---- Here is where we're injecting
     *             if (this.networkTickCount == 0) {
     *                this.captureCurrentPosition();
     *             }
     * </pre>
     * we can effectively short circuit the method to handle movement code where
     * returning {@code true} will escape the packet being processed further entirely and
     * {@code false} will allow the remaining processing of the method run.
     *
     * @param packetIn The movement packet
     */
    @Inject(method = "handleMovePlayer",
            at = @At(
                    value = "FIELD",
                    opcode = Opcodes.GETFIELD,
                    target = "Lnet/minecraft/server/network/ServerGamePacketListenerImpl;awaitingPositionFromClient:Lnet/minecraft/world/phys/Vec3;"
            ),
            slice = @Slice(
                    from = @At(
                            value = "FIELD",
                            target = "Lnet/minecraft/server/level/ServerPlayer;wonGame:Z"
                    ),
                    to = @At(
                            value = "FIELD",
                            target = "Lnet/minecraft/server/network/ServerGamePacketListenerImpl;tickCount:I",
                            ordinal = 1
                    )
            ),
            cancellable = true
    )
    private void impl$callMoveEntityEvent(final ServerboundMovePlayerPacket packetIn, final CallbackInfo ci) {

        // If the movement is modified we pretend that the player has queuedEndExit = true
        // so that vanilla wont process that packet further

        final ServerboundMovePlayerPacketAccessor packetInAccessor = (ServerboundMovePlayerPacketAccessor) packetIn;

        // During login, minecraft sends a packet containing neither the 'moving' or 'rotating' flag set - but only once.
        // We don't fire an event to avoid confusing plugins.
        if (!packetIn.hasPosition() && !packetIn.hasRotation()) {
            return;
        }

        final boolean goodMovementPacket = this.receivedMovePacketCount - this.knownMovePacketCount <= 5;
        final boolean fireMoveEvent = goodMovementPacket && packetIn.hasPosition() && ShouldFire.MOVE_ENTITY_EVENT;
        final boolean fireRotationEvent = goodMovementPacket && packetIn.hasRotation() && ShouldFire.ROTATE_ENTITY_EVENT;

        final ServerPlayer player = (ServerPlayer) this.player;
        final Vector3d fromRotation = new Vector3d(this.player.getYRot(), this.player.getXRot(), 0);

        // Use the position of the last movement with an event or the current player position if never called
        // We need this because we ignore very small position changes as to not spam as many move events.
        final Vector3d fromPosition = player.position();

        Vector3d toPosition = new Vector3d(packetIn.getX(this.player.getX()),
                packetIn.getY(this.player.getY()), packetIn.getZ(this.player.getZ()));
        Vector3d toRotation = new Vector3d(packetIn.getYRot(this.player.getYRot()),
                packetIn.getXRot(this.player.getXRot()), 0);

        final boolean significantRotation = fromRotation.distanceSquared(toRotation) > (.15f * .15f);

        final Vector3d originalToPosition = toPosition;
        boolean cancelMovement = false;
        boolean cancelRotation = false;
        // Call move & rotate event as needed...
        if (fireMoveEvent) {
            final MoveEntityEvent event = SpongeEventFactory.createMoveEntityEvent(PhaseTracker.getCauseStackManager().currentCause(), (ServerPlayer) this.player, fromPosition,
                    toPosition, toPosition);
            if (SpongeCommon.post(event)) {
                cancelMovement = true;
            } else {
                toPosition = event.destinationPosition();
            }
        }

        if (significantRotation && fireRotationEvent) {
            final RotateEntityEvent event = SpongeEventFactory.createRotateEntityEvent(PhaseTracker.getCauseStackManager().currentCause(), (ServerPlayer) this.player, fromRotation,
                    toRotation);
            if (SpongeCommon.post(event)) {
                cancelRotation = true;
                toRotation = fromRotation;
            } else {
                toRotation = event.toRotation();
            }
        }

        // At this point, we cancel out and let the "confirmed teleport" code run through to update the
        // player position and update the player's relation in the chunk manager.
        if (cancelMovement) {
            if (fromPosition.distanceSquared(toPosition) > 0) {
                // Set the location, as if the player was teleporting
                this.awaitingTeleportTime = this.tickCount;
                this.shadow$teleport(fromPosition.x(), fromPosition.y(), fromPosition.z(), (float) toRotation.x(), (float) toRotation.y());
            } else {
                // If this is only rotation do not teleport back
                this.player.absMoveTo(fromPosition.x(), fromPosition.y(), fromPosition.z(), (float) toRotation.x(), (float) toRotation.y());
            }
            ci.cancel();
            return;
        }

        // TODO handle cancelRotation or rotation change

        // Handle event results
        if (!toPosition.equals(originalToPosition)) {
            // Check if we have to say it's a "teleport" vs a standard move
            final double d4 = packetIn.getX(this.player.getX());
            final double d5 = packetIn.getY(this.player.getY());
            final double d6 = packetIn.getZ(this.player.getZ());
            final double d7 = d4 - this.firstGoodX;
            final double d8 = d5 - this.firstGoodY;
            final double d9 = d6 - this.firstGoodZ;
            final double d10 = this.player.getDeltaMovement().lengthSqr();
            final double d11 = d7 * d7 + d8 * d8 + d9 * d9;
            final float f2 = this.player.isFallFlying() ? 300.0F : 100.0F;
            final int i = this.receivedMovePacketCount - this.knownMovePacketCount;
            if (d11 - d10 > (double)(f2 * (float)i) && !this.shadow$isSingleplayerOwner()) {
                // At this point, we need to set the target position so the teleport code forces it
                this.awaitingPositionFromClient = VecHelper.toVanillaVector3d(toPosition);
                ((EntityAccessor) this.player).invoker$setRot((float) toRotation.x(), (float) toRotation.y());
                // And reset the position update so the force set is done.
                this.awaitingTeleportTime = this.tickCount - Constants.Networking.MAGIC_TRIGGER_TELEPORT_CONFIRM_DIFF;
            } else {
                // otherwise, set the data back onto the packet
                packetInAccessor.accessor$hasPos(true);
                packetInAccessor.accessor$x(toPosition.x());
                packetInAccessor.accessor$y(toPosition.y());
                packetInAccessor.accessor$z(toPosition.z());
            }
        }
    }

    @SuppressWarnings("ConstantConditions")
    @Inject(method = "handleAnimate",
            at = @At(value = "INVOKE",
                    target = "Lnet/minecraft/server/level/ServerPlayer;resetLastActionTime()V"),
            cancellable = true)
    private void impl$throwAnimationEvent(final ServerboundSwingPacket packetIn, final CallbackInfo ci) {
        if (PhaseTracker.getInstance().getPhaseContext().isEmpty()) {
            return;
        }
        SpongeCommonEventFactory.lastAnimationPacketTick = SpongeCommon.server().getTickCount();
        SpongeCommonEventFactory.lastAnimationPlayer = new WeakReference<>(this.player);

        if (!((ServerPlayerGameModeAccessor) this.player.gameMode).accessor$isDestroyingBlock()) {
            if (this.impl$ignorePackets > 0) {
                this.impl$ignorePackets--;
            } else {
                if (ShouldFire.INTERACT_ITEM_EVENT_PRIMARY) {
                    final Vec3 startPos = this.player.getEyePosition(1);
                    final Vec3 endPos = startPos.add(this.player.getLookAngle().scale(5d)); // TODO hook for blockReachDistance?
                    final HitResult result = this.player.getLevel().clip(new ClipContext(startPos, endPos, ClipContext.Block.OUTLINE, ClipContext.Fluid.NONE, this.player));
                    if (result.getType() == HitResult.Type.MISS) {
                        final ItemStack heldItem = this.player.getItemInHand(packetIn.getHand());
                        SpongeCommonEventFactory.callInteractItemEventPrimary(this.player, heldItem, packetIn.getHand());
                    }
                }
            }
        }

        if (ShouldFire.ANIMATE_HAND_EVENT) {
            final HandType handType = (HandType) (Object) packetIn.getHand();
            final ItemStack heldItem = this.player.getItemInHand(packetIn.getHand());

            try (final CauseStackManager.StackFrame frame = PhaseTracker.getCauseStackManager().pushCauseFrame()) {
                frame.addContext(EventContextKeys.USED_ITEM, ItemStackUtil.snapshotOf(heldItem));
                frame.addContext(EventContextKeys.USED_HAND, handType);
                final AnimateHandEvent event =
                        SpongeEventFactory.createAnimateHandEvent(frame.currentCause(), handType, (Humanoid) this.player);
                if (SpongeCommon.post(event)) {
                    ci.cancel();
                }
            }
        }
    }

    @Inject(method = "handlePlayerAction", at = @At(value = "INVOKE", target = "Lnet/minecraft/server/level/ServerPlayer;drop(Z)Z"))
    public void impl$dropItem(final ServerboundPlayerActionPacket p_147345_1_, final CallbackInfo ci) {
        this.impl$ignorePackets++;
    }

    @Redirect(method = "handlePlayerAction", at = @At(value = "INVOKE", target = "Lnet/minecraft/server/level/ServerPlayerGameMode;handleBlockBreakAction(Lnet/minecraft/core/BlockPos;Lnet/minecraft/network/protocol/game/ServerboundPlayerActionPacket$Action;Lnet/minecraft/core/Direction;I)V"))
    public void impl$callInteractBlockPrimaryEvent(final ServerPlayerGameMode playerInteractionManager, final BlockPos p_225416_1_,
            final ServerboundPlayerActionPacket.Action p_225416_2_, final Direction p_225416_3_, final int p_225416_4_) {
        final ServerLevel level = ((ServerPlayerGameModeAccessor) playerInteractionManager).accessor$level();
        final BlockSnapshot snapshot = ((org.spongepowered.api.world.server.ServerWorld) level)
            .createSnapshot(VecHelper.toVector3i(p_225416_1_));
        final InteractBlockEvent.Primary event = SpongeCommonEventFactory.callInteractBlockEventPrimary(p_225416_2_, this.player, this.player.getItemInHand(
                InteractionHand.MAIN_HAND), snapshot, InteractionHand.MAIN_HAND, p_225416_3_);
        if (event instanceof Cancellable && ((Cancellable) event).isCancelled()) {
            this.player.connection.send(new ClientboundBlockBreakAckPacket(p_225416_1_, level.getBlockState(p_225416_1_), p_225416_2_, false, "block action restricted"));
            this.impl$ignorePackets++;
        } else {
            if (p_225416_2_ == ServerboundPlayerActionPacket.Action.ABORT_DESTROY_BLOCK) {
                if (!Objects.equals(((ServerPlayerGameModeAccessor) playerInteractionManager).accessor$destroyPos(), p_225416_1_)) {
                    return; // prevents Mismatch in destroy block pos warning
                }
            }
            playerInteractionManager.handleBlockBreakAction(p_225416_1_, p_225416_2_, p_225416_3_, p_225416_4_);
            if (p_225416_2_ == ServerboundPlayerActionPacket.Action.START_DESTROY_BLOCK) {
                this.impl$ignorePackets++;
            }
        }
    }

    @Redirect(
            method = "handleClientCommand",
            at = @At(
                    value = "INVOKE",
                    target = "Lnet/minecraft/server/players/PlayerList;respawn(Lnet/minecraft/server/level/ServerPlayer;Z)Lnet/minecraft/server/level/ServerPlayer;"
            )
    )
    private net.minecraft.server.level.ServerPlayer impl$usePlayerDimensionForRespawn(final PlayerList playerList, final net.minecraft.server.level.ServerPlayer player,
            final boolean keepAllPlayerData) {
        // A few changes to Vanilla logic here that, by default, still preserve game mechanics:
        // - If we have conquered The End then keep the dimension type we're headed to (which is Overworld as of 1.15)
        // - Otherwise, check the platform hooks for which dimension to respawn to. In Sponge, this is the Player's dimension they
        //   are already in if we can respawn there which is only true for Overworld dimensions
        final ResourceKey<Level> respawnDimension = player.getRespawnDimension();
        final @Nullable ServerLevel destinationWorld = this.server.getLevel(respawnDimension);
        final ServerLevel overworld = this.server.getLevel(Level.OVERWORLD);
        if (overworld == null) {
            throw new IllegalStateException("Somehow the Overworld is not retrievable while trying to respawn player " + player.getGameProfile().getName());
        }
        final ServerLevel destination = destinationWorld == null ? overworld : destinationWorld;
        final RespawnPlayerEvent.SelectWorld event =
                SpongeEventFactory.createRespawnPlayerEventSelectWorld(PhaseTracker.getCauseStackManager().currentCause(),
                        (org.spongepowered.api.world.server.ServerWorld) destination,
                        (org.spongepowered.api.world.server.ServerWorld) player.getLevel(),
                        (org.spongepowered.api.world.server.ServerWorld) overworld,
                        (ServerPlayer) player);
        SpongeCommon.post(event);
        ((PlayerListBridge) this.server.getPlayerList()).bridge$setOriginalDestinationDimension(((ServerLevel) event.originalDestinationWorld()).dimension());
        ((PlayerListBridge) this.server.getPlayerList()).bridge$setNewDestinationDimension(((ServerLevel) event.destinationWorld()).dimension());
        // The key is reset to null in the overwrite
        return playerList.respawn(player, keepAllPlayerData);
    }

    @Redirect(method = "onDisconnect", at = @At(value = "INVOKE",
            target = "Lnet/minecraft/server/players/PlayerList;broadcastMessage(Lnet/minecraft/network/chat/Component;Lnet/minecraft/network/chat/ChatType;Ljava/util/UUID;)V"))
    public void impl$handlePlayerDisconnect(final PlayerList playerList, final net.minecraft.network.chat.Component component, final ChatType chatType, final UUID uuid) {
        // If this happens, the connection has not been fully established yet so we've kicked them during ClientConnectionEvent.Login,
        // but FML has created this handler earlier to send their handshake. No message should be sent, no disconnection event should
        // be fired either.
        if (this.player.connection == null) {
            return;
        }
        final ServerPlayer spongePlayer = (ServerPlayer) this.player;

        try (final CauseStackManager.StackFrame frame = PhaseTracker.getCauseStackManager().pushCauseFrame()) {
            frame.pushCause(this.player);
            final Component message = SpongeAdventure.asAdventure(component);
            final Audience audience = Sponge.server().broadcastAudience();
            final ServerSideConnectionEvent.Disconnect event = SpongeEventFactory.createServerSideConnectionEventDisconnect(
                    PhaseTracker.getCauseStackManager().currentCause(), audience, Optional.of(audience), message, message,
                    spongePlayer.connection(), spongePlayer);
            SpongeCommon.post(event);
            event.audience().ifPresent(a -> a.sendMessage(spongePlayer, event.message()));
        }

        ((ServerPlayerBridge) this.player).bridge$getWorldBorderListener().onPlayerDisconnect();
    }

    @Redirect(method = "handleSignUpdate", at = @At(value = "INVOKE", target = "Lnet/minecraft/server/network/ServerGamePacketListenerImpl;filterTextPacket(Ljava/util/List;Ljava/util/function/Consumer;)V"))
    private void impl$switchToSignPhaseState(final ServerGamePacketListenerImpl serverPlayNetHandler, final List<String> p_244537_1_, final Consumer<List<String>> p_244537_2_) {
        try (final BasicPacketContext context = PacketPhase.General.UPDATE_SIGN.createPhaseContext(PhaseTracker.getInstance())
                .packetPlayer(this.player)
                .buildAndSwitch()
        ) {

            this.shadow$filterTextPacket(p_244537_1_, p_244537_2_);
        }
    }

<<<<<<< HEAD
    @Redirect(method = "updateSignText", at = @At(value = "INVOKE", target = "Ljava/util/List;size()I"))
    private int impl$callChangeSignEvent(final List<TextFilter.FilteredText> list, final ServerboundSignUpdatePacket p_244542_1_, final List<String> p_244542_2_) {
=======
    @Redirect(method = "updateSignText", at = @At(value = "INVOKE", remap = false, target = "Ljava/util/List;size()I"))
    private int impl$callChangeSignEvent(final List<String> list, ServerboundSignUpdatePacket p_244542_1_, List<String> p_244542_2_) {
>>>>>>> 97a6aa9b
        final SignBlockEntity blockEntity = (SignBlockEntity) this.player.level.getBlockEntity(p_244542_1_.getPos());
        final ListValue<Component> originalLinesValue = ((Sign) blockEntity).getValue(Keys.SIGN_LINES)
                .orElseGet(() -> new ImmutableSpongeListValue<>(Keys.SIGN_LINES, ImmutableList.of()));

        final List<Component> newLines = new ArrayList<>();
        for (final TextFilter.FilteredText line : list) {
            // TODO is this still needed?
            // Sponge Start - While Vanilla does some strip formatting, it doesn't catch everything. This patches an exploit that allows color
            // signs to be created.
            newLines.add(Component.text(SharedConstants.filterText(line.getFiltered())));
        }

        try (final CauseStackManager.StackFrame frame = PhaseTracker.getCauseStackManager().pushCauseFrame()) {
            frame.pushCause(this.player);
            final ListValue.Mutable<Component> newLinesValue = ListValue.mutableOf(Keys.SIGN_LINES, newLines);
            final ChangeSignEvent event = SpongeEventFactory.createChangeSignEvent(PhaseTracker.getCauseStackManager().currentCause(),
                    originalLinesValue.asImmutable(), newLinesValue,
                    (Sign) blockEntity);
            final ListValue<Component> toApply = SpongeCommon.post(event) ? originalLinesValue : newLinesValue;
            ((Sign) blockEntity).offer(toApply);
        }

        return 0;
    }

}<|MERGE_RESOLUTION|>--- conflicted
+++ resolved
@@ -511,13 +511,8 @@
         }
     }
 
-<<<<<<< HEAD
-    @Redirect(method = "updateSignText", at = @At(value = "INVOKE", target = "Ljava/util/List;size()I"))
+    @Redirect(method = "updateSignText", at = @At(value = "INVOKE", remap = false, target = "Ljava/util/List;size()I"))
     private int impl$callChangeSignEvent(final List<TextFilter.FilteredText> list, final ServerboundSignUpdatePacket p_244542_1_, final List<String> p_244542_2_) {
-=======
-    @Redirect(method = "updateSignText", at = @At(value = "INVOKE", remap = false, target = "Ljava/util/List;size()I"))
-    private int impl$callChangeSignEvent(final List<String> list, ServerboundSignUpdatePacket p_244542_1_, List<String> p_244542_2_) {
->>>>>>> 97a6aa9b
         final SignBlockEntity blockEntity = (SignBlockEntity) this.player.level.getBlockEntity(p_244542_1_.getPos());
         final ListValue<Component> originalLinesValue = ((Sign) blockEntity).getValue(Keys.SIGN_LINES)
                 .orElseGet(() -> new ImmutableSpongeListValue<>(Keys.SIGN_LINES, ImmutableList.of()));
