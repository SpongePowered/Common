/*
 * This file is part of Sponge, licensed under the MIT License (MIT).
 *
 * Copyright (c) SpongePowered <https://www.spongepowered.org>
 * Copyright (c) contributors
 *
 * Permission is hereby granted, free of charge, to any person obtaining a copy
 * of this software and associated documentation files (the "Software"), to deal
 * in the Software without restriction, including without limitation the rights
 * to use, copy, modify, merge, publish, distribute, sublicense, and/or sell
 * copies of the Software, and to permit persons to whom the Software is
 * furnished to do so, subject to the following conditions:
 *
 * The above copyright notice and this permission notice shall be included in
 * all copies or substantial portions of the Software.
 *
 * THE SOFTWARE IS PROVIDED "AS IS", WITHOUT WARRANTY OF ANY KIND, EXPRESS OR
 * IMPLIED, INCLUDING BUT NOT LIMITED TO THE WARRANTIES OF MERCHANTABILITY,
 * FITNESS FOR A PARTICULAR PURPOSE AND NONINFRINGEMENT. IN NO EVENT SHALL THE
 * AUTHORS OR COPYRIGHT HOLDERS BE LIABLE FOR ANY CLAIM, DAMAGES OR OTHER
 * LIABILITY, WHETHER IN AN ACTION OF CONTRACT, TORT OR OTHERWISE, ARISING FROM,
 * OUT OF OR IN CONNECTION WITH THE SOFTWARE OR THE USE OR OTHER DEALINGS IN
 * THE SOFTWARE.
 */
package org.spongepowered.common.mixin.core.server.network;

import com.mojang.brigadier.CommandDispatcher;
import com.mojang.brigadier.ParseResults;
import com.mojang.brigadier.StringReader;
import com.mojang.brigadier.suggestion.Suggestions;
import com.mojang.brigadier.suggestion.SuggestionsBuilder;
import net.kyori.adventure.audience.Audience;
import net.kyori.adventure.text.Component;
import net.minecraft.SharedConstants;
import net.minecraft.commands.CommandSourceStack;
import net.minecraft.core.BlockPos;
import net.minecraft.core.Direction;
import net.minecraft.network.Connection;
import net.minecraft.network.chat.LastSeenMessages;
import net.minecraft.network.protocol.Packet;
import net.minecraft.network.protocol.game.ClientboundBlockUpdatePacket;
import net.minecraft.network.protocol.game.ClientboundCommandSuggestionsPacket;
import net.minecraft.network.protocol.game.ClientboundMoveVehiclePacket;
import net.minecraft.network.protocol.game.ClientboundPlayerInfoUpdatePacket;
import net.minecraft.network.protocol.game.ServerboundChatCommandPacket;
import net.minecraft.network.protocol.game.ServerboundCommandSuggestionPacket;
import net.minecraft.network.protocol.game.ServerboundMovePlayerPacket;
import net.minecraft.network.protocol.game.ServerboundMoveVehiclePacket;
import net.minecraft.network.protocol.game.ServerboundPlayerActionPacket;
import net.minecraft.network.protocol.game.ServerboundSwingPacket;
import net.minecraft.server.level.ServerLevel;
import net.minecraft.server.level.ServerPlayerGameMode;
import net.minecraft.server.network.FilteredText;
import net.minecraft.server.network.ServerGamePacketListenerImpl;
import net.minecraft.server.players.PlayerList;
import net.minecraft.world.InteractionHand;
import net.minecraft.world.entity.Entity;
import net.minecraft.world.entity.RelativeMovement;
import net.minecraft.world.entity.player.Player;
import net.minecraft.world.item.ItemStack;
import net.minecraft.world.level.ClipContext;
import net.minecraft.world.level.block.entity.SignBlockEntity;
import net.minecraft.world.level.block.entity.SignText;
import net.minecraft.world.phys.HitResult;
import net.minecraft.world.phys.Vec3;
import org.checkerframework.checker.nullness.qual.Nullable;
import org.spongepowered.api.Sponge;
import org.spongepowered.api.block.BlockSnapshot;
import org.spongepowered.api.block.entity.Sign;
import org.spongepowered.api.command.CommandCause;
import org.spongepowered.api.command.manager.CommandMapping;
import org.spongepowered.api.data.Keys;
import org.spongepowered.api.data.type.HandType;
import org.spongepowered.api.data.value.ListValue;
import org.spongepowered.api.entity.living.Humanoid;
import org.spongepowered.api.entity.living.player.server.ServerPlayer;
import org.spongepowered.api.event.Cancellable;
import org.spongepowered.api.event.CauseStackManager;
import org.spongepowered.api.event.EventContextKeys;
import org.spongepowered.api.event.SpongeEventFactory;
import org.spongepowered.api.event.block.InteractBlockEvent;
import org.spongepowered.api.event.block.entity.ChangeSignEvent;
import org.spongepowered.api.event.cause.entity.MovementTypes;
import org.spongepowered.api.event.entity.living.AnimateHandEvent;
import org.spongepowered.api.event.network.ServerSideConnectionEvent;
import org.spongepowered.api.resourcepack.ResourcePack;
import org.spongepowered.asm.mixin.Mixin;
import org.spongepowered.asm.mixin.Shadow;
import org.spongepowered.asm.mixin.injection.At;
import org.spongepowered.asm.mixin.injection.Inject;
import org.spongepowered.asm.mixin.injection.Redirect;
import org.spongepowered.asm.mixin.injection.callback.CallbackInfo;
import org.spongepowered.common.SpongeCommon;
import org.spongepowered.common.accessor.network.protocol.game.ServerboundMoveVehiclePacketAccessor;
import org.spongepowered.common.accessor.server.level.ServerPlayerGameModeAccessor;
import org.spongepowered.common.adventure.SpongeAdventure;
import org.spongepowered.common.bridge.network.ConnectionHolderBridge;
import org.spongepowered.common.bridge.server.level.ServerPlayerBridge;
import org.spongepowered.common.bridge.server.network.ServerGamePacketListenerImplBridge;
import org.spongepowered.common.command.manager.SpongeCommandManager;
import org.spongepowered.common.command.registrar.BrigadierBasedRegistrar;
import org.spongepowered.common.entity.player.tab.SpongeTabList;
import org.spongepowered.common.event.ShouldFire;
import org.spongepowered.common.event.SpongeCommonEventFactory;
import org.spongepowered.common.event.tracking.PhaseTracker;
import org.spongepowered.common.event.tracking.phase.packet.BasicPacketContext;
import org.spongepowered.common.event.tracking.phase.packet.PacketPhase;
import org.spongepowered.common.item.util.ItemStackUtil;
import org.spongepowered.common.util.CommandUtil;
import org.spongepowered.common.util.VecHelper;
import org.spongepowered.math.vector.Vector3d;

import java.util.ArrayList;
import java.util.EnumSet;
import java.util.List;
import java.util.Locale;
import java.util.Objects;
import java.util.Optional;
import java.util.Set;
import java.util.concurrent.CompletableFuture;

@Mixin(ServerGamePacketListenerImpl.class)
public abstract class ServerGamePacketListenerImplMixin extends ServerCommonPacketListenerImplMixin implements ConnectionHolderBridge, ServerGamePacketListenerImplBridge {

    // @formatter:off
    @Shadow public net.minecraft.server.level.ServerPlayer player;
    @Shadow private double vehicleFirstGoodX;
    @Shadow private double vehicleFirstGoodY;
    @Shadow private double vehicleFirstGoodZ;
    @Shadow private int chatSpamTickCount;

    @Shadow public abstract void shadow$teleport(double x, double y, double z, float yaw, float pitch, Set<RelativeMovement> relativeArguments);
    @Shadow protected abstract CompletableFuture<List<FilteredText>> shadow$filterTextPacket(final List<String> $$0);
    @Shadow protected abstract void shadow$performChatCommand(final ServerboundChatCommandPacket $$0, final LastSeenMessages $$1);
    @Shadow protected abstract ParseResults<CommandSourceStack> shadow$parseCommand(final String $$0);
    // @formatter:on

    @Nullable private ResourcePack impl$lastAcceptedPack;

    private int impl$ignorePackets;

    @Override
    public void impl$modifyClientBoundPacket(final Packet<?> packet) {
        super.impl$modifyClientBoundPacket(packet);
        if (packet instanceof ClientboundPlayerInfoUpdatePacket infoPacket) {
            ((SpongeTabList) ((ServerPlayer) this.player).tabList()).updateEntriesOnSend(infoPacket);
        }
    }

    @Override
    public Connection bridge$getConnection() {
        return this.connection;
    }

    @Override
    public void bridge$incrementIgnorePackets() {
        this.impl$ignorePackets++;
    }

    @Inject(method = "handleCustomCommandSuggestions", at = @At(value = "NEW", target = "(Ljava/lang/String;)Lcom/mojang/brigadier/StringReader;", remap = false),
            cancellable = true)
    private void impl$getSuggestionsFromNonBrigCommand(final ServerboundCommandSuggestionPacket packet, final CallbackInfo ci) {
        final String rawCommand = packet.getCommand();
        final String[] command = CommandUtil.extractCommandString(rawCommand);
        final CommandCause cause = CommandCause.create();
        final SpongeCommandManager manager = SpongeCommandManager.get(this.server);
        if (!rawCommand.contains(" ")) {
            final SuggestionsBuilder builder = new SuggestionsBuilder(command[0], 0);
            if (command[0].isEmpty()) {
                manager.getAliasesForCause(cause).forEach(builder::suggest);
            } else {
                manager.getAliasesThatStartWithForCause(cause, command[0]).forEach(builder::suggest);
            }
            this.connection.send(new ClientboundCommandSuggestionsPacket(packet.getId(), builder.build()));
            ci.cancel();
        } else {
            final Optional<CommandMapping> mappingOptional =
                    manager.commandMapping(command[0].toLowerCase(Locale.ROOT))
                            .filter(x -> !(x.registrar() instanceof BrigadierBasedRegistrar));
            if (mappingOptional.isPresent()) {
                final CommandMapping mapping = mappingOptional.get();
                if (mapping.registrar().canExecute(cause, mapping)) {
                    final SuggestionsBuilder builder = CommandUtil.createSuggestionsForRawCommand(rawCommand, command, cause, mapping);
                    this.connection.send(new ClientboundCommandSuggestionsPacket(packet.getId(), builder.build()));
                } else {
                    this.connection.send(new ClientboundCommandSuggestionsPacket(packet.getId(), Suggestions.empty().join()));
                }
                ci.cancel();
            }
        }
    }

    @Redirect(method = "handleCustomCommandSuggestions",
            at = @At(value = "INVOKE",
                    target = "Lcom/mojang/brigadier/CommandDispatcher;parse(Lcom/mojang/brigadier/StringReader;Ljava/lang/Object;)Lcom/mojang/brigadier/ParseResults;",
                    remap = false
            )
    )
    private ParseResults<CommandSourceStack> impl$informParserThisIsASuggestionCheck(final CommandDispatcher<CommandSourceStack> commandDispatcher,
            final StringReader command,
            final Object source) {
        return SpongeCommandManager.get(this.server).getDispatcher().parse(command, (CommandSourceStack) source, true);
    }

<<<<<<< HEAD
    /**
     * Specifically hooks the reach distance to use the forge hook.
     */
    @Redirect(
            method = "handleInteract",
            at = @At( value = "FIELD",target = "Lnet/minecraft/server/network/ServerGamePacketListenerImpl;MAX_INTERACTION_DISTANCE:D"))
    private double impl$getPlatformReach(final ServerboundInteractPacket packet) {
        return PlatformHooks.INSTANCE.getGeneralHooks().getEntityReachDistanceSq(this.player, packet.getTarget(this.player.serverLevel()));
    }

=======
>>>>>>> 80faee9f
    @Inject(method = "handleMovePlayer",
            at = @At(value = "INVOKE", target = "Lnet/minecraft/server/level/ServerPlayer;isPassenger()Z"),
            cancellable = true
    )
    private void impl$callMoveEntityEvent(final ServerboundMovePlayerPacket packetIn, final CallbackInfo ci) {
        final boolean fireMoveEvent = packetIn.hasPosition();
        final boolean fireRotationEvent = packetIn.hasRotation();

        // During login, minecraft sends a packet containing neither the 'moving' or 'rotating' flag set - but only once.
        // We don't fire an event to avoid confusing plugins.
        if (!fireMoveEvent && !fireRotationEvent) {
            return;
        }

        final ServerPlayer player = (ServerPlayer) this.player;
        final Vector3d fromPosition = player.position();
        final Vector3d fromRotation = player.rotation();

        final Vector3d originalToPosition = new Vector3d(packetIn.getX(this.player.getX()),
                packetIn.getY(this.player.getY()), packetIn.getZ(this.player.getZ()));
        final Vector3d originalToRotation = new Vector3d(packetIn.getYRot(this.player.getYRot()),
                packetIn.getXRot(this.player.getXRot()), 0);

        // common checks and throws are done here.
        final @Nullable Vector3d toPosition;
        if (fireMoveEvent) {
            try (final CauseStackManager.StackFrame frame = PhaseTracker.getCauseStackManager().pushCauseFrame()) {
                frame.addContext(EventContextKeys.MOVEMENT_TYPE, MovementTypes.NATURAL);
                toPosition = SpongeCommonEventFactory.callMoveEvent(
                        player,
                        fromPosition,
                        originalToPosition);
            }
        } else {
            toPosition = originalToPosition;
        }

        // Rotation result
        Vector3d toRotation;
        if (fireRotationEvent) {
            toRotation = SpongeCommonEventFactory.callRotateEvent(
                    player,
                    fromRotation,
                    originalToRotation);
            if (toRotation == null) {
                toRotation = fromRotation;
            }
        } else {
            toRotation = originalToRotation;
        }

        // At this point, we cancel out and let the "confirmed teleport" code run through to update the
        // player position and update the player's relation in the chunk manager.
        if (toPosition == null) {
            // This will both cancel the movement and notify the client about the new rotation if any.
            // The position is absolute so the momentum will be reset by the client.
            // The rotation is relative so the head movement is still smooth.
            // The client thinks its current rotation is originalToRotation so the new rotation is relative to that.
            this.player.absMoveTo(fromPosition.x(), fromPosition.y(), fromPosition.z(),
                    (float) originalToRotation.x(), (float) originalToRotation.y());
            this.shadow$teleport(fromPosition.x(), fromPosition.y(), fromPosition.z(),
                    (float) toRotation.x(), (float) toRotation.y(),
                    EnumSet.of(RelativeMovement.X_ROT, RelativeMovement.Y_ROT));
            ci.cancel();
            return;
        }

        // Handle event results
        if (!toPosition.equals(originalToPosition) || !toRotation.equals(originalToRotation)) {
            // Notify the client about the new position and new rotation.
            // Both are relatives so the client will keep its momentum.
            // The client thinks its current position is originalToPosition so the new position is relative to that.
            this.player.absMoveTo(originalToPosition.x(), originalToPosition.y(), originalToPosition.z(),
                    (float) originalToRotation.x(), (float) originalToRotation.y());
            this.shadow$teleport(toPosition.x(), toPosition.y(), toPosition.z(),
                    (float) toRotation.x(), (float) toRotation.y(),
                    EnumSet.allOf(RelativeMovement.class));
            ci.cancel();
        }
    }

    @Inject(
            method = "handleMoveVehicle",
            cancellable = true,
            at = @At(value = "INVOKE", target = "Lnet/minecraft/world/entity/Entity;getControllingPassenger()Lnet/minecraft/world/entity/LivingEntity;")
    )
    private void impl$handleVehicleMoveEvent(final ServerboundMoveVehiclePacket param0, final CallbackInfo ci) {
        final ServerboundMoveVehiclePacketAccessor packet = (ServerboundMoveVehiclePacketAccessor) param0;
        final Entity rootVehicle = this.player.getRootVehicle();
        final Vector3d fromRotation = new Vector3d(rootVehicle.getYRot(), rootVehicle.getXRot(), 0);

        // Use the position of the last movement with an event or the current player position if never called
        // We need this because we ignore very small position changes as to not spam as many move events.
        final Vector3d fromPosition = VecHelper.toVector3d(rootVehicle.position());

        final Vector3d originalToPosition = new Vector3d(param0.getX(), param0.getY(), param0.getZ());
        final Vector3d originalToRotation = new Vector3d(param0.getYRot(), param0.getXRot(), 0);

        // common checks and throws are done here.
        final @Nullable Vector3d toPosition = SpongeCommonEventFactory.callMoveEvent(
                (org.spongepowered.api.entity.Entity) rootVehicle,
                fromPosition,
                originalToPosition
        );

        Vector3d toRotation = SpongeCommonEventFactory.callRotateEvent(
                (org.spongepowered.api.entity.Entity) rootVehicle,
                fromRotation,
                originalToRotation
        );
        if (toRotation == null) {
            toRotation = fromRotation;
        }

        if (toPosition == null) {
            // no point doing all that processing, just account for a potential rotation change.
            if (!fromRotation.equals(toRotation)) {
                rootVehicle.absMoveTo(rootVehicle.getX(), rootVehicle.getY(), rootVehicle.getZ(), (float) toRotation.y(), (float) toRotation.x());
            }
            this.connection.send(new ClientboundMoveVehiclePacket(rootVehicle));
            ci.cancel();
            return;
        }

        if (!toPosition.equals(originalToPosition) || !toRotation.equals(originalToRotation)) {
            // notify the client about the new position
            rootVehicle.absMoveTo(toPosition.x(), toPosition.y(), toPosition.z(), (float) toRotation.y(), (float) toRotation.x());
            this.connection.send(new ClientboundMoveVehiclePacket(rootVehicle));

            // update the packet, let MC take care of the rest.
            packet.accessor$x(toPosition.x());
            packet.accessor$y(toPosition.y());
            packet.accessor$z(toPosition.z());
            packet.accessor$yRot((float) toRotation.x());
            packet.accessor$xRot((float) toRotation.y());

            // set the first and last good position now so we don't cause the "moved too quickly" warnings.
            this.vehicleFirstGoodX = toPosition.x();
            this.vehicleFirstGoodY = toPosition.y();
            this.vehicleFirstGoodZ = toPosition.z();
        }
    }

    @SuppressWarnings("ConstantConditions")
    @Inject(method = "handleAnimate",
            at = @At(value = "INVOKE",
                    target = "Lnet/minecraft/server/level/ServerPlayer;resetLastActionTime()V"),
            cancellable = true)
    private void impl$throwAnimationAndInteractEvents(final ServerboundSwingPacket packetIn, final CallbackInfo ci) {
        if (PhaseTracker.getInstance().getPhaseContext().isEmpty()) {
            return;
        }
        final InteractionHand hand = packetIn.getHand();

        if (!((ServerPlayerGameModeAccessor) this.player.gameMode).accessor$isDestroyingBlock()) {
            if (this.impl$ignorePackets > 0) {
                this.impl$ignorePackets--;
            } else {
                if (ShouldFire.INTERACT_ITEM_EVENT_PRIMARY) {
                    final Vec3 startPos = this.player.getEyePosition(1);
                    final Vec3 endPos = startPos.add(this.player.getLookAngle().scale(5d)); // TODO hook for blockReachDistance?
                    final HitResult result = this.player.serverLevel().clip(new ClipContext(startPos, endPos, ClipContext.Block.OUTLINE, ClipContext.Fluid.NONE, this.player));
                    if (result.getType() == HitResult.Type.MISS) {
                        final ItemStack heldItem = this.player.getItemInHand(hand);
                        SpongeCommonEventFactory.callInteractItemEventPrimary(this.player, heldItem, hand);
                    }
                }
            }
        }

        if (ShouldFire.ANIMATE_HAND_EVENT) {
            final HandType handType = (HandType) (Object) hand;
            final ItemStack heldItem = this.player.getItemInHand(hand);

            try (final CauseStackManager.StackFrame frame = PhaseTracker.getCauseStackManager().pushCauseFrame()) {
                frame.addContext(EventContextKeys.USED_ITEM, ItemStackUtil.snapshotOf(heldItem));
                frame.addContext(EventContextKeys.USED_HAND, handType);
                final AnimateHandEvent event =
                        SpongeEventFactory.createAnimateHandEvent(frame.currentCause(), handType, (Humanoid) this.player);
                if (SpongeCommon.post(event)) {
                    ci.cancel();
                }
            }
        }
    }

    @Inject(method = "handlePlayerAction", at = @At(value = "INVOKE", target = "Lnet/minecraft/server/level/ServerPlayer;drop(Z)Z"))
    public void impl$dropItem(final ServerboundPlayerActionPacket p_147345_1_, final CallbackInfo ci) {
        this.impl$ignorePackets++;
    }

    @Redirect(method = "handlePlayerAction", at = @At(value = "INVOKE", target = "Lnet/minecraft/server/level/ServerPlayerGameMode;handleBlockBreakAction(Lnet/minecraft/core/BlockPos;Lnet/minecraft/network/protocol/game/ServerboundPlayerActionPacket$Action;Lnet/minecraft/core/Direction;II)V"))
    public void impl$callInteractBlockPrimaryEvent(final ServerPlayerGameMode playerInteractionManager, final BlockPos pos,
            final ServerboundPlayerActionPacket.Action act, final Direction dir, final int maxBuildHeight, final int sequence) {
        final ServerLevel level = ((ServerPlayerGameModeAccessor) playerInteractionManager).accessor$level();
        final BlockSnapshot snapshot = ((org.spongepowered.api.world.server.ServerWorld) level)
            .createSnapshot(VecHelper.toVector3i(pos));
        final InteractBlockEvent.Primary event = SpongeCommonEventFactory.callInteractBlockEventPrimary(act, this.player, this.player.getItemInHand(
                InteractionHand.MAIN_HAND), snapshot, InteractionHand.MAIN_HAND, dir);
        if (event instanceof Cancellable && ((Cancellable) event).isCancelled()) {
            this.player.connection.send(new ClientboundBlockUpdatePacket(pos, level.getBlockState(pos)));
            this.player.connection.ackBlockChangesUpTo(sequence);
            this.impl$ignorePackets++;
        } else {
            if (act == ServerboundPlayerActionPacket.Action.ABORT_DESTROY_BLOCK) {
                if (!Objects.equals(((ServerPlayerGameModeAccessor) playerInteractionManager).accessor$destroyPos(), pos)) {
                    return; // prevents Mismatch in destroy block pos warning
                }
            }
            playerInteractionManager.handleBlockBreakAction(pos, act, dir, maxBuildHeight, sequence);
            if (act == ServerboundPlayerActionPacket.Action.START_DESTROY_BLOCK) {
                this.impl$ignorePackets++;
            }
        }
    }

    @Redirect(method = "removePlayerFromWorld", at = @At(value = "INVOKE",
            target = "Lnet/minecraft/server/players/PlayerList;broadcastSystemMessage(Lnet/minecraft/network/chat/Component;Z)V"))
    public void impl$handlePlayerDisconnect(final PlayerList instance, final net.minecraft.network.chat.Component $$0, final boolean $$1) {
        // If this happens, the connection has not been fully established yet so we've kicked them during ClientConnectionEvent.Login,
        // but FML has created this handler earlier to send their handshake. No message should be sent, no disconnection event should
        // be fired either.
        if (this.player.connection == null) {
            return;
        }
        final ServerPlayer spongePlayer = (ServerPlayer) this.player;

        try (final CauseStackManager.StackFrame frame = PhaseTracker.getCauseStackManager().pushCauseFrame()) {
            frame.pushCause(this.player);
            final Component message = SpongeAdventure.asAdventure($$0);
            final Audience audience = Sponge.server().broadcastAudience();
            final ServerSideConnectionEvent.Disconnect event = SpongeEventFactory.createServerSideConnectionEventDisconnect(
                    PhaseTracker.getCauseStackManager().currentCause(), audience, Optional.of(audience), message, message,
                    spongePlayer.connection(), spongePlayer);
            SpongeCommon.post(event);
            event.audience().ifPresent(a -> a.sendMessage(spongePlayer, event.message()));
        }

        ((ServerPlayerBridge) this.player).bridge$getWorldBorderListener().onPlayerDisconnect();
    }

    @Redirect(method = "handleSignUpdate", at = @At(value = "INVOKE", target = "Lnet/minecraft/server/network/ServerGamePacketListenerImpl;filterTextPacket(Ljava/util/List;)Ljava/util/concurrent/CompletableFuture;"))
    private CompletableFuture<List<FilteredText>> impl$switchToSignPhaseState(final ServerGamePacketListenerImpl instance, final List<String> $$0) {
        try (final BasicPacketContext context = PacketPhase.General.UPDATE_SIGN.createPhaseContext(PhaseTracker.getInstance())
                .packetPlayer(this.player)
                .buildAndSwitch()
        ) {
            return this.shadow$filterTextPacket($$0);
        }
    }

    @Redirect(method = "updateSignText",
            at = @At(value = "INVOKE", remap = false, target = "Lnet/minecraft/world/level/block/entity/SignBlockEntity;updateSignText(Lnet/minecraft/world/entity/player/Player;ZLjava/util/List;)V"))
    private void impl$callChangeSignEvent(final SignBlockEntity sign, final Player player, final boolean isFrontText, final List<FilteredText> list) {
        final SignText oldText = isFrontText ? sign.getFrontText() : sign.getBackText();
        final ListValue.Immutable<Component> originalLines = ((Sign.SignText) oldText).lines().asImmutable();

        final List<Component> newLines = new ArrayList<>();
        for (final FilteredText line : list) {
            // TODO is this still needed?
            // Sponge Start - While Vanilla does some strip formatting, it doesn't catch everything. This patches an exploit that allows color
            // signs to be created.
            newLines.add(Component.text(SharedConstants.filterText(line.filtered())));
        }

        try (final CauseStackManager.StackFrame frame = PhaseTracker.getCauseStackManager().pushCauseFrame()) {
            frame.pushCause(this.player);
            final ListValue.Mutable<Component> newLinesValue = ListValue.mutableOf(Keys.SIGN_LINES, newLines);
            final ChangeSignEvent event = SpongeEventFactory.createChangeSignEvent(PhaseTracker.getCauseStackManager().currentCause(),
                    originalLines, newLinesValue,
                    (Sign) sign,
                    isFrontText);
            final ListValue<Component> toApply = SpongeCommon.post(event) ? originalLines : newLinesValue;
            this.impl$updateSignText(sign, player, isFrontText, toApply.get());
        }

    }

<<<<<<< HEAD
    /**
     * Mirrors {@link SignBlockEntity#updateSignText(Player, boolean, List)}
     */
    private void impl$updateSignText(final SignBlockEntity sign, final Player player, final boolean isFrontText, final List<Component> lines) {
        if (!sign.isWaxed() && player.getUUID().equals(sign.getPlayerWhoMayEdit()) && sign.getLevel() != null) {

            if (player.isTextFilteringEnabled()) {
                // TODO text filtering?
            }
            sign.updateText(signText -> {
                for (int i = 0; i < lines.size(); i++) {
                    signText = signText.setMessage(i, SpongeAdventure.asVanilla(lines.get(i)));
                }
                return signText;
            }, isFrontText);

            sign.setAllowedPlayerEditor(null);
            sign.getLevel().sendBlockUpdated(sign.getBlockPos(), sign.getBlockState(), sign.getBlockState(), 3);
        } else {
            // TODO maybe not ignore this?
            // LOGGER.warn("Player {} just tried to change non-editable sign", $$0.getName().getString());
        }
    }

    @Redirect(method = "lambda$handleChatCommand$9", at = @At(value = "INVOKE", target = "Lnet/minecraft/server/network/ServerGamePacketListenerImpl;performChatCommand(Lnet/minecraft/network/protocol/game/ServerboundChatCommandPacket;Lnet/minecraft/network/chat/LastSeenMessages;)V"))
=======
    //@Redirect(method = "lambda$handleChatCommand$11", at = @At(value = "INVOKE", target = "Lnet/minecraft/server/network/ServerGamePacketListenerImpl;performChatCommand(Lnet/minecraft/network/protocol/game/ServerboundChatCommandPacket;Lnet/minecraft/network/chat/LastSeenMessages;)V"))
>>>>>>> 80faee9f
    public void impl$onPerformChatCommand(final ServerGamePacketListenerImpl instance, final ServerboundChatCommandPacket $$0, final LastSeenMessages $$1) {
        try (final CauseStackManager.StackFrame frame = PhaseTracker.getCauseStackManager().pushCauseFrame()) {
            frame.pushCause(this.player);
            frame.addContext(EventContextKeys.COMMAND, $$0.command());
            this.shadow$performChatCommand($$0, $$1);
        }
    }

    @Override
    public @Nullable ResourcePack bridge$popReceivedResourcePack(final boolean markAccepted) {
        final ResourcePack pack = this.impl$lastReceivedPack;
        this.impl$lastReceivedPack = null;
        if (markAccepted) {
            this.impl$lastAcceptedPack = pack;
        }
        return pack;
    }

    @Override
    public @Nullable ResourcePack bridge$popAcceptedResourcePack() {
        final ResourcePack pack = this.impl$lastAcceptedPack;
        this.impl$lastAcceptedPack = null;
        return pack;
    }
}<|MERGE_RESOLUTION|>--- conflicted
+++ resolved
@@ -202,19 +202,6 @@
         return SpongeCommandManager.get(this.server).getDispatcher().parse(command, (CommandSourceStack) source, true);
     }
 
-<<<<<<< HEAD
-    /**
-     * Specifically hooks the reach distance to use the forge hook.
-     */
-    @Redirect(
-            method = "handleInteract",
-            at = @At( value = "FIELD",target = "Lnet/minecraft/server/network/ServerGamePacketListenerImpl;MAX_INTERACTION_DISTANCE:D"))
-    private double impl$getPlatformReach(final ServerboundInteractPacket packet) {
-        return PlatformHooks.INSTANCE.getGeneralHooks().getEntityReachDistanceSq(this.player, packet.getTarget(this.player.serverLevel()));
-    }
-
-=======
->>>>>>> 80faee9f
     @Inject(method = "handleMovePlayer",
             at = @At(value = "INVOKE", target = "Lnet/minecraft/server/level/ServerPlayer;isPassenger()Z"),
             cancellable = true
@@ -493,7 +480,6 @@
 
     }
 
-<<<<<<< HEAD
     /**
      * Mirrors {@link SignBlockEntity#updateSignText(Player, boolean, List)}
      */
@@ -519,9 +505,6 @@
     }
 
     @Redirect(method = "lambda$handleChatCommand$9", at = @At(value = "INVOKE", target = "Lnet/minecraft/server/network/ServerGamePacketListenerImpl;performChatCommand(Lnet/minecraft/network/protocol/game/ServerboundChatCommandPacket;Lnet/minecraft/network/chat/LastSeenMessages;)V"))
-=======
-    //@Redirect(method = "lambda$handleChatCommand$11", at = @At(value = "INVOKE", target = "Lnet/minecraft/server/network/ServerGamePacketListenerImpl;performChatCommand(Lnet/minecraft/network/protocol/game/ServerboundChatCommandPacket;Lnet/minecraft/network/chat/LastSeenMessages;)V"))
->>>>>>> 80faee9f
     public void impl$onPerformChatCommand(final ServerGamePacketListenerImpl instance, final ServerboundChatCommandPacket $$0, final LastSeenMessages $$1) {
         try (final CauseStackManager.StackFrame frame = PhaseTracker.getCauseStackManager().pushCauseFrame()) {
             frame.pushCause(this.player);
