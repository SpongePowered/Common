--- conflicted
+++ resolved
@@ -40,22 +40,15 @@
 import net.minecraft.network.PacketSendListener;
 import net.minecraft.network.chat.LastSeenMessages;
 import net.minecraft.network.protocol.Packet;
-<<<<<<< HEAD
+import net.minecraft.network.protocol.PacketUtils;
 import net.minecraft.network.protocol.game.ClientboundBlockUpdatePacket;
-=======
-import net.minecraft.network.protocol.PacketUtils;
-import net.minecraft.network.protocol.game.ClientboundBlockBreakAckPacket;
->>>>>>> 687a135b
 import net.minecraft.network.protocol.game.ClientboundCommandSuggestionsPacket;
 import net.minecraft.network.protocol.game.ClientboundMoveVehiclePacket;
 import net.minecraft.network.protocol.game.ClientboundPlayerInfoUpdatePacket;
 import net.minecraft.network.protocol.game.ClientboundPlayerPositionPacket;
-<<<<<<< HEAD
-import net.minecraft.network.protocol.game.ServerboundChatCommandPacket;
-=======
 import net.minecraft.network.protocol.game.ClientboundResourcePackPacket;
 import net.minecraft.network.protocol.game.ServerGamePacketListener;
->>>>>>> 687a135b
+import net.minecraft.network.protocol.game.ServerboundChatCommandPacket;
 import net.minecraft.network.protocol.game.ServerboundCommandSuggestionPacket;
 import net.minecraft.network.protocol.game.ServerboundInteractPacket;
 import net.minecraft.network.protocol.game.ServerboundMovePlayerPacket;
@@ -175,18 +168,12 @@
         method = "send(Lnet/minecraft/network/protocol/Packet;Lnet/minecraft/network/PacketSendListener;)V",
         at = @At("HEAD")
     )
-<<<<<<< HEAD
     private void impl$onClientboundPacketSend(final Packet<?> packet, final PacketSendListener listener, final CallbackInfo ci) {
         if (packet instanceof ClientboundPlayerInfoUpdatePacket infoPacket) {
             ((SpongeTabList) ((ServerPlayer) this.player).tabList()).updateEntriesOnSend(infoPacket);
-=======
-    private void impl$onClientboundPacketSend(final Packet<?> packet, final GenericFutureListener<? extends Future<? super Void>> listener, final CallbackInfo ci) {
-        if (packet instanceof ClientboundPlayerInfoPacket) {
-            ((SpongeTabList) ((ServerPlayer) this.player).tabList()).updateEntriesOnSend((ClientboundPlayerInfoPacket) packet);
         } else if (packet instanceof ClientboundResourcePackPacket) {
             final ResourcePack pack = ((ClientboundResourcePackPacketBridge) packet).bridge$getSpongePack();
             this.impl$lastReceivedPack = pack;
->>>>>>> 687a135b
         }
     }
 
@@ -532,11 +519,11 @@
         }
     }
 
-<<<<<<< HEAD
     @Override
     public void bridge$captureCurrentPlayerPosition() {
         this.shadow$resetPosition();
-=======
+    }
+
     @Inject(method = "handleResourcePackResponse", at = @At("HEAD"))
     public void impl$handleResourcePackResponse(final ServerboundResourcePackPacket packet, final CallbackInfo callbackInfo) {
         PacketUtils.ensureRunningOnSameThread(packet, (ServerGamePacketListener) this, this.player.getLevel());
@@ -550,7 +537,6 @@
             this.impl$lastAcceptedPack = pack;
         }
         return pack;
->>>>>>> 687a135b
     }
 
     @Override
