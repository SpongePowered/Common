/*
 * This file is part of Sponge, licensed under the MIT License (MIT).
 *
 * Copyright (c) SpongePowered <https://www.spongepowered.org>
 * Copyright (c) contributors
 *
 * Permission is hereby granted, free of charge, to any person obtaining a copy
 * of this software and associated documentation files (the "Software"), to deal
 * in the Software without restriction, including without limitation the rights
 * to use, copy, modify, merge, publish, distribute, sublicense, and/or sell
 * copies of the Software, and to permit persons to whom the Software is
 * furnished to do so, subject to the following conditions:
 *
 * The above copyright notice and this permission notice shall be included in
 * all copies or substantial portions of the Software.
 *
 * THE SOFTWARE IS PROVIDED "AS IS", WITHOUT WARRANTY OF ANY KIND, EXPRESS OR
 * IMPLIED, INCLUDING BUT NOT LIMITED TO THE WARRANTIES OF MERCHANTABILITY,
 * FITNESS FOR A PARTICULAR PURPOSE AND NONINFRINGEMENT. IN NO EVENT SHALL THE
 * AUTHORS OR COPYRIGHT HOLDERS BE LIABLE FOR ANY CLAIM, DAMAGES OR OTHER
 * LIABILITY, WHETHER IN AN ACTION OF CONTRACT, TORT OR OTHERWISE, ARISING FROM,
 * OUT OF OR IN CONNECTION WITH THE SOFTWARE OR THE USE OR OTHER DEALINGS IN
 * THE SOFTWARE.
 */
package org.spongepowered.common.mixin.core.world.ticks;

import net.minecraft.world.ticks.LevelChunkTicks;
import net.minecraft.world.ticks.LevelTicks;
import net.minecraft.world.ticks.SavedTick;
import net.minecraft.world.ticks.ScheduledTick;
import org.spongepowered.api.scheduler.ScheduledUpdate;
import org.spongepowered.asm.mixin.Mixin;
import org.spongepowered.asm.mixin.Shadow;
import org.spongepowered.asm.mixin.injection.At;
import org.spongepowered.asm.mixin.injection.Inject;
import org.spongepowered.asm.mixin.injection.Redirect;
import org.spongepowered.asm.mixin.injection.callback.CallbackInfo;
import org.spongepowered.common.bridge.world.ticks.LevelChunkTicksBridge;
import org.spongepowered.common.bridge.world.ticks.TickNextTickDataBridge;

<<<<<<< HEAD
import java.util.List;
=======
import java.util.function.Function;
>>>>>>> 33daf3d8

@Mixin(LevelChunkTicks.class)
public abstract class LevelChunkTicksMixin<T> implements LevelChunkTicksBridge<T> {

    @Shadow public abstract List<SavedTick<T>> shadow$pack(long $$0);

    private LevelTicks<T> impl$tickList;

    @Override
    public void bridge$setTickList(final LevelTicks<T> tickList) {
        this.impl$tickList = tickList;
    }

    @SuppressWarnings("unchecked")
    @Inject(method = "scheduleUnchecked", at = @At("HEAD"))
    private void impl$onScheduleUnchecked(final ScheduledTick<T> $$0, final CallbackInfo ci) {
        ((TickNextTickDataBridge<T>) (Object) $$0).bridge$createdByList(this.impl$tickList);
    }

    @SuppressWarnings("unchecked")
<<<<<<< HEAD
=======
    @Redirect(method = "save(JLjava/util/function/Function;)Lnet/minecraft/nbt/ListTag;",
        at = @At(value = "INVOKE", target = "Lnet/minecraft/world/ticks/SavedTick;saveTick(Lnet/minecraft/world/ticks/ScheduledTick;Ljava/util/function/Function;J)Lnet/minecraft/nbt/CompoundTag;"))
    private CompoundTag impl$onSaveSkipCancelled(final ScheduledTick<T> $$0, final Function<T, String> $$1, final long $$2) {
        final ScheduledUpdate.State state = ((TickNextTickDataBridge<T>) (Object) $$0).bridge$internalState();
        if (state != ScheduledUpdate.State.CANCELLED) {
            return SavedTick.saveTick($$0, $$1, $$2);
        }
        return null;
    }

>>>>>>> 33daf3d8
    @Redirect(method = "save(JLjava/util/function/Function;)Lnet/minecraft/nbt/ListTag;",
        at = @At(value = "INVOKE", target = "Lnet/minecraft/world/ticks/LevelChunkTicks;pack(J)Ljava/util/List;"))
    private List<SavedTick<T>> impl$onSaveSkipCancelled(final LevelChunkTicks<?> ticks, final long $$0) {
        final List<SavedTick<T>> list = this.shadow$pack($$0);
        return list.stream().filter(tick -> {
            final ScheduledUpdate.State state = ((TickNextTickDataBridge<T>) (Object) $$0).bridge$internalState();
            return state != ScheduledUpdate.State.CANCELLED;
        }).toList();
    }

}<|MERGE_RESOLUTION|>--- conflicted
+++ resolved
@@ -38,11 +38,7 @@
 import org.spongepowered.common.bridge.world.ticks.LevelChunkTicksBridge;
 import org.spongepowered.common.bridge.world.ticks.TickNextTickDataBridge;
 
-<<<<<<< HEAD
 import java.util.List;
-=======
-import java.util.function.Function;
->>>>>>> 33daf3d8
 
 @Mixin(LevelChunkTicks.class)
 public abstract class LevelChunkTicksMixin<T> implements LevelChunkTicksBridge<T> {
@@ -62,20 +58,6 @@
         ((TickNextTickDataBridge<T>) (Object) $$0).bridge$createdByList(this.impl$tickList);
     }
 
-    @SuppressWarnings("unchecked")
-<<<<<<< HEAD
-=======
-    @Redirect(method = "save(JLjava/util/function/Function;)Lnet/minecraft/nbt/ListTag;",
-        at = @At(value = "INVOKE", target = "Lnet/minecraft/world/ticks/SavedTick;saveTick(Lnet/minecraft/world/ticks/ScheduledTick;Ljava/util/function/Function;J)Lnet/minecraft/nbt/CompoundTag;"))
-    private CompoundTag impl$onSaveSkipCancelled(final ScheduledTick<T> $$0, final Function<T, String> $$1, final long $$2) {
-        final ScheduledUpdate.State state = ((TickNextTickDataBridge<T>) (Object) $$0).bridge$internalState();
-        if (state != ScheduledUpdate.State.CANCELLED) {
-            return SavedTick.saveTick($$0, $$1, $$2);
-        }
-        return null;
-    }
-
->>>>>>> 33daf3d8
     @Redirect(method = "save(JLjava/util/function/Function;)Lnet/minecraft/nbt/ListTag;",
         at = @At(value = "INVOKE", target = "Lnet/minecraft/world/ticks/LevelChunkTicks;pack(J)Ljava/util/List;"))
     private List<SavedTick<T>> impl$onSaveSkipCancelled(final LevelChunkTicks<?> ticks, final long $$0) {
