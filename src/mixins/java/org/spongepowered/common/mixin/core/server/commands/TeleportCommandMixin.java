--- conflicted
+++ resolved
@@ -105,13 +105,8 @@
                             new Vector3d(pitch, yaw, 0));
 
                     SpongeCommon.postEvent(rotateEvent);
-<<<<<<< HEAD
-                    actualYaw = rotateEvent.isCancelled() ? entityIn.getYRot() : rotateEvent.toRotation().getY();
-                    actualPitch = rotateEvent.isCancelled() ? entityIn.getXRot() : rotateEvent.toRotation().getX();
-=======
-                    actualYaw = rotateEvent.isCancelled() ? entityIn.yRot : rotateEvent.toRotation().y();
-                    actualPitch = rotateEvent.isCancelled() ? entityIn.xRot : rotateEvent.toRotation().x();
->>>>>>> 1e6f7a3f
+                    actualYaw = rotateEvent.isCancelled() ? entityIn.getYRot() : rotateEvent.toRotation().y();
+                    actualPitch = rotateEvent.isCancelled() ? entityIn.getXRot() : rotateEvent.toRotation().x();
                 }
 
                 if (entityIn instanceof ServerPlayer) {
