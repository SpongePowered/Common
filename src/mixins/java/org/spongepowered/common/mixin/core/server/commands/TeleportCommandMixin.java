/*
 * This file is part of Sponge, licensed under the MIT License (MIT).
 *
 * Copyright (c) SpongePowered <https://www.spongepowered.org>
 * Copyright (c) contributors
 *
 * Permission is hereby granted, free of charge, to any person obtaining a copy
 * of this software and associated documentation files (the "Software"), to deal
 * in the Software without restriction, including without limitation the rights
 * to use, copy, modify, merge, publish, distribute, sublicense, and/or sell
 * copies of the Software, and to permit persons to whom the Software is
 * furnished to do so, subject to the following conditions:
 *
 * The above copyright notice and this permission notice shall be included in
 * all copies or substantial portions of the Software.
 *
 * THE SOFTWARE IS PROVIDED "AS IS", WITHOUT WARRANTY OF ANY KIND, EXPRESS OR
 * IMPLIED, INCLUDING BUT NOT LIMITED TO THE WARRANTIES OF MERCHANTABILITY,
 * FITNESS FOR A PARTICULAR PURPOSE AND NONINFRINGEMENT. IN NO EVENT SHALL THE
 * AUTHORS OR COPYRIGHT HOLDERS BE LIABLE FOR ANY CLAIM, DAMAGES OR OTHER
 * LIABILITY, WHETHER IN AN ACTION OF CONTRACT, TORT OR OTHERWISE, ARISING FROM,
 * OUT OF OR IN CONNECTION WITH THE SOFTWARE OR THE USE OR OTHER DEALINGS IN
 * THE SOFTWARE.
 */
package org.spongepowered.common.mixin.core.server.commands;

import org.spongepowered.api.event.CauseStackManager;
import org.spongepowered.api.event.SpongeEventFactory;
import org.spongepowered.api.event.EventContextKeys;
import org.spongepowered.api.event.cause.entity.MovementTypes;
import org.spongepowered.api.event.entity.ChangeEntityWorldEvent;
import org.spongepowered.api.event.entity.MoveEntityEvent;
import org.spongepowered.api.event.entity.RotateEntityEvent;
import org.spongepowered.asm.mixin.Mixin;
import org.spongepowered.asm.mixin.Overwrite;
import org.spongepowered.common.SpongeCommon;
import org.spongepowered.common.event.ShouldFire;
import org.spongepowered.common.event.tracking.PhaseTracker;
import org.spongepowered.common.hooks.PlatformHooks;
import org.spongepowered.common.util.VecHelper;
import org.spongepowered.math.vector.Vector3d;

import java.util.Set;

import javax.annotation.Nullable;
import net.minecraft.commands.CommandSourceStack;
import net.minecraft.core.BlockPos;
import net.minecraft.network.protocol.game.ClientboundPlayerPositionPacket;
import net.minecraft.server.commands.TeleportCommand;
import net.minecraft.server.level.ServerLevel;
import net.minecraft.server.level.ServerPlayer;
import net.minecraft.server.level.TicketType;
import net.minecraft.util.Mth;
import net.minecraft.world.entity.Entity;
import net.minecraft.world.entity.LivingEntity;
import net.minecraft.world.entity.PathfinderMob;
import net.minecraft.world.level.ChunkPos;

@Mixin(TeleportCommand.class)
public abstract class TeleportCommandMixin {

    /**
     * @author Zidane
     * @reason Have the teleport command respect our events
     */
    @Overwrite
    private static void performTeleport(CommandSourceStack source, Entity entityIn, ServerLevel worldIn, double x, double y, double z,
            Set<ClientboundPlayerPositionPacket.RelativeArgument> relativeList, float yaw, float pitch, @Nullable TeleportCommand.LookAt facing) {

        double actualX = x;
        double actualY = y;
        double actualZ = z;
        double actualYaw = yaw;
        double actualPitch = pitch;

        if (!(entityIn instanceof ServerPlayer)) {
            actualYaw = Mth.wrapDegrees(yaw);
            actualPitch = Mth.wrapDegrees(pitch);
            actualPitch = Mth.clamp(actualPitch, -90.0F, 90.0F);
        }

        if (worldIn == entityIn.level) {
            try (final CauseStackManager.StackFrame frame = PhaseTracker.getCauseStackManager().pushCauseFrame()) {
                frame.addContext(EventContextKeys.MOVEMENT_TYPE, MovementTypes.COMMAND);

                // TODO Should honor the relative list before the event..

                if (ShouldFire.MOVE_ENTITY_EVENT) {
                    final MoveEntityEvent posEvent = SpongeEventFactory.createMoveEntityEvent(frame.currentCause(),
                            (org.spongepowered.api.entity.Entity) entityIn, VecHelper.toVector3d(entityIn.position()),
                            new Vector3d(x, y, z), new Vector3d(x, y, z));

                    if (SpongeCommon.post(posEvent)) {
                        return;
                    }

                    actualX = posEvent.destinationPosition().x();
                    actualY = posEvent.destinationPosition().y();
                    actualZ = posEvent.destinationPosition().z();
                }

                if (ShouldFire.ROTATE_ENTITY_EVENT) {
                    final RotateEntityEvent rotateEvent = SpongeEventFactory.createRotateEntityEvent(frame.currentCause(),
                            (org.spongepowered.api.entity.Entity) entityIn, new Vector3d(actualPitch, actualYaw, 0),
                            new Vector3d(pitch, yaw, 0));

<<<<<<< HEAD
                    SpongeCommon.postEvent(rotateEvent);
                    actualYaw = rotateEvent.isCancelled() ? entityIn.getYRot() : rotateEvent.toRotation().y();
                    actualPitch = rotateEvent.isCancelled() ? entityIn.getXRot() : rotateEvent.toRotation().x();
=======
                    SpongeCommon.post(rotateEvent);
                    actualYaw = rotateEvent.isCancelled() ? entityIn.yRot : rotateEvent.toRotation().y();
                    actualPitch = rotateEvent.isCancelled() ? entityIn.xRot : rotateEvent.toRotation().x();
>>>>>>> cf324e78
                }

                if (entityIn instanceof ServerPlayer) {

                    ChunkPos chunkpos = new ChunkPos(new BlockPos(actualX, actualY, actualZ));
                    worldIn.getChunkSource().addRegionTicket(TicketType.POST_TELEPORT, chunkpos, 1, entityIn.getId());

                    entityIn.stopRiding();

                    if (((ServerPlayer)entityIn).isSleeping()) {
                        ((ServerPlayer)entityIn).stopSleepInBed(true, true);
                    }

                    ((ServerPlayer)entityIn).connection.teleport(actualX, actualY, actualZ, (float) actualYaw, (float) actualPitch, relativeList);
                } else {
                    entityIn.moveTo(actualX, actualY, actualZ, (float) actualYaw, (float) actualPitch);
                }

                entityIn.setYHeadRot((float) actualYaw);
            }
        } else {
            if (entityIn instanceof ServerPlayer) {
                // To ensure mod code is caught, handling the world change for players happens in teleport
                // Teleport will create a frame but we want to ensure it'll be the command movement type
                // TODO check if this is still correct
                PhaseTracker.getCauseStackManager().addContext(EventContextKeys.MOVEMENT_TYPE, MovementTypes.COMMAND);
                ((ServerPlayer) entityIn).teleportTo(worldIn, x, y, z, yaw, pitch);
                PhaseTracker.getCauseStackManager().removeContext(EventContextKeys.MOVEMENT_TYPE);
            } else {
                try (final CauseStackManager.StackFrame frame = PhaseTracker.getCauseStackManager().pushCauseFrame()) {
                    frame.addContext(EventContextKeys.MOVEMENT_TYPE, MovementTypes.COMMAND);

                    final ServerLevel fromWorld = (ServerLevel) entityIn.getCommandSenderWorld();

                    final ChangeEntityWorldEvent.Pre preEvent = PlatformHooks.INSTANCE.getEventHooks().callChangeEntityWorldEventPre(entityIn,
                            worldIn);
                    if (SpongeCommon.post(preEvent)) {
                        return;
                    }

                    final ChangeEntityWorldEvent.Reposition posEvent =
                            SpongeEventFactory.createChangeEntityWorldEventReposition(frame.currentCause(),
                                    (org.spongepowered.api.entity.Entity) entityIn,
                                    (org.spongepowered.api.world.server.ServerWorld) entityIn.getCommandSenderWorld(),
                                    VecHelper.toVector3d(entityIn.position()), new Vector3d(x, y, z), preEvent.originalDestinationWorld(),
                                    new Vector3d(x, y, z), preEvent.destinationWorld());

                    if (SpongeCommon.post(posEvent)) {
                        return;
                    }

                    entityIn.unRide();
                    final Entity result = entityIn.getType().create(worldIn);
                    if (result == null) {
                        return;
                    }

                    if (ShouldFire.ROTATE_ENTITY_EVENT) {
                        final RotateEntityEvent rotateEvent = SpongeEventFactory.createRotateEntityEvent(frame.currentCause(),
                                (org.spongepowered.api.entity.Entity) entityIn, new Vector3d(entityIn.getXRot(), entityIn.getYRot(), 0),
                                new Vector3d(actualPitch, actualYaw, 0));

                        if (!SpongeCommon.post(rotateEvent)) {
                            actualYaw = Mth.wrapDegrees(rotateEvent.toRotation().y());
                            actualPitch = Mth.wrapDegrees(rotateEvent.toRotation().x());
                            actualPitch = Mth.clamp(actualPitch, -90.0F, 90.0F);
                        } else {
                            actualYaw = entityIn.getYRot();
                            actualPitch = entityIn.getXRot();
                        }
                    }

                    result.restoreFrom(entityIn);
                    result.moveTo(posEvent.destinationPosition().x(), posEvent.destinationPosition().y(),
                            posEvent.destinationPosition().z(), (float) actualYaw, (float) actualPitch);
                    result.setYHeadRot((float) actualYaw);
                    worldIn.addDuringTeleport(result);
                    entityIn.setRemoved(Entity.RemovalReason.CHANGED_DIMENSION);

                    PlatformHooks.INSTANCE.getEventHooks().callChangeEntityWorldEventPost(result, fromWorld,
                            (ServerLevel) preEvent.originalDestinationWorld());
                }
            }
        }

        if (facing != null) {
            facing.perform(source, entityIn);
        }

        if (!(entityIn instanceof LivingEntity) || !((LivingEntity)entityIn).isFallFlying()) {
            entityIn.setDeltaMovement(entityIn.getDeltaMovement().multiply(1.0D, 0.0D, 1.0D));
            entityIn.setOnGround(true);
        }

        if (entityIn instanceof PathfinderMob) {
            ((PathfinderMob)entityIn).getNavigation().stop();
        }
    }
}<|MERGE_RESOLUTION|>--- conflicted
+++ resolved
@@ -104,15 +104,9 @@
                             (org.spongepowered.api.entity.Entity) entityIn, new Vector3d(actualPitch, actualYaw, 0),
                             new Vector3d(pitch, yaw, 0));
 
-<<<<<<< HEAD
-                    SpongeCommon.postEvent(rotateEvent);
+                    SpongeCommon.post(rotateEvent);
                     actualYaw = rotateEvent.isCancelled() ? entityIn.getYRot() : rotateEvent.toRotation().y();
                     actualPitch = rotateEvent.isCancelled() ? entityIn.getXRot() : rotateEvent.toRotation().x();
-=======
-                    SpongeCommon.post(rotateEvent);
-                    actualYaw = rotateEvent.isCancelled() ? entityIn.yRot : rotateEvent.toRotation().y();
-                    actualPitch = rotateEvent.isCancelled() ? entityIn.xRot : rotateEvent.toRotation().x();
->>>>>>> cf324e78
                 }
 
                 if (entityIn instanceof ServerPlayer) {
