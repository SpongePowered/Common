/*
 * This file is part of Sponge, licensed under the MIT License (MIT).
 *
 * Copyright (c) SpongePowered <https://www.spongepowered.org>
 * Copyright (c) contributors
 *
 * Permission is hereby granted, free of charge, to any person obtaining a copy
 * of this software and associated documentation files (the "Software"), to deal
 * in the Software without restriction, including without limitation the rights
 * to use, copy, modify, merge, publish, distribute, sublicense, and/or sell
 * copies of the Software, and to permit persons to whom the Software is
 * furnished to do so, subject to the following conditions:
 *
 * The above copyright notice and this permission notice shall be included in
 * all copies or substantial portions of the Software.
 *
 * THE SOFTWARE IS PROVIDED "AS IS", WITHOUT WARRANTY OF ANY KIND, EXPRESS OR
 * IMPLIED, INCLUDING BUT NOT LIMITED TO THE WARRANTIES OF MERCHANTABILITY,
 * FITNESS FOR A PARTICULAR PURPOSE AND NONINFRINGEMENT. IN NO EVENT SHALL THE
 * AUTHORS OR COPYRIGHT HOLDERS BE LIABLE FOR ANY CLAIM, DAMAGES OR OTHER
 * LIABILITY, WHETHER IN AN ACTION OF CONTRACT, TORT OR OTHERWISE, ARISING FROM,
 * OUT OF OR IN CONNECTION WITH THE SOFTWARE OR THE USE OR OTHER DEALINGS IN
 * THE SOFTWARE.
 */
package org.spongepowered.common.mixin.core.world.entity;

import com.google.common.collect.ImmutableList;
import net.minecraft.BlockUtil;
import net.minecraft.commands.CommandSourceStack;
import net.minecraft.core.BlockPos;
import net.minecraft.core.Direction;
import net.minecraft.nbt.CompoundTag;
import net.minecraft.network.chat.Component;
import net.minecraft.network.syncher.SynchedEntityData;
import net.minecraft.resources.ResourceKey;
import net.minecraft.server.MinecraftServer;
import net.minecraft.server.level.ServerLevel;
import net.minecraft.server.level.ServerPlayer;
import net.minecraft.server.level.TicketType;
import net.minecraft.sounds.SoundEvent;
import net.minecraft.sounds.SoundSource;
import net.minecraft.world.damagesource.DamageSource;
import net.minecraft.world.entity.Entity;
import net.minecraft.world.entity.EntityType;
import net.minecraft.world.entity.LivingEntity;
import net.minecraft.world.entity.item.ItemEntity;
import net.minecraft.world.item.ItemStack;
import net.minecraft.world.level.ChunkPos;
import net.minecraft.world.level.Level;
import net.minecraft.world.level.block.Block;
import net.minecraft.world.level.block.LavaCauldronBlock;
import net.minecraft.world.level.block.state.BlockState;
import net.minecraft.world.level.block.state.properties.BlockStateProperties;
import net.minecraft.world.level.material.Material;
import net.minecraft.world.level.portal.PortalInfo;
import net.minecraft.world.phys.AABB;
import net.minecraft.world.phys.Vec3;
import net.minecraft.world.scores.Team;
import org.objectweb.asm.Opcodes;
import org.spongepowered.api.Sponge;
import org.spongepowered.api.data.DataHolder;
import org.spongepowered.api.data.DataTransactionResult;
import org.spongepowered.api.data.Keys;
import org.spongepowered.api.data.value.Value;
import org.spongepowered.api.event.Cause;
import org.spongepowered.api.event.CauseStackManager;
import org.spongepowered.api.event.EventContextKeys;
import org.spongepowered.api.event.SpongeEventFactory;
import org.spongepowered.api.event.cause.entity.DismountType;
import org.spongepowered.api.event.cause.entity.DismountTypes;
import org.spongepowered.api.event.cause.entity.MovementTypes;
import org.spongepowered.api.event.data.ChangeDataHolderEvent;
import org.spongepowered.api.event.entity.ChangeEntityWorldEvent;
import org.spongepowered.api.event.entity.IgniteEntityEvent;
import org.spongepowered.api.event.entity.MoveEntityEvent;
import org.spongepowered.api.util.Ticks;
import org.spongepowered.api.world.portal.Portal;
import org.spongepowered.api.world.portal.PortalTypes;
import org.spongepowered.api.world.server.ServerLocation;
import org.spongepowered.api.world.server.ServerWorld;
import org.spongepowered.asm.mixin.Final;
import org.spongepowered.asm.mixin.Mixin;
import org.spongepowered.asm.mixin.Overwrite;
import org.spongepowered.asm.mixin.Shadow;
import org.spongepowered.asm.mixin.injection.At;
import org.spongepowered.asm.mixin.injection.Inject;
import org.spongepowered.asm.mixin.injection.Redirect;
import org.spongepowered.asm.mixin.injection.callback.CallbackInfo;
import org.spongepowered.asm.mixin.injection.callback.CallbackInfoReturnable;
import org.spongepowered.common.SpongeCommon;
import org.spongepowered.common.accessor.world.entity.EntityAccessor;
import org.spongepowered.common.bridge.commands.CommandSourceProviderBridge;
import org.spongepowered.common.bridge.data.DataCompoundHolder;
import org.spongepowered.common.bridge.data.SpongeDataHolderBridge;
import org.spongepowered.common.bridge.data.VanishableBridge;
import org.spongepowered.common.bridge.world.entity.EntityBridge;
import org.spongepowered.common.bridge.world.entity.PlatformEntityBridge;
import org.spongepowered.common.bridge.world.damagesource.DamageSourceBridge;
import org.spongepowered.common.bridge.world.level.PlatformServerLevelBridge;
import org.spongepowered.common.bridge.world.level.LevelBridge;
import org.spongepowered.common.data.DataUtil;
import org.spongepowered.common.data.provider.nbt.NBTDataType;
import org.spongepowered.common.data.provider.nbt.NBTDataTypes;
import org.spongepowered.common.data.value.ImmutableSpongeValue;
import org.spongepowered.common.event.ShouldFire;
import org.spongepowered.common.event.SpongeCommonEventFactory;
import org.spongepowered.common.util.DamageEventUtil;
import org.spongepowered.common.event.tracking.PhaseTracker;
import org.spongepowered.common.event.tracking.phase.entity.EntityPhase;
import org.spongepowered.common.event.tracking.phase.entity.TeleportContext;
import org.spongepowered.common.hooks.PlatformHooks;
import org.spongepowered.common.util.Constants;
import org.spongepowered.common.util.MinecraftBlockDamageSource;
import org.spongepowered.common.util.VecHelper;
import org.spongepowered.common.world.portal.NetherPortalType;
import org.spongepowered.common.world.portal.PlatformTeleporter;
import org.spongepowered.common.world.portal.SpongePortalInfo;
import org.spongepowered.common.world.portal.VanillaPortal;
import org.spongepowered.math.vector.Vector3d;

import javax.annotation.Nullable;

import java.lang.ref.WeakReference;
import java.util.List;
import java.util.Optional;
import java.util.Random;

@Mixin(Entity.class)
public abstract class EntityMixin implements EntityBridge, PlatformEntityBridge, VanishableBridge, CommandSourceProviderBridge, DataCompoundHolder {

    // @formatter:off
    @Shadow public net.minecraft.world.level.Level level;
    @Shadow private float yRot;
    @Shadow private float xRot;
    @Shadow public int invulnerableTime;
    @Shadow public float walkDistO;
    @Shadow public float walkDist;
    @Shadow @Final protected Random random;
    @Shadow @Final protected SynchedEntityData entityData;
    @Shadow public float yRotO;
    @Shadow protected int portalTime;
    @Shadow @Nullable private Entity vehicle;
    @Shadow private ImmutableList<Entity> passengers;
    @Shadow protected boolean onGround;
    @Shadow public float fallDistance;
    @Shadow protected BlockPos portalEntrancePos;
    @Shadow private net.minecraft.world.phys.Vec3 position;
    @Shadow private BlockPos blockPosition;
    @Shadow public double xo;
    @Shadow public double yo;
    @Shadow public double zo;
    @Shadow private int remainingFireTicks;

    @Shadow protected abstract void shadow$unsetRemoved();
    @Shadow public abstract void shadow$setRemoved(Entity.RemovalReason reason);
    @Shadow public abstract void shadow$setPos(double x, double y, double z);
    @Shadow public abstract double shadow$getX();
    @Shadow public abstract double shadow$getY();
    @Shadow public abstract double shadow$getZ();
    @Shadow public abstract void shadow$remove(Entity.RemovalReason reason);
    @Shadow public abstract void shadow$discard();
    @Shadow public abstract boolean shadow$isRemoved();
    @Shadow public abstract void shadow$setCustomName(@Nullable Component name);
    @Shadow public abstract boolean shadow$hurt(DamageSource source, float amount);
    @Shadow public abstract int shadow$getId();
    @Shadow public abstract boolean shadow$isVehicle();
    @Shadow public abstract void shadow$playSound(SoundEvent soundIn, float volume, float pitch);
    @Shadow protected abstract void shadow$removePassenger(Entity passenger);
    @Shadow public abstract boolean shadow$isInvisible();
    @Shadow public abstract void shadow$setInvisible(boolean invisible);
    @Shadow protected abstract int shadow$getFireImmuneTicks();
    @Shadow public abstract EntityType<?> shadow$getType();
    @Shadow public abstract boolean shadow$isInWater();
    @Shadow public abstract boolean shadow$isPassenger();
    @Shadow public abstract void shadow$teleportToWithTicket(double x, double y, double z);
    @Shadow public abstract void shadow$teleportTo(double x, double y, double z);
    @Shadow public abstract void shadow$doEnchantDamageEffects(LivingEntity entityLivingBaseIn, Entity entityIn);
    @Shadow public abstract CommandSourceStack shadow$createCommandSourceStack();
    @Shadow public abstract Level shadow$getCommandSenderWorld();
    @Shadow public abstract net.minecraft.world.phys.Vec3 shadow$position();
    @Shadow public abstract MinecraftServer shadow$getServer();
    @Shadow @Nullable public abstract ItemEntity shadow$spawnAtLocation(ItemStack stack, float offsetY);
    @Shadow protected abstract void shadow$setRot(float yaw, float pitch);
    @Shadow @Nullable public abstract Entity shadow$getVehicle();
    @Shadow public abstract boolean shadow$isInvulnerableTo(DamageSource source);
    @Shadow public abstract AABB shadow$getBoundingBox();
    @Shadow public abstract boolean shadow$isSprinting();
    @Shadow public abstract boolean shadow$isAlliedTo(Entity entityIn);
    @Shadow public abstract double shadow$distanceToSqr(Entity entityIn);
    @Shadow public abstract SoundSource shadow$getSoundSource();
    @Shadow @Nullable public abstract Team shadow$getTeam();
    @Shadow public abstract void shadow$clearFire();
    @Shadow protected abstract void shadow$setSharedFlag(int flag, boolean set);
    @Shadow public abstract SynchedEntityData shadow$getEntityData();
    @Shadow public abstract void shadow$moveTo(double x, double y, double z);
    @Shadow public abstract void shadow$absMoveTo(double x, double y, double z, float yaw, float pitch);
    @Shadow public abstract net.minecraft.world.phys.Vec3 shadow$getDeltaMovement();
    @Shadow public abstract void shadow$setDeltaMovement(net.minecraft.world.phys.Vec3 motion);
    @Shadow public abstract void shadow$unRide();
    @Shadow protected abstract Optional<BlockUtil.FoundRectangle> shadow$getExitPortal(
            net.minecraft.server.level.ServerLevel targetWorld, BlockPos targetPosition, boolean isNether);
    @Shadow protected abstract net.minecraft.world.phys.Vec3 shadow$getRelativePortalPosition(Direction.Axis direction$axis,
            BlockUtil.FoundRectangle teleportationrepositioner$result);
    @Shadow protected abstract void shadow$removeAfterChangingDimensions();
    @Shadow public abstract void shadow$absMoveTo(double p_242281_1_, double p_242281_3_, double p_242281_5_);
    @Shadow protected abstract int shadow$getPermissionLevel();
    @Shadow public abstract float shadow$getYRot();
    @Shadow public abstract float shadow$getXRot();
    @Shadow public abstract void shadow$setYRot(final float param0);
    @Shadow public abstract void shadow$setXRot(final float param0);
    @Shadow protected abstract Vec3 shadow$collide(Vec3 param0);
    @Shadow protected abstract boolean shadow$fireImmune();

<<<<<<< HEAD
    @Shadow protected String stringUUID;
    @Shadow private int remainingFireTicks;
    // @formatter:on

=======
>>>>>>> 97a6aa9b
    private boolean impl$isConstructing = true;
    private boolean impl$vanishPreventsTargeting = false;
    private boolean impl$isVanished = false;
    private boolean impl$pendingVisibilityUpdate = false;
    private int impl$visibilityTicks = 0;
    private boolean impl$vanishIgnoresCollision = true;
    private boolean impl$transient = false;
    private boolean impl$shouldFireRepositionEvent = true;
    private WeakReference<ServerWorld> impl$originalDestinationWorld = null;
    private boolean impl$customPortal = false;
    protected boolean impl$hasCustomFireImmuneTicks = false;
    protected boolean impl$dontCreateExitPortal = false;
    protected short impl$fireImmuneTicks = 0;
    private BlockPos impl$lastCollidedBlockPos;

    // When changing custom data it is serialized on to this.
    // On writeInternal the SpongeData tag is added to the new CompoundNBT accordingly
    // In a Forge environment the ForgeData tag is managed by forge
    // Structure: tileNbt - ForgeData - SpongeData - customdata
    private CompoundTag impl$customDataCompound;

    @Override
    public boolean bridge$isConstructing() {
        return this.impl$isConstructing;
    }

    @Override
    public void bridge$fireConstructors() {
        this.impl$isConstructing = false;
    }

    @Override
    public boolean bridge$setPosition(final Vector3d position) {
        if (this.removed) {
            return false;
        }

        try (final CauseStackManager.StackFrame frame = PhaseTracker.getCauseStackManager().pushCauseFrame()) {
            frame.addContext(EventContextKeys.MOVEMENT_TYPE, MovementTypes.PLUGIN);
            final Vector3d destinationPosition = this.impl$fireMoveEvent(PhaseTracker.SERVER, position);
            if (destinationPosition == null) {
                return false;
            }
            final ServerLevel level = (ServerLevel) this.level;
            return this.impl$setLocation(false, level, level, destinationPosition);
        }
    }

    @Override
    public boolean bridge$setLocation(final ServerLocation location) {
        if (this.shadow$isRemoved() || ((LevelBridge) location.world()).bridge$isFake()) {
            return false;
        }

        try (final CauseStackManager.StackFrame frame = PhaseTracker.getCauseStackManager().pushCauseFrame()) {
            frame.pushCause(SpongeCommon.activePlugin());
            frame.addContext(EventContextKeys.MOVEMENT_TYPE, MovementTypes.PLUGIN);

            final net.minecraft.server.level.ServerLevel originalDestinationWorld = (net.minecraft.server.level.ServerLevel) location.world();
            final net.minecraft.server.level.ServerLevel destinationWorld;
            final @org.checkerframework.checker.nullness.qual.Nullable Vector3d destinationPosition;

            final boolean isChangeOfWorld = this.shadow$getCommandSenderWorld() != originalDestinationWorld;
            if (isChangeOfWorld) {
                final ChangeEntityWorldEvent.Pre event = SpongeEventFactory.createChangeEntityWorldEventPre(frame.currentCause(),
                        (org.spongepowered.api.entity.Entity) this, (ServerWorld) this.shadow$getCommandSenderWorld(), location.world(),
                        location.world());
                if (SpongeCommon.post(event) && ((LevelBridge) event.destinationWorld()).bridge$isFake()) {
                    return false;
                }

                destinationWorld = (ServerLevel) event.destinationWorld();
                final ChangeEntityWorldEvent.Reposition repositionEvent =
                        this.bridge$fireRepositionEvent(event.originalDestinationWorld(), event.destinationWorld(), location.position());
                if (repositionEvent.isCancelled()) {
                    return false;
                }
                destinationPosition = repositionEvent.destinationPosition();
            } else {
                destinationWorld = (ServerLevel) this.level;
                destinationPosition = this.impl$fireMoveEvent(PhaseTracker.SERVER, location.position());
                if (destinationPosition == null) {
                    return false;
                }
            }

            return this.impl$setLocation(isChangeOfWorld, originalDestinationWorld, destinationWorld, destinationPosition);
        }
    }

    protected boolean impl$setLocation(final boolean isChangeOfWorld, final ServerLevel originalDestinationWorld, final ServerLevel destinationWorld,
            final Vector3d destinationPosition) {
        ((Entity) (Object) this).unRide();
        if (isChangeOfWorld) {
            final net.minecraft.server.level.ServerLevel originalWorld = (net.minecraft.server.level.ServerLevel) this.shadow$getCommandSenderWorld();
            ((PlatformServerLevelBridge) this.shadow$getCommandSenderWorld()).bridge$removeEntity((Entity) (Object) this, Entity.RemovalReason.CHANGED_DIMENSION, true);
            this.bridge$revive();
            // TODO - Zidane, you want to take a look at this.
//            this.shadow$setLevel(destinationWorld);
            destinationWorld.addDuringTeleport((Entity) (Object) this);

            originalWorld.resetEmptyTime();
            destinationWorld.resetEmptyTime();
        }

        return this.impl$teleportToWithTicket(destinationPosition.x(), destinationPosition.y(), destinationPosition.z(), false);
    }

    @Override
    public boolean bridge$dismountRidingEntity(final DismountType type) {
        if (!this.level.isClientSide && ShouldFire.RIDE_ENTITY_EVENT_DISMOUNT) {
            try (final CauseStackManager.StackFrame frame = PhaseTracker.getCauseStackManager().pushCauseFrame()) {
                frame.pushCause(this);
                frame.addContext(EventContextKeys.DISMOUNT_TYPE, type);
                if (SpongeCommon.post(SpongeEventFactory.
                        createRideEntityEventDismount(frame.currentCause(), (org.spongepowered.api.entity.Entity) this.shadow$getVehicle()))) {
                    return false;
                }
            }
        }

        final Entity tempEntity = this.shadow$getVehicle();
        if (tempEntity != null) {
            this.vehicle = null;
            ((EntityAccessor) tempEntity).invoker$removePassenger((Entity) (Object) this);
        }
        return true;
    }

    @Override
    public boolean bridge$removePassengers(final DismountType type) {
        boolean dismount = false;
        for (int i = this.passengers.size() - 1; i >= 0; --i) {
            dismount = ((EntityBridge) this.passengers.get(i)).bridge$dismountRidingEntity(type) || dismount;
        }
        return dismount;
    }

    @Override
    public boolean bridge$isInvisible() {
        return this.shadow$isInvisible();
    }

    @Override
    public void bridge$setInvisible(final boolean invisible) {
        this.shadow$setInvisible(invisible);
        if (invisible) {
            ((SpongeDataHolderBridge) this).bridge$offer(Keys.IS_INVISIBLE, true);
        } else {
            ((SpongeDataHolderBridge) this).bridge$remove(Keys.IS_INVISIBLE);
        }
    }

    @Override
    public boolean bridge$isVanished() {
        return this.impl$isVanished;
    }

    @Override
    public void bridge$setVanished(final boolean vanished) {
        this.impl$isVanished = vanished;
        this.impl$pendingVisibilityUpdate = true;
        this.impl$visibilityTicks = 20;
        if (vanished) {
            ((SpongeDataHolderBridge) this).bridge$offer(Keys.VANISH, true);
        } else {
            ((SpongeDataHolderBridge) this).bridge$remove(Keys.VANISH);
            ((SpongeDataHolderBridge) this).bridge$remove(Keys.VANISH_IGNORES_COLLISION);
            ((SpongeDataHolderBridge) this).bridge$remove(Keys.VANISH_PREVENTS_TARGETING);
        }
    }

    @Override
    public boolean bridge$isVanishIgnoresCollision() {
        return this.impl$vanishIgnoresCollision;
    }

    @Override
    public void bridge$setVanishIgnoresCollision(final boolean vanishIgnoresCollision) {
        this.impl$vanishIgnoresCollision = vanishIgnoresCollision;
        if (vanishIgnoresCollision) {
            ((SpongeDataHolderBridge) this).bridge$remove(Keys.VANISH_IGNORES_COLLISION);
        } else {
            ((SpongeDataHolderBridge) this).bridge$offer(Keys.VANISH_IGNORES_COLLISION, false);
        }
    }

    @Override
    public boolean bridge$isVanishPreventsTargeting() {
        return this.impl$vanishPreventsTargeting;
    }

    @Override
    public void bridge$setVanishPreventsTargeting(final boolean vanishPreventsTargeting) {
        this.impl$vanishPreventsTargeting = vanishPreventsTargeting;
        if (vanishPreventsTargeting) {
            ((SpongeDataHolderBridge) this).bridge$offer(Keys.VANISH_PREVENTS_TARGETING, true);
        } else {
            ((SpongeDataHolderBridge) this).bridge$remove(Keys.VANISH_PREVENTS_TARGETING);
        }
    }

    @Override
    public void bridge$setTransient(final boolean value) {
        this.impl$transient = value;
    }

    @Override
    public void bridge$setFireImmuneTicks(final int ticks) {
        this.impl$hasCustomFireImmuneTicks = true;
        this.impl$fireImmuneTicks = (short) ticks;
    }

    @Override
    public CommandSourceStack bridge$getCommandSource(final Cause cause) {
        return this.shadow$createCommandSourceStack();
    }

    @Redirect(method = "findDimensionEntryPoint", at = @At(value = "INVOKE",
            target = "Lnet/minecraft/world/entity/Entity;getExitPortal(Lnet/minecraft/server/level/ServerLevel;Lnet/minecraft/core/BlockPos;Z)Ljava/util/Optional;"))
    private Optional<BlockUtil.FoundRectangle> impl$redirectGetExitPortal(
            final Entity thisEntity,
            final net.minecraft.server.level.ServerLevel targetWorld,
            final BlockPos targetPosition,
            final boolean targetIsNether) {
        try {
            return this.shadow$getExitPortal(targetWorld, targetPosition, targetIsNether);
        } finally {
            // Reset for the next attempt.
            this.impl$dontCreateExitPortal = false;
        }
    }

    @Redirect(method = "findDimensionEntryPoint",
            at = @At(value = "FIELD", opcode = Opcodes.GETSTATIC,
                    target = "Lnet/minecraft/world/level/Level;END:Lnet/minecraft/resources/ResourceKey;"))
    private ResourceKey<Level> impl$getNullInsteadOfEndIfCreatingCustomPortal() {
        if (this.impl$customPortal) {
            // This will cause the first two conditions to be false, meaning that the
            // standard portal checks will be disabled an a nether portal can go
            // in any dimension
            return null;
        }
        return Level.END;
    }

    @Redirect(method = "findDimensionEntryPoint",
            at = @At(value = "FIELD", opcode = Opcodes.GETSTATIC,
                    target = "Lnet/minecraft/world/level/Level;NETHER:Lnet/minecraft/resources/ResourceKey;"))
    private ResourceKey<Level> impl$forceCheckToBeTrueIfCreatingCustomPortal(final ServerLevel targetDimension) {
        if (this.impl$customPortal) {
            // This will cause "var4" to be true in the second if check,
            // meaning that the portal finding logic will always fire
            //
            // This also has the side effect of setting the other Level.NETHER
            // access too, but that's okay as long as var4 is true.
            return targetDimension.dimension();
        }
        return Level.NETHER;
    }

    @Redirect(method = "findDimensionEntryPoint", at = @At(value = "NEW", target = "net/minecraft/world/level/portal/PortalInfo"))
    private PortalInfo impl$addPortalToPortalInfoForEnd(final Vec3 var1, final Vec3 var2, final float var3, final float var4, final ServerLevel serverLevel) {
        final Portal portal = new VanillaPortal(PortalTypes.END.get(), ((ServerWorld) serverLevel).location(VecHelper.toVector3d(var1)), null);
        return new SpongePortalInfo(var1, var2, var3, var4, portal);
    }

    /*
     * Used in bridge$changeDimension
     */
    protected Entity impl$portalRepositioning(final boolean createEndPlatform,
            final net.minecraft.server.level.ServerLevel serverworld,
            final net.minecraft.server.level.ServerLevel targetWorld,
            final PortalInfo portalinfo) {
        serverworld.getProfiler().popPush("reloading");
        final Entity entity = this.shadow$getType().create(targetWorld);
        if (entity != null) {
            entity.restoreFrom((Entity) (Object) this);
            entity.moveTo(portalinfo.pos.x, portalinfo.pos.y, portalinfo.pos.z, portalinfo.yRot, entity.getXRot());
            entity.setDeltaMovement(portalinfo.speed);
            targetWorld.addDuringTeleport(entity);
            if (createEndPlatform && targetWorld.dimension() == Level.END) {
                net.minecraft.server.level.ServerLevel.makeObsidianPlatform(targetWorld);
            }
        }
        return entity;
    }

    /*
     * Used in bridge$changeDimension
     */
    protected void impl$postPortalForceChangeTasks(final Entity entity, final net.minecraft.server.level.ServerLevel targetWorld,
            final boolean isVanilla) {
        this.shadow$removeAfterChangingDimensions();
        this.level.getProfiler().pop();
        ((net.minecraft.server.level.ServerLevel) this.level).resetEmptyTime();
        targetWorld.resetEmptyTime();
        this.level.getProfiler().pop();
    }

    /*
     * Used in classes that add to the changeDimension behaviour
     */
    protected @org.checkerframework.checker.nullness.qual.Nullable Entity impl$postProcessChangeDimension(final Entity entity) {
        return entity;
    }

    /**
     * This is effectively an overwrite of changeDimension: required due to
     * Forge changing the signature.
     *
     * @author dualspiral - 18th December 2020 - 1.16.4
     *
     * @param originalDestinationWorld The original target world
     * @param platformTeleporter performs additional teleportation logic, as required.
     * @return The {@link Entity} that is either this one, or replaces this one
     */
    @SuppressWarnings("ConstantConditions")
    @org.checkerframework.checker.nullness.qual.Nullable
    public Entity bridge$changeDimension(final net.minecraft.server.level.ServerLevel originalDestinationWorld, final PlatformTeleporter platformTeleporter) {
        // Sponge Start
        if (this.shadow$getCommandSenderWorld().isClientSide || this.shadow$isRemoved()) {
            return null;
        }

        final boolean isPlayer = ((Object) this) instanceof ServerPlayer;

        final TeleportContext contextToSwitchTo =
                EntityPhase.State.PORTAL_DIMENSION_CHANGE.createPhaseContext(PhaseTracker.getInstance()).worldChange();
        if (isPlayer) {
            contextToSwitchTo.player();
        }
        try (final TeleportContext context = contextToSwitchTo.buildAndSwitch();
                final CauseStackManager.StackFrame frame = PhaseTracker.getCauseStackManager().pushCauseFrame()) {
            frame.pushCause(this);
            frame.pushCause(platformTeleporter.getPortalType());
            frame.addContext(EventContextKeys.MOVEMENT_TYPE, platformTeleporter.getMovementType());

            this.impl$originalDestinationWorld = new WeakReference<>((ServerWorld) originalDestinationWorld);

            final ChangeEntityWorldEvent.Pre preChangeEvent =
                    PlatformHooks.INSTANCE.getEventHooks().callChangeEntityWorldEventPre((Entity) (Object) this, originalDestinationWorld);
            if (preChangeEvent.isCancelled()) {
                return null;
            }
            this.impl$customPortal = preChangeEvent.originalDestinationWorld() != preChangeEvent.destinationWorld();
            final net.minecraft.server.level.ServerLevel targetWorld = (net.minecraft.server.level.ServerLevel) preChangeEvent.destinationWorld();
            final Vector3d currentPosition = VecHelper.toVector3d(this.shadow$position());

            // If a player, set the fact they are changing dimensions
            this.impl$setChangingDimension();

            final net.minecraft.server.level.ServerLevel serverworld = (net.minecraft.server.level.ServerLevel) this.level;
            final ResourceKey<Level> registrykey = serverworld.dimension();
            if (isPlayer && registrykey == Level.END && targetWorld.dimension() == Level.OVERWORLD && platformTeleporter.isVanilla()) { // avoids modded dimensions
                return this.impl$postProcessChangeDimension(this.impl$performGameWinLogic());
            } else {
                // Sponge Start: Redirect the find portal call to the teleporter.

                // If this is vanilla, this will house our Reposition Event and return an appropriate
                // portal info
                final PortalInfo portalinfo = platformTeleporter.getPortalInfo((Entity) (Object) this, serverworld, targetWorld, currentPosition);
                // Sponge End
                if (portalinfo != null) {
                    if (portalinfo instanceof SpongePortalInfo) {
                        frame.addContext(EventContextKeys.PORTAL, ((SpongePortalInfo) portalinfo).portal());
                    }
                    // Only start teleporting if we have somewhere to go.
                    this.impl$prepareForPortalTeleport(serverworld, targetWorld);
                    try {
                        // Sponge Start: wrap the teleportation logic within a function to allow for modification
                        // of the teleporter
                        final Vector3d originalDestination = new Vector3d(portalinfo.pos.x, portalinfo.pos.y, portalinfo.pos.z);
                        final Entity transportedEntity =
                                platformTeleporter.performTeleport((Entity) (Object) this, serverworld, targetWorld, this.xRot,
                                        createEndPlatform -> this
                                                .impl$portalRepositioning(createEndPlatform, serverworld, targetWorld, portalinfo));
                        // Make sure the right object was returned
                        this.impl$validateEntityAfterTeleport(transportedEntity, platformTeleporter);

                        // If we need to reposition: well... reposition.
                        // Downside: portals won't come with us, but with how it's implemented in Forge,
                        // not sure how we'd do this.
                        //
                        // If this is vanilla, we've already fired and dealt with the event
                        if (transportedEntity != null && this.impl$shouldFireRepositionEvent) {
                            final Vector3d destination = VecHelper.toVector3d(this.shadow$position());
                            final ChangeEntityWorldEvent.Reposition reposition = SpongeEventFactory.createChangeEntityWorldEventReposition(
                                    PhaseTracker.getCauseStackManager().currentCause(),
                                    (org.spongepowered.api.entity.Entity) transportedEntity,
                                    (org.spongepowered.api.world.server.ServerWorld) serverworld,
                                    currentPosition,
                                    destination,
                                    (org.spongepowered.api.world.server.ServerWorld) originalDestinationWorld,
                                    originalDestination,
                                    (org.spongepowered.api.world.server.ServerWorld) targetWorld
                            );
                            final Vector3d finalPosition;
                            if (reposition.isCancelled()) {
                                // send them back to the original destination
                                finalPosition = originalDestination;
                            } else if (reposition.destinationPosition() != destination) {
                                finalPosition = reposition.destinationPosition();
                            } else {
                                finalPosition = null;
                            }

                            if (finalPosition != null) {
                                // TODO: Rollback captures during phase - anything generated needs to vanish here
                                // Issue chunk ticket of type Portal, even if a portal isn't being created here.
                                final BlockPos ticketPos = VecHelper.toBlockPos(finalPosition);
                                targetWorld.getChunkSource().addRegionTicket(TicketType.PORTAL, new ChunkPos(ticketPos), 3, ticketPos);

                                this.shadow$absMoveTo(finalPosition.x(), finalPosition.y(), finalPosition.z());
                            }
                        }

                        this.impl$postPortalForceChangeTasks(transportedEntity, targetWorld, platformTeleporter.getPortalType() instanceof NetherPortalType);
                        // Call post event
                        PlatformHooks.INSTANCE.getEventHooks().callChangeEntityWorldEventPost((Entity) (Object) this, serverworld, targetWorld);
                    } catch (final RuntimeException e) {
                        // nothing throws a checked exception in this block, but we want to catch unchecked stuff and try to recover
                        // just in case a mod does something less than clever.
                        if ((Object) this instanceof ServerPlayer) {
                            this.impl$postPortalForceChangeTasks((Entity) (Object) this, (net.minecraft.server.level.ServerLevel) this.level, false);
                        }
                        throw e;
                    }
                    // Sponge End
                } else {
                    // Didn't work out.
                    return null;
                }
            }

            return this.impl$postProcessChangeDimension((Entity) (Object) this);
        } finally {
            // Reset for the next attempt.
            this.impl$shouldFireRepositionEvent = true;
            this.impl$originalDestinationWorld = null;
            this.impl$customPortal = false;
        }
    }


    protected void impl$setChangingDimension() {
        // intentional no-op
    }

    protected void impl$prepareForPortalTeleport(final ServerLevel currentWorld, final ServerLevel targetWorld) {
        // intentional no-op
    }

    protected void impl$validateEntityAfterTeleport(final Entity e, final PlatformTeleporter teleporter) {
        // intentional no-op
    }

    protected Entity impl$performGameWinLogic() {
        return (Entity) (Object) this;
    }

    /**
     * This is from Entity#findDimensionEntryPoint, for determining the destination position before
     * a portal is created (lambda in the return statement after getExitPortal)
     *
     * This is only fired if a portal exists, thus the blockstate checks are okay.
     */
    private Vector3d impl$getEntityPositionInPotentialExitPortal(final BlockUtil.FoundRectangle result) {
        final BlockState blockstate = this.level.getBlockState(this.portalEntrancePos);
        final Direction.Axis direction$axis;
        final net.minecraft.world.phys.Vec3 vector3d;
        if (blockstate.hasProperty(BlockStateProperties.HORIZONTAL_AXIS)) {
            direction$axis = blockstate.getValue(BlockStateProperties.HORIZONTAL_AXIS);
            final BlockUtil.FoundRectangle teleportationrepositioner$result = BlockUtil.getLargestRectangleAround(this.portalEntrancePos, direction$axis, 21, Direction.Axis.Y, 21, (p_242276_2_) -> {
                return this.level.getBlockState(p_242276_2_) == blockstate;
            });
            vector3d = this.shadow$getRelativePortalPosition(direction$axis, teleportationrepositioner$result);
        } else {
            vector3d = new net.minecraft.world.phys.Vec3(0.5D, 0.0D, 0.0D);
        }
        return VecHelper.toVector3d(vector3d);
    }

    @Inject(method = "getExitPortal", cancellable = true, at = @At("RETURN"))
    private void impl$fireRepositionEventWhenFindingAPortal(final net.minecraft.server.level.ServerLevel targetWorld,
            final BlockPos targetPosition,
            final boolean targetIsNether,
            final CallbackInfoReturnable<Optional<BlockUtil.FoundRectangle>> cir) {
        if (this.impl$shouldFireRepositionEvent) {
            // This exists as we're injecting at return
            final Optional<BlockUtil.FoundRectangle> result = cir.getReturnValue();
            final Vector3d destinationPosition = result.map(this::impl$getEntityPositionInPotentialExitPortal)
                    .orElseGet(() -> VecHelper.toVector3d(targetPosition));
            final ServerWorld originalDestinationWorld;
            if (this.impl$originalDestinationWorld != null && this.impl$originalDestinationWorld.get() != null) {
                originalDestinationWorld = this.impl$originalDestinationWorld.get();
            } else {
                originalDestinationWorld = (ServerWorld) targetWorld;
            }

            final ChangeEntityWorldEvent.Reposition reposition = this.bridge$fireRepositionEvent(
                    originalDestinationWorld,
                    (ServerWorld) targetWorld,
                    destinationPosition
            );
            if (!reposition.isCancelled() && reposition.destinationPosition() != destinationPosition) {
                // Something changed so we want to re-rerun this loop.
                // TODO: There is an open question here about whether we want to force the creation of a portal in this
                //  scenario, or whether we're happy if the repositioning will put someone in a nearby portal.
                cir.setReturnValue(this.shadow$getExitPortal(targetWorld, VecHelper.toBlockPos(reposition.destinationPosition()), targetIsNether));
                this.impl$dontCreateExitPortal = true;
            }
        }
    }

    @Override
    public final ChangeEntityWorldEvent.Reposition bridge$fireRepositionEvent(final ServerWorld originalDestinationWorld,
            final ServerWorld targetWorld,
            final Vector3d destinationPosition) {

        this.impl$shouldFireRepositionEvent = false;
        final ChangeEntityWorldEvent.Reposition reposition = SpongeEventFactory.createChangeEntityWorldEventReposition(
                PhaseTracker.getCauseStackManager().currentCause(),
                (org.spongepowered.api.entity.Entity) this,
                (ServerWorld) this.level,
                VecHelper.toVector3d(this.position),
                destinationPosition,
                originalDestinationWorld,
                destinationPosition,
                targetWorld
        );

        SpongeCommon.post(reposition);
        return reposition;
    }

    @Override
    public CompoundTag data$getCompound() {
        return this.impl$customDataCompound;
    }

    @Override
    public void data$setCompound(final CompoundTag nbt) {
        this.impl$customDataCompound = nbt;
    }

    @Override
    public NBTDataType data$getNBTDataType() {
        return NBTDataTypes.ENTITY;
    }

    /**
     * @author Zidane
     * @reason This is a catch-all method to ensure MoveEntityEvent is fired with
     *         useful information. We redirect to impl$teleportToWithTicket to
     *         be able to return whether or not a teleport happened.
     */
    @Overwrite
    public final void teleportToWithTicket(final double x, final double y, final double z) {
        this.impl$teleportToWithTicket(x, y, z, true);
    }

    /*
     * (non-Javadoc)
     *
     * This is a modified version of teleportToWithTicket, treat this as an overwrite
     * see above.
     */
    public final boolean impl$teleportToWithTicket(final double x, final double y, final double z, final boolean fireMoveEvent) {
        if (this.level instanceof net.minecraft.server.level.ServerLevel) {
            // Sponge start
            final Vector3d destinationPosition;
            if (ShouldFire.MOVE_ENTITY_EVENT && fireMoveEvent) {
                destinationPosition = this.impl$fireMoveEvent(PhaseTracker.SERVER, new Vector3d(x, y, z));
            } else {
                destinationPosition = new Vector3d(x, y, z);
            }
            // Sponge end
            final ChunkPos chunkpos = new ChunkPos(new BlockPos(destinationPosition.x(), destinationPosition.y(), destinationPosition.z()));
            ((net.minecraft.server.level.ServerLevel)this.level).getChunkSource().addRegionTicket(TicketType.POST_TELEPORT, chunkpos, 0,
                    this.shadow$getId());
            this.level.getChunk(chunkpos.x, chunkpos.z);
            this.shadow$teleportTo(destinationPosition.x(), destinationPosition.y(), destinationPosition.z());
            // Sponge: return success
            return true;
        }
        // Sponge: return failure
        return false;
    }

    protected final @org.checkerframework.checker.nullness.qual.Nullable Vector3d impl$fireMoveEvent(
            final PhaseTracker phaseTracker, final Vector3d originalDestinationPosition) {
        final boolean hasMovementContext = phaseTracker.currentContext().containsKey(EventContextKeys.MOVEMENT_TYPE);
        if (!hasMovementContext) {
            phaseTracker.pushCause(SpongeCommon.activePlugin());
            phaseTracker.addContext(EventContextKeys.MOVEMENT_TYPE, MovementTypes.PLUGIN);
        }

        final MoveEntityEvent event = SpongeEventFactory.createMoveEntityEvent(phaseTracker.currentCause(),
                (org.spongepowered.api.entity.Entity) this, VecHelper.toVector3d(this.shadow$position()),
                originalDestinationPosition,
                originalDestinationPosition);

        if (!hasMovementContext) {
            phaseTracker.popCause();
            phaseTracker.removeContext(EventContextKeys.MOVEMENT_TYPE);
        }

        if (SpongeCommon.post(event)) {
            return null;
        }

        return event.destinationPosition();
    }

    @Inject(method = "startRiding(Lnet/minecraft/world/entity/Entity;Z)Z",
        at = @At(
            value = "FIELD",
            target = "Lnet/minecraft/world/entity/Entity;vehicle:Lnet/minecraft/world/entity/Entity;",
            ordinal = 0
        ),
        cancellable = true
    )
    private void impl$onStartRiding(final Entity vehicle, final boolean force,
        final CallbackInfoReturnable<Boolean> ci) {
        if (!this.level.isClientSide && ShouldFire.RIDE_ENTITY_EVENT_MOUNT) {
            PhaseTracker.getCauseStackManager().pushCause(this);
            if (SpongeCommon.post(SpongeEventFactory.createRideEntityEventMount(PhaseTracker.getCauseStackManager().currentCause(), (org.spongepowered.api.entity.Entity) vehicle))) {
                ci.cancel();
            }
            PhaseTracker.getCauseStackManager().popCause();
        }
    }

    /**
     * @author rexbut - December 16th, 2016
     * @reason - adjusted to support {@link DismountTypes}
     */
    @Overwrite
    public void stopRiding() {
        final Entity vehicle = this.shadow$getVehicle();
        if (vehicle != null) {
            if (vehicle.isRemoved()) {
                this.bridge$dismountRidingEntity(DismountTypes.DEATH.get());
            } else {
                this.bridge$dismountRidingEntity(DismountTypes.PLAYER.get());
            }
        }
    }

/*
    @Inject(method = "move",
        at = @At("HEAD"),
        cancellable = true)
    private void impl$onSpongeMoveEntity(final MoverType type, final Vec3d vec3d, final CallbackInfo ci) {
        if (!this.world.isClientSide && !SpongeHooks.checkEntitySpeed(((Entity) (Object) this), vec3d.x(), vec3d.y(), vec3d.z())) {
            ci.cancel();
        }
    }
*/
    @Redirect(method = "lavaHurt",
        at = @At(
            value = "INVOKE",
            target = "Lnet/minecraft/world/entity/Entity;hurt(Lnet/minecraft/world/damagesource/DamageSource;F)Z"
        )
    )
    private boolean impl$createLavaBlockDamageSource(final Entity entity, final DamageSource source, final float damage) {
        if (this.level.isClientSide) { // Short circuit
            return entity.hurt(source, damage);
        }
        try {
            final AABB bb = this.shadow$getBoundingBox().inflate(-0.10000000149011612D, -0.4000000059604645D, -0.10000000149011612D);
            final ServerLocation location = DamageEventUtil.findFirstMatchingBlock((Entity) (Object) this, bb, block ->
                block.getMaterial() == Material.LAVA || block.getBlock() instanceof LavaCauldronBlock);
            final DamageSource lava = MinecraftBlockDamageSource.ofFire("lava", location, false);
            ((DamageSourceBridge) lava).bridge$setLava(); // Bridge to bypass issue with using accessor mixins within mixins
            return entity.hurt(DamageSource.LAVA, damage);
        } finally {
            // Since "source" is already the DamageSource.LAVA object, we can simply re-use it here.
            ((DamageSourceBridge) source).bridge$setLava();
        }

    }

    /*
    @SuppressWarnings("ConstantConditions")
    @Inject(method = "setPosition",
        at = @At("HEAD"))
    private void impl$capturePlayerPosition(final double x, final double y, final double z, final CallbackInfo ci) {
        if ((Entity) (Object) this instanceof ServerPlayerEntity) {
            final ServerPlayerEntity player = (ServerPlayerEntity) (Object) this;
            if (player.connection != null) {
                ((ServerPlayNetHandlerBridge) player.connection).bridge$captureCurrentPlayerPosition();
            }
        }
    }


    @SuppressWarnings({"ConstantConditions", "RedundantCast"})
    @Inject(method = "tick",
        at = @At("RETURN"))
    private void impl$updateVanishState(final CallbackInfo callbackInfo) {
        if (this.impl$pendingVisibilityUpdate && !this.world.isClientSide) {
            final EntityTrackerAccessor trackerAccessor = ((ChunkManagerAccessor) ((ServerWorld) this.world).getChunkProvider().chunkManager).accessor$getEntityTrackers().get(this.shadow$getEntityId());
            if (trackerAccessor != null && this.impl$visibilityTicks % 4 == 0) {
                if (this.impl$isVanished) {
                    for (final ServerPlayerEntity entityPlayerMP : trackerAccessor.accessor$getTrackingPlayers()) {
                        entityPlayerMP.connection.sendPacket(new SDestroyEntitiesPacket(this.shadow$getEntityId()));
                        if ((Entity) (Object) this instanceof ServerPlayerEntity) {
                            entityPlayerMP.connection.sendPacket(
                                new SPlayerListItemPacket(SPlayerListItemPacket.Action.REMOVE_PLAYER, (ServerPlayerEntity) (Object) this));
                        }
                    }
                } else {
                    this.impl$visibilityTicks = 1;
                    this.impl$pendingVisibilityUpdate = false;
                    for (final ServerPlayerEntity entityPlayerMP : SpongeCommon.getServer().getPlayerList().players()) {
                        if ((Entity) (Object) this == entityPlayerMP) {
                            continue;
                        }
                        if ((Entity) (Object) this instanceof ServerPlayerEntity) {
                            final IPacket<?> packet = new SPlayerListItemPacket(SPlayerListItemPacket.Action.ADD_PLAYER, (ServerPlayerEntity) (Object) this);
                            entityPlayerMP.connection.sendPacket(packet);
                        }
                        trackerAccessor.accessor$getEntry().sendSpawnPackets(entityPlayerMP.connection::sendPacket);
                    }
                }
            }
            if (this.impl$visibilityTicks > 0) {
                this.impl$visibilityTicks--;
            } else {
                this.impl$pendingVisibilityUpdate = false;
            }
        }
    }

    */

/*
    @Override
    public void bridge$setImplVelocity(final Vector3d velocity) {
        this.motion = VecHelper.toVec3d(velocity);
        this.velocityChanged = true;
    }

    */

    @Redirect(method = "move", at = @At(value = "INVOKE", target = "Lnet/minecraft/world/entity/Entity;collide(Lnet/minecraft/world/phys/Vec3;)Lnet/minecraft/world/phys/Vec3;"))
    private Vec3 impl$onMoveCollide(final Entity entity, final Vec3 originalMove) {
        final Vec3 afterCollide = this.shadow$collide(originalMove);
        if (ShouldFire.COLLIDE_BLOCK_EVENT_MOVE && !originalMove.equals(afterCollide)) {
            // We had a collision! Try to find the colliding block
            // TODO this is not 100% accurate as the collision happens with the bb potentially colliding with multiple blocks
            // TODO maybe actually check for blocks in bb?
            BlockPos pos = new BlockPos(this.position.add(originalMove));
            if (this.blockPosition.equals(pos)) {
                // retry with bigger move for entities with big bounding box - e.g. minecart
                pos = new BlockPos(this.position.add(originalMove.normalize()));
            }
            final BlockState state = this.level.getBlockState(pos);
            final org.spongepowered.api.util.Direction dir = org.spongepowered.api.util.Direction.closest(new Vector3d(originalMove.x, originalMove.y, originalMove.z));
            if (SpongeCommonEventFactory.handleCollideBlockEvent(state.getBlock(), this.level, pos, state,
                    (Entity) (Object) this, dir, SpongeCommonEventFactory.CollisionType.MOVE)) {
                return originalMove;
            }
        }
        return afterCollide;
    }

    @Redirect(method = "checkFallDamage",
            at = @At(value = "INVOKE",
                    target = "Lnet/minecraft/world/level/block/Block;fallOn(Lnet/minecraft/world/level/Level;Lnet/minecraft/world/level/block/state/BlockState;Lnet/minecraft/core/BlockPos;Lnet/minecraft/world/entity/Entity;F)V"))
    private void impl$onFallOnCollide(final Block block, final Level world, final BlockState state, final BlockPos pos, final Entity entity, final float fallDistance) {
        if (!ShouldFire.COLLIDE_BLOCK_EVENT_FALL || world.isClientSide) {
            block.fallOn(world, state, pos, entity, fallDistance);
            return;
        }

        if (!SpongeCommonEventFactory.handleCollideBlockEvent(block, world, pos, state, entity, org.spongepowered.api.util.Direction.UP, SpongeCommonEventFactory.CollisionType.FALL)) {
            block.fallOn(world, state, pos, entity, fallDistance);
            this.impl$lastCollidedBlockPos = pos;
        }
    }

    @Redirect(
            method = "move",
            at = @At(
                    value = "INVOKE",
                    target = "Lnet/minecraft/world/level/block/Block;stepOn(Lnet/minecraft/world/level/Level;Lnet/minecraft/core/BlockPos;Lnet/minecraft/world/level/block/state/BlockState;Lnet/minecraft/world/entity/Entity;)V"
            )
    )
    private void impl$onStepOnCollide(final Block block, final Level world, final BlockPos pos, final BlockState state, final Entity entity) {
        if (!ShouldFire.COLLIDE_BLOCK_EVENT_STEP_ON || world.isClientSide) {
            block.stepOn(world, pos, state, entity);
            return;
        }

        final org.spongepowered.api.util.Direction dir = org.spongepowered.api.util.Direction.NONE;
        if (!SpongeCommonEventFactory.handleCollideBlockEvent(block, world, pos, state, entity, dir, SpongeCommonEventFactory.CollisionType.STEP_ON)) {
            block.stepOn(world, pos, state, entity);
            this.impl$lastCollidedBlockPos = pos;
        }

    }

    @Redirect(method = "checkInsideBlocks",
            at = @At(value = "INVOKE",
                    target = "Lnet/minecraft/world/level/block/state/BlockState;entityInside(Lnet/minecraft/world/level/Level;Lnet/minecraft/core/BlockPos;Lnet/minecraft/world/entity/Entity;)V"
            )
    ) // doBlockCollisions
    private void impl$onCheckInsideBlocksCollide(final BlockState blockState, final Level worldIn, final BlockPos pos, final Entity entityIn) {
        if (!ShouldFire.COLLIDE_BLOCK_EVENT_INSIDE || worldIn.isClientSide) {
            blockState.entityInside(worldIn, pos, entityIn);
            return;
        }

        final org.spongepowered.api.util.Direction dir = org.spongepowered.api.util.Direction.NONE;
        if (!SpongeCommonEventFactory.handleCollideBlockEvent(blockState.getBlock(), worldIn, pos, blockState, entityIn, dir, SpongeCommonEventFactory.CollisionType.INSIDE)) {
            blockState.entityInside(worldIn, pos, entityIn);
            this.impl$lastCollidedBlockPos = pos;
        }

    }

    /**
         * @author gabizou - January 4th, 2016
         * @reason gabizou - January 27th, 2016 - Rewrite to a redirect
         *     <p>
         *     This prevents sounds from being sent to the server by entities that are vanished
         *//*

    @Redirect(method = "playSound",
        at = @At(value = "INVOKE",
            target = "Lnet/minecraft/entity/Entity;isSilent()Z"))
    private boolean impl$checkIsSilentOrInvis(final Entity entity) {
        return entity.isSilent() || this.impl$isVanished;
    }

    @Redirect(method = "applyEntityCollision",
        at = @At(value = "FIELD",
            target = "Lnet/minecraft/entity/Entity;noClip:Z",
            opcode = Opcodes.GETFIELD))
    private boolean impl$applyEntityCollisionCheckVanish(final Entity entity) {
        return entity.noClip || ((VanishableBridge) entity).bridge$isVanished();
    }

    @Redirect(method = "doWaterSplashEffect",
        at = @At(value = "INVOKE",
            target = "Lnet/minecraft/world/World;addParticle(Lnet/minecraft/particles/IParticleData;DDDDDD)V"))
    private void impl$spawnParticle(final net.minecraft.world.World world, final IParticleData particleTypes,
        final double xCoord, final double yCoord, final double zCoord,
        final double xOffset, final double yOffset, final double zOffset) {
        if (!this.impl$isVanished) {
            this.world.addParticle(particleTypes, xCoord, yCoord, zCoord, xOffset, yOffset, zOffset);
        }
    }

    @Redirect(method = "createRunningParticles",
        at = @At(value = "INVOKE",
            target = "Lnet/minecraft/world/World;addParticle(Lnet/minecraft/particles/IParticleData;DDDDDD)V"))
    private void impl$runningSpawnParticle(final net.minecraft.world.World world, final IParticleData particleTypes,
        final double xCoord, final double yCoord, final double zCoord,
        final double xOffset, final double yOffset, final double zOffset) {
        if (!this.impl$isVanished) {
            this.world.addParticle(particleTypes, xCoord, yCoord, zCoord, xOffset, yOffset, zOffset);
        }
    }
    */

    /**
     * @return
     * @author gabizou - January 30th, 2016
     * @author blood - May 12th, 2016
     * @author gabizou - June 2nd, 2016
     *     <p>
     *     TODO from i509VCB: gabizou's remider to refactor this code here
     * @reason Rewrites the method entirely for several reasons:
     *     1) If we are in a forge environment, we do NOT want forge to be capturing the item entities, because we handle them ourselves
     *     2) If we are in a client environment, we should not perform any sort of processing whatsoever.
     *     3) This method is entirely managed from the standpoint where our events have final say, as per usual.
     */
/*
    @javax.annotation.Nullable
    @Overwrite
    @Nullable
    public ItemEntity entityDropItem(final ItemStack stack, final float offsetY) {
        // Sponge Start
        // Gotta stick with the client side handling things
        if (this.world.isClientSide) {
            // Sponge End - resume normal client code. Server side we will handle it elsewhere
            if (stack.isEmpty()) {
                return null;
            } else {
                final ItemEntity entityitem = new ItemEntity(this.world, this.posX, this.posY + (double) offsetY, this.posZ, stack);
                entityitem.setDefaultPickupDelay();
                this.world.addEntity(entityitem);
                return entityitem;
            }
        }
        // Sponge - Redirect server sided code to handle through the PhaseTracker
        return EntityUtil.entityOnDropItem((Entity) (Object) this, stack, offsetY, ((Entity) (Object) this).posX, ((Entity) (Object) this).posZ);
    }
*/
    @Nullable
    @Override
    public BlockPos bridge$getLastCollidedBlockPos() {
        return this.impl$lastCollidedBlockPos;
    }


    @Redirect(method = "setRemainingFireTicks",
        at = @At(value = "FIELD",
            target = "Lnet/minecraft/world/entity/Entity;remainingFireTicks:I",
            opcode = Opcodes.PUTFIELD)
    )
    private void impl$ThrowIgniteEventForFire(final Entity entity, final int ticks) {
        if (!((LevelBridge) this.level).bridge$isFake() && ShouldFire.IGNITE_ENTITY_EVENT &&
            this.remainingFireTicks < 1 && ticks >= Constants.Entity.MINIMUM_FIRE_TICKS &&
            this.impl$canCallIgniteEntityEvent()) {

            try (final CauseStackManager.StackFrame frame = PhaseTracker.getCauseStackManager().pushCauseFrame()) {

                frame.pushCause(((org.spongepowered.api.entity.Entity) this).location().world());
                final IgniteEntityEvent event = SpongeEventFactory.
                    createIgniteEntityEvent(frame.currentCause(), ticks, ticks, (org.spongepowered.api.entity.Entity) this);

                if (SpongeCommon.post(event)) {
                    // Don't do anything
                    return;
                }
                final DataTransactionResult transaction = DataTransactionResult.builder()
                    .replace(new ImmutableSpongeValue<>(Keys.FIRE_TICKS, Ticks.of(Math.max(this.remainingFireTicks, 0))))
                    .success(new ImmutableSpongeValue<>(Keys.FIRE_TICKS, Ticks.of(event.fireTicks())))
                    .result(DataTransactionResult.Type.SUCCESS)
                    .build();

                final ChangeDataHolderEvent.ValueChange valueChange = SpongeEventFactory.createChangeDataHolderEventValueChange(
                    PhaseTracker.SERVER.currentCause(),
                    transaction,
                    (DataHolder.Mutable) this);

                Sponge.eventManager().post(valueChange);
                if (valueChange.isCancelled()) {
                    //If the event is cancelled, well, don't change the underlying value.
                    return;
                }
                this.remainingFireTicks = valueChange.endResult().successfulValue(Keys.FIRE_TICKS)
                    .map(Value::get)
                    .map(t -> (int) t.ticks())
                    .orElse(0);
            }
            return;
        }
        this.remainingFireTicks = ticks; // Vanilla functionality
    }


    @Redirect(method = "getEncodeId", at = @At(value = "INVOKE", target = "Lnet/minecraft/world/entity/EntityType;canSerialize()Z"))
    private boolean impl$respectTransientFlag(final EntityType entityType) {
        if (!entityType.canSerialize()) {
            return false;
        }

        return !this.impl$transient;
    }

    /*
    @Redirect(method = "onStruckByLightning",
        at = @At(value = "INVOKE",
            target = "Lnet/minecraft/entity/Entity;attackEntityFrom(Lnet/minecraft/util/DamageSource;F)Z"))
    private boolean impl$ThrowDamageEventWithLightingSource(
        final Entity entity, final DamageSource source, final float damage, final LightningBoltEntity lightningBolt) {
        if (!this.world.isClientSide) {
            return entity.attackEntityFrom(source, damage);
        }
        try {
            final EntityDamageSource lightning = new EntityDamageSource("lightningBolt", lightningBolt);
            ((DamageSourceBridge) lightning).bridge$setLightningSource();
            return entity.attackEntityFrom(DamageSource.LIGHTNING_BOLT, damage);
        } finally {
            ((DamageSourceBridge) source).bridge$setLightningSource();
        }
    }

    @Inject(method = "remove()V",
        at = @At(value = "RETURN"))
    private void impl$createDestructionEventOnDeath(final CallbackInfo ci) {
        if (ShouldFire.DESTRUCT_ENTITY_EVENT
            && !((WorldBridge) this.world).bridge$isFake()
            && !((Entity) (Object) this instanceof MobEntity)) {

            this.impl$destructCause = PhaseTracker.getCauseStackManager().getCurrentCause();
        }
    }
*/

    @Inject(method = "getFireImmuneTicks", at = @At(value = "HEAD"), cancellable = true)
    private void impl$getFireImmuneTicks(final CallbackInfoReturnable<Integer> ci) {
        if (this.impl$hasCustomFireImmuneTicks) {
            ci.setReturnValue((int) this.impl$fireImmuneTicks);
        }
    }

    @Inject(method = "saveWithoutId", at = @At("RETURN"))
    private void impl$WriteSpongeDataToCompound(final CompoundTag compound, final CallbackInfoReturnable<CompoundTag> ci) {
        if (DataUtil.syncDataToTag(this)) {
            compound.merge(this.data$getCompound());
        }
    }

    @Inject(method = "load", at = @At("RETURN"))
    private void impl$ReadSpongeDataFromCompound(final CompoundTag compound, final CallbackInfo ci) {
        // TODO If we are in Forge data is already present
        this.data$setCompound(compound); // For vanilla we set the incoming nbt
        // Deserialize custom data...
        DataUtil.syncTagToData(this);
        this.data$setCompound(null); // done reading
    }

    /**
     * Overridden method for Players to determine whether this entity is not immune to
     * fire such that {@link IgniteEntityEvent}s are not needed to be thrown as they
     * cannot take fire damage, nor do they light on fire.
     *
     * @return True if this entity is not immune to fire.
     */
    protected boolean impl$canCallIgniteEntityEvent() {
        return !this.shadow$fireImmune();
    }

    /*@Redirect(
        method = "setRemainingFireTicks",
        at = @At(
            value = "FIELD",
            target = "Lnet/minecraft/world/entity/Entity;remainingFireTicks:I",
            opcode = Opcodes.PUTFIELD
        )
    )
    private void impl$callIgnite(Entity entity, int value) {

    }*/

}<|MERGE_RESOLUTION|>--- conflicted
+++ resolved
@@ -211,13 +211,9 @@
     @Shadow protected abstract Vec3 shadow$collide(Vec3 param0);
     @Shadow protected abstract boolean shadow$fireImmune();
 
-<<<<<<< HEAD
     @Shadow protected String stringUUID;
-    @Shadow private int remainingFireTicks;
     // @formatter:on
 
-=======
->>>>>>> 97a6aa9b
     private boolean impl$isConstructing = true;
     private boolean impl$vanishPreventsTargeting = false;
     private boolean impl$isVanished = false;
@@ -251,7 +247,7 @@
 
     @Override
     public boolean bridge$setPosition(final Vector3d position) {
-        if (this.removed) {
+        if (this.shadow$isRemoved()) {
             return false;
         }
 
