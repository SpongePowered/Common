--- conflicted
+++ resolved
@@ -209,11 +209,8 @@
     @Shadow protected abstract Vec3 shadow$collide(Vec3 param0);
     // @formatter:on
 
-<<<<<<< HEAD
     @Shadow protected String stringUUID;
-=======
     @Shadow private int remainingFireTicks;
->>>>>>> dbdb4ad4
     private boolean impl$isConstructing = true;
     private boolean impl$vanishPreventsTargeting = false;
     private boolean impl$isVanished = false;
@@ -1171,7 +1168,7 @@
         return false;
     }
 
-    @Redirect(
+    /*@Redirect(
         method = "setRemainingFireTicks",
         at = @At(
             value = "FIELD",
@@ -1181,6 +1178,6 @@
     )
     private void impl$callIgnite(Entity entity, int value) {
 
-    }
+    }*/
 
 }