/*
 * This file is part of Sponge, licensed under the MIT License (MIT).
 *
 * Copyright (c) SpongePowered <https://www.spongepowered.org>
 * Copyright (c) contributors
 *
 * Permission is hereby granted, free of charge, to any person obtaining a copy
 * of this software and associated documentation files (the "Software"), to deal
 * in the Software without restriction, including without limitation the rights
 * to use, copy, modify, merge, publish, distribute, sublicense, and/or sell
 * copies of the Software, and to permit persons to whom the Software is
 * furnished to do so, subject to the following conditions:
 *
 * The above copyright notice and this permission notice shall be included in
 * all copies or substantial portions of the Software.
 *
 * THE SOFTWARE IS PROVIDED "AS IS", WITHOUT WARRANTY OF ANY KIND, EXPRESS OR
 * IMPLIED, INCLUDING BUT NOT LIMITED TO THE WARRANTIES OF MERCHANTABILITY,
 * FITNESS FOR A PARTICULAR PURPOSE AND NONINFRINGEMENT. IN NO EVENT SHALL THE
 * AUTHORS OR COPYRIGHT HOLDERS BE LIABLE FOR ANY CLAIM, DAMAGES OR OTHER
 * LIABILITY, WHETHER IN AN ACTION OF CONTRACT, TORT OR OTHERWISE, ARISING FROM,
 * OUT OF OR IN CONNECTION WITH THE SOFTWARE OR THE USE OR OTHER DEALINGS IN
 * THE SOFTWARE.
 */
package org.spongepowered.common.mixin.core.world.entity;

import com.google.common.collect.ImmutableList;
import net.minecraft.BlockUtil;
import net.minecraft.commands.CommandSourceStack;
import net.minecraft.core.BlockPos;
import net.minecraft.core.Direction;
import net.minecraft.core.particles.ParticleOptions;
import net.minecraft.nbt.CompoundTag;
import net.minecraft.network.chat.Component;
import net.minecraft.network.protocol.game.ClientboundPlayerInfoRemovePacket;
import net.minecraft.network.protocol.game.ClientboundPlayerInfoUpdatePacket;
import net.minecraft.network.syncher.SynchedEntityData;
import net.minecraft.resources.ResourceKey;
import net.minecraft.server.MinecraftServer;
import net.minecraft.server.level.ServerLevel;
import net.minecraft.server.level.ServerPlayer;
import net.minecraft.server.level.TicketType;
import net.minecraft.sounds.SoundEvent;
import net.minecraft.sounds.SoundSource;
import net.minecraft.util.RandomSource;
import net.minecraft.world.damagesource.DamageSource;
import net.minecraft.world.entity.Entity;
import net.minecraft.world.entity.EntityType;
import net.minecraft.world.entity.LightningBolt;
import net.minecraft.world.entity.LivingEntity;
import net.minecraft.world.entity.item.ItemEntity;
import net.minecraft.world.item.ItemStack;
import net.minecraft.world.level.ChunkPos;
import net.minecraft.world.level.Level;
import net.minecraft.world.level.block.Block;
import net.minecraft.world.level.block.Blocks;
import net.minecraft.world.level.block.LavaCauldronBlock;
import net.minecraft.world.level.block.state.BlockState;
import net.minecraft.world.level.block.state.properties.BlockStateProperties;
import net.minecraft.world.level.border.WorldBorder;
import net.minecraft.world.level.gameevent.GameEvent;
import net.minecraft.world.level.portal.PortalInfo;
import net.minecraft.world.phys.AABB;
import net.minecraft.world.phys.Vec3;
import net.minecraft.world.scores.Team;
import org.objectweb.asm.Opcodes;
import org.spongepowered.api.Sponge;
import org.spongepowered.api.data.DataHolder;
import org.spongepowered.api.data.DataTransactionResult;
import org.spongepowered.api.data.Keys;
import org.spongepowered.api.data.value.Value;
import org.spongepowered.api.effect.VanishState;
import org.spongepowered.api.event.Cause;
import org.spongepowered.api.event.CauseStackManager;
import org.spongepowered.api.event.EventContextKeys;
import org.spongepowered.api.event.SpongeEventFactory;
import org.spongepowered.api.event.cause.entity.DismountType;
import org.spongepowered.api.event.cause.entity.DismountTypes;
import org.spongepowered.api.event.cause.entity.MovementTypes;
import org.spongepowered.api.event.data.ChangeDataHolderEvent;
import org.spongepowered.api.event.entity.ChangeEntityWorldEvent;
import org.spongepowered.api.event.entity.IgniteEntityEvent;
import org.spongepowered.api.event.entity.MoveEntityEvent;
import org.spongepowered.api.item.inventory.ItemStackSnapshot;
import org.spongepowered.api.util.Ticks;
import org.spongepowered.api.world.portal.Portal;
import org.spongepowered.api.world.portal.PortalTypes;
import org.spongepowered.api.world.server.ServerLocation;
import org.spongepowered.api.world.server.ServerWorld;
import org.spongepowered.asm.mixin.Final;
import org.spongepowered.asm.mixin.Mixin;
import org.spongepowered.asm.mixin.Overwrite;
import org.spongepowered.asm.mixin.Shadow;
import org.spongepowered.asm.mixin.injection.At;
import org.spongepowered.asm.mixin.injection.Inject;
import org.spongepowered.asm.mixin.injection.Redirect;
import org.spongepowered.asm.mixin.injection.callback.CallbackInfo;
import org.spongepowered.asm.mixin.injection.callback.CallbackInfoReturnable;
import org.spongepowered.common.SpongeCommon;
import org.spongepowered.common.accessor.server.level.ChunkMapAccessor;
import org.spongepowered.common.accessor.server.level.ChunkMap_TrackedEntityAccessor;
import org.spongepowered.common.accessor.world.entity.EntityAccessor;
import org.spongepowered.common.bridge.commands.CommandSourceProviderBridge;
import org.spongepowered.common.bridge.data.DataCompoundHolder;
import org.spongepowered.common.bridge.data.SpongeDataHolderBridge;
import org.spongepowered.common.bridge.data.VanishableBridge;
import org.spongepowered.common.bridge.world.entity.EntityBridge;
import org.spongepowered.common.bridge.world.entity.PlatformEntityBridge;
import org.spongepowered.common.bridge.world.level.LevelBridge;
import org.spongepowered.common.bridge.world.level.PlatformServerLevelBridge;
import org.spongepowered.common.data.DataUtil;
import org.spongepowered.common.data.provider.nbt.NBTDataType;
import org.spongepowered.common.data.provider.nbt.NBTDataTypes;
import org.spongepowered.common.data.value.ImmutableSpongeValue;
import org.spongepowered.common.event.ShouldFire;
import org.spongepowered.common.event.SpongeCommonEventFactory;
import org.spongepowered.common.event.tracking.PhaseTracker;
import org.spongepowered.common.event.tracking.phase.entity.EntityPhase;
import org.spongepowered.common.event.tracking.phase.entity.TeleportContext;
import org.spongepowered.common.hooks.PlatformHooks;
import org.spongepowered.common.item.util.ItemStackUtil;
import org.spongepowered.common.util.Constants;
import org.spongepowered.common.util.DamageEventUtil;
import org.spongepowered.common.util.ReflectionUtil;
import org.spongepowered.common.util.VecHelper;
import org.spongepowered.common.world.portal.NetherPortalType;
import org.spongepowered.common.world.portal.PortalLogic;
import org.spongepowered.common.world.portal.SpongePortalInfo;
import org.spongepowered.common.world.portal.VanillaPortal;
import org.spongepowered.math.vector.Vector3d;

import java.lang.ref.WeakReference;
import java.util.ArrayList;
import java.util.List;
import java.util.Optional;
import java.util.UUID;

import javax.annotation.Nullable;

@Mixin(Entity.class)
public abstract class EntityMixin implements EntityBridge, PlatformEntityBridge, VanishableBridge, CommandSourceProviderBridge, DataCompoundHolder {

    // @formatter:off

    @Shadow public abstract Level shadow$level();
    @Shadow private float yRot;
    @Shadow private float xRot;
    @Shadow public int invulnerableTime;
    @Shadow public float walkDistO;
    @Shadow public float walkDist;
    @Shadow @Final protected RandomSource random;
    @Shadow @Final protected SynchedEntityData entityData;
    @Shadow public float yRotO;
    @Shadow protected int portalTime;
    @Shadow @Nullable private Entity vehicle;
    @Shadow private ImmutableList<Entity> passengers;
    @Shadow public float fallDistance;
    @Shadow protected BlockPos portalEntrancePos;
    @Shadow private net.minecraft.world.phys.Vec3 position;
    @Shadow private BlockPos blockPosition;
    @Shadow public double xo;
    @Shadow public double yo;
    @Shadow public double zo;
    @Shadow private int remainingFireTicks;
    @Shadow protected UUID uuid;

    @Shadow protected abstract void shadow$unsetRemoved();
    @Shadow public abstract void shadow$setRemoved(Entity.RemovalReason reason);
    @Shadow public abstract void shadow$setPos(double x, double y, double z);
    @Shadow public abstract double shadow$getX();
    @Shadow public abstract double shadow$getY();
    @Shadow public abstract double shadow$getZ();
    @Shadow public abstract void shadow$remove(Entity.RemovalReason reason);
    @Shadow public abstract void shadow$discard();
    @Shadow public abstract boolean shadow$isRemoved();
    @Shadow public abstract void shadow$setCustomName(@Nullable Component name);
    @Shadow public abstract boolean shadow$hurt(DamageSource source, float amount);
    @Shadow public abstract int shadow$getId();
    @Shadow public abstract boolean shadow$isVehicle();
    @Shadow public abstract void shadow$playSound(SoundEvent soundIn, float volume, float pitch);
    @Shadow protected abstract void shadow$removePassenger(Entity passenger);
    @Shadow public abstract boolean shadow$isInvisible();
    @Shadow public abstract void shadow$setInvisible(boolean invisible);
    @Shadow protected abstract int shadow$getFireImmuneTicks();
    @Shadow public abstract EntityType<?> shadow$getType();
    @Shadow public abstract boolean shadow$isInWater();
    @Shadow public abstract boolean shadow$isPassenger();
    @Shadow public abstract void shadow$teleportToWithTicket(double x, double y, double z);
    @Shadow public abstract void shadow$teleportTo(double x, double y, double z);
    @Shadow public abstract void shadow$doEnchantDamageEffects(LivingEntity entityLivingBaseIn, Entity entityIn);
    @Shadow public abstract CommandSourceStack shadow$createCommandSourceStack();
    @Shadow public abstract Level shadow$getCommandSenderWorld();
    @Shadow public abstract net.minecraft.world.phys.Vec3 shadow$position();
    @Shadow public abstract MinecraftServer shadow$getServer();
    @Shadow @Nullable public abstract ItemEntity shadow$spawnAtLocation(ItemStack stack, float offsetY);
    @Shadow protected abstract void shadow$setRot(float yaw, float pitch);
    @Shadow @Nullable public abstract Entity shadow$getVehicle();
    @Shadow public abstract boolean shadow$isInvulnerableTo(DamageSource source);
    @Shadow public abstract AABB shadow$getBoundingBox();
    @Shadow public abstract boolean shadow$isSprinting();
    @Shadow public abstract boolean shadow$isAlliedTo(Entity entityIn);
    @Shadow public abstract double shadow$distanceToSqr(Entity entityIn);
    @Shadow public abstract SoundSource shadow$getSoundSource();
    @Shadow @Nullable public abstract Team shadow$getTeam();
    @Shadow public abstract void shadow$clearFire();
    @Shadow protected abstract void shadow$setSharedFlag(int flag, boolean set);
    @Shadow public abstract SynchedEntityData shadow$getEntityData();
    @Shadow public abstract void shadow$moveTo(double x, double y, double z);
    @Shadow public abstract void shadow$absMoveTo(double x, double y, double z, float yaw, float pitch);
    @Shadow public abstract net.minecraft.world.phys.Vec3 shadow$getDeltaMovement();
    @Shadow public abstract void shadow$setDeltaMovement(net.minecraft.world.phys.Vec3 motion);
    @Shadow public abstract void shadow$unRide();
    @Shadow protected abstract Optional<BlockUtil.FoundRectangle> shadow$getExitPortal(
            net.minecraft.server.level.ServerLevel targetWorld, BlockPos targetPosition, boolean isNether, WorldBorder $$3);
    @Shadow protected abstract net.minecraft.world.phys.Vec3 shadow$getRelativePortalPosition(Direction.Axis direction$axis,
            BlockUtil.FoundRectangle teleportationrepositioner$result);
    @Shadow protected abstract void shadow$removeAfterChangingDimensions();
    @Shadow public abstract void shadow$absMoveTo(double p_242281_1_, double p_242281_3_, double p_242281_5_);
    @Shadow protected abstract int shadow$getPermissionLevel();
    @Shadow public abstract float shadow$getYRot();
    @Shadow public abstract float shadow$getXRot();
    @Shadow public abstract void shadow$setYRot(final float param0);
    @Shadow public abstract void shadow$setXRot(final float param0);
    @Shadow protected abstract Vec3 shadow$collide(Vec3 param0);
    @Shadow public abstract boolean shadow$fireImmune();
    @Shadow public abstract boolean shadow$isPickable();
    @Shadow protected abstract void shadow$markHurt();

    @Shadow protected String stringUUID;
    @Shadow @Nullable protected abstract PortalInfo shadow$findDimensionEntryPoint(ServerLevel param0);

    @Shadow public abstract int shadow$getPortalCooldown();

    @Shadow public abstract boolean shadow$onGround();

    // @formatter:on

    private boolean impl$isConstructing = true;
    private VanishState impl$vanishState = VanishState.unvanished();
    private boolean impl$transient = false;
    private boolean impl$shouldFireRepositionEvent = true;
    private WeakReference<ServerWorld> impl$originalDestinationWorld = null;
    private boolean impl$customPortal = false;
    protected boolean impl$hasCustomFireImmuneTicks = false;
    protected boolean impl$dontCreateExitPortal = false;
    protected short impl$fireImmuneTicks = 0;
    private BlockPos impl$lastCollidedBlockPos;
    private Boolean impl$playerTouchDeclared;

    // When changing custom data it is serialized on to this.
    // On writeInternal the SpongeData tag is added to the new CompoundNBT accordingly
    // In a Forge environment the ForgeData tag is managed by forge
    // Structure: tileNbt - ForgeData - SpongeData - customdata
    private CompoundTag impl$customDataCompound;

    @Override
    public boolean bridge$isConstructing() {
        return this.impl$isConstructing;
    }

    @Override
    public void bridge$fireConstructors() {
        this.impl$isConstructing = false;
    }

    @Override
    public boolean bridge$isPlayerTouchDeclared() {
        if (this.impl$playerTouchDeclared == null) {
            this.impl$playerTouchDeclared = ReflectionUtil.isPlayerTouchDeclared(this.getClass());
        }
        return this.impl$playerTouchDeclared;
    }

    @Override
    public boolean bridge$setPosition(final Vector3d position) {
        if (this.shadow$isRemoved()) {
            return false;
        }

        try (final CauseStackManager.StackFrame frame = PhaseTracker.getCauseStackManager().pushCauseFrame()) {
            frame.addContext(EventContextKeys.MOVEMENT_TYPE, MovementTypes.PLUGIN);
            final Vector3d destinationPosition = this.impl$fireMoveEvent(PhaseTracker.SERVER, position);
            if (destinationPosition == null) {
                return false;
            }
            final ServerLevel level = (ServerLevel) this.shadow$level();
            return this.impl$setLocation(false, level, level, destinationPosition);
        }
    }

    @Override
    public boolean bridge$setLocation(final ServerLocation location) {
        if (this.shadow$isRemoved() || ((LevelBridge) location.world()).bridge$isFake()) {
            return false;
        }

        try (final CauseStackManager.StackFrame frame = PhaseTracker.getCauseStackManager().pushCauseFrame()) {
            frame.addContext(EventContextKeys.MOVEMENT_TYPE, MovementTypes.PLUGIN);

            final net.minecraft.server.level.ServerLevel originalWorld = (ServerLevel) this.shadow$getCommandSenderWorld();
            final net.minecraft.server.level.ServerLevel originalDestinationWorld = (net.minecraft.server.level.ServerLevel) location.world();
            final net.minecraft.server.level.ServerLevel destinationWorld;
            final @org.checkerframework.checker.nullness.qual.Nullable Vector3d destinationPosition;

            final boolean isChangeOfWorld = this.shadow$getCommandSenderWorld() != originalDestinationWorld;
            if (isChangeOfWorld) {
                final ChangeEntityWorldEvent.Pre event = PlatformHooks.INSTANCE.getEventHooks()
                        .callChangeEntityWorldEventPre((Entity) (Object) this, originalDestinationWorld);
                if (event.isCancelled() || ((LevelBridge) event.destinationWorld()).bridge$isFake()) {
                    return false;
                }

                destinationWorld = (ServerLevel) event.destinationWorld();
                final ChangeEntityWorldEvent.Reposition repositionEvent =
                        this.bridge$fireRepositionEvent(event.originalDestinationWorld(), event.destinationWorld(), location.position());
                if (repositionEvent.isCancelled()) {
                    return false;
                }
                destinationPosition = repositionEvent.destinationPosition();
            } else {
                destinationWorld = (ServerLevel) this.shadow$level();
                destinationPosition = this.impl$fireMoveEvent(PhaseTracker.SERVER, location.position());
                if (destinationPosition == null) {
                    return false;
                }
            }

            final boolean completed = this.impl$setLocation(isChangeOfWorld, originalDestinationWorld, destinationWorld, destinationPosition);
            if (isChangeOfWorld) {
                Sponge.eventManager().post(SpongeEventFactory.createChangeEntityWorldEventPost(
                        PhaseTracker.getCauseStackManager().currentCause(),
                        (org.spongepowered.api.entity.Entity) this,
                        (ServerWorld) originalWorld,
                        (ServerWorld) originalDestinationWorld,
                        (ServerWorld) destinationWorld
                ));
            }
            return completed;
        }
    }

    protected boolean impl$setLocation(final boolean isChangeOfWorld, final ServerLevel originalDestinationWorld, final ServerLevel destinationWorld,
            final Vector3d destinationPosition) {
        ((Entity) (Object) this).unRide();
        if (isChangeOfWorld) {
            final net.minecraft.server.level.ServerLevel originalWorld = (net.minecraft.server.level.ServerLevel) this.shadow$getCommandSenderWorld();
            ((PlatformServerLevelBridge) this.shadow$getCommandSenderWorld()).bridge$removeEntity((Entity) (Object) this, Entity.RemovalReason.CHANGED_DIMENSION, true);
            this.bridge$revive();
            // TODO - Zidane, you want to take a look at this.
//            this.shadow$setLevel(destinationWorld);
            destinationWorld.addDuringTeleport((Entity) (Object) this);

            originalWorld.resetEmptyTime();
            destinationWorld.resetEmptyTime();
        }

        return this.impl$teleportToWithTicket(destinationPosition.x(), destinationPosition.y(), destinationPosition.z(), false);
    }

    @Override
    public boolean bridge$dismountRidingEntity(final DismountType type) {
        if (!this.shadow$level().isClientSide && ShouldFire.RIDE_ENTITY_EVENT_DISMOUNT) {
            try (final CauseStackManager.StackFrame frame = PhaseTracker.getCauseStackManager().pushCauseFrame()) {
                frame.pushCause(this);
                frame.addContext(EventContextKeys.DISMOUNT_TYPE, type);
                if (SpongeCommon.post(SpongeEventFactory.
                        createRideEntityEventDismount(frame.currentCause(), (org.spongepowered.api.entity.Entity) this.shadow$getVehicle()))) {
                    return false;
                }
            }
        }

        final Entity tempEntity = this.shadow$getVehicle();
        if (tempEntity != null) {
            this.vehicle = null;
            ((EntityAccessor) tempEntity).invoker$removePassenger((Entity) (Object) this);
        }
        return true;
    }

    @Override
    public boolean bridge$removePassengers(final DismountType type) {
        boolean dismount = false;
        for (int i = this.passengers.size() - 1; i >= 0; --i) {
            dismount = ((EntityBridge) this.passengers.get(i)).bridge$dismountRidingEntity(type) || dismount;
        }
        return dismount;
    }

    @Override
    public boolean bridge$isInvisible() {
        return this.shadow$isInvisible();
    }

    @Override
    public void bridge$setInvisible(final boolean invisible) {
        this.shadow$setInvisible(invisible);
        if (invisible) {
            ((SpongeDataHolderBridge) this).bridge$offer(Keys.IS_INVISIBLE, true);
        } else {
            ((SpongeDataHolderBridge) this).bridge$remove(Keys.IS_INVISIBLE);
        }
    }

    @Override
    public VanishState bridge$vanishState() {
        return this.impl$vanishState;
    }

    @Override
    public void bridge$vanishState(VanishState state) {
        this.impl$vanishState = state;

<<<<<<< HEAD
        final ChunkMap_TrackedEntityAccessor trackerAccessor = ((ChunkMapAccessor) ((ServerWorld) this.shadow$level()).chunkManager()).accessor$entityMap().get(this.shadow$getId());
=======
        final ChunkMap_TrackedEntityAccessor trackerAccessor = ((ChunkMapAccessor) ((ServerWorld) this.level).chunkManager()).accessor$entityMap().get(this.shadow$getId());
>>>>>>> 7ab397a1
        if (trackerAccessor == null) {
            return;
        }

        if (this.bridge$vanishState().invisible()) {
            for (final ServerPlayer entityPlayerMP : trackerAccessor.accessor$seenBy()) {
                trackerAccessor.accessor$removePlayer(entityPlayerMP);
            }

            if ((Entity) (Object) this instanceof ServerPlayer) {
                for (final ServerPlayer entityPlayerMP : SpongeCommon.server().getPlayerList().getPlayers()) {
                    if ((Entity) (Object) this == entityPlayerMP) {
                        continue;
                    }
                    entityPlayerMP.connection.send(new ClientboundPlayerInfoRemovePacket(List.of(this.uuid)));
                }
            }
        } else {
            for (final ServerPlayer entityPlayerMP : SpongeCommon.server().getPlayerList().getPlayers()) {
                if ((Entity) (Object) this == entityPlayerMP) {
                    continue;
                }
                if ((Entity) (Object) this instanceof ServerPlayer player) {
                    entityPlayerMP.connection.send(ClientboundPlayerInfoUpdatePacket.createPlayerInitializing(List.of(player)));
                }
                trackerAccessor.accessor$updatePlayer(entityPlayerMP);
            }
        }
    }

    @Override
    public void bridge$setTransient(final boolean value) {
        this.impl$transient = value;
    }

    @Override
    public void bridge$setFireImmuneTicks(final int ticks) {
        this.impl$hasCustomFireImmuneTicks = true;
        this.impl$fireImmuneTicks = (short) ticks;
    }

    @Override
    public CommandSourceStack bridge$getCommandSource(final Cause cause) {
        return this.shadow$createCommandSourceStack();
    }

    @Redirect(method = "findDimensionEntryPoint", at = @At(value = "INVOKE",
            target = "Lnet/minecraft/world/entity/Entity;getExitPortal(Lnet/minecraft/server/level/ServerLevel;Lnet/minecraft/core/BlockPos;ZLnet/minecraft/world/level/border/WorldBorder;)Ljava/util/Optional;"))
    private Optional<BlockUtil.FoundRectangle> impl$redirectGetExitPortal(
            final Entity thisEntity,
            final net.minecraft.server.level.ServerLevel targetWorld,
            final BlockPos targetPosition,
            final boolean targetIsNether,
            final WorldBorder $$3) {
        try {
            return this.shadow$getExitPortal(targetWorld, targetPosition, targetIsNether, $$3);
        } finally {
            // Reset for the next attempt.
            this.impl$dontCreateExitPortal = false;
        }
    }

    @Redirect(method = "findDimensionEntryPoint",
            at = @At(value = "FIELD", opcode = Opcodes.GETSTATIC,
                    target = "Lnet/minecraft/world/level/Level;END:Lnet/minecraft/resources/ResourceKey;"))
    private ResourceKey<Level> impl$getNullInsteadOfEndIfCreatingCustomPortal() {
        if (this.impl$customPortal) {
            // This will cause the first two conditions to be false, meaning that the
            // standard portal checks will be disabled an a nether portal can go
            // in any dimension
            return null;
        }
        return Level.END;
    }

    @Redirect(method = "findDimensionEntryPoint",
            at = @At(value = "FIELD", opcode = Opcodes.GETSTATIC,
                    target = "Lnet/minecraft/world/level/Level;NETHER:Lnet/minecraft/resources/ResourceKey;"))
    private ResourceKey<Level> impl$forceCheckToBeTrueIfCreatingCustomPortal(final ServerLevel targetDimension) {
        if (this.impl$customPortal) {
            // This will cause "var4" to be true in the second if check,
            // meaning that the portal finding logic will always fire
            //
            // This also has the side effect of setting the other Level.NETHER
            // access too, but that's okay as long as var4 is true.
            return targetDimension.dimension();
        }
        return Level.NETHER;
    }

    @Redirect(method = "findDimensionEntryPoint", at = @At(value = "NEW", target = "net/minecraft/world/level/portal/PortalInfo"))
    private PortalInfo impl$addPortalToPortalInfoForEnd(final Vec3 var1, final Vec3 var2, final float var3, final float var4, final ServerLevel serverLevel) {
        final Portal portal = new VanillaPortal(PortalTypes.END.get(), ((ServerWorld) serverLevel).location(VecHelper.toVector3d(var1)), null);
        return new SpongePortalInfo(var1, var2, var3, var4, portal);
    }

    /*
     * Used in bridge$changeDimension
     */
    protected Entity impl$portalRepositioning(final boolean createEndPlatform,
            final net.minecraft.server.level.ServerLevel serverworld,
            final net.minecraft.server.level.ServerLevel targetWorld,
            final PortalInfo portalinfo) {
        serverworld.getProfiler().popPush("reloading");
        final Entity entity = this.shadow$getType().create(targetWorld);
        if (entity != null) {
            entity.restoreFrom((Entity) (Object) this);
            entity.moveTo(portalinfo.pos.x, portalinfo.pos.y, portalinfo.pos.z, portalinfo.yRot, entity.getXRot());
            entity.setDeltaMovement(portalinfo.speed);
            targetWorld.addDuringTeleport(entity);
            if (createEndPlatform && targetWorld.dimension() == Level.END) {
                net.minecraft.server.level.ServerLevel.makeObsidianPlatform(targetWorld);
            }
        }
        return entity;
    }

    /*
     * Used in bridge$changeDimension
     */
    protected void impl$postPortalForceChangeTasks(final Entity entity, final net.minecraft.server.level.ServerLevel targetWorld,
            final boolean isVanilla) {
        this.shadow$removeAfterChangingDimensions();
        this.shadow$level().getProfiler().pop();
        ((net.minecraft.server.level.ServerLevel) this.shadow$level()).resetEmptyTime();
        targetWorld.resetEmptyTime();
        this.shadow$level().getProfiler().pop();
    }

    /*
     * Used in classes that add to the changeDimension behaviour
     */
    protected @org.checkerframework.checker.nullness.qual.Nullable Entity impl$postProcessChangeDimension(final Entity entity) {
        return entity;
    }

    /**
     * This is effectively an overwrite of changeDimension: required due to
     * Forge changing the signature.
     *
     * @author dualspiral - 18th December 2020 - 1.16.4
     * @author dualspiral - 8th August 2021 - 1.16.5 (adjusted for SpongeForge)
     *
     * @param originalDestinationWorld The original target world
     * @param originalPortalLogic performs additional teleportation logic, as required.
     * @return The {@link Entity} that is either this one, or replaces this one
     */
    @SuppressWarnings("ConstantConditions")
    @org.checkerframework.checker.nullness.qual.Nullable
    public Entity bridge$changeDimension(final net.minecraft.server.level.ServerLevel originalDestinationWorld, final PortalLogic originalPortalLogic) {
        // Sponge Start
        if (this.shadow$getCommandSenderWorld().isClientSide || this.shadow$isRemoved()) {
            return null;
        }

        final boolean isPlayer = ((Object) this) instanceof ServerPlayer;

        final TeleportContext contextToSwitchTo =
                EntityPhase.State.PORTAL_DIMENSION_CHANGE.createPhaseContext(PhaseTracker.getInstance()).worldChange();
        if (isPlayer) {
            contextToSwitchTo.player();
        }
        try (final TeleportContext context = contextToSwitchTo.buildAndSwitch();
                final CauseStackManager.StackFrame frame = PhaseTracker.getCauseStackManager().pushCauseFrame()) {
            frame.pushCause(this);
            frame.pushCause(originalPortalLogic.getPortalType());
            frame.addContext(EventContextKeys.MOVEMENT_TYPE, originalPortalLogic.getMovementType());

            this.impl$originalDestinationWorld = new WeakReference<>((ServerWorld) originalDestinationWorld);

            final ChangeEntityWorldEvent.Pre preChangeEvent =
                    PlatformHooks.INSTANCE.getEventHooks().callChangeEntityWorldEventPre((Entity) (Object) this, originalDestinationWorld);
            if (preChangeEvent.isCancelled()) {
                this.impl$onPreWorldChangeCanceled();
                return null;
            }
            this.impl$customPortal = preChangeEvent.originalDestinationWorld() != preChangeEvent.destinationWorld();
            final PortalLogic finalPortalLogic;
            if (this.impl$customPortal && originalPortalLogic == originalDestinationWorld.getPortalForcer()) {
                finalPortalLogic = (PortalLogic) ((ServerLevel) preChangeEvent.destinationWorld()).getPortalForcer();
            } else {
                finalPortalLogic = originalPortalLogic;
            }
            final net.minecraft.server.level.ServerLevel targetWorld = (net.minecraft.server.level.ServerLevel) preChangeEvent.destinationWorld();
            final Vector3d currentPosition = VecHelper.toVector3d(this.shadow$position());

            // If a player, set the fact they are changing dimensions
            this.impl$onChangingDimension(targetWorld);

            final net.minecraft.server.level.ServerLevel serverworld = (net.minecraft.server.level.ServerLevel) this.shadow$level();
            final ResourceKey<Level> registrykey = serverworld.dimension();
            if (isPlayer && registrykey == Level.END && targetWorld.dimension() == Level.OVERWORLD && finalPortalLogic.isVanilla()) { // avoids modded dimensions
                return this.impl$postProcessChangeDimension(this.impl$performGameWinLogic());
            } else {
                // Sponge Start: Redirect the find portal call to the teleporter.

                // If this is vanilla, this will house our Reposition Event and return an appropriate
                // portal info
                final PortalInfo portalinfo = originalPortalLogic.getPortalInfo((Entity) (Object) this, targetWorld,
                        x -> this.shadow$findDimensionEntryPoint(x)); // don't make this a method reference, it'll crash vanilla.
                // Sponge End
                if (portalinfo != null) {
                    if (portalinfo instanceof SpongePortalInfo) {
                        frame.addContext(EventContextKeys.PORTAL, ((SpongePortalInfo) portalinfo).portal());
                    }
                    // Only start teleporting if we have somewhere to go.
                    this.impl$prepareForPortalTeleport(serverworld, targetWorld);
                    try {
                        // Sponge Start: wrap the teleportation logic within a function to allow for modification
                        // of the teleporter
                        final Vector3d originalDestination = new Vector3d(portalinfo.pos.x, portalinfo.pos.y, portalinfo.pos.z);

                        // Note that impl$portalRepositioning is the lambda. As this will be different in ServerPlayer,
                        // we transfer it to a method instead so we can override it.
                        final Entity transportedEntity =
                                originalPortalLogic.placeEntity((Entity) (Object) this, serverworld, targetWorld, this.yRot,
                                        createEndPlatform ->
                                                this.impl$portalRepositioning(createEndPlatform, serverworld, targetWorld, portalinfo));
                        // Make sure the right object was returned
                        this.impl$validateEntityAfterTeleport(transportedEntity, originalPortalLogic);

                        // If we need to reposition: well... reposition.
                        // Downside: portals won't come with us, but with how it's implemented in Forge,
                        // not sure how we'd do this.
                        //
                        // If this is vanilla, we've already fired and dealt with the event
                        final Cause cause = PhaseTracker.getCauseStackManager().currentCause();
                        if (transportedEntity != null && this.impl$shouldFireRepositionEvent) {
                            final Vector3d destination = VecHelper.toVector3d(this.shadow$position());
                            final ChangeEntityWorldEvent.Reposition reposition = SpongeEventFactory.createChangeEntityWorldEventReposition(
                                    cause,
                                    (org.spongepowered.api.entity.Entity) transportedEntity,
                                    (org.spongepowered.api.world.server.ServerWorld) serverworld,
                                    currentPosition,
                                    destination,
                                    (org.spongepowered.api.world.server.ServerWorld) originalDestinationWorld,
                                    originalDestination,
                                    (org.spongepowered.api.world.server.ServerWorld) targetWorld
                            );
                            final Vector3d finalPosition;
                            if (reposition.isCancelled()) {
                                // send them back to the original destination
                                finalPosition = originalDestination;
                            } else if (reposition.destinationPosition() != destination) {
                                finalPosition = reposition.destinationPosition();
                            } else {
                                finalPosition = null;
                            }

                            if (finalPosition != null) {
                                // TODO: Rollback captures during phase - anything generated needs to vanish here
                                // Issue chunk ticket of type Portal, even if a portal isn't being created here.
                                final BlockPos ticketPos = VecHelper.toBlockPos(finalPosition);
                                targetWorld.getChunkSource().addRegionTicket(TicketType.PORTAL, new ChunkPos(ticketPos), 3, ticketPos);

                                this.shadow$absMoveTo(finalPosition.x(), finalPosition.y(), finalPosition.z());
                            }
                        }

                        // Used to perform player specific tasks.
                        this.impl$postPortalForceChangeTasks(transportedEntity, targetWorld, originalPortalLogic.getPortalType() instanceof NetherPortalType);
                        // Call post event
                        Sponge.eventManager().post(
                                SpongeEventFactory.createChangeEntityWorldEventPost(
                                        cause,
                                        (org.spongepowered.api.entity.Entity) this,
                                        (ServerWorld) serverworld,
                                        (ServerWorld) originalDestinationWorld,
                                        (ServerWorld) targetWorld
                                )
                        );
                    } catch (final RuntimeException e) {
                        // nothing throws a checked exception in this block, but we want to catch unchecked stuff and try to recover
                        // just in case a mod does something less than clever.
                        if ((Object) this instanceof ServerPlayer) {
                            this.impl$postPortalForceChangeTasks((Entity) (Object) this, (net.minecraft.server.level.ServerLevel) this.shadow$level(), false);
                        }
                        throw e;
                    }
                    // Sponge End
                } else {
                    // Didn't work out.
                    return null;
                }
            }

            return this.impl$postProcessChangeDimension((Entity) (Object) this);
        } finally {
            // Reset for the next attempt.
            this.impl$shouldFireRepositionEvent = true;
            this.impl$originalDestinationWorld = null;
            this.impl$customPortal = false;
        }
    }

    protected void impl$onPreWorldChangeCanceled() {
        // intentional no-op
    }

    protected void impl$onChangingDimension(final ServerLevel target) {
        // intentional no-op
    }

    protected void impl$prepareForPortalTeleport(final ServerLevel currentWorld, final ServerLevel targetWorld) {
        // intentional no-op
    }

    protected void impl$validateEntityAfterTeleport(final Entity e, final PortalLogic teleporter) {
        // intentional no-op
    }

    protected Entity impl$performGameWinLogic() {
        return (Entity) (Object) this;
    }

    /**
     * This is from Entity#findDimensionEntryPoint, for determining the destination position before
     * a portal is created (lambda in the return statement after getExitPortal)
     *
     * This is only fired if a portal exists, thus the blockstate checks are okay.
     */
    private Vector3d impl$getEntityPositionInPotentialExitPortal(final BlockUtil.FoundRectangle result) {
        final BlockState blockstate = this.shadow$level().getBlockState(this.portalEntrancePos);
        final Direction.Axis direction$axis;
        final net.minecraft.world.phys.Vec3 vector3d;
        if (blockstate.hasProperty(BlockStateProperties.HORIZONTAL_AXIS)) {
            direction$axis = blockstate.getValue(BlockStateProperties.HORIZONTAL_AXIS);
            final BlockUtil.FoundRectangle teleportationrepositioner$result = BlockUtil.getLargestRectangleAround(this.portalEntrancePos, direction$axis, 21, Direction.Axis.Y, 21, (p_242276_2_) -> {
                return this.shadow$level().getBlockState(p_242276_2_) == blockstate;
            });
            vector3d = this.shadow$getRelativePortalPosition(direction$axis, teleportationrepositioner$result);
        } else {
            vector3d = new net.minecraft.world.phys.Vec3(0.5D, 0.0D, 0.0D);
        }
        return VecHelper.toVector3d(vector3d);
    }

    @Inject(method = "getExitPortal", cancellable = true, at = @At("RETURN"))
    private void impl$fireRepositionEventWhenFindingAPortal(final net.minecraft.server.level.ServerLevel targetWorld,
            final BlockPos targetPosition,
            final boolean targetIsNether,
            final WorldBorder $$3,
            final CallbackInfoReturnable<Optional<BlockUtil.FoundRectangle>> cir) {
        if (this.impl$shouldFireRepositionEvent) {
            // This exists as we're injecting at return
            final Optional<BlockUtil.FoundRectangle> result = cir.getReturnValue();
            final Vector3d destinationPosition = result.map(this::impl$getEntityPositionInPotentialExitPortal)
                    .orElseGet(() -> VecHelper.toVector3d(targetPosition));
            final ServerWorld originalDestinationWorld;
            if (this.impl$originalDestinationWorld != null && this.impl$originalDestinationWorld.get() != null) {
                originalDestinationWorld = this.impl$originalDestinationWorld.get();
            } else {
                originalDestinationWorld = (ServerWorld) targetWorld;
            }

            final ChangeEntityWorldEvent.Reposition reposition = this.bridge$fireRepositionEvent(
                    originalDestinationWorld,
                    (ServerWorld) targetWorld,
                    destinationPosition
            );
            if (!reposition.isCancelled() && reposition.destinationPosition() != destinationPosition) {
                // Something changed so we want to re-rerun this loop.
                // TODO: There is an open question here about whether we want to force the creation of a portal in this
                //  scenario, or whether we're happy if the repositioning will put someone in a nearby portal.
                cir.setReturnValue(this.shadow$getExitPortal(targetWorld, VecHelper.toBlockPos(reposition.destinationPosition()), targetIsNether, $$3));
                this.impl$dontCreateExitPortal = true;
            }
        }
    }

    @Override
    public final ChangeEntityWorldEvent.Reposition bridge$fireRepositionEvent(final ServerWorld originalDestinationWorld,
            final ServerWorld targetWorld,
            final Vector3d destinationPosition) {

        this.impl$shouldFireRepositionEvent = false;
        final ChangeEntityWorldEvent.Reposition reposition = SpongeEventFactory.createChangeEntityWorldEventReposition(
                PhaseTracker.getCauseStackManager().currentCause(),
                (org.spongepowered.api.entity.Entity) this,
                (ServerWorld) this.shadow$level(),
                VecHelper.toVector3d(this.position),
                destinationPosition,
                originalDestinationWorld,
                destinationPosition,
                targetWorld
        );

        SpongeCommon.post(reposition);
        return reposition;
    }

    @Override
    public CompoundTag data$getCompound() {
        return this.impl$customDataCompound;
    }

    @Override
    public void data$setCompound(final CompoundTag nbt) {
        this.impl$customDataCompound = nbt;
    }

    @Override
    public NBTDataType data$getNBTDataType() {
        return NBTDataTypes.ENTITY;
    }

    /**
     * @author Zidane
     * @reason This is a catch-all method to ensure MoveEntityEvent is fired with
     *         useful information. We redirect to impl$teleportToWithTicket to
     *         be able to return whether or not a teleport happened.
     */
    @Overwrite
    public final void teleportToWithTicket(final double x, final double y, final double z) {
        this.impl$teleportToWithTicket(x, y, z, true);
    }

    /*
     * (non-Javadoc)
     *
     * This is a modified version of teleportToWithTicket, treat this as an overwrite
     * see above.
     */
    public final boolean impl$teleportToWithTicket(final double x, final double y, final double z, final boolean fireMoveEvent) {
        if (this.shadow$level() instanceof net.minecraft.server.level.ServerLevel) {
            // Sponge start
            final Vector3d destinationPosition;
            if (ShouldFire.MOVE_ENTITY_EVENT && fireMoveEvent) {
                destinationPosition = this.impl$fireMoveEvent(PhaseTracker.SERVER, new Vector3d(x, y, z));
            } else {
                destinationPosition = new Vector3d(x, y, z);
            }
            // Sponge end
            final ChunkPos chunkpos = new ChunkPos(new BlockPos(destinationPosition.floorX(), destinationPosition.floorY(), destinationPosition.floorZ()));
            ((net.minecraft.server.level.ServerLevel) this.shadow$level()).getChunkSource().addRegionTicket(TicketType.POST_TELEPORT, chunkpos, 0,
                    this.shadow$getId());
            this.shadow$level().getChunk(chunkpos.x, chunkpos.z);
            this.shadow$teleportTo(destinationPosition.x(), destinationPosition.y(), destinationPosition.z());
            // Sponge: return success
            return true;
        }
        // Sponge: return failure
        return false;
    }

    protected final @org.checkerframework.checker.nullness.qual.Nullable Vector3d impl$fireMoveEvent(
            final PhaseTracker phaseTracker, final Vector3d originalDestinationPosition) {
        final boolean hasMovementContext = phaseTracker.currentContext().containsKey(EventContextKeys.MOVEMENT_TYPE);
        if (!hasMovementContext) {
            phaseTracker.addContext(EventContextKeys.MOVEMENT_TYPE, MovementTypes.PLUGIN);
        }

        final MoveEntityEvent event = SpongeEventFactory.createMoveEntityEvent(phaseTracker.currentCause(),
                (org.spongepowered.api.entity.Entity) this, VecHelper.toVector3d(this.shadow$position()),
                originalDestinationPosition,
                originalDestinationPosition);

        if (!hasMovementContext) {
            phaseTracker.popCause();
            phaseTracker.removeContext(EventContextKeys.MOVEMENT_TYPE);
        }

        if (SpongeCommon.post(event)) {
            return null;
        }

        return event.destinationPosition();
    }

    @Inject(method = "startRiding(Lnet/minecraft/world/entity/Entity;Z)Z",
        at = @At(
            value = "FIELD",
            target = "Lnet/minecraft/world/entity/Entity;vehicle:Lnet/minecraft/world/entity/Entity;",
            ordinal = 0
        ),
        cancellable = true
    )
    private void impl$onStartRiding(final Entity vehicle, final boolean force,
        final CallbackInfoReturnable<Boolean> ci) {
        if (!this.shadow$level().isClientSide && ShouldFire.RIDE_ENTITY_EVENT_MOUNT) {
            PhaseTracker.getCauseStackManager().pushCause(this);
            if (SpongeCommon.post(SpongeEventFactory.createRideEntityEventMount(PhaseTracker.getCauseStackManager().currentCause(), (org.spongepowered.api.entity.Entity) vehicle))) {
                ci.cancel();
            }
            PhaseTracker.getCauseStackManager().popCause();
        }
    }

    /**
     * @author rexbut - December 16th, 2016
     * @reason - adjusted to support {@link DismountTypes}
     */
    @Overwrite
    public void stopRiding() {
        final Entity vehicle = this.shadow$getVehicle();
        if (vehicle != null) {
            if (vehicle.isRemoved()) {
                this.bridge$dismountRidingEntity(DismountTypes.DEATH.get());
            } else {
                this.bridge$dismountRidingEntity(DismountTypes.PLAYER.get());
            }
        }
    }

/*
    @Inject(method = "move",
        at = @At("HEAD"),
        cancellable = true)
    private void impl$onSpongeMoveEntity(final MoverType type, final Vec3d vec3d, final CallbackInfo ci) {
        if (!this.world.isClientSide && !SpongeHooks.checkEntitySpeed(((Entity) (Object) this), vec3d.x(), vec3d.y(), vec3d.z())) {
            ci.cancel();
        }
    }
*/
    @Redirect(method = "lavaHurt",
        at = @At(
            value = "INVOKE",
            target = "Lnet/minecraft/world/entity/Entity;hurt(Lnet/minecraft/world/damagesource/DamageSource;F)Z"
        )
    )
    private boolean impl$createLavaBlockDamageSource(final Entity entity, final DamageSource source, final float damage) {
        if (this.shadow$level().isClientSide) { // Short circuit
            return entity.hurt(source, damage);
        }
        final AABB bb = this.shadow$getBoundingBox().inflate(-0.10000000149011612D, -0.4000000059604645D, -0.10000000149011612D);
        final ServerLocation location = DamageEventUtil.findFirstMatchingBlock((Entity) (Object) this, bb, block ->
            block.is(Blocks.LAVA) || block.getBlock() instanceof LavaCauldronBlock);
        if (location != null) {
            var blockSource = org.spongepowered.api.event.cause.entity.damage.source.DamageSource.builder()
                    .from((org.spongepowered.api.event.cause.entity.damage.source.DamageSource) source).block(location)
                    .block(location.createSnapshot()).build();
            return entity.hurt((DamageSource) blockSource, damage);
        }
        return entity.hurt(source, damage);
    }

    @Redirect(method = "move", at = @At(value = "INVOKE", target = "Lnet/minecraft/world/entity/Entity;collide(Lnet/minecraft/world/phys/Vec3;)Lnet/minecraft/world/phys/Vec3;"))
    private Vec3 impl$onMoveCollide(final Entity entity, final Vec3 originalMove) {
        final Vec3 afterCollide = this.shadow$collide(originalMove);
        if (ShouldFire.COLLIDE_BLOCK_EVENT_MOVE && !originalMove.equals(afterCollide)) {
            // We had a collision! Try to find the colliding block
            // TODO this is not 100% accurate as the collision happens with the bb potentially colliding with multiple blocks
            // TODO maybe actually check for blocks in bb?
            Vec3 pos0 = this.position.add(originalMove);
            BlockPos pos = new BlockPos((int) pos0.x, (int) pos0.y, (int) pos0.z);
            if (this.blockPosition.equals(pos)) {
                // retry with bigger move for entities with big bounding box - e.g. minecart
                pos0 = this.position.add(originalMove.normalize());
                pos = new BlockPos((int) pos0.x, (int) pos0.y, (int) pos0.z);
            }
            final BlockState state = this.shadow$level().getBlockState(pos);
            final org.spongepowered.api.util.Direction dir = org.spongepowered.api.util.Direction.closest(new Vector3d(originalMove.x, originalMove.y, originalMove.z));
            if (SpongeCommonEventFactory.handleCollideBlockEvent(state.getBlock(), this.shadow$level(), pos, state,
                    (Entity) (Object) this, dir, SpongeCommonEventFactory.CollisionType.MOVE)) {
                return originalMove;
            }
        }
        return afterCollide;
    }

    @Redirect(method = "checkFallDamage",
            at = @At(value = "INVOKE",
                    target = "Lnet/minecraft/world/level/block/Block;fallOn(Lnet/minecraft/world/level/Level;Lnet/minecraft/world/level/block/state/BlockState;Lnet/minecraft/core/BlockPos;Lnet/minecraft/world/entity/Entity;F)V"))
    private void impl$onFallOnCollide(final Block block, final Level world, final BlockState state, final BlockPos pos, final Entity entity, final float fallDistance) {
        if (!ShouldFire.COLLIDE_BLOCK_EVENT_FALL || world.isClientSide) {
            block.fallOn(world, state, pos, entity, fallDistance);
            return;
        }

        if (!SpongeCommonEventFactory.handleCollideBlockEvent(block, world, pos, state, entity, org.spongepowered.api.util.Direction.UP, SpongeCommonEventFactory.CollisionType.FALL)) {
            block.fallOn(world, state, pos, entity, fallDistance);
            this.impl$lastCollidedBlockPos = pos;
        }
    }

    @Redirect(
            method = "move",
            at = @At(
                    value = "INVOKE",
                    target = "Lnet/minecraft/world/level/block/Block;stepOn(Lnet/minecraft/world/level/Level;Lnet/minecraft/core/BlockPos;Lnet/minecraft/world/level/block/state/BlockState;Lnet/minecraft/world/entity/Entity;)V"
            )
    )
    private void impl$onStepOnCollide(final Block block, final Level world, final BlockPos pos, final BlockState state, final Entity entity) {
        if (!ShouldFire.COLLIDE_BLOCK_EVENT_STEP_ON || world.isClientSide) {
            block.stepOn(world, pos, state, entity);
            return;
        }

        final org.spongepowered.api.util.Direction dir = org.spongepowered.api.util.Direction.NONE;
        if (!SpongeCommonEventFactory.handleCollideBlockEvent(block, world, pos, state, entity, dir, SpongeCommonEventFactory.CollisionType.STEP_ON)) {
            block.stepOn(world, pos, state, entity);
            this.impl$lastCollidedBlockPos = pos;
        }

    }

    @Redirect(method = "checkInsideBlocks",
            at = @At(value = "INVOKE",
                    target = "Lnet/minecraft/world/level/block/state/BlockState;entityInside(Lnet/minecraft/world/level/Level;Lnet/minecraft/core/BlockPos;Lnet/minecraft/world/entity/Entity;)V"
            )
    ) // doBlockCollisions
    private void impl$onCheckInsideBlocksCollide(final BlockState blockState, final Level worldIn, final BlockPos pos, final Entity entityIn) {
        if (!ShouldFire.COLLIDE_BLOCK_EVENT_INSIDE || worldIn.isClientSide) {
            blockState.entityInside(worldIn, pos, entityIn);
            return;
        }

        final org.spongepowered.api.util.Direction dir = org.spongepowered.api.util.Direction.NONE;
        if (!SpongeCommonEventFactory.handleCollideBlockEvent(blockState.getBlock(), worldIn, pos, blockState, entityIn, dir, SpongeCommonEventFactory.CollisionType.INSIDE)) {
            blockState.entityInside(worldIn, pos, entityIn);
            this.impl$lastCollidedBlockPos = pos;
        }

    }

    /**
         * @author gabizou - January 4th, 2016
         * @reason gabizou - January 27th, 2016 - Rewrite to a redirect
         *     <p>
         *     This prevents sounds from being sent to the server by entities that are vanished
         */

    @Redirect(method = "playSound",
        at = @At(value = "INVOKE",
            target = "Lnet/minecraft/world/entity/Entity;isSilent()Z"))
    private boolean impl$checkIsSilentOrInvis(final Entity entity) {
        return entity.isSilent() || !this.bridge$vanishState().createsSounds();
    }

    @Redirect(method = "push(Lnet/minecraft/world/entity/Entity;)V",
        at = @At(value = "FIELD",
            target = "Lnet/minecraft/world/entity/Entity;noPhysics:Z",
            opcode = Opcodes.GETFIELD))
    private boolean impl$applyEntityCollisionCheckVanish(final Entity entity) {
        return entity.noPhysics || ((VanishableBridge) entity).bridge$vanishState().ignoresCollisions();
    }

    @Redirect(method = "doWaterSplashEffect",
        at = @At(value = "INVOKE",
            target = "Lnet/minecraft/world/level/Level;addParticle(Lnet/minecraft/core/particles/ParticleOptions;DDDDDD)V"))
    private void impl$spawnParticle(
        final Level instance, final ParticleOptions particleOptions, final double xCoord, final double yCoord,
        final double zCoord, final double xOffset, final double yOffset, final double zOffset
    ) {
        if (this.bridge$vanishState().createsParticles()) {
            this.shadow$level().addParticle(particleOptions, xCoord, yCoord, zCoord, xOffset, yOffset, zOffset);
        }
    }

    @Redirect(method = "spawnSprintParticle",
        at = @At(value = "INVOKE",
            target = "Lnet/minecraft/world/level/Level;addParticle(Lnet/minecraft/core/particles/ParticleOptions;DDDDDD)V"))
    private void impl$runningSpawnParticle(
        final Level instance, final ParticleOptions particleOptions, final double xCoord, final double yCoord,
        final double zCoord, final double xOffset, final double yOffset, final double zOffset
    ) {
        if (this.bridge$vanishState().createsParticles()) {
            instance.addParticle(particleOptions, xCoord, yCoord, zCoord, xOffset, yOffset, zOffset);
        }
    }


    /**
     * @return
     * @author gabizou - January 30th, 2016
     * @author blood - May 12th, 2016
     * @author gabizou - June 2nd, 2016
     *     <p>
     *     TODO from i509VCB: gabizou's remider to refactor this code here
     * @reason Rewrites the method entirely for several reasons:
     *     1) If we are in a forge environment, we do NOT want forge to be capturing the item entities, because we handle them ourselves
     *     2) If we are in a client environment, we should not perform any sort of processing whatsoever.
     *     3) This method is entirely managed from the standpoint where our events have final say, as per usual.
     */

    @Inject(
        method = "spawnAtLocation(Lnet/minecraft/world/item/ItemStack;F)Lnet/minecraft/world/entity/item/ItemEntity;",
        at = @At("HEAD"),
        cancellable = true
    )
    public void impl$throwDropItemConstructEvent(
        final ItemStack stack, final float offsetY, final CallbackInfoReturnable<ItemEntity> cir
    ) {
        if (stack.isEmpty()) {
            cir.setReturnValue(null);
            return;
        }
        if (((LevelBridge) this.shadow$level()).bridge$isFake()) {
            return;
        }
        // Now the real fun begins.
        final ItemStack item;
        final double posX = this.shadow$position().x;
        final double posY = this.shadow$position().y + offsetY;
        final double posZ = this.shadow$position().z;

        // FIRST we want to throw the DropItemEvent.PRE
        final ItemStackSnapshot snapshot = ItemStackUtil.snapshotOf(stack);
        final List<ItemStackSnapshot> original = new ArrayList<>();
        original.add(snapshot);

        // We want to frame ourselves here, because of the two events we have to throw, first for the drop item event, then the constructentityevent.
        try (final CauseStackManager.StackFrame frame = PhaseTracker.getCauseStackManager().pushCauseFrame()) {
            // Perform the event throws first, if they return false, return null
            item = SpongeCommonEventFactory.throwDropItemAndConstructEvent(
                (Entity) (Object) this, posX, posY, posZ, snapshot, original, frame);

            if (item == null || item.isEmpty()) {
                cir.setReturnValue(null);
                return;
            }
            final ItemEntity entityitem = new ItemEntity(this.shadow$level(), posX, posY, posZ, item);
            entityitem.setDefaultPickUpDelay();
            this.shadow$level().addFreshEntity(entityitem);
            cir.setReturnValue(entityitem);
        }
    }

    @org.checkerframework.checker.nullness.qual.Nullable
    @Override
    public BlockPos bridge$getLastCollidedBlockPos() {
        return this.impl$lastCollidedBlockPos;
    }


    @Redirect(method = "setRemainingFireTicks",
        at = @At(value = "FIELD",
            target = "Lnet/minecraft/world/entity/Entity;remainingFireTicks:I",
            opcode = Opcodes.PUTFIELD)
    )
    private void impl$ThrowIgniteEventForFire(final Entity entity, final int ticks) {
        if (!((LevelBridge) this.shadow$level()).bridge$isFake() && ShouldFire.IGNITE_ENTITY_EVENT &&
            this.remainingFireTicks < 1 && ticks >= Constants.Entity.MINIMUM_FIRE_TICKS &&
            this.impl$canCallIgniteEntityEvent()) {

            try (final CauseStackManager.StackFrame frame = PhaseTracker.getCauseStackManager().pushCauseFrame()) {

                frame.pushCause(((org.spongepowered.api.entity.Entity) this).location().world());
                final IgniteEntityEvent event = SpongeEventFactory.
                    createIgniteEntityEvent(frame.currentCause(), Ticks.of(ticks), Ticks.of(ticks), (org.spongepowered.api.entity.Entity) this);

                if (SpongeCommon.post(event)) {
                    // Don't do anything
                    return;
                }
                final DataTransactionResult transaction = DataTransactionResult.builder()
                    .replace(new ImmutableSpongeValue<>(Keys.FIRE_TICKS, Ticks.of(Math.max(this.remainingFireTicks, 0))))
                    .success(new ImmutableSpongeValue<>(Keys.FIRE_TICKS, event.fireTicks()))
                    .result(DataTransactionResult.Type.SUCCESS)
                    .build();

                final ChangeDataHolderEvent.ValueChange valueChange = SpongeEventFactory.createChangeDataHolderEventValueChange(
                    PhaseTracker.SERVER.currentCause(),
                    transaction,
                    (DataHolder.Mutable) this);

                Sponge.eventManager().post(valueChange);
                if (valueChange.isCancelled()) {
                    //If the event is cancelled, well, don't change the underlying value.
                    return;
                }
                valueChange.endResult().successfulValue(Keys.FIRE_TICKS)
                    .map(Value::get)
                    .map(t -> (int) t.ticks())
                    .ifPresent(t -> this.remainingFireTicks = t);
            }
            return;
        }
        this.remainingFireTicks = ticks; // Vanilla functionality
    }

    @Redirect(
        method = "gameEvent(Lnet/minecraft/world/level/gameevent/GameEvent;Lnet/minecraft/world/entity/Entity;)V",
        at = @At(
            value = "INVOKE",
            target = "Lnet/minecraft/world/level/Level;gameEvent(Lnet/minecraft/world/entity/Entity;Lnet/minecraft/world/level/gameevent/GameEvent;Lnet/minecraft/world/phys/Vec3;)V"
        )
    )
    private void impl$ignoreGameEventIfVanished(final Level instance, final Entity entity, final GameEvent gameEvent, final Vec3 vec) {
        if (entity instanceof VanishableBridge && ((VanishableBridge) entity).bridge$vanishState().triggerVibrations()) {
            instance.gameEvent(entity, gameEvent, vec);
        }
    }

    @Redirect(method = "getEncodeId", at = @At(value = "INVOKE", target = "Lnet/minecraft/world/entity/EntityType;canSerialize()Z"))
    private boolean impl$respectTransientFlag(final EntityType entityType) {
        if (!entityType.canSerialize()) {
            return false;
        }

        return !this.impl$transient;
    }


    @Redirect(method = "thunderHit",
        at = @At(value = "INVOKE",
            target = "Lnet/minecraft/world/entity/Entity;hurt(Lnet/minecraft/world/damagesource/DamageSource;F)Z"))
    private boolean impl$ThrowDamageEventWithLightingSource(
        final Entity entity, final DamageSource source, final float damage,
        final ServerLevel level, final LightningBolt lightningBolt
    ) {
        if (!this.shadow$level().isClientSide) {
            return entity.hurt(source, damage);
        }
        var entitySource = new DamageSource(source.typeHolder(), lightningBolt);
        return entity.hurt(entitySource, damage);
    }

    @Inject(method = "getFireImmuneTicks", at = @At(value = "HEAD"), cancellable = true)
    private void impl$getFireImmuneTicks(final CallbackInfoReturnable<Integer> ci) {
        if (this.impl$hasCustomFireImmuneTicks) {
            ci.setReturnValue((int) this.impl$fireImmuneTicks);
        }
    }

    @Inject(method = "saveWithoutId", at = @At("RETURN"))
    private void impl$WriteSpongeDataToCompound(final CompoundTag compound, final CallbackInfoReturnable<CompoundTag> ci) {
        if (DataUtil.syncDataToTag(this)) {
            compound.merge(this.data$getCompound());
        }
    }

    @Inject(method = "load", at = @At("RETURN"))
    private void impl$ReadSpongeDataFromCompound(final CompoundTag compound, final CallbackInfo ci) {
        // TODO If we are in Forge data is already present
        this.data$setCompound(compound); // For vanilla we set the incoming nbt
        // Deserialize custom data...
        DataUtil.syncTagToData(this);
        this.data$setCompound(null); // done reading
    }

    /**
     * Overridden method for Players to determine whether this entity is not immune to
     * fire such that {@link IgniteEntityEvent}s are not needed to be thrown as they
     * cannot take fire damage, nor do they light on fire.
     *
     * @return True if this entity is not immune to fire.
     */
    protected boolean impl$canCallIgniteEntityEvent() {
        return !this.shadow$fireImmune();
    }

    protected void impl$callExpireEntityEvent() {
        try (final CauseStackManager.StackFrame frame = PhaseTracker.getCauseStackManager().pushCauseFrame()) {
            frame.pushCause(this);
            Sponge.eventManager().post(SpongeEventFactory.createExpireEntityEvent(frame.currentCause(), (org.spongepowered.api.entity.Entity) this));
        }
    }
    @Inject(method = "discard", at = @At("TAIL"))
    private void impl$throwExpireForDiscards(final CallbackInfo ci) {
        SpongeCommon.post(SpongeEventFactory.createExpireEntityEvent(PhaseTracker.getInstance().currentCause(), (org.spongepowered.api.entity.Entity) this));
    }

    /*@Redirect(
        method = "setRemainingFireTicks",
        at = @At(
            value = "FIELD",
            target = "Lnet/minecraft/world/entity/Entity;remainingFireTicks:I",
            opcode = Opcodes.PUTFIELD
        )
    )
    private void impl$callIgnite(Entity entity, int value) {

    }*/

}<|MERGE_RESOLUTION|>--- conflicted
+++ resolved
@@ -411,11 +411,7 @@
     public void bridge$vanishState(VanishState state) {
         this.impl$vanishState = state;
 
-<<<<<<< HEAD
         final ChunkMap_TrackedEntityAccessor trackerAccessor = ((ChunkMapAccessor) ((ServerWorld) this.shadow$level()).chunkManager()).accessor$entityMap().get(this.shadow$getId());
-=======
-        final ChunkMap_TrackedEntityAccessor trackerAccessor = ((ChunkMapAccessor) ((ServerWorld) this.level).chunkManager()).accessor$entityMap().get(this.shadow$getId());
->>>>>>> 7ab397a1
         if (trackerAccessor == null) {
             return;
         }
