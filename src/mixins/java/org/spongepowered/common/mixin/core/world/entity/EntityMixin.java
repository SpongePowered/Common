--- conflicted
+++ resolved
@@ -248,11 +248,7 @@
 
     @Override
     public boolean bridge$setLocation(final ServerLocation location) {
-<<<<<<< HEAD
-        if (this.shadow$isRemoved() || ((WorldBridge) location.world()).bridge$isFake()) {
-=======
-        if (this.removed || ((LevelBridge) location.world()).bridge$isFake()) {
->>>>>>> 0a74ae44
+        if (this.shadow$isRemoved() || ((LevelBridge) location.world()).bridge$isFake()) {
             return false;
         }
 
