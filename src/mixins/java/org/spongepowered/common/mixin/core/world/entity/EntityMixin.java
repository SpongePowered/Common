--- conflicted
+++ resolved
@@ -1168,7 +1168,6 @@
         return false;
     }
 
-<<<<<<< HEAD
     /*@Redirect(
         method = "setRemainingFireTicks",
         at = @At(
@@ -1181,6 +1180,4 @@
 
     }*/
 
-=======
->>>>>>> 5d2ef564
 }