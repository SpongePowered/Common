--- conflicted
+++ resolved
@@ -164,17 +164,10 @@
      * returns false if canceled, appearing for vanilla as an invulnerable target. {@link #attackImpl$onNoDamageSound}
      */
     @Redirect(method = "attack",
-<<<<<<< HEAD
-            slice = @Slice(from = @At(value = "INVOKE", target = "Lnet/minecraft/world/entity/Entity;getDeltaMovement()Lnet/minecraft/world/phys/Vec3;"),
-                           to = @At(value = "INVOKE", target = "Lnet/minecraft/world/entity/player/Player;getKnockback(Lnet/minecraft/world/entity/Entity;Lnet/minecraft/world/damagesource/DamageSource;)F")),
-            at = @At(value = "INVOKE", target = "Lnet/minecraft/world/entity/Entity;hurtOrSimulate(Lnet/minecraft/world/damagesource/DamageSource;F)Z"))
-    public boolean attackImpl$onHurt(final Entity targetEntity, final DamageSource damageSource, final float mcDamage) {
-=======
         slice = @Slice(from = @At(value = "INVOKE", target = "Lnet/minecraft/world/entity/Entity;getDeltaMovement()Lnet/minecraft/world/phys/Vec3;"),
             to = @At(value = "INVOKE", target = "Lnet/minecraft/world/entity/player/Player;getKnockback(Lnet/minecraft/world/entity/Entity;Lnet/minecraft/world/damagesource/DamageSource;)F")),
-        at = @At(value = "INVOKE", target = "Lnet/minecraft/world/entity/Entity;hurt(Lnet/minecraft/world/damagesource/DamageSource;F)Z"))
+        at = @At(value = "INVOKE", target = "Lnet/minecraft/world/entity/Entity;hurtOrSimulate(Lnet/minecraft/world/damagesource/DamageSource;F)Z"))
     protected boolean attackImpl$onHurt(final Entity targetEntity, final DamageSource damageSource, final float mcDamage) {
->>>>>>> 680b7f57
 
         float knockbackModifier = this.shadow$getKnockback(targetEntity, damageSource) + (this.attackImpl$isStrongSprintAttack ? 1.0F : 0.0F);
         this.attackImpl$attackEvent = DamageEventUtil.callPlayerAttackEntityEvent(this.attackImpl$attack, knockbackModifier);
@@ -203,17 +196,10 @@
      * Set enchantment damage with value from event
      */
     @ModifyVariable(method = "attack", ordinal = 1,
-<<<<<<< HEAD
-            slice = @Slice(from = @At(value = "INVOKE", target = "Lnet/minecraft/world/entity/Entity;hurtOrSimulate(Lnet/minecraft/world/damagesource/DamageSource;F)Z"),
-                    to = @At(value = "INVOKE", target = "Lnet/minecraft/world/entity/LivingEntity;knockback(DDD)V", ordinal = 0)),
-            at = @At(value = "INVOKE", target = "Lnet/minecraft/world/entity/player/Player;getKnockback(Lnet/minecraft/world/entity/Entity;Lnet/minecraft/world/damagesource/DamageSource;)F"))
-    public float attackImpl$enchentmentDamageFromEvent(final float enchDmg) {
-=======
-        slice = @Slice(from = @At(value = "INVOKE", target = "Lnet/minecraft/world/entity/Entity;hurt(Lnet/minecraft/world/damagesource/DamageSource;F)Z"),
+        slice = @Slice(from = @At(value = "INVOKE", target = "Lnet/minecraft/world/entity/Entity;hurtOrSimulate(Lnet/minecraft/world/damagesource/DamageSource;F)Z"),
             to = @At(value = "INVOKE", target = "Lnet/minecraft/world/entity/LivingEntity;knockback(DDD)V", ordinal = 0)),
         at = @At(value = "INVOKE", target = "Lnet/minecraft/world/entity/player/Player;getKnockback(Lnet/minecraft/world/entity/Entity;Lnet/minecraft/world/damagesource/DamageSource;)F"))
     protected float attackImpl$enchentmentDamageFromEvent(final float enchDmg) {
->>>>>>> 680b7f57
         return this.attackImpl$finalDamageAmounts.getOrDefault(ResourceKey.minecraft("attack_enchantment"), 0.0).floatValue();
     }
 
@@ -240,8 +226,10 @@
     @Redirect(method = "attack",
         slice = @Slice(from = @At(value = "INVOKE", target = "Lnet/minecraft/world/entity/player/Player;causeFoodExhaustion(F)V")),
         at = @At(value = "INVOKE", target = "Lnet/minecraft/world/level/Level;playSound(Lnet/minecraft/world/entity/player/Player;DDDLnet/minecraft/sounds/SoundEvent;Lnet/minecraft/sounds/SoundSource;FF)V"))
-    protected void attackImpl$onNoDamageSound(final Level instance, final Player $$0, final double $$1, final double $$2, final double $$3,
-                                           final SoundEvent $$4, final SoundSource $$5, final float $$6, final float $$7) {
+    protected void attackImpl$onNoDamageSound(
+        final Level instance, final Player $$0, final double $$1, final double $$2, final double $$3,
+        final SoundEvent $$4, final SoundSource $$5, final float $$6, final float $$7
+    ) {
         if (!this.attackImpl$attackEvent.isCancelled()) {
             this.impl$playAttackSound((Player) (Object) this, SoundEvents.PLAYER_ATTACK_NODAMAGE);
         }
@@ -271,17 +259,10 @@
      * Redirect {@link LivingEntity#knockback} to use modified event knockback
      */
     @Redirect(method = "attack",
-<<<<<<< HEAD
-            slice = @Slice(from = @At(value = "INVOKE", target = "Lnet/minecraft/world/level/Level;getEntitiesOfClass(Ljava/lang/Class;Lnet/minecraft/world/phys/AABB;)Ljava/util/List;"),
-                           to = @At(value = "INVOKE", target = "Lnet/minecraft/world/entity/LivingEntity;hurt(Lnet/minecraft/world/damagesource/DamageSource;F)V")),
-            at = @At(value = "INVOKE", target = "Lnet/minecraft/world/entity/LivingEntity;knockback(DDD)V"))
-    public void attackImpl$modifyKnockback(final LivingEntity instance, final double $$0, final double $$1, final double $$2) {
-=======
         slice = @Slice(from = @At(value = "INVOKE", target = "Lnet/minecraft/world/level/Level;getEntitiesOfClass(Ljava/lang/Class;Lnet/minecraft/world/phys/AABB;)Ljava/util/List;"),
-            to = @At(value = "INVOKE", target = "Lnet/minecraft/world/entity/LivingEntity;hurt(Lnet/minecraft/world/damagesource/DamageSource;F)Z")),
+            to = @At(value = "INVOKE", target = "Lnet/minecraft/world/entity/LivingEntity;hurt(Lnet/minecraft/world/damagesource/DamageSource;F)V")),
         at = @At(value = "INVOKE", target = "Lnet/minecraft/world/entity/LivingEntity;knockback(DDD)V"))
     protected void attackImpl$modifyKnockback(final LivingEntity instance, final double $$0, final double $$1, final double $$2) {
->>>>>>> 680b7f57
         instance.knockback($$0 * this.attackImpl$attackEvent.knockbackModifier(), $$1, $$2);
     }
 
@@ -301,11 +282,7 @@
     }
 
     @Inject(method = "actuallyHurt", at = @At(value = "INVOKE", target = "Lnet/minecraft/world/entity/player/Player;getDamageAfterArmorAbsorb(Lnet/minecraft/world/damagesource/DamageSource;F)F"))
-<<<<<<< HEAD
-    public void attackImpl$startActuallyHurt(final ServerLevel level, DamageSource damageSource, float originalDamage, CallbackInfo ci) {
-=======
-    protected void attackImpl$startActuallyHurt(DamageSource damageSource, float originalDamage, CallbackInfo ci) {
->>>>>>> 680b7f57
+    protected void attackImpl$startActuallyHurt(final ServerLevel level, DamageSource damageSource, float originalDamage, CallbackInfo ci) {
         // TODO check for direct call?
         this.attackImpl$actuallyHurt = new DamageEventUtil.ActuallyHurt((LivingEntity) (Object) this, new ArrayList<>(), damageSource, originalDamage);
     }
@@ -329,11 +306,7 @@
      * Cleanup
      */
     @Inject(method = "actuallyHurt", at = @At("RETURN"))
-<<<<<<< HEAD
-    public void attackImpl$afterActuallyHurt(final ServerLevel level, final DamageSource $$0, final float $$1, final CallbackInfo ci) {
-=======
-    protected void attackImpl$afterActuallyHurt(final DamageSource $$0, final float $$1, final CallbackInfo ci) {
->>>>>>> 680b7f57
+    protected void attackImpl$afterActuallyHurt(final ServerLevel level, final DamageSource $$0, final float $$1, final CallbackInfo ci) {
         this.attackImpl$handlePostDamage();
         this.attackImpl$actuallyHurt = null;
         this.attackImpl$actuallyHurtResult = null;
