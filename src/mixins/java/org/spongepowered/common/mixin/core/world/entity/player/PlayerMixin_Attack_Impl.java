--- conflicted
+++ resolved
@@ -163,31 +163,6 @@
     }
 
     /**
-<<<<<<< HEAD
-     * Crit Hook - Before vanilla decides
-     * Also captures the crit multiplier as a function
-     */
-    @ModifyVariable(method = "attack", ordinal = 2,
-            slice = @Slice(from = @At(value = "INVOKE", target = "Lnet/minecraft/world/entity/player/Player;isSprinting()Z", ordinal = 1),
-                           to = @At(value = "INVOKE", target = "Lnet/minecraft/world/entity/player/Player;getKnownMovement()Lnet/minecraft/world/phys/Vec3;")),
-            at = @At(value = "JUMP", opcode = Opcodes.IFEQ)
-    )
-    public boolean attackImpl$critHook(final boolean isCrit) {
-        final var critResult = PlatformHooks.INSTANCE.getEventHooks().callCriticalHitEvent(this.attackImpl$attack.sourceEntity(),
-                this.attackImpl$attack.target(), isCrit, isCrit ? 1.5F : 1.0F);
-
-        // if (isCrit) damage *= 1.5F;
-        if (critResult.criticalHit) {
-            final var bonusDamageFunc = DamageEventUtil.provideCriticalAttackFunction(this.attackImpl$attack.sourceEntity(), critResult.modifier);
-            this.attackImpl$attack.functions().add(bonusDamageFunc);
-        }
-
-        return critResult.criticalHit;
-    }
-
-    /**
-=======
->>>>>>> 615a64af
      * Capture damageSource for sweep attacks event later
      * Calculate knockback earlier than vanilla for event
      * call the AttackEntityEvent
@@ -322,21 +297,8 @@
         this.inventoryMenu.broadcastChanges();
     }
 
-<<<<<<< HEAD
-    @Redirect(method = "actuallyHurt", at = @At(value = "INVOKE",
-            target = "Lnet/minecraft/world/entity/player/Player;isInvulnerableTo(Lnet/minecraft/server/level/ServerLevel;Lnet/minecraft/world/damagesource/DamageSource;)Z"))
-    public boolean attackImpl$startActuallyHurt(final Player instance, final ServerLevel level, final DamageSource damageSource,
-                                        final ServerLevel redundant, final DamageSource ds, final float originalDamage) {
-        if (instance.isInvulnerableTo(level, damageSource)) {
-            return true;
-        }
-
-        // Call platform hook for adjusting damage
-        final var modAdjustedDamage = this.bridge$applyModDamage(instance, damageSource, originalDamage);
-=======
     @Inject(method = "actuallyHurt", at = @At(value = "INVOKE", target = "Lnet/minecraft/world/entity/player/Player;getDamageAfterArmorAbsorb(Lnet/minecraft/world/damagesource/DamageSource;F)F"))
-    public void attackImpl$startActuallyHurt(DamageSource damageSource, float originalDamage, CallbackInfo ci) {
->>>>>>> 615a64af
+    public void attackImpl$startActuallyHurt(final ServerLevel level, DamageSource damageSource, float originalDamage, CallbackInfo ci) {
         // TODO check for direct call?
         this.attackImpl$actuallyHurt = new DamageEventUtil.ActuallyHurt((LivingEntity) (Object) this, new ArrayList<>(), damageSource, originalDamage);
     }
