/*
 * This file is part of Sponge, licensed under the MIT License (MIT).
 *
 * Copyright (c) SpongePowered <https://www.spongepowered.org>
 * Copyright (c) contributors
 *
 * Permission is hereby granted, free of charge, to any person obtaining a copy
 * of this software and associated documentation files (the "Software"), to deal
 * in the Software without restriction, including without limitation the rights
 * to use, copy, modify, merge, publish, distribute, sublicense, and/or sell
 * copies of the Software, and to permit persons to whom the Software is
 * furnished to do so, subject to the following conditions:
 *
 * The above copyright notice and this permission notice shall be included in
 * all copies or substantial portions of the Software.
 *
 * THE SOFTWARE IS PROVIDED "AS IS", WITHOUT WARRANTY OF ANY KIND, EXPRESS OR
 * IMPLIED, INCLUDING BUT NOT LIMITED TO THE WARRANTIES OF MERCHANTABILITY,
 * FITNESS FOR A PARTICULAR PURPOSE AND NONINFRINGEMENT. IN NO EVENT SHALL THE
 * AUTHORS OR COPYRIGHT HOLDERS BE LIABLE FOR ANY CLAIM, DAMAGES OR OTHER
 * LIABILITY, WHETHER IN AN ACTION OF CONTRACT, TORT OR OTHERWISE, ARISING FROM,
 * OUT OF OR IN CONNECTION WITH THE SOFTWARE OR THE USE OR OTHER DEALINGS IN
 * THE SOFTWARE.
 */
package org.spongepowered.common.mixin.core.world.level;

import net.minecraft.core.BlockPos;
import net.minecraft.core.Registry;
import net.minecraft.world.DifficultyInstance;
import net.minecraft.world.entity.LightningBolt;
import net.minecraft.world.entity.Mob;
import net.minecraft.world.entity.decoration.ArmorStand;
import net.minecraft.world.entity.decoration.Motive;
import net.minecraft.world.entity.decoration.Painting;
import net.minecraft.world.entity.item.FallingBlockEntity;
import net.minecraft.world.entity.item.ItemEntity;
import net.minecraft.world.entity.projectile.ThrownEnderpearl;
import net.minecraft.world.item.ItemStack;
import net.minecraft.world.level.Level;
import net.minecraft.world.level.LevelAccessor;
import net.minecraft.world.level.block.Blocks;
import net.minecraft.world.level.border.WorldBorder;
import net.minecraft.world.level.chunk.LevelChunk;
import net.minecraft.world.level.dimension.DimensionType;
import net.minecraft.world.level.storage.LevelData;
import org.spongepowered.api.ResourceKey;
import org.spongepowered.api.data.Keys;
import org.spongepowered.api.entity.EntityType;
import org.spongepowered.api.entity.projectile.EnderPearl;
import org.spongepowered.asm.mixin.Final;
import org.spongepowered.asm.mixin.Mixin;
import org.spongepowered.asm.mixin.Mutable;
import org.spongepowered.asm.mixin.Shadow;
import org.spongepowered.common.accessor.world.entity.MobAccessor;
import org.spongepowered.common.bridge.world.WorldBridge;
import org.spongepowered.common.entity.projectile.UnknownProjectileSource;
import org.spongepowered.math.vector.Vector3d;

@Mixin(net.minecraft.world.level.Level.class)
public abstract class LevelMixin implements WorldBridge, LevelAccessor {

    // @formatter: off
    @Mutable @Shadow @Final private DimensionType dimensionType;
    @Shadow protected float oRainLevel;
    @Shadow protected float rainLevel;
    @Shadow protected float oThunderLevel;
    @Shadow protected float thunderLevel;

    @Shadow public abstract LevelData shadow$getLevelData();
    @Shadow public abstract void shadow$updateSkyBrightness();
    @Shadow public abstract net.minecraft.resources.ResourceKey<Level> shadow$dimension();
    @Shadow public abstract DimensionType shadow$dimensionType();
    @Shadow public abstract LevelChunk shadow$getChunkAt(BlockPos p_175726_1_);
    @Shadow public abstract DifficultyInstance shadow$getCurrentDifficultyAt(BlockPos p_175649_1_);
<<<<<<< HEAD
=======
    @Shadow public abstract boolean shadow$isRaining();
>>>>>>> 5d2ef564
    @Shadow public abstract WorldBorder shadow$getWorldBorder();
    // @formatter on

    @Override
    public boolean bridge$isFake() {
        return this.isClientSide();
    }

    @Override
    public void bridge$adjustDimensionLogic(final DimensionType dimensionType) {
        this.dimensionType = dimensionType;

        // TODO Minecraft 1.16.4 - Re-create the WorldBorder due to new coordinate scale, send that updated packet to players
    }

    @Override
    @SuppressWarnings("unchecked")
    public <E extends org.spongepowered.api.entity.Entity> E bridge$createEntity(final EntityType<E> type, final Vector3d position, final boolean naturally) throws IllegalArgumentException, IllegalStateException {
        if (type == net.minecraft.world.entity.EntityType.PLAYER) {
            // Unable to construct these
            throw new IllegalArgumentException("A Player cannot be created by the API!");
        }

        net.minecraft.world.entity.Entity entity = null;
        final double x = position.x();
        final double y = position.y();
        final double z = position.z();
        final net.minecraft.world.level.Level thisWorld = (net.minecraft.world.level.Level) (Object) this;
        // Not all entities have a single World parameter as their constructor
        if (type == net.minecraft.world.entity.EntityType.LIGHTNING_BOLT) {
            entity = net.minecraft.world.entity.EntityType.LIGHTNING_BOLT.create(thisWorld);
            entity.moveTo(x, y, z);
            ((LightningBolt) entity).setVisualOnly(false);
        }
        // TODO - archetypes should solve the problem of calling the correct constructor
        if (type == net.minecraft.world.entity.EntityType.ENDER_PEARL) {
            final ArmorStand tempEntity = new ArmorStand(thisWorld, x, y, z);
            tempEntity.setPos(tempEntity.getX(), tempEntity.getY() - tempEntity.getEyeHeight(), tempEntity.getZ());
            entity = new ThrownEnderpearl(thisWorld, tempEntity);
            ((EnderPearl) entity).offer(Keys.SHOOTER, UnknownProjectileSource.UNKNOWN);
        }
        // Some entities need to have non-null fields (and the easiest way to
        // set them is to use the more specialised constructor).
        if (type == net.minecraft.world.entity.EntityType.FALLING_BLOCK) {
            entity = new FallingBlockEntity(thisWorld, x, y, z, Blocks.SAND.defaultBlockState());
        }
        if (type == net.minecraft.world.entity.EntityType.ITEM) {
            entity = new ItemEntity(thisWorld, x, y, z, new ItemStack(Blocks.STONE));
        }

        if (entity == null) {
            final ResourceKey key = (ResourceKey) (Object) Registry.ENTITY_TYPE.getKey((net.minecraft.world.entity.EntityType<?>) type);
            try {
                entity = ((net.minecraft.world.entity.EntityType) type).create(thisWorld);
                entity.moveTo(x, y, z);
            } catch (final Exception e) {
                throw new RuntimeException("There was an issue attempting to construct " + key, e);
            }
        }

        // TODO - replace this with an actual check
        /*
        if (entity instanceof EntityHanging) {
            if (((EntityHanging) entity).facingDirection == null) {
                // TODO Some sort of detection of a valid direction?
                // i.e scan immediate blocks for something to attach onto.
                ((EntityHanging) entity).facingDirection = EnumFacing.NORTH;
            }
            if (!((EntityHanging) entity).onValidSurface()) {
                return Optional.empty();
            }
        }*/

        if (naturally && entity instanceof Mob) {
            // Adding the default equipment
            final DifficultyInstance difficulty = this.shadow$getCurrentDifficultyAt(new BlockPos(x, y, z));
            ((MobAccessor)entity).invoker$populateDefaultEquipmentSlots(difficulty);
        }

        if (entity instanceof Painting) {
            // This is default when art is null when reading from NBT, could
            // choose a random art instead?
            ((Painting) entity).motive = Motive.KEBAB;
        }

        return (E) entity;
    }
}<|MERGE_RESOLUTION|>--- conflicted
+++ resolved
@@ -72,10 +72,7 @@
     @Shadow public abstract DimensionType shadow$dimensionType();
     @Shadow public abstract LevelChunk shadow$getChunkAt(BlockPos p_175726_1_);
     @Shadow public abstract DifficultyInstance shadow$getCurrentDifficultyAt(BlockPos p_175649_1_);
-<<<<<<< HEAD
-=======
     @Shadow public abstract boolean shadow$isRaining();
->>>>>>> 5d2ef564
     @Shadow public abstract WorldBorder shadow$getWorldBorder();
     // @formatter on
 
