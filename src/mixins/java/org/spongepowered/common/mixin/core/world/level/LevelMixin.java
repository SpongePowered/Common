--- conflicted
+++ resolved
@@ -34,6 +34,7 @@
 import net.minecraft.world.entity.decoration.ArmorStand;
 import net.minecraft.world.entity.decoration.HangingEntity;
 import net.minecraft.world.entity.decoration.Painting;
+import net.minecraft.world.entity.item.FallingBlockEntity;
 import net.minecraft.world.entity.item.ItemEntity;
 import net.minecraft.world.entity.projectile.ThrownEnderpearl;
 import net.minecraft.world.item.ItemStack;
@@ -82,12 +83,9 @@
     @Shadow protected float rainLevel;
     @Shadow protected float oThunderLevel;
     @Shadow protected float thunderLevel;
-<<<<<<< HEAD
     @Shadow @Final public RandomSource random;
     @Shadow @Final protected WritableLevelData levelData;
-=======
     @Shadow @Final protected List<TickingBlockEntity> blockEntityTickers;
->>>>>>> fbae1f6d
 
     @Shadow public abstract LevelData shadow$getLevelData();
     @Shadow public abstract void shadow$updateSkyBrightness();
@@ -203,11 +201,7 @@
         // Some entities need to have non-null fields (and the easiest way to
         // set them is to use the more specialised constructor).
         if (type == net.minecraft.world.entity.EntityType.FALLING_BLOCK) {
-<<<<<<< HEAD
-            entity = FallingBlockEntity.fall(thisWorld, new BlockPos((int) x, (int) y, (int) z), Blocks.SAND.defaultBlockState());
-=======
             entity = FallingBlockEntityAccessor.invoker$new(thisWorld, x, y, z, Blocks.SAND.defaultBlockState());
->>>>>>> fbae1f6d
         }
         if (type == net.minecraft.world.entity.EntityType.ITEM) {
             entity = new ItemEntity(thisWorld, x, y, z, new ItemStack(Blocks.STONE));
