/*
 * This file is part of Sponge, licensed under the MIT License (MIT).
 *
 * Copyright (c) SpongePowered <https://www.spongepowered.org>
 * Copyright (c) contributors
 *
 * Permission is hereby granted, free of charge, to any person obtaining a copy
 * of this software and associated documentation files (the "Software"), to deal
 * in the Software without restriction, including without limitation the rights
 * to use, copy, modify, merge, publish, distribute, sublicense, and/or sell
 * copies of the Software, and to permit persons to whom the Software is
 * furnished to do so, subject to the following conditions:
 *
 * The above copyright notice and this permission notice shall be included in
 * all copies or substantial portions of the Software.
 *
 * THE SOFTWARE IS PROVIDED "AS IS", WITHOUT WARRANTY OF ANY KIND, EXPRESS OR
 * IMPLIED, INCLUDING BUT NOT LIMITED TO THE WARRANTIES OF MERCHANTABILITY,
 * FITNESS FOR A PARTICULAR PURPOSE AND NONINFRINGEMENT. IN NO EVENT SHALL THE
 * AUTHORS OR COPYRIGHT HOLDERS BE LIABLE FOR ANY CLAIM, DAMAGES OR OTHER
 * LIABILITY, WHETHER IN AN ACTION OF CONTRACT, TORT OR OTHERWISE, ARISING FROM,
 * OUT OF OR IN CONNECTION WITH THE SOFTWARE OR THE USE OR OTHER DEALINGS IN
 * THE SOFTWARE.
 */
package org.spongepowered.common.mixin.core.world.level;

import com.mojang.serialization.Dynamic;
import net.minecraft.core.BlockPos;
import net.minecraft.core.Holder;
import net.minecraft.core.registries.Registries;
import net.minecraft.nbt.CompoundTag;
import net.minecraft.nbt.NbtOps;
import net.minecraft.util.RandomSource;
import net.minecraft.util.datafix.DataFixers;
import net.minecraft.util.datafix.fixes.References;
import net.minecraft.world.DifficultyInstance;
import net.minecraft.world.entity.LightningBolt;
import net.minecraft.world.entity.Mob;
import net.minecraft.world.entity.decoration.ArmorStand;
import net.minecraft.world.entity.decoration.HangingEntity;
import net.minecraft.world.entity.decoration.Painting;
import net.minecraft.world.entity.item.ItemEntity;
import net.minecraft.world.entity.projectile.ThrownEnderpearl;
import net.minecraft.world.item.ItemStack;
import net.minecraft.world.level.Level;
import net.minecraft.world.level.LevelAccessor;
import net.minecraft.world.level.block.Blocks;
import net.minecraft.world.level.block.entity.TickingBlockEntity;
import net.minecraft.world.level.border.WorldBorder;
import net.minecraft.world.level.chunk.LevelChunk;
import net.minecraft.world.level.dimension.DimensionType;
import net.minecraft.world.level.storage.LevelData;
import net.minecraft.world.level.storage.WritableLevelData;
import net.minecraft.world.phys.AABB;
import org.checkerframework.checker.nullness.qual.NonNull;
import org.checkerframework.checker.nullness.qual.Nullable;
import org.spongepowered.api.ResourceKey;
import org.spongepowered.api.data.Keys;
import org.spongepowered.api.data.persistence.DataContainer;
import org.spongepowered.api.entity.Entity;
import org.spongepowered.api.entity.EntityType;
import org.spongepowered.api.entity.projectile.EnderPearl;
import org.spongepowered.api.registry.RegistryTypes;
import org.spongepowered.asm.mixin.Final;
import org.spongepowered.asm.mixin.Mixin;
import org.spongepowered.asm.mixin.Mutable;
import org.spongepowered.asm.mixin.Shadow;
import org.spongepowered.asm.mixin.injection.At;
import org.spongepowered.asm.mixin.injection.Coerce;
import org.spongepowered.asm.mixin.injection.Inject;
import org.spongepowered.asm.mixin.injection.callback.CallbackInfoReturnable;
import org.spongepowered.common.SpongeCommon;
import org.spongepowered.common.accessor.world.entity.MobAccessor;
import org.spongepowered.common.accessor.world.entity.item.FallingBlockEntityAccessor;
import org.spongepowered.common.bridge.data.VanishableBridge;
import org.spongepowered.common.bridge.world.level.LevelBridge;
import org.spongepowered.common.data.persistence.NBTTranslator;
import org.spongepowered.common.entity.projectile.UnknownProjectileSource;
import org.spongepowered.common.util.Constants;
import org.spongepowered.common.util.DataUtil;
import org.spongepowered.math.vector.Vector3d;

import java.util.List;
import java.util.function.Predicate;

@Mixin(net.minecraft.world.level.Level.class)
public abstract class LevelMixin implements LevelBridge, LevelAccessor {

    //@formatter: off
    @Mutable @Shadow @Final private Holder<DimensionType> dimensionTypeRegistration;
    @Shadow protected float oRainLevel;
    @Shadow protected float rainLevel;
    @Shadow protected float oThunderLevel;
    @Shadow protected float thunderLevel;
    @Shadow @Final public RandomSource random;
    @Shadow @Final protected WritableLevelData levelData;
    @Shadow @Final protected List<TickingBlockEntity> blockEntityTickers;

    @Shadow public abstract LevelData shadow$getLevelData();
    @Shadow public abstract void shadow$updateSkyBrightness();
    @Shadow public abstract net.minecraft.resources.ResourceKey<Level> shadow$dimension();
    @Shadow public abstract DimensionType shadow$dimensionType();
    @Shadow public abstract LevelChunk shadow$getChunkAt(BlockPos p_175726_1_);
    @Shadow public abstract DifficultyInstance shadow$getCurrentDifficultyAt(BlockPos p_175649_1_);
    @Shadow public abstract boolean shadow$isRaining();
    @Shadow public abstract net.minecraft.world.level.block.entity.@Nullable BlockEntity shadow$getBlockEntity(BlockPos p_175625_1_);
    @Shadow public abstract WorldBorder shadow$getWorldBorder();
    //@Shadow protected abstract void shadow$postGameEventInRadius(@javax.annotation.Nullable net.minecraft.world.entity.Entity $$0, GameEvent $$1, BlockPos $$2, int $$3);
    // @formatter on


    @Override
    public boolean bridge$isFake() {
        return this.isClientSide();
    }

    @Override
    public void bridge$adjustDimensionLogic(final DimensionType dimensionType) {
        this.dimensionTypeRegistration = Holder.direct(dimensionType);

        // TODO Minecraft 1.16.4 - Re-create the WorldBorder due to new coordinate scale, send that updated packet to players
    }

    @SuppressWarnings("unchecked")
    @Override
    public <E extends org.spongepowered.api.entity.Entity> E bridge$createEntity(
        final DataContainer dataContainer,
        final @Nullable Vector3d position,
        final @Nullable Predicate<Vector3d> positionCheck) throws IllegalArgumentException, IllegalStateException {

        final EntityType<@NonNull ?> type = dataContainer.getRegistryValue(Constants.Entity.TYPE, RegistryTypes.ENTITY_TYPE)
            .orElseThrow(() -> new IllegalArgumentException("DataContainer does not contain a valid entity type."));
        final Vector3d proposedPosition;
        if (position == null) {
            proposedPosition = DataUtil.getPosition3d(dataContainer, Constants.Sponge.SNAPSHOT_WORLD_POSITION);
        } else {
            proposedPosition = position;
        }

        if (positionCheck != null && !positionCheck.test(proposedPosition)) {
            throw new IllegalArgumentException(String.format("Position (%.2f, %.2f, %.2f) is not a valid position in this context.",
                proposedPosition.x(),
                proposedPosition.y(),
                proposedPosition.z()));
        }

        final @Nullable Vector3d rotation;
        if (dataContainer.contains(Constants.Entity.ROTATION)) {
            rotation = DataUtil.getPosition3d(dataContainer, Constants.Entity.ROTATION);
        } else {
            rotation = null;
        }

        final @Nullable Vector3d scale;
        if (dataContainer.contains(Constants.Entity.SCALE)) {
            scale = DataUtil.getPosition3d(dataContainer, Constants.Entity.SCALE);
        } else {
            scale = null;
        }

        final Entity createdEntity = this.bridge$createEntity(type, position, false);
        dataContainer.getView(Constants.Sponge.UNSAFE_NBT)
<<<<<<< HEAD
                .map(NBTTranslator.INSTANCE::translate)
                .ifPresent(x -> {
                    final var dataFixed = DataFixers.getDataFixer().update(References.ENTITY, new Dynamic<>(NbtOps.INSTANCE, x), 3692, 3833);
                    final var e = ((net.minecraft.world.entity.Entity) createdEntity);
                    // mimicing Entity#restoreFrom
                    dataFixed.remove("Dimension");
                    e.load((CompoundTag) dataFixed.getValue());
                    // position needs a reset
                    e.moveTo(proposedPosition.x(), proposedPosition.y(), proposedPosition.z());
                });
=======
            .map(NBTTranslator.INSTANCE::translate)
            .ifPresent(x -> {
                final net.minecraft.world.entity.Entity e = ((net.minecraft.world.entity.Entity) createdEntity);
                // mimicing Entity#restoreFrom
                x.remove("Dimension");
                e.load(x);
                // position needs a reset
                e.moveTo(proposedPosition.x(), proposedPosition.y(), proposedPosition.z());
            });
>>>>>>> a091b4f4
        if (rotation != null) {
            createdEntity.setRotation(rotation);
        }
        if (scale != null) {
            createdEntity.setScale(scale);
        }

        return (E) createdEntity;
    }

    @Override
    @SuppressWarnings("unchecked")
    public <E extends org.spongepowered.api.entity.Entity> E bridge$createEntity(final EntityType<E> type, final Vector3d position, final boolean naturally) throws IllegalArgumentException, IllegalStateException {
        if (type == net.minecraft.world.entity.EntityType.PLAYER) {
            // Unable to construct these
            throw new IllegalArgumentException("A Player cannot be created by the API!");
        }

        net.minecraft.world.entity.Entity entity = null;
        final double x = position.x();
        final double y = position.y();
        final double z = position.z();
        final net.minecraft.world.level.Level thisWorld = (net.minecraft.world.level.Level) (Object) this;
        // Not all entities have a single World parameter as their constructor
        if (type == net.minecraft.world.entity.EntityType.LIGHTNING_BOLT) {
            entity = net.minecraft.world.entity.EntityType.LIGHTNING_BOLT.create(thisWorld);
            entity.moveTo(x, y, z);
            ((LightningBolt) entity).setVisualOnly(false);
        }
        // TODO - archetypes should solve the problem of calling the correct constructor
        if (type == net.minecraft.world.entity.EntityType.ENDER_PEARL) {
            final ArmorStand tempEntity = new ArmorStand(thisWorld, x, y, z);
            tempEntity.setPos(tempEntity.getX(), tempEntity.getY() - tempEntity.getEyeHeight(), tempEntity.getZ());
            entity = new ThrownEnderpearl(thisWorld, tempEntity);
            ((EnderPearl) entity).offer(Keys.SHOOTER, UnknownProjectileSource.UNKNOWN);
        }
        // Some entities need to have non-null fields (and the easiest way to
        // set them is to use the more specialised constructor).
        if (type == net.minecraft.world.entity.EntityType.FALLING_BLOCK) {
            entity = FallingBlockEntityAccessor.invoker$new(thisWorld, x, y, z, Blocks.SAND.defaultBlockState());
        }
        if (type == net.minecraft.world.entity.EntityType.ITEM) {
            entity = new ItemEntity(thisWorld, x, y, z, new ItemStack(Blocks.STONE));
        }

        if (entity == null) {
            final ResourceKey key = (ResourceKey) (Object) SpongeCommon.vanillaRegistry(Registries.ENTITY_TYPE).getKey((net.minecraft.world.entity.EntityType<?>) type);
            try {
                entity = ((net.minecraft.world.entity.EntityType) type).create(thisWorld);
                entity.moveTo(x, y, z);
            } catch (final Exception e) {
                throw new RuntimeException("There was an issue attempting to construct " + key, e);
            }
        }

        // TODO - replace this with an actual check

        if (entity instanceof HangingEntity) {
            if (!((HangingEntity) entity).survives()) {
                throw new IllegalArgumentException("Hanging entity does not survive at the given position: " + position);
            }
        }

        if (naturally && entity instanceof Mob) {
            // Adding the default equipment
            final DifficultyInstance difficulty = this.shadow$getCurrentDifficultyAt(new BlockPos((int) x, (int) y, (int) z));
            ((MobAccessor) entity).invoker$populateDefaultEquipmentSlots(this.random, difficulty);
        }

        if (entity instanceof Painting) {
            // This is default when art is null when reading from NBT, could
            // choose a random art instead?
            // TODO ? ((Painting) entity).motive = Motive.KEBAB;
        }

        return (E) entity;
    }

    @Inject(method = {
        "getEntities(Lnet/minecraft/world/entity/Entity;Lnet/minecraft/world/phys/AABB;Ljava/util/function/Predicate;)Ljava/util/List;",
        "getEntities(Lnet/minecraft/world/level/entity/EntityTypeTest;Lnet/minecraft/world/phys/AABB;Ljava/util/function/Predicate;)Ljava/util/List;",
    }, at = @At("RETURN"))
    private void impl$IgnoreTargetingOfVanishedEntities(
        final @Coerce Object entityIn, final AABB aabb,
        final Predicate<?> filter, final CallbackInfoReturnable<List<net.minecraft.world.entity.Entity>> cir
    ) {
        if (this.bridge$isFake()) {
            return;
        }
        final List<net.minecraft.world.entity.Entity> entities = cir.getReturnValue();
        if (entities == null || entities.isEmpty()) {
            return;
        }
        entities.removeIf(entity -> {
            if (entity instanceof VanishableBridge vb) {
                final var state = vb.bridge$vanishState();
                return state.invisible() && state.untargetable();
            }
            return false;
        });
    }

}<|MERGE_RESOLUTION|>--- conflicted
+++ resolved
@@ -86,7 +86,7 @@
 @Mixin(net.minecraft.world.level.Level.class)
 public abstract class LevelMixin implements LevelBridge, LevelAccessor {
 
-    //@formatter: off
+    // @formatter: off
     @Mutable @Shadow @Final private Holder<DimensionType> dimensionTypeRegistration;
     @Shadow protected float oRainLevel;
     @Shadow protected float rainLevel;
@@ -160,7 +160,6 @@
 
         final Entity createdEntity = this.bridge$createEntity(type, position, false);
         dataContainer.getView(Constants.Sponge.UNSAFE_NBT)
-<<<<<<< HEAD
                 .map(NBTTranslator.INSTANCE::translate)
                 .ifPresent(x -> {
                     final var dataFixed = DataFixers.getDataFixer().update(References.ENTITY, new Dynamic<>(NbtOps.INSTANCE, x), 3692, 3833);
@@ -171,17 +170,6 @@
                     // position needs a reset
                     e.moveTo(proposedPosition.x(), proposedPosition.y(), proposedPosition.z());
                 });
-=======
-            .map(NBTTranslator.INSTANCE::translate)
-            .ifPresent(x -> {
-                final net.minecraft.world.entity.Entity e = ((net.minecraft.world.entity.Entity) createdEntity);
-                // mimicing Entity#restoreFrom
-                x.remove("Dimension");
-                e.load(x);
-                // position needs a reset
-                e.moveTo(proposedPosition.x(), proposedPosition.y(), proposedPosition.z());
-            });
->>>>>>> a091b4f4
         if (rotation != null) {
             createdEntity.setRotation(rotation);
         }
