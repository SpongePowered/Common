--- conflicted
+++ resolved
@@ -34,33 +34,18 @@
 @Mixin(AbstractMinecartContainer.class)
 public abstract class AbstractMinecartContainerMixin extends AbstractMinecartMixin {
 
-<<<<<<< HEAD
-=======
-    // @formatter:off
-    @Shadow private boolean dropEquipment;
-    // @formatter:on
-
->>>>>>> 97a6aa9b
     /**
      * @author Zidane - June 2019 - 1.12.2
      * @author i509VCB - Feb 2020 - 1.14.4
      * @author dualspiral - 24th July 2021 - 1.16.5
+     * @author dualspiral - 27th July 2021 - 1.17.1
      * @reason Only have this Minecart not drop contents if we actually changed dimension
+     *         TODO: This is a no-op but left here for the moment - check to see if this
+     *          is still needed
      */
     @Override
     @Nullable
-<<<<<<< HEAD
-    public Entity bridge$changeDimension(final ServerLevel world, final PlatformTeleporter platformTeleporter) {
-        final Entity entity = super.bridge$changeDimension(world, platformTeleporter);
-
-=======
     protected @org.checkerframework.checker.nullness.qual.Nullable Entity impl$postProcessChangeDimension(final Entity entity) {
-        if (entity instanceof AbstractMinecartContainer) {
-            // We actually teleported so...
-            this.dropEquipment = false;
-        }
->>>>>>> 97a6aa9b
-
         return entity;
     }
 
