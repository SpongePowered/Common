/*
 * This file is part of Sponge, licensed under the MIT License (MIT).
 *
 * Copyright (c) SpongePowered <https://www.spongepowered.org>
 * Copyright (c) contributors
 *
 * Permission is hereby granted, free of charge, to any person obtaining a copy
 * of this software and associated documentation files (the "Software"), to deal
 * in the Software without restriction, including without limitation the rights
 * to use, copy, modify, merge, publish, distribute, sublicense, and/or sell
 * copies of the Software, and to permit persons to whom the Software is
 * furnished to do so, subject to the following conditions:
 *
 * The above copyright notice and this permission notice shall be included in
 * all copies or substantial portions of the Software.
 *
 * THE SOFTWARE IS PROVIDED "AS IS", WITHOUT WARRANTY OF ANY KIND, EXPRESS OR
 * IMPLIED, INCLUDING BUT NOT LIMITED TO THE WARRANTIES OF MERCHANTABILITY,
 * FITNESS FOR A PARTICULAR PURPOSE AND NONINFRINGEMENT. IN NO EVENT SHALL THE
 * AUTHORS OR COPYRIGHT HOLDERS BE LIABLE FOR ANY CLAIM, DAMAGES OR OTHER
 * LIABILITY, WHETHER IN AN ACTION OF CONTRACT, TORT OR OTHERWISE, ARISING FROM,
 * OUT OF OR IN CONNECTION WITH THE SOFTWARE OR THE USE OR OTHER DEALINGS IN
 * THE SOFTWARE.
 */
package org.spongepowered.common.mixin.core.server.level;

import net.minecraft.nbt.CompoundTag;
import net.minecraft.server.level.ChunkMap;
import net.minecraft.server.level.ServerLevel;
import net.minecraft.world.entity.ai.village.poi.PoiManager;
import net.minecraft.world.level.ChunkPos;
import net.minecraft.world.level.chunk.ChunkAccess;
import net.minecraft.world.level.chunk.ChunkStatus;
import net.minecraft.world.level.chunk.ImposterProtoChunk;
import net.minecraft.world.level.chunk.LevelChunk;
import net.minecraft.world.level.chunk.storage.ChunkSerializer;
import org.spongepowered.api.ResourceKey;
import org.spongepowered.api.event.SpongeEventFactory;
import org.spongepowered.api.event.world.chunk.ChunkEvent;
import org.spongepowered.api.util.Direction;
import org.spongepowered.api.world.SerializationBehavior;
import org.spongepowered.api.world.chunk.WorldChunk;
import org.spongepowered.asm.mixin.Final;
import org.spongepowered.asm.mixin.Mixin;
import org.spongepowered.asm.mixin.Shadow;
import org.spongepowered.asm.mixin.injection.At;
import org.spongepowered.asm.mixin.injection.Inject;
import org.spongepowered.asm.mixin.injection.Redirect;
import org.spongepowered.asm.mixin.injection.Slice;
import org.spongepowered.asm.mixin.injection.callback.CallbackInfoReturnable;
import org.spongepowered.common.SpongeCommon;
import org.spongepowered.common.accessor.server.level.ServerChunkCacheAccessor;
import org.spongepowered.common.bridge.world.DistanceManagerBridge;
import org.spongepowered.common.bridge.world.level.chunk.LevelChunkBridge;
import org.spongepowered.common.bridge.world.level.storage.PrimaryLevelDataBridge;
import org.spongepowered.common.bridge.world.server.ChunkMapBridge;
import org.spongepowered.common.event.ShouldFire;
import org.spongepowered.common.event.tracking.PhaseTracker;
import org.spongepowered.common.util.Constants;
import org.spongepowered.common.util.DirectionUtil;
import org.spongepowered.math.vector.Vector3i;

<<<<<<< HEAD
import java.util.List;
import java.util.concurrent.CompletableFuture;
import java.util.concurrent.Executor;
import java.util.function.Function;

=======
>>>>>>> 7f5bce3a
@Mixin(ChunkMap.class)
public abstract class ChunkMapMixin implements ChunkMapBridge {

    // @formatter:off
    @Shadow @Final ServerLevel level;
    // @formatter:on

    @Override
    public DistanceManagerBridge bridge$distanceManager() {
        // The ticket manager on this object is a package-private class and isn't accessible from here
        // - @Shadow doesn't work because it seems to need the exact type.
        return (DistanceManagerBridge) ((ServerChunkCacheAccessor) this.level.getChunkSource()).accessor$distanceManager();
    }

    @Redirect(method = "save",
            at = @At(value = "INVOKE", target = "Lnet/minecraft/world/entity/ai/village/poi/PoiManager;flush(Lnet/minecraft/world/level/ChunkPos;)V"))
    private void impl$useSerializationBehaviorForPOI(final PoiManager pointOfInterestManager, final ChunkPos p_219112_1_) {
        final PrimaryLevelDataBridge infoBridge = (PrimaryLevelDataBridge) this.level.getLevelData();
        final SerializationBehavior serializationBehavior = infoBridge.bridge$serializationBehavior().orElse(SerializationBehavior.AUTOMATIC);
        if (serializationBehavior == SerializationBehavior.AUTOMATIC || serializationBehavior == SerializationBehavior.MANUAL) {
            pointOfInterestManager.flush(p_219112_1_);
        }
    }

    @Redirect(method = "save", at = @At(value = "INVOKE",
            target = "Lnet/minecraft/world/level/chunk/storage/ChunkSerializer;write(Lnet/minecraft/server/level/ServerLevel;"
                    + "Lnet/minecraft/world/level/chunk/ChunkAccess;)Lnet/minecraft/nbt/CompoundTag;"))
    private CompoundTag impl$useSerializationBehaviorForChunkSave(final ServerLevel worldIn, final ChunkAccess chunkIn) {
        final PrimaryLevelDataBridge infoBridge = (PrimaryLevelDataBridge) this.level.getLevelData();
        final SerializationBehavior serializationBehavior = infoBridge.bridge$serializationBehavior().orElse(SerializationBehavior.AUTOMATIC);
        if (serializationBehavior == SerializationBehavior.AUTOMATIC || serializationBehavior == SerializationBehavior.MANUAL) {
            return ChunkSerializer.write(worldIn, chunkIn);
        }

        return null;
    }

    @Redirect(method = "save", at = @At(value = "INVOKE",
            target = "Lnet/minecraft/server/level/ChunkMap;write(Lnet/minecraft/world/level/ChunkPos;Lnet/minecraft/nbt/CompoundTag;)V"))
    private void impl$doNotWriteIfWeHaveNoData(final ChunkMap chunkManager, final ChunkPos pos, final CompoundTag compound) {
        if (compound == null) {
            return;
        }

        chunkManager.write(pos, compound);
    }

    @Redirect(method = "lambda$scheduleUnload$11",
            at = @At(value = "INVOKE", target = "Lnet/minecraft/server/level/ServerLevel;unload(Lnet/minecraft/world/level/chunk/LevelChunk;)V"),
            slice = @Slice(
                    from = @At(value = "INVOKE", target = "Lnet/minecraft/server/level/ChunkMap;save(Lnet/minecraft/world/level/chunk/ChunkAccess;)Z")
            )
    )
    private void impl$onSetUnloaded(final ServerLevel level, final LevelChunk chunk) {
        final Vector3i chunkPos = new Vector3i(chunk.getPos().x, 0, chunk.getPos().z);

        if (ShouldFire.CHUNK_EVENT_UNLOAD_PRE) {
            final ChunkEvent.Unload event = SpongeEventFactory.createChunkEventUnloadPre(PhaseTracker.getInstance().currentCause(),
                (WorldChunk) chunk, chunkPos, (ResourceKey) (Object) this.level.dimension().location());
            SpongeCommon.post(event);
        }

        level.unload(chunk);

        for (final Direction dir : Constants.Chunk.CARDINAL_DIRECTIONS) {
            final Vector3i neighborPos = chunkPos.add(dir.asBlockOffset());
            final ChunkAccess neighbor = this.level.getChunk(neighborPos.x(), neighborPos.z(), ChunkStatus.EMPTY, false);
            if (neighbor instanceof LevelChunk) {
                final int index = DirectionUtil.directionToIndex(dir);
                final int oppositeIndex = DirectionUtil.directionToIndex(dir.opposite());
                ((LevelChunkBridge) chunk).bridge$setNeighborChunk(index, null);
                ((LevelChunkBridge) neighbor).bridge$setNeighborChunk(oppositeIndex, null);
            }
        }

        if (ShouldFire.CHUNK_EVENT_UNLOAD_POST) {
            final ChunkEvent.Unload event = SpongeEventFactory.createChunkEventUnloadPost(PhaseTracker.getInstance().currentCause(), chunkPos,
                (ResourceKey) (Object) this.level.dimension().location());
            SpongeCommon.post(event);
        }
    }

<<<<<<< HEAD
    @Redirect(method = "lambda$scheduleChunkGeneration$20",
            at = @At(value = "INVOKE",
                    target = "net/minecraft/world/level/chunk/ChunkStatus.generate(Ljava/util/concurrent/Executor;"
                            + "Lnet/minecraft/server/level/ServerLevel;"
                            + "Lnet/minecraft/world/level/chunk/ChunkGenerator;"
                            + "Lnet/minecraft/world/level/levelgen/structure/templatesystem/StructureManager;"
                            + "Lnet/minecraft/server/level/ThreadedLevelLightEngine;Ljava/util/function/Function;Ljava/util/List;Z)"
                            + "Ljava/util/concurrent/CompletableFuture;")
    )
    private CompletableFuture<Either<ChunkAccess, ChunkHolder.ChunkLoadingFailure>> impl$attachEventToCompletedGeneration(final ChunkStatus status,
            final Executor param0,
            final ServerLevel param1,
            final ChunkGenerator param2,
            final StructureManager param3,
            final ThreadedLevelLightEngine param4,
            final Function<ChunkAccess, CompletableFuture<Either<ChunkAccess, ChunkHolder.ChunkLoadingFailure>>> param5,
            final List<ChunkAccess> param6, final boolean param7) {
        final Function<ChunkAccess, CompletableFuture<Either<ChunkAccess, ChunkHolder.ChunkLoadingFailure>>> postProcessor;
        if (ShouldFire.CHUNK_EVENT_GENERATED) {
            postProcessor = chunkAccess -> {
                final CompletableFuture<Either<ChunkAccess, ChunkHolder.ChunkLoadingFailure>> result = param5.apply(chunkAccess);
                result.thenAcceptAsync(either -> either.left().ifPresent(r -> {
                    final Vector3i chunkPos = VecHelper.toVector3i(r.getPos());
                    final ChunkEvent.Generated event = SpongeEventFactory.createChunkEventGenerated(
                            PhaseTracker.getInstance().currentCause(), chunkPos,
                            (ResourceKey) (Object) this.level.dimension().location());
                    SpongeCommon.post(event);
                }), SpongeCommon.server());
                return result;
            };
        } else {
            postProcessor = param5;
        }
        return status.generate(param0, param1, param2, param3, param4, postProcessor, param6, param7);
    }

=======
>>>>>>> 7f5bce3a
    @Inject(method = "save", at = @At(value = "RETURN"))
    private void impl$onSaved(final ChunkAccess var1, final CallbackInfoReturnable<Boolean> cir) {
        if (ShouldFire.CHUNK_EVENT_SAVE_POST) {
            final Vector3i chunkPos = new Vector3i(var1.getPos().x, 0, var1.getPos().z);
            final ChunkEvent.Save.Post postSave = SpongeEventFactory.createChunkEventSavePost(PhaseTracker.getInstance().currentCause(), chunkPos,
                    (ResourceKey) (Object) this.level.dimension().location());
            SpongeCommon.post(postSave);
        }

    }

    @Inject(method = "save", at = @At(value = "HEAD"), cancellable = true)
    private void impl$onSave(final ChunkAccess var1, final CallbackInfoReturnable<Boolean> cir) {
        if (var1 instanceof WorldChunk) {
            if (ShouldFire.CHUNK_EVENT_SAVE_PRE) {
                final Vector3i chunkPos = new Vector3i(var1.getPos().x, 0, var1.getPos().z);
                final ChunkEvent.Save.Pre postSave = SpongeEventFactory.createChunkEventSavePre(PhaseTracker.getInstance().currentCause(),
                    ((WorldChunk) var1), chunkPos, (ResourceKey) (Object) this.level.dimension().location());
                SpongeCommon.post(postSave);
                if (postSave.isCancelled()) {
                    cir.setReturnValue(false);
                }
            }
        }
    }

    @Redirect(method = "lambda$protoChunkToFullChunk$27",
            at = @At(value = "INVOKE", target = "Lnet/minecraft/world/level/chunk/LevelChunk;setLoaded(Z)V"),
            slice = @Slice(
                    from = @At(value = "INVOKE", remap = false, target = "Lit/unimi/dsi/fastutil/longs/LongSet;add(J)Z"),
                    to = @At(value = "INVOKE", target = "Lnet/minecraft/world/level/chunk/LevelChunk;registerAllBlockEntitiesAfterLevelLoad()V")
            )
    )
    private void impl$onLoad(final LevelChunk levelChunk, final boolean loaded) {
        levelChunk.setLoaded(true);
        final Vector3i chunkPos = new Vector3i(levelChunk.getPos().x, 0, levelChunk.getPos().z);
        if (ShouldFire.CHUNK_EVENT_LOAD) {
            final ChunkEvent.Load loadEvent = SpongeEventFactory.createChunkEventLoad(PhaseTracker.getInstance().currentCause(),
                ((WorldChunk) levelChunk), chunkPos, (ResourceKey) (Object) this.level.dimension().location());
            SpongeCommon.post(loadEvent);
        }

        for (final Direction dir : Constants.Chunk.CARDINAL_DIRECTIONS) {
            final Vector3i neighborPos = chunkPos.add(dir.asBlockOffset());
            ChunkAccess neighbor = this.level.getChunk(neighborPos.x(), neighborPos.z(), ChunkStatus.EMPTY, false);
            if (neighbor instanceof ImposterProtoChunk) {
                neighbor = ((ImposterProtoChunk) neighbor).getWrapped();
            }
            if (neighbor instanceof LevelChunk) {
                final int index = DirectionUtil.directionToIndex(dir);
                final int oppositeIndex = DirectionUtil.directionToIndex(dir.opposite());
                ((LevelChunkBridge) levelChunk).bridge$setNeighborChunk(index, (LevelChunk) neighbor);
                ((LevelChunkBridge) neighbor).bridge$setNeighborChunk(oppositeIndex, levelChunk);
            }
        }
    }

}<|MERGE_RESOLUTION|>--- conflicted
+++ resolved
@@ -60,14 +60,6 @@
 import org.spongepowered.common.util.DirectionUtil;
 import org.spongepowered.math.vector.Vector3i;
 
-<<<<<<< HEAD
-import java.util.List;
-import java.util.concurrent.CompletableFuture;
-import java.util.concurrent.Executor;
-import java.util.function.Function;
-
-=======
->>>>>>> 7f5bce3a
 @Mixin(ChunkMap.class)
 public abstract class ChunkMapMixin implements ChunkMapBridge {
 
@@ -150,45 +142,6 @@
         }
     }
 
-<<<<<<< HEAD
-    @Redirect(method = "lambda$scheduleChunkGeneration$20",
-            at = @At(value = "INVOKE",
-                    target = "net/minecraft/world/level/chunk/ChunkStatus.generate(Ljava/util/concurrent/Executor;"
-                            + "Lnet/minecraft/server/level/ServerLevel;"
-                            + "Lnet/minecraft/world/level/chunk/ChunkGenerator;"
-                            + "Lnet/minecraft/world/level/levelgen/structure/templatesystem/StructureManager;"
-                            + "Lnet/minecraft/server/level/ThreadedLevelLightEngine;Ljava/util/function/Function;Ljava/util/List;Z)"
-                            + "Ljava/util/concurrent/CompletableFuture;")
-    )
-    private CompletableFuture<Either<ChunkAccess, ChunkHolder.ChunkLoadingFailure>> impl$attachEventToCompletedGeneration(final ChunkStatus status,
-            final Executor param0,
-            final ServerLevel param1,
-            final ChunkGenerator param2,
-            final StructureManager param3,
-            final ThreadedLevelLightEngine param4,
-            final Function<ChunkAccess, CompletableFuture<Either<ChunkAccess, ChunkHolder.ChunkLoadingFailure>>> param5,
-            final List<ChunkAccess> param6, final boolean param7) {
-        final Function<ChunkAccess, CompletableFuture<Either<ChunkAccess, ChunkHolder.ChunkLoadingFailure>>> postProcessor;
-        if (ShouldFire.CHUNK_EVENT_GENERATED) {
-            postProcessor = chunkAccess -> {
-                final CompletableFuture<Either<ChunkAccess, ChunkHolder.ChunkLoadingFailure>> result = param5.apply(chunkAccess);
-                result.thenAcceptAsync(either -> either.left().ifPresent(r -> {
-                    final Vector3i chunkPos = VecHelper.toVector3i(r.getPos());
-                    final ChunkEvent.Generated event = SpongeEventFactory.createChunkEventGenerated(
-                            PhaseTracker.getInstance().currentCause(), chunkPos,
-                            (ResourceKey) (Object) this.level.dimension().location());
-                    SpongeCommon.post(event);
-                }), SpongeCommon.server());
-                return result;
-            };
-        } else {
-            postProcessor = param5;
-        }
-        return status.generate(param0, param1, param2, param3, param4, postProcessor, param6, param7);
-    }
-
-=======
->>>>>>> 7f5bce3a
     @Inject(method = "save", at = @At(value = "RETURN"))
     private void impl$onSaved(final ChunkAccess var1, final CallbackInfoReturnable<Boolean> cir) {
         if (ShouldFire.CHUNK_EVENT_SAVE_POST) {
