--- conflicted
+++ resolved
@@ -233,12 +233,9 @@
     }
 
     @Inject(method = "actuallyHurt", at = @At(value = "INVOKE",target = "Lnet/minecraft/world/entity/LivingEntity;getDamageAfterArmorAbsorb(Lnet/minecraft/world/damagesource/DamageSource;F)F"))
-<<<<<<< HEAD
-    public void attackImpl$startActuallyHurt(final ServerLevel level, final DamageSource damageSource,
-                                             final float originalDamage, final CallbackInfo ci) {
-=======
-    protected void attackImpl$startActuallyHurt(DamageSource damageSource, float originalDamage, CallbackInfo ci) {
->>>>>>> 680b7f57
+    protected void attackImpl$startActuallyHurt(
+        final ServerLevel level, final DamageSource damageSource,
+        final float originalDamage, final CallbackInfo ci) {
         // TODO check for direct call?
         this.attackImpl$actuallyHurt = new DamageEventUtil.ActuallyHurt((LivingEntity) (Object) this, new ArrayList<>(), damageSource, originalDamage);
     }
@@ -383,11 +380,7 @@
      * also reverts {@link #attackImpl$beforeActuallyHurt}
      */
     @Inject(method = "actuallyHurt", at = @At("RETURN"))
-<<<<<<< HEAD
-    public void attackImpl$cleanupActuallyHurt(final ServerLevel level, final DamageSource $$0, final float $$1, final CallbackInfo ci) {
-=======
-    protected void attackImpl$cleanupActuallyHurt(final DamageSource $$0, final float $$1, final CallbackInfo ci) {
->>>>>>> 680b7f57
+    protected void attackImpl$cleanupActuallyHurt(final ServerLevel level, final DamageSource $$0, final float $$1, final CallbackInfo ci) {
         this.attackImpl$handlePostDamage();
         this.attackImpl$actuallyHurt = null;
         this.attackImpl$actuallyHurtResult = null;
