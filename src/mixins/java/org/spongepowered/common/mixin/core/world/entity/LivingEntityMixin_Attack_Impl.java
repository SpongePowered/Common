--- conflicted
+++ resolved
@@ -238,16 +238,10 @@
         }
     }
 
-<<<<<<< HEAD
     @Inject(method = "actuallyHurt", at = @At(value = "INVOKE", target = "Lnet/minecraft/world/entity/LivingEntity;getDamageAfterArmorAbsorb(Lnet/minecraft/world/damagesource/DamageSource;F)F"))
-    public void attackImpl$startActuallyHurt(final ServerLevel level, final DamageSource damageSource,
-                                             final float originalDamage, final CallbackInfo ci) {
-=======
-    @Inject(method = "actuallyHurt", at = @At(value = "INVOKE",target = "Lnet/minecraft/world/entity/LivingEntity;getDamageAfterArmorAbsorb(Lnet/minecraft/world/damagesource/DamageSource;F)F"))
     protected void attackImpl$startActuallyHurt(
         final ServerLevel level, final DamageSource damageSource,
         final float originalDamage, final CallbackInfo ci) {
->>>>>>> 72bf34fc
         // TODO check for direct call?
         this.attackImpl$actuallyHurt = new DamageEventUtil.ActuallyHurt((LivingEntity) (Object) this, new ArrayList<>(), damageSource, originalDamage);
     }
