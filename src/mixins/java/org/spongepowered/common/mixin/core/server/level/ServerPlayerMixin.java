/*
 * This file is part of Sponge, licensed under the MIT License (MIT).
 *
 * Copyright (c) SpongePowered <https://www.spongepowered.org>
 * Copyright (c) contributors
 *
 * Permission is hereby granted, free of charge, to any person obtaining a copy
 * of this software and associated documentation files (the "Software"), to deal
 * in the Software without restriction, including without limitation the rights
 * to use, copy, modify, merge, publish, distribute, sublicense, and/or sell
 * copies of the Software, and to permit persons to whom the Software is
 * furnished to do so, subject to the following conditions:
 *
 * The above copyright notice and this permission notice shall be included in
 * all copies or substantial portions of the Software.
 *
 * THE SOFTWARE IS PROVIDED "AS IS", WITHOUT WARRANTY OF ANY KIND, EXPRESS OR
 * IMPLIED, INCLUDING BUT NOT LIMITED TO THE WARRANTIES OF MERCHANTABILITY,
 * FITNESS FOR A PARTICULAR PURPOSE AND NONINFRINGEMENT. IN NO EVENT SHALL THE
 * AUTHORS OR COPYRIGHT HOLDERS BE LIABLE FOR ANY CLAIM, DAMAGES OR OTHER
 * LIABILITY, WHETHER IN AN ACTION OF CONTRACT, TORT OR OTHERWISE, ARISING FROM,
 * OUT OF OR IN CONNECTION WITH THE SOFTWARE OR THE USE OR OTHER DEALINGS IN
 * THE SOFTWARE.
 */
package org.spongepowered.common.mixin.core.server.level;

import com.google.common.collect.ImmutableSet;
import com.mojang.datafixers.util.Either;
import io.netty.channel.Channel;
import net.kyori.adventure.identity.Identity;
import net.kyori.adventure.text.Component;
import net.minecraft.ChatFormatting;
import net.minecraft.advancements.CriteriaTriggers;
import net.minecraft.core.BlockPos;
import net.minecraft.nbt.CompoundTag;
import net.minecraft.network.PacketSendListener;
import net.minecraft.network.chat.ChatType;
import net.minecraft.network.chat.HoverEvent;
import net.minecraft.network.chat.OutgoingChatMessage;
import net.minecraft.network.protocol.game.ClientboundBossEventPacket;
import net.minecraft.network.protocol.game.ClientboundChangeDifficultyPacket;
import net.minecraft.network.protocol.game.ClientboundGameEventPacket;
import net.minecraft.network.protocol.game.ClientboundLevelEventPacket;
import net.minecraft.network.protocol.game.ClientboundPlayerAbilitiesPacket;
import net.minecraft.network.protocol.game.ClientboundPlayerCombatKillPacket;
import net.minecraft.network.protocol.game.ClientboundRespawnPacket;
import net.minecraft.network.protocol.game.ClientboundSetEntityLinkPacket;
import net.minecraft.network.protocol.game.ClientboundUpdateMobEffectPacket;
import net.minecraft.network.protocol.game.CommonPlayerSpawnInfo;
import net.minecraft.server.MinecraftServer;
import net.minecraft.server.level.ClientInformation;
import net.minecraft.server.level.ServerLevel;
import net.minecraft.server.level.ServerPlayerGameMode;
import net.minecraft.server.level.TicketType;
import net.minecraft.server.network.ServerGamePacketListenerImpl;
import net.minecraft.server.players.PlayerList;
import net.minecraft.stats.Stat;
import net.minecraft.stats.Stats;
import net.minecraft.util.Unit;
import net.minecraft.world.InteractionHand;
import net.minecraft.world.InteractionResult;
import net.minecraft.world.damagesource.DamageSource;
import net.minecraft.world.effect.MobEffectInstance;
import net.minecraft.world.entity.Entity;
import net.minecraft.world.entity.LivingEntity;
import net.minecraft.world.entity.Mob;
import net.minecraft.world.entity.animal.AbstractFish;
import net.minecraft.world.entity.player.Player;
import net.minecraft.world.item.ItemStack;
import net.minecraft.world.item.Items;
import net.minecraft.world.level.ChunkPos;
import net.minecraft.world.level.GameRules;
import net.minecraft.world.level.GameType;
import net.minecraft.world.level.Level;
import net.minecraft.world.level.biome.BiomeManager;
import net.minecraft.world.level.portal.PortalInfo;
import net.minecraft.world.level.storage.LevelData;
import net.minecraft.world.scores.Score;
import net.minecraft.world.scores.Team;
import net.minecraft.world.scores.criteria.ObjectiveCriteria;
import org.checkerframework.checker.nullness.qual.Nullable;
import org.spongepowered.api.Sponge;
import org.spongepowered.api.adventure.Audiences;
import org.spongepowered.api.block.BlockSnapshot;
import org.spongepowered.api.data.DataHolder;
import org.spongepowered.api.data.DataTransactionResult;
import org.spongepowered.api.data.Keys;
import org.spongepowered.api.data.type.SkinPart;
import org.spongepowered.api.data.value.Value;
import org.spongepowered.api.entity.living.Living;
import org.spongepowered.api.entity.living.player.chat.ChatVisibility;
import org.spongepowered.api.entity.living.player.gamemode.GameMode;
import org.spongepowered.api.entity.living.player.server.ServerPlayer;
import org.spongepowered.api.event.Cause;
import org.spongepowered.api.event.CauseStackManager;
import org.spongepowered.api.event.EventContextKeys;
import org.spongepowered.api.event.SpongeEventFactory;
import org.spongepowered.api.event.cause.entity.MovementTypes;
import org.spongepowered.api.event.data.ChangeDataHolderEvent;
import org.spongepowered.api.event.entity.ChangeEntityWorldEvent;
import org.spongepowered.api.event.entity.DestructEntityEvent;
import org.spongepowered.api.event.entity.InteractEntityEvent;
import org.spongepowered.api.event.entity.MoveEntityEvent;
import org.spongepowered.api.event.entity.RotateEntityEvent;
import org.spongepowered.api.event.entity.living.player.KickPlayerEvent;
import org.spongepowered.api.event.entity.living.player.PlayerChangeClientSettingsEvent;
import org.spongepowered.api.registry.RegistryTypes;
import org.spongepowered.api.scoreboard.Scoreboard;
import org.spongepowered.api.service.permission.PermissionService;
import org.spongepowered.api.util.Tristate;
import org.spongepowered.api.util.locale.Locales;
import org.spongepowered.api.world.server.ServerWorld;
import org.spongepowered.asm.mixin.Final;
import org.spongepowered.asm.mixin.Mixin;
import org.spongepowered.asm.mixin.Overwrite;
import org.spongepowered.asm.mixin.Shadow;
import org.spongepowered.asm.mixin.injection.At;
import org.spongepowered.asm.mixin.injection.Inject;
import org.spongepowered.asm.mixin.injection.ModifyVariable;
import org.spongepowered.asm.mixin.injection.Redirect;
import org.spongepowered.asm.mixin.injection.Slice;
import org.spongepowered.asm.mixin.injection.callback.CallbackInfo;
import org.spongepowered.asm.mixin.injection.callback.CallbackInfoReturnable;
import org.spongepowered.common.SpongeCommon;
import org.spongepowered.common.accessor.network.ConnectionAccessor;
<<<<<<< HEAD
import org.spongepowered.common.accessor.server.network.ServerCommonPacketListenerImplAccessor;
import org.spongepowered.common.accessor.server.level.ChunkMapAccessor;
import org.spongepowered.common.accessor.server.level.ChunkMap_TrackedEntityAccessor;
=======
import org.spongepowered.common.accessor.server.level.ChunkMapAccessor;
import org.spongepowered.common.accessor.server.level.ChunkMap_TrackedEntityAccessor;
import org.spongepowered.common.accessor.server.network.ServerGamePacketListenerImplAccessor;
>>>>>>> 7ab397a1
import org.spongepowered.common.adventure.SpongeAdventure;
import org.spongepowered.common.bridge.data.DataCompoundHolder;
import org.spongepowered.common.bridge.permissions.SubjectBridge;
import org.spongepowered.common.bridge.server.ServerScoreboardBridge;
import org.spongepowered.common.bridge.server.level.ServerPlayerBridge;
import org.spongepowered.common.bridge.world.BossEventBridge;
import org.spongepowered.common.bridge.world.entity.player.PlayerBridge;
import org.spongepowered.common.data.DataUtil;
import org.spongepowered.common.data.type.SpongeSkinPart;
import org.spongepowered.common.entity.EntityUtil;
import org.spongepowered.common.event.ShouldFire;
import org.spongepowered.common.event.SpongeCommonEventFactory;
import org.spongepowered.common.event.tracking.PhaseTracker;
import org.spongepowered.common.hooks.PlatformHooks;
import org.spongepowered.common.mixin.core.world.entity.player.PlayerMixin;
import org.spongepowered.common.util.LocaleCache;
import org.spongepowered.common.util.VecHelper;
import org.spongepowered.common.world.border.PlayerOwnBorderListener;
import org.spongepowered.common.world.portal.PortalLogic;
import org.spongepowered.math.vector.Vector3d;

import java.util.HashSet;
import java.util.Locale;
import java.util.Objects;
import java.util.Optional;
import java.util.Set;

// See also: SubjectMixin_API and SubjectMixin
@SuppressWarnings("ConstantConditions")
@Mixin(net.minecraft.server.level.ServerPlayer.class)
public abstract class ServerPlayerMixin extends PlayerMixin implements SubjectBridge, ServerPlayerBridge {

    // @formatter:off
    @Shadow public ServerGamePacketListenerImpl connection;
    @Shadow @Final public ServerPlayerGameMode gameMode;
    @Shadow @Final public MinecraftServer server;
    @Shadow private int lastRecordedExperience;
    @Shadow private boolean isChangingDimension;
    @Shadow public boolean wonGame;
    @Shadow private boolean seenCredits;
    @Shadow private net.minecraft.world.phys.Vec3 enteredNetherPosition;
    @Shadow private int lastSentExp;
    @Shadow private float lastSentHealth;
    @Shadow private int lastSentFood;

    @Shadow public abstract ServerLevel shadow$serverLevel();
    @Shadow public abstract void shadow$setCamera(final Entity entity);
    @Shadow public abstract void shadow$closeContainer();
    @Shadow public abstract void shadow$resetStat(final Stat<?> statistic);
    @Shadow protected abstract void shadow$tellNeutralMobsThatIDied();
    @Shadow protected abstract void shadow$createEndPlatform(ServerLevel p_241206_1_, BlockPos blockPos);
    @Shadow protected abstract void shadow$triggerDimensionChangeTriggers(ServerLevel serverworld);
    @Shadow public abstract void shadow$doCloseContainer();
<<<<<<< HEAD
    @Shadow public abstract void shadow$setServerLevel(ServerLevel serverLevel);
=======
    @Shadow public abstract void shadow$setLevel(ServerLevel serverLevel);
>>>>>>> 7ab397a1
    @Shadow public abstract boolean shadow$setGameMode(GameType param0);
    // @formatter:on

    private net.minecraft.network.chat.@Nullable Component impl$connectionMessage;
    private Locale impl$language = Locales.DEFAULT;
    private Scoreboard impl$scoreboard = Sponge.game().server().serverScoreboard().get();
    @Nullable private Boolean impl$keepInventory = null;
    // Used to restore original item received in a packet after canceling an event
    private int impl$viewDistance;
    private int impl$skinPartMask;
    private Set<SkinPart> impl$skinParts = ImmutableSet.of();
    private final PlayerOwnBorderListener impl$borderListener = new PlayerOwnBorderListener((net.minecraft.server.level.ServerPlayer) (Object) this);
    private boolean impl$sleepingIgnored;
    private boolean impl$noGameModeEvent;

    @Override
    public net.minecraft.network.chat.@Nullable Component bridge$getConnectionMessageToSend() {
        if (this.impl$connectionMessage == null) {
            return net.minecraft.network.chat.Component.literal("");
        }
        return this.impl$connectionMessage;
    }

    @Override
    public void bridge$setConnectionMessageToSend(final net.minecraft.network.chat.Component message) {
        this.impl$connectionMessage = message;
    }

    @Override
    public String bridge$getSubjectCollectionIdentifier() {
        return PermissionService.SUBJECTS_USER;
    }

    @Override
    public Tristate bridge$permDefault(final String permission) {
        return Tristate.FALSE;
    }

    @Override
    protected final boolean impl$setLocation(final boolean isChangeOfWorld, final ServerLevel originalDestination,
            final ServerLevel destinationWorld, final Vector3d destinationPosition) {
        if (this.shadow$isRemoved()) {
            return false;
        }

        final net.minecraft.server.level.ServerPlayer player = ((net.minecraft.server.level.ServerPlayer) (Object) this);
        player.stopRiding();
        if (player.isSleeping()) {
            player.stopSleepInBed(true, true);
        }

        final ChunkPos chunkPos = VecHelper.toChunkPos(Sponge.server().chunkLayout().forceToChunk(destinationPosition.toInt()));
        destinationWorld.getChunkSource().addRegionTicket(TicketType.POST_TELEPORT, chunkPos, 1, player.getId());

        if (isChangeOfWorld) {
            this.shadow$absMoveTo(destinationPosition.x(), destinationPosition.y(), destinationPosition.z(), this.shadow$getYRot(), this.shadow$getXRot());
            EntityUtil.performPostChangePlayerWorldLogic(player, this.shadow$serverLevel(), destinationWorld, destinationWorld, false);
        } else {
            this.connection.teleport(destinationPosition.x(), destinationPosition.y(), destinationPosition.z(), this.shadow$getYRot(), this.shadow$getXRot(),
                    new HashSet<>());
            this.connection.resetPosition();
        }
        return true;
    }

    @Override
    public void bridge$refreshExp() {
        this.lastRecordedExperience = -1;
    }

    @Override
    public boolean bridge$kick(final Component message) {
        final Component messageToSend;
        if (ShouldFire.KICK_PLAYER_EVENT) {
            final KickPlayerEvent kickEvent = SpongeEventFactory.createKickPlayerEvent(PhaseTracker.getCauseStackManager().currentCause(),
                message,
                message,
                (ServerPlayer) this
                );
            if (Sponge.eventManager().post(kickEvent)) {
                return false;
            }
            messageToSend = kickEvent.message();
        } else {
            messageToSend = message;
        }
        final net.minecraft.network.chat.Component component = SpongeAdventure.asVanilla(messageToSend);
        this.connection.disconnect(component);
        return true;
    }

    @Override
    public Locale bridge$getLanguage() {
        return this.impl$language;
    }

    @Override
    public void bridge$setLanguage(final Locale language) {
        this.impl$language = language;

        // Update locale on Channel, used for sending localized messages
        if (this.connection != null) {
            final Channel channel = ((ConnectionAccessor) ((ServerCommonPacketListenerImplAccessor) this.connection).accessor$connection()).accessor$channel();
            channel.attr(SpongeAdventure.CHANNEL_LOCALE).set(language);

            SpongeAdventure.forEachBossBar(bar -> {
                if (bar.getPlayers().contains(this)) {
                    this.connection.send(ClientboundBossEventPacket.createUpdateNamePacket(bar));
                }
            });

            this.containerMenu.broadcastFullState();
        }
    }

    @Override
    public void bridge$initScoreboard() {
        ((ServerScoreboardBridge) this.shadow$getScoreboard()).bridge$addPlayer((net.minecraft.server.level.ServerPlayer) (Object) this, true);
    }

    @Override
    public void bridge$removeScoreboardOnRespawn() {
        ((ServerScoreboardBridge) ((ServerPlayer) this).scoreboard()).bridge$removePlayer((net.minecraft.server.level.ServerPlayer) (Object) this, false);
    }

    @Override
    public void bridge$setScoreboardOnRespawn(final Scoreboard scoreboard) {
        this.impl$scoreboard = scoreboard;
        ((ServerScoreboardBridge) ((ServerPlayer) this).scoreboard()).bridge$addPlayer((net.minecraft.server.level.ServerPlayer) (Object) this, false);
    }

    @Override
    public Scoreboard bridge$getScoreboard() {
        return this.impl$scoreboard;
    }

    @Override
    public void bridge$replaceScoreboard(@org.checkerframework.checker.nullness.qual.Nullable Scoreboard scoreboard) {
        if (scoreboard == null) {
            scoreboard = Sponge.game().server().serverScoreboard()
                    .orElseThrow(() -> new IllegalStateException("Server does not have a valid scoreboard"));
        }
        this.impl$scoreboard = scoreboard;
    }

    @Override
    public boolean bridge$keepInventory() {
        if (this.impl$keepInventory == null) {
            return this.shadow$level().getGameRules().getBoolean(GameRules.RULE_KEEPINVENTORY);
        }
        return this.impl$keepInventory;
    }

    @Override
    public int bridge$getExperiencePointsOnDeath(final LivingEntity entity) {
        if (this.impl$keepInventory != null && this.impl$keepInventory) {
            return 0;
        }
        return super.bridge$getExperiencePointsOnDeath(entity);
    }

    @Override
    public int bridge$getViewDistance() {
        return this.impl$viewDistance;
    }

    @Override
    public Set<SkinPart> bridge$getSkinParts() {
        final int mask = this.shadow$getEntityData().get(DATA_PLAYER_MODE_CUSTOMISATION);
        if (this.impl$skinPartMask != mask) {
            this.impl$skinParts = Sponge.game().registry(RegistryTypes.SKIN_PART).stream()
                    .map(part -> (SpongeSkinPart) part)
                    .filter(part -> part.test(mask))
                    .collect(ImmutableSet.toImmutableSet());
            this.impl$skinPartMask = mask;
        }

        return this.impl$skinParts;
    }

    @Override
    public void bridge$setSkinParts(final Set<SkinPart> skinParts) {
        int mask = 0;
        for (final SkinPart part : skinParts) {
            mask |= ((SpongeSkinPart) part).getMask();
        }

        this.shadow$getEntityData().set(DATA_PLAYER_MODE_CUSTOMISATION, (byte) mask);
        this.impl$skinParts = ImmutableSet.copyOf(skinParts);
        this.impl$skinPartMask = mask;
    }

    @Override
    public boolean bridge$sleepingIgnored() {
        return this.impl$sleepingIgnored;
    }

    @Override
    public void bridge$setSleepingIgnored(final boolean sleepingIgnored) {
        this.impl$sleepingIgnored = sleepingIgnored;
    }

    /*
    @Inject(method = "markPlayerActive()V", at = @At("HEAD"))
    private void impl$onPlayerActive(final CallbackInfo ci) {
        ((ServerPlayNetHandlerBridge) this.connection).bridge$resendLatestResourcePackRequest();
    }
*/

    /**
     * @author zidane - November 21st, 2020 - Minecraft 1.15
     * @reason Ensure that the teleport hook honors our events
     */
    @Overwrite
    public void teleportTo(
            final ServerLevel world, final double x, final double y, final double z, final float yaw, final float pitch) {
        final net.minecraft.server.level.ServerPlayer player = (net.minecraft.server.level.ServerPlayer) (Object) this;
        double actualX = x;
        double actualY = y;
        double actualZ = z;
        double actualYaw = yaw;
        double actualPitch = pitch;

        final boolean hasMovementContext = PhaseTracker.getCauseStackManager().currentContext().containsKey(EventContextKeys.MOVEMENT_TYPE);

        try (final CauseStackManager.StackFrame frame = PhaseTracker.getCauseStackManager().pushCauseFrame()) {
            if (!hasMovementContext) {
                frame.addContext(EventContextKeys.MOVEMENT_TYPE, MovementTypes.PLUGIN);
            }

            if (world == player.level()) {
                final @Nullable Vector3d destination = this.impl$fireMoveEvent(PhaseTracker.SERVER, new Vector3d(x, y, z));
                if (destination == null) {
                    return;
                }
                actualX = destination.x();
                actualY = destination.y();
                actualZ = destination.z();

                if (ShouldFire.ROTATE_ENTITY_EVENT) {
                    final RotateEntityEvent rotateEvent = SpongeEventFactory.createRotateEntityEvent(frame.currentCause(),
                            (org.spongepowered.api.entity.Entity) player, new Vector3d(actualPitch, actualYaw, 0),
                            new Vector3d(pitch, yaw, 0));

                    SpongeCommon.post(rotateEvent);

                    actualYaw = rotateEvent.isCancelled() ? player.getYRot() : rotateEvent.toRotation().y();
                    actualPitch = rotateEvent.isCancelled() ? player.getXRot() : rotateEvent.toRotation().x();
                }

                this.shadow$setCamera(player);
                this.shadow$stopRiding();

                if (player.isSleeping()) {
                    player.stopSleepInBed(true, true);
                }

                player.connection.teleport(actualX, actualY, actualZ, (float) actualYaw, (float) actualPitch);

                player.setYHeadRot((float) actualYaw);

                final ChunkPos chunkpos = new ChunkPos(new BlockPos((int) actualX, (int) actualY, (int) actualZ));
                world.getChunkSource().addRegionTicket(TicketType.POST_TELEPORT, chunkpos, 1, player.getId());
            } else {
                final ChangeEntityWorldEvent.Pre preEvent = PlatformHooks.INSTANCE.getEventHooks().callChangeEntityWorldEventPre(player, world);
                if (SpongeCommon.post(preEvent)) {
                    return;
                }

                if (ShouldFire.MOVE_ENTITY_EVENT) {
                    final MoveEntityEvent posEvent = SpongeEventFactory.createChangeEntityWorldEventReposition(frame.currentCause(),
                            (org.spongepowered.api.entity.Entity) player, preEvent.originalWorld(), VecHelper.toVector3d(player.position()),
                            new Vector3d(x, y, z), preEvent.originalDestinationWorld(), new Vector3d(x, y, z), preEvent.destinationWorld());

                    if (SpongeCommon.post(posEvent)) {
                        return;
                    }

                    actualX = posEvent.destinationPosition().x();
                    actualY = posEvent.destinationPosition().y();
                    actualZ = posEvent.destinationPosition().z();
                }
                this.shadow$setPos(actualX, actualY, actualZ);

                if (ShouldFire.ROTATE_ENTITY_EVENT) {
                    final RotateEntityEvent rotateEvent = SpongeEventFactory.createRotateEntityEvent(frame.currentCause(),
                            (org.spongepowered.api.entity.Entity) player, new Vector3d(actualYaw, actualPitch, 0),
                            new Vector3d(yaw, pitch, 0));

                    if (!SpongeCommon.post(rotateEvent)) {
                        actualYaw = (float) rotateEvent.toRotation().x();
                        actualPitch = (float) rotateEvent.toRotation().y();
                    }
                }
                this.shadow$setYRot((float) actualYaw);
                this.shadow$setXRot((float) actualPitch);

                EntityUtil.performPostChangePlayerWorldLogic(player, (ServerLevel) preEvent.originalWorld(),
                        (ServerLevel) preEvent.originalDestinationWorld(),
                        (ServerLevel) preEvent.destinationWorld(), false);
            }
        }
    }

    @Override
    protected final void impl$onChangingDimension(final ServerLevel target) {
        if (this.shadow$level() == target) {
            this.isChangingDimension = true;
        }
    }

    @SuppressWarnings("ConstantConditions")
    @Override
    protected final Entity impl$performGameWinLogic() {
        this.shadow$unRide();
        this.shadow$serverLevel().removePlayerImmediately((net.minecraft.server.level.ServerPlayer) (Object) this, Entity.RemovalReason.CHANGED_DIMENSION);
        if (!this.wonGame) {
            this.wonGame = true;
            this.connection.send(new ClientboundGameEventPacket(ClientboundGameEventPacket.WIN_GAME, this.seenCredits ? 0.0F : 1.0F));
            this.seenCredits = true;
        }

        return (Entity) (Object) this;
    }

    @Override
    protected final void impl$prepareForPortalTeleport(final ServerLevel currentWorld, final ServerLevel targetWorld) {
        final LevelData levelData = targetWorld.getLevelData();
        this.connection.send(new ClientboundRespawnPacket(new CommonPlayerSpawnInfo(targetWorld.dimensionTypeId(), targetWorld.dimension(),
                BiomeManager.obfuscateSeed(targetWorld.getSeed()), this.gameMode.getGameModeForPlayer(),
                this.gameMode.getPreviousGameModeForPlayer(), targetWorld.isDebug(), targetWorld.isFlat(), this.shadow$getLastDeathLocation(), this.shadow$getPortalCooldown()),
                ClientboundRespawnPacket.KEEP_ALL_DATA));
        this.connection.send(new ClientboundChangeDifficultyPacket(levelData.getDifficulty(), levelData.isDifficultyLocked()));
        final PlayerList playerlist = this.server.getPlayerList();
        playerlist.sendPlayerPermissionLevel((net.minecraft.server.level.ServerPlayer) (Object) this);
        currentWorld.removePlayerImmediately((net.minecraft.server.level.ServerPlayer) (Object) this,
            Entity.RemovalReason.CHANGED_DIMENSION);
        this.shadow$unsetRemoved();
    }

    @SuppressWarnings("ConstantConditions")
    @Override
    protected final void impl$validateEntityAfterTeleport(final Entity e, final PortalLogic portalLogic) {
        if (e != (Object) this) {
            throw new IllegalArgumentException(String.format("Teleporter %s "
                    + "did not return the expected player entity: got %s, expected PlayerEntity %s", portalLogic, e, this));
        }
    }

    @SuppressWarnings("ConstantConditions")
    @Override
    protected final Entity impl$portalRepositioning(final boolean createEndPlatform,
            final ServerLevel serverworld,
            final ServerLevel targetWorld,
            final PortalInfo portalinfo) {
        serverworld.getProfiler().push("moving");
        if (serverworld.dimension() == Level.OVERWORLD && targetWorld.dimension() == Level.NETHER) {
            this.enteredNetherPosition = this.shadow$position();
            // Sponge: From Forge - only enter this branch if the teleporter indicated that we should
            // create end platforms and we're in the end (vanilla only has the second condition)
        } else if (createEndPlatform && targetWorld.dimension() == Level.END) {
            this.shadow$createEndPlatform(targetWorld, new BlockPos((int) portalinfo.pos.x, (int) portalinfo.pos.y, (int) portalinfo.pos.z));
        }

        // This is standard vanilla processing
        serverworld.getProfiler().pop();
        serverworld.getProfiler().push("placing");
        this.shadow$setServerLevel(targetWorld);
        targetWorld.addDuringPortalTeleport((net.minecraft.server.level.ServerPlayer) (Object) this);
        this.shadow$setRot(portalinfo.yRot, portalinfo.xRot);
        // Sponge Start: prevent sending the teleport packet here, we'll do so later.
        // this.shadow$moveTo(portalinfo.pos.x, portalinfo.pos.y, portalinfo.pos.z);
        this.shadow$absMoveTo(portalinfo.pos.x, portalinfo.pos.y, portalinfo.pos.z);
        // Sponge End
        serverworld.getProfiler().pop();

        return (Entity) (Object) this;
    }

    @Override
    protected final void impl$postPortalForceChangeTasks(final Entity entity, final ServerLevel targetWorld,
            final boolean isNetherPortal) {
        // Standard vanilla processing
        this.gameMode.setLevel(targetWorld);
        this.connection.send(new ClientboundPlayerAbilitiesPacket(this.shadow$getAbilities()));
        final PlayerList playerlist = this.server.getPlayerList();
        playerlist.sendLevelInfo((net.minecraft.server.level.ServerPlayer) (Object) this, targetWorld);
        playerlist.sendAllPlayerInfo((net.minecraft.server.level.ServerPlayer) (Object) this);

        // Sponge Start: teleport here after all data is sent to avoid any potential "stuttering" due to slow packets.
        final net.minecraft.world.phys.Vec3 finalPos = this.shadow$position();
        this.shadow$moveTo(finalPos.x, finalPos.y, finalPos.z);
        // Sponge End

        for (final MobEffectInstance effectinstance : this.shadow$getActiveEffects()) {
            this.connection.send(new ClientboundUpdateMobEffectPacket(this.shadow$getId(), effectinstance));
        }

        if (isNetherPortal) { // Sponge: only play the sound if we've got a vanilla teleporter that reports a nether portal
            this.connection.send(new ClientboundLevelEventPacket(1032, BlockPos.ZERO, 0, false));
        } // Sponge: end if
        this.lastSentExp = -1;
        this.lastSentHealth = -1.0F;
        this.lastSentFood = -1;
    }

    @SuppressWarnings("OptionalUsedAsFieldOrParameterType")
    @Redirect(method = "getExitPortal",
            slice = @Slice(
                    from = @At(value = "INVOKE", target = "Lnet/minecraft/world/entity/player/Player;getExitPortal(Lnet/minecraft/server/level/ServerLevel;Lnet/minecraft/core/BlockPos;ZLnet/minecraft/world/level/border/WorldBorder;)Ljava/util/Optional;"),
                    to = @At(value = "INVOKE", target = "Lnet/minecraft/server/level/ServerPlayer;level()Lnet/minecraft/world/level/Level;")
            ),
            at = @At(value = "INVOKE", remap = false, target = "Ljava/util/Optional;isPresent()Z"))
    private boolean impl$dontCreatePortalIfItsAlreadyBeenAttempted(final Optional<?> optional) {
        // This prevents a second attempt at a portal creation if the portal
        // creation attempt due to a reposition event failed (this would put it
        // in the original position, and we don't want that to happen!).
        //
        // In this case, we just force it to return the empty optional by
        // claiming the optional is "present".
        return this.impl$dontCreateExitPortal || optional.isPresent();
    }

    @Redirect(
            method = {"openMenu", "openHorseInventory"},
            at = @At(
                    value = "INVOKE",
                    target = "Lnet/minecraft/server/level/ServerPlayer;closeContainer()V"
            )
    )
    private void impl$closePreviousContainer(final net.minecraft.server.level.ServerPlayer self) {
        this.shadow$doCloseContainer();
    }

    /**
     * @author blood - May 12th, 2016
     * @author gabizou - June 3rd, 2016
     * @author gabizou - February 22nd, 2020 - Minecraft 1.14.3
     * @reason SpongeForge requires an overwrite so we do it here instead. This handles player death events.
     */
    @Overwrite
    public void die(final DamageSource cause) {
        // Sponge start - Call Destruct Death Event
        final DestructEntityEvent.Death event = SpongeCommonEventFactory.callDestructEntityEventDeath((net.minecraft.server.level.ServerPlayer) (Object) this, cause,
                Audiences.server());
        if (event.isCancelled()) {
            return;
        }
        // Sponge end

        final boolean flag = this.shadow$level().getGameRules().getBoolean(GameRules.RULE_SHOWDEATHMESSAGES) && !event.isMessageCancelled();
        if (flag) {
            final net.minecraft.network.chat.Component component = this.shadow$getCombatTracker().getDeathMessage();
<<<<<<< HEAD
            final ClientboundPlayerCombatKillPacket packet = new ClientboundPlayerCombatKillPacket(this.shadow$getId(), component);
=======
            final ClientboundPlayerCombatKillPacket packet = new ClientboundPlayerCombatKillPacket(this.shadow$getCombatTracker(), component);
>>>>>>> 7ab397a1
            this.connection.send(packet, PacketSendListener.exceptionallySend(() -> {
                final String s = component.getString(256);
                final net.minecraft.network.chat.Component itextcomponent1 = net.minecraft.network.chat.Component.translatable("death.attack.message_too_long", net.minecraft.network.chat.Component.literal(s).withStyle(ChatFormatting.YELLOW));
                final net.minecraft.network.chat.Component itextcomponent2 = net.minecraft.network.chat.Component.translatable("death.attack.even_more_magic", this.shadow$getDisplayName())
                        .withStyle((p_212357_1_) -> p_212357_1_.withHoverEvent(new HoverEvent(HoverEvent.Action.SHOW_TEXT, itextcomponent1)));
<<<<<<< HEAD
                return new ClientboundPlayerCombatKillPacket(this.shadow$getId(), itextcomponent2);
=======
                return new ClientboundPlayerCombatKillPacket(this.shadow$getCombatTracker(), itextcomponent2);
>>>>>>> 7ab397a1
            }));
            final Team team = this.shadow$getTeam();
            if (team != null && team.getDeathMessageVisibility() != Team.Visibility.ALWAYS) {
                if (team.getDeathMessageVisibility() == Team.Visibility.HIDE_FOR_OTHER_TEAMS) {
                    this.server.getPlayerList().broadcastSystemToTeam(
                            (net.minecraft.server.level.ServerPlayer) (Object) this, component);
                } else if (team.getDeathMessageVisibility() == Team.Visibility.HIDE_FOR_OWN_TEAM) {
                    this.server.getPlayerList().broadcastSystemToAllExceptTeam(
                            (net.minecraft.server.level.ServerPlayer) (Object) this, component);
                }
            } else {
                final Component message = event.message();
                // Sponge start - use the event audience
                if (message != Component.empty()) {
                    event.audience().ifPresent(eventChannel -> eventChannel.sendMessage(Identity.nil(), message));
                }
                // Sponge end
                // this.server.getPlayerList().sendMessage(itextcomponent);
            }
        } else {
            this.connection.send(
                    new ClientboundPlayerCombatKillPacket(this.shadow$getId(), net.minecraft.network.chat.Component.empty()));
        }

        this.shadow$removeEntitiesOnShoulder();
        if (this.shadow$level().getGameRules().getBoolean(GameRules.RULE_FORGIVE_DEAD_PLAYERS)) {
            this.shadow$tellNeutralMobsThatIDied();
        }

        // Sponge Start - update the keep inventory flag for dropping inventory
        // during the death update ticks
        this.impl$keepInventory = event.keepInventory();

        if (!this.shadow$isSpectator()) {
            this.shadow$dropAllDeathLoot(cause);
        }
        // Sponge End

        this.shadow$getScoreboard().forAllObjectives(
                ObjectiveCriteria.DEATH_COUNT, this.shadow$getScoreboardName(), Score::increment);
        final LivingEntity livingentity = this.shadow$getKillCredit();
        if (livingentity != null) {
            this.shadow$awardStat(Stats.ENTITY_KILLED_BY.get(livingentity.getType()));
            livingentity.awardKillScore((net.minecraft.server.level.ServerPlayer) (Object) this, this.deathScore, cause);
            this.shadow$createWitherRose(livingentity);
        }

        this.shadow$level().broadcastEntityEvent((net.minecraft.server.level.ServerPlayer) (Object) this, (byte) 3);
        this.shadow$awardStat(Stats.DEATHS);
        this.shadow$resetStat(Stats.CUSTOM.get(Stats.TIME_SINCE_DEATH));
        this.shadow$resetStat(Stats.CUSTOM.get(Stats.TIME_SINCE_REST));
        this.shadow$clearFire();
        this.shadow$setSharedFlag(0, false);
        this.shadow$getCombatTracker().recheckStatus();
    }

    @Redirect(method = "restoreFrom(Lnet/minecraft/server/level/ServerPlayer;Z)V",
            at = @At(value = "INVOKE",
                    target = "Lnet/minecraft/world/level/GameRules;getBoolean(Lnet/minecraft/world/level/GameRules$Key;)Z"))
    private boolean tracker$useKeepFromBridge(final GameRules gameRules, final GameRules.Key<?> key,
            final net.minecraft.server.level.ServerPlayer corpse, final boolean keepEverything) {
        final boolean keep = ((PlayerBridge) corpse).bridge$keepInventory(); // Override Keep Inventory GameRule?
        if (!keep) {
            // Copy corpse inventory to respawned player
            this.shadow$getInventory().replaceWith(corpse.getInventory());
            // Clear corpse so that mods do not copy from it again
            corpse.getInventory().clearContent();
        }
        return keep;
    }

    @Inject(method = "restoreFrom(Lnet/minecraft/server/level/ServerPlayer;Z)V", at = @At("HEAD"))
    private void impl$copyDataOnRespawn(final net.minecraft.server.level.ServerPlayer oldPlayer, final boolean respawnFromEnd, final CallbackInfo ci) {
        // Copy Sponge data
        if (oldPlayer instanceof DataCompoundHolder) {
            final DataCompoundHolder oldEntity = (DataCompoundHolder) oldPlayer;
            DataUtil.syncDataToTag(oldEntity);
            final CompoundTag compound = oldEntity.data$getCompound();
            ((DataCompoundHolder) this).data$setCompound(compound);
            DataUtil.syncTagToData(this);
        }

        this.impl$language = ((ServerPlayerBridge) oldPlayer).bridge$getLanguage();
        this.impl$viewDistance = ((ServerPlayerBridge) oldPlayer).bridge$getViewDistance();

        // Update boss bars
        SpongeAdventure.forEachBossBar(bar -> ((BossEventBridge) bar).bridge$replacePlayer(oldPlayer, (net.minecraft.server.level.ServerPlayer) (Object) this));

        ((ServerPlayerBridge) oldPlayer).bridge$removeScoreboardOnRespawn();
        ((ServerPlayerBridge) this).bridge$setScoreboardOnRespawn(((ServerPlayer) oldPlayer).scoreboard());
    }

    @SuppressWarnings({"ConstantConditions", "UnstableApiUsage"})
    @Inject(method = "updateOptions", at = @At("HEAD"))
    private void impl$handleClientSettings(final ClientInformation info, final CallbackInfo ci) {
        if (!ShouldFire.PLAYER_CHANGE_CLIENT_SETTINGS_EVENT) {
            return;
        }

        final Locale newLocale = LocaleCache.getLocale(info.language());

        final ImmutableSet<SkinPart> skinParts = Sponge.game().registry(RegistryTypes.SKIN_PART).stream()
                .map(part -> (SpongeSkinPart) part)
                .filter(part -> part.test(info.modelCustomisation()))
                .collect(ImmutableSet.toImmutableSet());
        final int viewDistance = info.viewDistance();

        // Post before the player values are updated
        try (final CauseStackManager.StackFrame frame = PhaseTracker.getCauseStackManager().pushCauseFrame()) {
            final ChatVisibility visibility = (ChatVisibility) (Object) info.chatVisibility();
            final PlayerChangeClientSettingsEvent event = SpongeEventFactory.createPlayerChangeClientSettingsEvent(
                    frame.currentCause(),
                    visibility,
                    skinParts,
                    newLocale,
                    (ServerPlayer) this,
                    info.chatColors(),
                    viewDistance);
            SpongeCommon.post(event);
        }
    }

    @Inject(method = "updateOptions", at = @At("TAIL"))
    private void impl$updateTrackedClientSettings(final ClientInformation info, final CallbackInfo ci) {
        final Locale newLocale = LocaleCache.getLocale(info.language());

        // Update the fields we track ourselves
        this.impl$viewDistance = info.viewDistance();
        this.bridge$setLanguage(newLocale);
        this.impl$language = newLocale;
    }

    @Override
    public PlayerOwnBorderListener bridge$getWorldBorderListener() {
        return this.impl$borderListener;
    }

    @Inject(method = "sendSystemMessage(Lnet/minecraft/network/chat/Component;Z)V",
            cancellable = true, at = @At("HEAD"))
    public void sendMessage(final net.minecraft.network.chat.Component $$0, final boolean $$1, final CallbackInfo ci) {
        if (this.impl$isFake) {
            // Don't bother sending messages to fake players
            ci.cancel();
        }
    }

    @Inject(method = "sendChatMessage", cancellable = true, at = @At("HEAD"))
    public void sendMessage(final OutgoingChatMessage $$0, final boolean $$1, final ChatType.Bound $$2, final CallbackInfo ci) {
        if (this.impl$isFake) {
            // Don't bother sending messages to fake players
            ci.cancel();
        }
    }

    @Override
    public net.minecraft.world.scores.Scoreboard shadow$getScoreboard() {
        return (net.minecraft.world.scores.Scoreboard) this.impl$scoreboard;
    }

    @Override
    protected void impl$onRightClickEntity(
        final Entity entityToInteractOn, final InteractionHand hand, final CallbackInfoReturnable<InteractionResult> cir
    ) {
        final ItemStack itemInHand = this.shadow$getItemInHand(hand);
        final InteractEntityEvent.Secondary event = SpongeCommonEventFactory.callInteractEntityEventSecondary((net.minecraft.server.level.ServerPlayer) (Object) this,
                itemInHand, entityToInteractOn, hand, null);
        if (event.isCancelled()) {
            this.containerMenu.sendAllDataToRemote();
            if (itemInHand.getItem() == Items.LEAD && entityToInteractOn instanceof Mob) {
                this.connection.send(new ClientboundSetEntityLinkPacket(entityToInteractOn, ((Mob) entityToInteractOn).getLeashHolder()));
            } else if (itemInHand.getItem() == Items.WATER_BUCKET && entityToInteractOn instanceof AbstractFish) {
<<<<<<< HEAD
                final ChunkMap_TrackedEntityAccessor trackerAccessor = ((ChunkMapAccessor) ((ServerWorld) this.shadow$level()).chunkManager()).accessor$entityMap().get(entityToInteractOn.getId());
                if (trackerAccessor != null) {
                    trackerAccessor.accessor$getServerEntity().sendPairingData((net.minecraft.server.level.ServerPlayer) (Object) this, this.connection::send);
=======
                final ChunkMap_TrackedEntityAccessor trackerAccessor = ((ChunkMapAccessor) ((ServerWorld) this.level).chunkManager()).accessor$entityMap().get(entityToInteractOn.getId());
                if (trackerAccessor != null) {
                    trackerAccessor.accessor$getServerEntity().sendPairingData(this.connection::send);
>>>>>>> 7ab397a1
                }
            }
            cir.setReturnValue(InteractionResult.FAIL);
        }
    }

    @Override
    public Team shadow$getTeam() {
        return ((net.minecraft.world.scores.Scoreboard) this.impl$scoreboard).getPlayersTeam(this.shadow$getScoreboardName());
    }

    @Inject(method = "startSleepInBed", at = @At(value = "RETURN"), cancellable = true)
    private void impl$onReturnSleep(final BlockPos param0, final CallbackInfoReturnable<Either<Player.BedSleepingProblem, Unit>> cir) {
        final Either<Player.BedSleepingProblem, Unit> returnValue = cir.getReturnValue();
        if (returnValue.left().isPresent()) {
            switch (returnValue.left().get()) {

                case NOT_POSSIBLE_HERE:
                case TOO_FAR_AWAY:
                case NOT_POSSIBLE_NOW:
                case OBSTRUCTED:
                case NOT_SAFE:
                    final Cause currentCause = Sponge.server().causeStackManager().currentCause();
                    final BlockSnapshot snapshot = ((ServerWorld) this.shadow$level()).createSnapshot(param0.getX(), param0.getY(), param0.getZ());
                    if (Sponge.eventManager().post(SpongeEventFactory.createSleepingEventFailed(currentCause, snapshot, (Living) this))) {
                        final Either<Player.BedSleepingProblem, Unit> var5 = super.shadow$startSleepInBed(param0).ifRight((param0x) -> {
                            this.shadow$awardStat(Stats.SLEEP_IN_BED);
                            CriteriaTriggers.SLEPT_IN_BED.trigger((net.minecraft.server.level.ServerPlayer) (Object) this);
                        });
                        ((ServerLevel) this.shadow$level()).updateSleepingPlayerList();
                        cir.setReturnValue(var5);
                    }
                    break;
                case OTHER_PROBLEM: // ignore
                    break;
            }
        }
    }

    @Override
    protected void impl$updateHealthForUseFinish(final CallbackInfo ci) {
        this.bridge$refreshScaledHealth();
    }

    @ModifyVariable(method = "setGameMode", at = @At(value = "HEAD"), argsOnly = true)
    private GameType impl$setGameMode(final GameType value) {
        if (!ShouldFire.CHANGE_DATA_HOLDER_EVENT_VALUE_CHANGE || Objects.equals(this.gameMode.getGameModeForPlayer(), value) || this.impl$noGameModeEvent) {
            return value;
        }

        final DataTransactionResult transaction = DataTransactionResult.builder()
                .replace(Value.immutableOf(Keys.GAME_MODE, (GameMode) (Object) this.gameMode.getGameModeForPlayer()))
                .success(Value.immutableOf(Keys.GAME_MODE, (GameMode) (Object) value))
                .result(DataTransactionResult.Type.SUCCESS)
                .build();

        final ChangeDataHolderEvent.ValueChange
                event =
                SpongeEventFactory.createChangeDataHolderEventValueChange(PhaseTracker.getCauseStackManager().currentCause(), transaction, (DataHolder.Mutable) this);

        Sponge.eventManager().post(event);

        if (event.isCancelled()) {
            return this.gameMode.getGameModeForPlayer();
        }

        return (GameType) (Object) event.endResult().successfulValue(Keys.GAME_MODE)
                .map(Value::get)
<<<<<<< HEAD
                .orElse((GameMode) (Object) value);
=======
                .orElse((GameMode) (Object) this.gameMode.getGameModeForPlayer());
>>>>>>> 7ab397a1
    }

    @Override
    public void bridge$setGameModeNoEvent(final GameType gameType) {
        try {
            this.impl$noGameModeEvent = true;
            this.shadow$setGameMode(gameType);
        } finally {
            this.impl$noGameModeEvent = false;
        }
    }
}<|MERGE_RESOLUTION|>--- conflicted
+++ resolved
@@ -123,15 +123,11 @@
 import org.spongepowered.asm.mixin.injection.callback.CallbackInfoReturnable;
 import org.spongepowered.common.SpongeCommon;
 import org.spongepowered.common.accessor.network.ConnectionAccessor;
-<<<<<<< HEAD
+import org.spongepowered.common.accessor.server.level.ChunkMapAccessor;
+import org.spongepowered.common.accessor.server.level.ChunkMap_TrackedEntityAccessor;
 import org.spongepowered.common.accessor.server.network.ServerCommonPacketListenerImplAccessor;
 import org.spongepowered.common.accessor.server.level.ChunkMapAccessor;
 import org.spongepowered.common.accessor.server.level.ChunkMap_TrackedEntityAccessor;
-=======
-import org.spongepowered.common.accessor.server.level.ChunkMapAccessor;
-import org.spongepowered.common.accessor.server.level.ChunkMap_TrackedEntityAccessor;
-import org.spongepowered.common.accessor.server.network.ServerGamePacketListenerImplAccessor;
->>>>>>> 7ab397a1
 import org.spongepowered.common.adventure.SpongeAdventure;
 import org.spongepowered.common.bridge.data.DataCompoundHolder;
 import org.spongepowered.common.bridge.permissions.SubjectBridge;
@@ -185,11 +181,7 @@
     @Shadow protected abstract void shadow$createEndPlatform(ServerLevel p_241206_1_, BlockPos blockPos);
     @Shadow protected abstract void shadow$triggerDimensionChangeTriggers(ServerLevel serverworld);
     @Shadow public abstract void shadow$doCloseContainer();
-<<<<<<< HEAD
     @Shadow public abstract void shadow$setServerLevel(ServerLevel serverLevel);
-=======
-    @Shadow public abstract void shadow$setLevel(ServerLevel serverLevel);
->>>>>>> 7ab397a1
     @Shadow public abstract boolean shadow$setGameMode(GameType param0);
     // @formatter:on
 
@@ -643,21 +635,13 @@
         final boolean flag = this.shadow$level().getGameRules().getBoolean(GameRules.RULE_SHOWDEATHMESSAGES) && !event.isMessageCancelled();
         if (flag) {
             final net.minecraft.network.chat.Component component = this.shadow$getCombatTracker().getDeathMessage();
-<<<<<<< HEAD
             final ClientboundPlayerCombatKillPacket packet = new ClientboundPlayerCombatKillPacket(this.shadow$getId(), component);
-=======
-            final ClientboundPlayerCombatKillPacket packet = new ClientboundPlayerCombatKillPacket(this.shadow$getCombatTracker(), component);
->>>>>>> 7ab397a1
             this.connection.send(packet, PacketSendListener.exceptionallySend(() -> {
                 final String s = component.getString(256);
                 final net.minecraft.network.chat.Component itextcomponent1 = net.minecraft.network.chat.Component.translatable("death.attack.message_too_long", net.minecraft.network.chat.Component.literal(s).withStyle(ChatFormatting.YELLOW));
                 final net.minecraft.network.chat.Component itextcomponent2 = net.minecraft.network.chat.Component.translatable("death.attack.even_more_magic", this.shadow$getDisplayName())
                         .withStyle((p_212357_1_) -> p_212357_1_.withHoverEvent(new HoverEvent(HoverEvent.Action.SHOW_TEXT, itextcomponent1)));
-<<<<<<< HEAD
                 return new ClientboundPlayerCombatKillPacket(this.shadow$getId(), itextcomponent2);
-=======
-                return new ClientboundPlayerCombatKillPacket(this.shadow$getCombatTracker(), itextcomponent2);
->>>>>>> 7ab397a1
             }));
             final Team team = this.shadow$getTeam();
             if (team != null && team.getDeathMessageVisibility() != Team.Visibility.ALWAYS) {
@@ -829,15 +813,9 @@
             if (itemInHand.getItem() == Items.LEAD && entityToInteractOn instanceof Mob) {
                 this.connection.send(new ClientboundSetEntityLinkPacket(entityToInteractOn, ((Mob) entityToInteractOn).getLeashHolder()));
             } else if (itemInHand.getItem() == Items.WATER_BUCKET && entityToInteractOn instanceof AbstractFish) {
-<<<<<<< HEAD
                 final ChunkMap_TrackedEntityAccessor trackerAccessor = ((ChunkMapAccessor) ((ServerWorld) this.shadow$level()).chunkManager()).accessor$entityMap().get(entityToInteractOn.getId());
                 if (trackerAccessor != null) {
                     trackerAccessor.accessor$getServerEntity().sendPairingData((net.minecraft.server.level.ServerPlayer) (Object) this, this.connection::send);
-=======
-                final ChunkMap_TrackedEntityAccessor trackerAccessor = ((ChunkMapAccessor) ((ServerWorld) this.level).chunkManager()).accessor$entityMap().get(entityToInteractOn.getId());
-                if (trackerAccessor != null) {
-                    trackerAccessor.accessor$getServerEntity().sendPairingData(this.connection::send);
->>>>>>> 7ab397a1
                 }
             }
             cir.setReturnValue(InteractionResult.FAIL);
@@ -906,11 +884,7 @@
 
         return (GameType) (Object) event.endResult().successfulValue(Keys.GAME_MODE)
                 .map(Value::get)
-<<<<<<< HEAD
                 .orElse((GameMode) (Object) value);
-=======
-                .orElse((GameMode) (Object) this.gameMode.getGameModeForPlayer());
->>>>>>> 7ab397a1
     }
 
     @Override
