--- conflicted
+++ resolved
@@ -751,20 +751,7 @@
         return keep;
     }
 
-<<<<<<< HEAD
-    private User impl$getUserObjectOnConstruction() {
-        final SpongeUserManager manager = (SpongeUserManager) SpongeCommon.game().server().userManager();
-        if (this.impl$isFake) {
-            return manager.findOrCreate(SpongeUserManager.FAKEPLAYER_PROFILE);
-        }
-        // Ensure that the game profile is up to date.
-        return manager.forceRecreateUser(SpongeGameProfile.of(this.shadow$getGameProfile()));
-    }
-
     @Inject(method = "restoreFrom(Lnet/minecraft/server/level/ServerPlayer;Z)V", at = @At("HEAD"))
-=======
-    @Inject(method = "restoreFrom", at = @At("HEAD"))
->>>>>>> e5eebc31
     private void impl$copyDataOnRespawn(final net.minecraft.server.level.ServerPlayer oldPlayer, final boolean respawnFromEnd, final CallbackInfo ci) {
         // Copy Sponge data
         if (oldPlayer instanceof DataCompoundHolder) {
