--- conflicted
+++ resolved
@@ -331,7 +331,6 @@
     }
 
     @Override
-    @SuppressWarnings("UnstableApiUsage")
     public Set<SkinPart> bridge$getSkinParts() {
         final int mask = this.shadow$getEntityData().get(DATA_PLAYER_MODE_CUSTOMISATION);
         if (this.impl$skinPartMask != mask) {
@@ -745,18 +744,10 @@
 
     @Inject(method = "updateOptions", at = @At("TAIL"))
     private void impl$updateTrackedClientSettings(final ServerboundClientInformationPacket packet, final CallbackInfo ci) {
-<<<<<<< HEAD
         final Locale newLocale = LocaleCache.getLocale(packet.language());
 
         // Update the fields we track ourselves
         this.impl$viewDistance = packet.viewDistance();
-=======
-        final ServerboundClientInformationPacketAccessor $packet = (ServerboundClientInformationPacketAccessor) packet;
-        final Locale newLocale = LocaleCache.getLocale($packet.accessor$language());
-
-        // Update the fields we track ourselves
-        this.impl$viewDistance = $packet.accessor$viewDistance();
->>>>>>> f60c15cc
         this.bridge$setLanguage(newLocale);
         this.impl$language = newLocale;
     }
