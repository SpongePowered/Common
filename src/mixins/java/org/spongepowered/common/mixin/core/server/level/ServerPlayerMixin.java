/*
 * This file is part of Sponge, licensed under the MIT License (MIT).
 *
 * Copyright (c) SpongePowered <https://www.spongepowered.org>
 * Copyright (c) contributors
 *
 * Permission is hereby granted, free of charge, to any person obtaining a copy
 * of this software and associated documentation files (the "Software"), to deal
 * in the Software without restriction, including without limitation the rights
 * to use, copy, modify, merge, publish, distribute, sublicense, and/or sell
 * copies of the Software, and to permit persons to whom the Software is
 * furnished to do so, subject to the following conditions:
 *
 * The above copyright notice and this permission notice shall be included in
 * all copies or substantial portions of the Software.
 *
 * THE SOFTWARE IS PROVIDED "AS IS", WITHOUT WARRANTY OF ANY KIND, EXPRESS OR
 * IMPLIED, INCLUDING BUT NOT LIMITED TO THE WARRANTIES OF MERCHANTABILITY,
 * FITNESS FOR A PARTICULAR PURPOSE AND NONINFRINGEMENT. IN NO EVENT SHALL THE
 * AUTHORS OR COPYRIGHT HOLDERS BE LIABLE FOR ANY CLAIM, DAMAGES OR OTHER
 * LIABILITY, WHETHER IN AN ACTION OF CONTRACT, TORT OR OTHERWISE, ARISING FROM,
 * OUT OF OR IN CONNECTION WITH THE SOFTWARE OR THE USE OR OTHER DEALINGS IN
 * THE SOFTWARE.
 */
package org.spongepowered.common.mixin.core.server.level;

import com.google.common.collect.ImmutableSet;
import com.mojang.datafixers.util.Either;
import io.netty.channel.Channel;
import net.kyori.adventure.identity.Identity;
import net.kyori.adventure.text.Component;
import net.minecraft.ChatFormatting;
import net.minecraft.advancements.CriteriaTriggers;
import net.minecraft.core.BlockPos;
import net.minecraft.nbt.CompoundTag;
import net.minecraft.network.chat.ChatType;
import net.minecraft.network.chat.HoverEvent;
import net.minecraft.network.chat.TextComponent;
import net.minecraft.network.chat.TranslatableComponent;
import net.minecraft.network.protocol.game.ClientboundBossEventPacket;
import net.minecraft.network.protocol.game.ClientboundChangeDifficultyPacket;
import net.minecraft.network.protocol.game.ClientboundGameEventPacket;
import net.minecraft.network.protocol.game.ClientboundLevelEventPacket;
import net.minecraft.network.protocol.game.ClientboundPlayerAbilitiesPacket;
import net.minecraft.network.protocol.game.ClientboundPlayerCombatKillPacket;
import net.minecraft.network.protocol.game.ClientboundRespawnPacket;
import net.minecraft.network.protocol.game.ClientboundUpdateMobEffectPacket;
import net.minecraft.network.protocol.game.ServerboundClientInformationPacket;
import net.minecraft.server.MinecraftServer;
import net.minecraft.server.level.ServerLevel;
import net.minecraft.server.level.ServerPlayerGameMode;
import net.minecraft.server.level.TicketType;
import net.minecraft.server.network.ServerGamePacketListenerImpl;
import net.minecraft.server.players.PlayerList;
import net.minecraft.stats.Stat;
import net.minecraft.stats.Stats;
import net.minecraft.util.Unit;
import net.minecraft.world.InteractionHand;
import net.minecraft.world.InteractionResult;
import net.minecraft.world.damagesource.DamageSource;
import net.minecraft.world.effect.MobEffectInstance;
import net.minecraft.world.entity.Entity;
import net.minecraft.world.entity.LivingEntity;
import net.minecraft.world.entity.player.Player;
<<<<<<< HEAD
=======
import net.minecraft.world.inventory.AbstractContainerMenu;
import net.minecraft.world.inventory.ResultSlot;
import net.minecraft.world.item.ItemStack;
>>>>>>> 25ae9841
import net.minecraft.world.level.ChunkPos;
import net.minecraft.world.level.GameRules;
import net.minecraft.world.level.Level;
import net.minecraft.world.level.biome.BiomeManager;
import net.minecraft.world.level.portal.PortalInfo;
import net.minecraft.world.level.storage.LevelData;
import net.minecraft.world.scores.Score;
import net.minecraft.world.scores.Team;
import net.minecraft.world.scores.criteria.ObjectiveCriteria;
import org.checkerframework.checker.nullness.qual.Nullable;
import org.objectweb.asm.Opcodes;
import org.spongepowered.api.Sponge;
import org.spongepowered.api.adventure.Audiences;
import org.spongepowered.api.block.BlockSnapshot;
import org.spongepowered.api.data.type.SkinPart;
import org.spongepowered.api.entity.living.Living;
import org.spongepowered.api.entity.living.player.chat.ChatVisibility;
import org.spongepowered.api.entity.living.player.server.ServerPlayer;
import org.spongepowered.api.event.Cause;
import org.spongepowered.api.event.CauseStackManager;
import org.spongepowered.api.event.EventContextKeys;
import org.spongepowered.api.event.SpongeEventFactory;
import org.spongepowered.api.event.cause.entity.MovementTypes;
import org.spongepowered.api.event.entity.ChangeEntityWorldEvent;
import org.spongepowered.api.event.entity.DestructEntityEvent;
import org.spongepowered.api.event.entity.InteractEntityEvent;
import org.spongepowered.api.event.entity.MoveEntityEvent;
import org.spongepowered.api.event.entity.RotateEntityEvent;
import org.spongepowered.api.event.entity.living.player.KickPlayerEvent;
import org.spongepowered.api.event.entity.living.player.PlayerChangeClientSettingsEvent;
import org.spongepowered.api.registry.RegistryTypes;
import org.spongepowered.api.scoreboard.Scoreboard;
import org.spongepowered.api.service.permission.PermissionService;
import org.spongepowered.api.util.Tristate;
import org.spongepowered.api.util.locale.Locales;
import org.spongepowered.api.world.server.ServerWorld;
import org.spongepowered.asm.mixin.Final;
import org.spongepowered.asm.mixin.Mixin;
import org.spongepowered.asm.mixin.Overwrite;
import org.spongepowered.asm.mixin.Shadow;
import org.spongepowered.asm.mixin.injection.At;
import org.spongepowered.asm.mixin.injection.Inject;
import org.spongepowered.asm.mixin.injection.Redirect;
import org.spongepowered.asm.mixin.injection.Slice;
import org.spongepowered.asm.mixin.injection.callback.CallbackInfo;
import org.spongepowered.asm.mixin.injection.callback.CallbackInfoReturnable;
import org.spongepowered.common.SpongeCommon;
import org.spongepowered.common.accessor.network.ConnectionAccessor;
import org.spongepowered.common.adventure.SpongeAdventure;
import org.spongepowered.common.bridge.data.DataCompoundHolder;
import org.spongepowered.common.bridge.permissions.SubjectBridge;
import org.spongepowered.common.bridge.server.ServerScoreboardBridge;
import org.spongepowered.common.bridge.server.level.ServerPlayerBridge;
import org.spongepowered.common.bridge.server.network.ServerGamePacketListenerImplBridge;
import org.spongepowered.common.bridge.world.BossEventBridge;
import org.spongepowered.common.bridge.world.entity.player.PlayerBridge;
import org.spongepowered.common.data.DataUtil;
import org.spongepowered.common.data.type.SpongeSkinPart;
import org.spongepowered.common.entity.EntityUtil;
import org.spongepowered.common.event.ShouldFire;
import org.spongepowered.common.event.SpongeCommonEventFactory;
import org.spongepowered.common.event.tracking.PhaseTracker;
import org.spongepowered.common.hooks.PlatformHooks;
import org.spongepowered.common.mixin.core.world.entity.player.PlayerMixin;
import org.spongepowered.common.util.LocaleCache;
import org.spongepowered.common.util.VecHelper;
import org.spongepowered.common.world.border.PlayerOwnBorderListener;
import org.spongepowered.common.world.portal.PortalLogic;
import org.spongepowered.math.vector.Vector3d;

import java.util.HashSet;
import java.util.Locale;
import java.util.Optional;
import java.util.Set;
import java.util.UUID;

// See also: SubjectMixin_API and SubjectMixin
@SuppressWarnings("ConstantConditions")
@Mixin(net.minecraft.server.level.ServerPlayer.class)
public abstract class ServerPlayerMixin extends PlayerMixin implements SubjectBridge, ServerPlayerBridge {

    // @formatter:off
    @Shadow public ServerGamePacketListenerImpl connection;
    @Shadow @Final public ServerPlayerGameMode gameMode;
    @Shadow @Final public MinecraftServer server;
    @Shadow private int lastRecordedExperience;
    @Shadow private boolean isChangingDimension;
    @Shadow public boolean wonGame;
    @Shadow private boolean seenCredits;
    @Shadow private net.minecraft.world.phys.Vec3 enteredNetherPosition;
    @Shadow private int lastSentExp;
    @Shadow private float lastSentHealth;
    @Shadow private int lastSentFood;

    @Shadow public abstract net.minecraft.server.level.ServerLevel shadow$getLevel();
    @Shadow public abstract void shadow$setCamera(final Entity entity);
    @Shadow public abstract void shadow$stopRiding();
    @Shadow public abstract void shadow$closeContainer();
    @Shadow public abstract void shadow$resetStat(final Stat<?> statistic);
    @Shadow protected abstract void shadow$tellNeutralMobsThatIDied();
    @Shadow protected abstract void shadow$createEndPlatform(ServerLevel p_241206_1_, BlockPos blockPos);
    @Shadow protected abstract void shadow$triggerDimensionChangeTriggers(ServerLevel serverworld);
    @Shadow public abstract void shadow$doCloseContainer();
<<<<<<< HEAD
    @Shadow public abstract void shadow$setLevel(ServerLevel serverLevel);
=======
    @Shadow public abstract void shadow$refreshContainer(AbstractContainerMenu container);
>>>>>>> 25ae9841
    // @formatter:on


    private net.minecraft.network.chat.@Nullable Component impl$connectionMessage;
    private Locale impl$language = Locales.DEFAULT;
    private Scoreboard impl$scoreboard = Sponge.game().server().serverScoreboard().get();
    @Nullable private Boolean impl$keepInventory = null;
    // Used to restore original item received in a packet after canceling an event
    private int impl$viewDistance;
    private int impl$skinPartMask;
    private Set<SkinPart> impl$skinParts = ImmutableSet.of();
    private final PlayerOwnBorderListener impl$borderListener = new PlayerOwnBorderListener((net.minecraft.server.level.ServerPlayer) (Object) this);
    private boolean impl$sleepingIgnored;

    @Override
    public net.minecraft.network.chat.@Nullable Component bridge$getConnectionMessageToSend() {
        if (this.impl$connectionMessage == null) {
            return new TextComponent("");
        }
        return this.impl$connectionMessage;
    }

    @Override
    public void bridge$setConnectionMessageToSend(final net.minecraft.network.chat.Component message) {
        this.impl$connectionMessage = message;
    }

    @Override
    public String bridge$getSubjectCollectionIdentifier() {
        return PermissionService.SUBJECTS_USER;
    }

    @Override
    public Tristate bridge$permDefault(final String permission) {
        return Tristate.FALSE;
    }

    @Override
    protected final boolean impl$setLocation(final boolean isChangeOfWorld, final ServerLevel originalDestination,
            final ServerLevel destinationWorld, final Vector3d destinationPosition) {
        if (this.shadow$isRemoved()) {
            return false;
        }

        final net.minecraft.server.level.ServerPlayer player = ((net.minecraft.server.level.ServerPlayer) (Object) this);
        player.stopRiding();
        if (player.isSleeping()) {
            player.stopSleepInBed(true, true);
        }

        final ChunkPos chunkPos = VecHelper.toChunkPos(Sponge.server().chunkLayout().forceToChunk(destinationPosition.toInt()));
        destinationWorld.getChunkSource().addRegionTicket(TicketType.POST_TELEPORT, chunkPos, 1, player.getId());

        if (isChangeOfWorld) {
            this.shadow$absMoveTo(destinationPosition.x(), destinationPosition.y(), destinationPosition.z(), this.shadow$getYRot(), this.shadow$getXRot());
            EntityUtil.performPostChangePlayerWorldLogic(player, this.shadow$getLevel(), destinationWorld, destinationWorld, false);
        } else {
            this.connection.teleport(destinationPosition.x(), destinationPosition.y(), destinationPosition.z(), this.shadow$getYRot(), this.shadow$getXRot(),
                    new HashSet<>());
            this.connection.resetPosition();
        }
        return true;
    }

    @Override
    public void bridge$refreshExp() {
        this.lastRecordedExperience = -1;
    }

    @Override
    public boolean bridge$kick(final Component message) {
        final Component messageToSend;
        if (ShouldFire.KICK_PLAYER_EVENT) {
            final KickPlayerEvent kickEvent = SpongeEventFactory.createKickPlayerEvent(PhaseTracker.getCauseStackManager().currentCause(),
                message,
                message,
                (ServerPlayer) this
                );
            if (Sponge.eventManager().post(kickEvent)) {
                return false;
            }
            messageToSend = kickEvent.message();
        } else {
            messageToSend = message;
        }
        final net.minecraft.network.chat.Component component = SpongeAdventure.asVanilla(messageToSend);
        this.connection.disconnect(component);
        return true;
    }

    @Override
    public Locale bridge$getLanguage() {
        return this.impl$language;
    }

    @Override
    public void bridge$setLanguage(final Locale language) {
        this.impl$language = language;

        // Update locale on Channel, used for sending localized messages
        if (this.connection != null) {
            final Channel channel = ((ConnectionAccessor) this.connection.connection).accessor$channel();
            channel.attr(SpongeAdventure.CHANNEL_LOCALE).set(language);

            SpongeAdventure.forEachBossBar(bar -> {
                if (bar.getPlayers().contains(this)) {
                    this.connection.send(ClientboundBossEventPacket.createUpdateNamePacket(bar));
                }
            });

            this.shadow$refreshContainer(this.containerMenu);
        }
    }

    @Override
    public void bridge$initScoreboard() {
        ((ServerScoreboardBridge) this.shadow$getScoreboard()).bridge$addPlayer((net.minecraft.server.level.ServerPlayer) (Object) this, true);
    }

    @Override
    public void bridge$removeScoreboardOnRespawn() {
        ((ServerScoreboardBridge) ((ServerPlayer) this).scoreboard()).bridge$removePlayer((net.minecraft.server.level.ServerPlayer) (Object) this, false);
    }

    @Override
    public void bridge$setScoreboardOnRespawn(final Scoreboard scoreboard) {
        this.impl$scoreboard = scoreboard;
        ((ServerScoreboardBridge) ((ServerPlayer) this).scoreboard()).bridge$addPlayer((net.minecraft.server.level.ServerPlayer) (Object) this, false);
    }

    @Override
    public Scoreboard bridge$getScoreboard() {
        return this.impl$scoreboard;
    }

    @Override
    public void bridge$replaceScoreboard(@org.checkerframework.checker.nullness.qual.Nullable Scoreboard scoreboard) {
        if (scoreboard == null) {
            scoreboard = Sponge.game().server().serverScoreboard()
                    .orElseThrow(() -> new IllegalStateException("Server does not have a valid scoreboard"));
        }
        this.impl$scoreboard = scoreboard;
    }

    @Override
    public boolean bridge$keepInventory() {
        if (this.impl$keepInventory == null) {
            return this.level.getGameRules().getBoolean(GameRules.RULE_KEEPINVENTORY);
        }
        return this.impl$keepInventory;
    }

    @Override
    public int bridge$getExperiencePointsOnDeath(final LivingEntity entity, final Player attackingPlayer) {
        if (this.impl$keepInventory != null && this.impl$keepInventory) {
            return 0;
        }
        return super.bridge$getExperiencePointsOnDeath(entity, attackingPlayer);
    }

    @Override
    public int bridge$getViewDistance() {
        return this.impl$viewDistance;
    }

    @Override
    public Set<SkinPart> bridge$getSkinParts() {
        final int mask = this.shadow$getEntityData().get(DATA_PLAYER_MODE_CUSTOMISATION);
        if (this.impl$skinPartMask != mask) {
            this.impl$skinParts = Sponge.game().registry(RegistryTypes.SKIN_PART).stream()
                    .map(part -> (SpongeSkinPart) part)
                    .filter(part -> part.test(mask))
                    .collect(ImmutableSet.toImmutableSet());
            this.impl$skinPartMask = mask;
        }

        return this.impl$skinParts;
    }

    @Override
    public void bridge$setSkinParts(final Set<SkinPart> skinParts) {
        int mask = 0;
        for (final SkinPart part : skinParts) {
            mask |= ((SpongeSkinPart) part).getMask();
        }

        this.shadow$getEntityData().set(DATA_PLAYER_MODE_CUSTOMISATION, (byte) mask);
        this.impl$skinParts = ImmutableSet.copyOf(skinParts);
        this.impl$skinPartMask = mask;
    }

    @Override
    public boolean bridge$sleepingIgnored() {
        return this.impl$sleepingIgnored;
    }

    @Override
    public void bridge$setSleepingIgnored(final boolean sleepingIgnored) {
        this.impl$sleepingIgnored = sleepingIgnored;
    }

    /*
    @Inject(method = "markPlayerActive()V", at = @At("HEAD"))
    private void impl$onPlayerActive(final CallbackInfo ci) {
        ((ServerPlayNetHandlerBridge) this.connection).bridge$resendLatestResourcePackRequest();
    }
*/

    /**
     * @author zidane - November 21st, 2020 - Minecraft 1.15
     * @reason Ensure that the teleport hook honors our events
     */
    @Overwrite
    public void teleportTo(
            final net.minecraft.server.level.ServerLevel world, final double x, final double y, final double z, final float yaw, final float pitch) {
        final net.minecraft.server.level.ServerPlayer player = (net.minecraft.server.level.ServerPlayer) (Object) this;
        double actualX = x;
        double actualY = y;
        double actualZ = z;
        double actualYaw = yaw;
        double actualPitch = pitch;

        final boolean hasMovementContext = PhaseTracker.getCauseStackManager().currentContext().containsKey(EventContextKeys.MOVEMENT_TYPE);

        try (final CauseStackManager.StackFrame frame = PhaseTracker.getCauseStackManager().pushCauseFrame()) {
            if (!hasMovementContext) {
                frame.addContext(EventContextKeys.MOVEMENT_TYPE, MovementTypes.PLUGIN);
            }

            if (world == player.level) {
                final @Nullable Vector3d destination = this.impl$fireMoveEvent(PhaseTracker.SERVER, new Vector3d(x, y, z));
                if (destination == null) {
                    return;
                }
                actualX = destination.x();
                actualY = destination.y();
                actualZ = destination.z();

                if (ShouldFire.ROTATE_ENTITY_EVENT) {
                    final RotateEntityEvent rotateEvent = SpongeEventFactory.createRotateEntityEvent(frame.currentCause(),
                            (org.spongepowered.api.entity.Entity) player, new Vector3d(actualPitch, actualYaw, 0),
                            new Vector3d(pitch, yaw, 0));

                    SpongeCommon.post(rotateEvent);

                    actualYaw = rotateEvent.isCancelled() ? player.getYRot() : rotateEvent.toRotation().y();
                    actualPitch = rotateEvent.isCancelled() ? player.getXRot() : rotateEvent.toRotation().x();
                }

                this.shadow$setCamera(player);
                this.shadow$stopRiding();

                if (player.isSleeping()) {
                    player.stopSleepInBed(true, true);
                }

                player.connection.teleport(actualX, actualY, actualZ, (float) actualYaw, (float) actualPitch);

                player.setYHeadRot((float) actualYaw);

                final ChunkPos chunkpos = new ChunkPos(new BlockPos(actualX, actualY, actualZ));
                world.getChunkSource().addRegionTicket(TicketType.POST_TELEPORT, chunkpos, 1, player.getId());
            } else {
                final ChangeEntityWorldEvent.Pre preEvent = PlatformHooks.INSTANCE.getEventHooks().callChangeEntityWorldEventPre(player, world);
                if (SpongeCommon.post(preEvent)) {
                    return;
                }

                if (ShouldFire.MOVE_ENTITY_EVENT) {
                    final MoveEntityEvent posEvent = SpongeEventFactory.createChangeEntityWorldEventReposition(frame.currentCause(),
                            (org.spongepowered.api.entity.Entity) player, preEvent.originalWorld(), VecHelper.toVector3d(player.position()),
                            new Vector3d(x, y, z), preEvent.originalDestinationWorld(), new Vector3d(x, y, z), preEvent.destinationWorld());

                    if (SpongeCommon.post(posEvent)) {
                        return;
                    }

                    actualX = posEvent.destinationPosition().x();
                    actualY = posEvent.destinationPosition().y();
                    actualZ = posEvent.destinationPosition().z();
                }
                this.shadow$setPos(actualX, actualY, actualZ);

                if (ShouldFire.ROTATE_ENTITY_EVENT) {
                    final RotateEntityEvent rotateEvent = SpongeEventFactory.createRotateEntityEvent(frame.currentCause(),
                            (org.spongepowered.api.entity.Entity) player, new Vector3d(actualYaw, actualPitch, 0),
                            new Vector3d(yaw, pitch, 0));

                    if (!SpongeCommon.post(rotateEvent)) {
                        actualYaw = (float) rotateEvent.toRotation().x();
                        actualPitch = (float) rotateEvent.toRotation().y();
                    }
                }
                this.shadow$setYRot((float) actualYaw);
                this.shadow$setXRot((float) actualPitch);

                EntityUtil.performPostChangePlayerWorldLogic(player, (net.minecraft.server.level.ServerLevel) preEvent.originalWorld(),
                        (net.minecraft.server.level.ServerLevel) preEvent.originalDestinationWorld(),
                        (net.minecraft.server.level.ServerLevel) preEvent.destinationWorld(), false);
            }
        }
    }

    @Override
    protected final void impl$onChangingDimension(final ServerLevel target) {
        if (this.level == target) {
            this.isChangingDimension = true;
        }
    }

    @SuppressWarnings("ConstantConditions")
    @Override
    protected final Entity impl$performGameWinLogic() {
        this.shadow$unRide();
        this.shadow$getLevel().removePlayerImmediately((net.minecraft.server.level.ServerPlayer) (Object) this, Entity.RemovalReason.CHANGED_DIMENSION);
        if (!this.wonGame) {
            this.wonGame = true;
            this.connection.send(new ClientboundGameEventPacket(ClientboundGameEventPacket.WIN_GAME, this.seenCredits ? 0.0F : 1.0F));
            this.seenCredits = true;
        }

        return (Entity) (Object) this;
    }

    @Override
    protected final void impl$prepareForPortalTeleport(final ServerLevel currentWorld, final ServerLevel targetWorld) {
        final LevelData levelData = targetWorld.getLevelData();
        this.connection.send(new ClientboundRespawnPacket(targetWorld.dimensionTypeRegistration(), targetWorld.dimension(),
                BiomeManager.obfuscateSeed(targetWorld.getSeed()), this.gameMode.getGameModeForPlayer(),
                this.gameMode.getPreviousGameModeForPlayer(), targetWorld.isDebug(), targetWorld.isFlat(), true));
        this.connection.send(new ClientboundChangeDifficultyPacket(levelData.getDifficulty(), levelData.isDifficultyLocked()));
        final PlayerList playerlist = this.server.getPlayerList();
        playerlist.sendPlayerPermissionLevel((net.minecraft.server.level.ServerPlayer) (Object) this);
        currentWorld.removePlayerImmediately((net.minecraft.server.level.ServerPlayer) (Object) this,
            Entity.RemovalReason.CHANGED_DIMENSION);
        this.shadow$unsetRemoved();
    }

    @SuppressWarnings("ConstantConditions")
    @Override
    protected final void impl$validateEntityAfterTeleport(final Entity e, final PortalLogic portalLogic) {
        if (e != (Object) this) {
            throw new IllegalArgumentException(String.format("Teleporter %s "
                    + "did not return the expected player entity: got %s, expected PlayerEntity %s", portalLogic, e, this));
        }
    }

    @SuppressWarnings("ConstantConditions")
    @Override
    protected final Entity impl$portalRepositioning(final boolean createEndPlatform,
            final ServerLevel serverworld,
            final ServerLevel targetWorld,
            final PortalInfo portalinfo) {
        serverworld.getProfiler().push("moving");
        if (serverworld.dimension() == Level.OVERWORLD && targetWorld.dimension() == Level.NETHER) {
            this.enteredNetherPosition = this.shadow$position();
            // Sponge: From Forge - only enter this branch if the teleporter indicated that we should
            // create end platforms and we're in the end (vanilla only has the second condition)
        } else if (createEndPlatform && targetWorld.dimension() == Level.END) {
            this.shadow$createEndPlatform(targetWorld, new BlockPos(portalinfo.pos));
        }

        // This is standard vanilla processing
        serverworld.getProfiler().pop();
        serverworld.getProfiler().push("placing");
        this.shadow$setLevel(targetWorld);
        targetWorld.addDuringPortalTeleport((net.minecraft.server.level.ServerPlayer) (Object) this);
        this.shadow$setRot(portalinfo.yRot, portalinfo.xRot);
        // Sponge Start: prevent sending the teleport packet here, we'll do so later.
        // this.shadow$moveTo(portalinfo.pos.x, portalinfo.pos.y, portalinfo.pos.z);
        this.shadow$absMoveTo(portalinfo.pos.x, portalinfo.pos.y, portalinfo.pos.z);
        // Sponge End
        serverworld.getProfiler().pop();

        return (Entity) (Object) this;
    }

    @Override
    protected final void impl$postPortalForceChangeTasks(final Entity entity, final net.minecraft.server.level.ServerLevel targetWorld,
            final boolean isNetherPortal) {
        // Standard vanilla processing
        this.gameMode.setLevel(targetWorld);
        this.connection.send(new ClientboundPlayerAbilitiesPacket(this.shadow$getAbilities()));
        final PlayerList playerlist = this.server.getPlayerList();
        playerlist.sendLevelInfo((net.minecraft.server.level.ServerPlayer) (Object) this, targetWorld);
        playerlist.sendAllPlayerInfo((net.minecraft.server.level.ServerPlayer) (Object) this);

        // Sponge Start: teleport here after all data is sent to avoid any potential "stuttering" due to slow packets.
        final net.minecraft.world.phys.Vec3 finalPos = this.shadow$position();
        this.shadow$moveTo(finalPos.x, finalPos.y, finalPos.z);
        // Sponge End

        for (final MobEffectInstance effectinstance : this.shadow$getActiveEffects()) {
            this.connection.send(new ClientboundUpdateMobEffectPacket(this.shadow$getId(), effectinstance));
        }

        if (isNetherPortal) { // Sponge: only play the sound if we've got a vanilla teleporter that reports a nether portal
            this.connection.send(new ClientboundLevelEventPacket(1032, BlockPos.ZERO, 0, false));
        } // Sponge: end if
        this.lastSentExp = -1;
        this.lastSentHealth = -1.0F;
        this.lastSentFood = -1;
    }

    @SuppressWarnings("OptionalUsedAsFieldOrParameterType")
    @Redirect(method = "getExitPortal",
            slice = @Slice(
                    from = @At(value = "INVOKE", target = "Lnet/minecraft/world/entity/player/Player;getExitPortal(Lnet/minecraft/server/level/ServerLevel;Lnet/minecraft/core/BlockPos;ZLnet/minecraft/world/level/border/WorldBorder;)Ljava/util/Optional;"),
                    to = @At(value = "FIELD", opcode = Opcodes.GETFIELD, target = "Lnet/minecraft/server/level/ServerPlayer;level:Lnet/minecraft/world/level/Level;")
            ),
            at = @At(value = "INVOKE", remap = false, target = "Ljava/util/Optional;isPresent()Z"))
    private boolean impl$dontCreatePortalIfItsAlreadyBeenAttempted(final Optional<?> optional) {
        // This prevents a second attempt at a portal creation if the portal
        // creation attempt due to a reposition event failed (this would put it
        // in the original position, and we don't want that to happen!).
        //
        // In this case, we just force it to return the empty optional by
        // claiming the optional is "present".
        return this.impl$dontCreateExitPortal || optional.isPresent();
    }

    @Redirect(
            method = {"openMenu", "openHorseInventory"},
            at = @At(
                    value = "INVOKE",
                    target = "Lnet/minecraft/server/level/ServerPlayer;closeContainer()V"
            )
    )
    private void impl$closePreviousContainer(final net.minecraft.server.level.ServerPlayer self) {
        this.shadow$doCloseContainer();
    }

    /**
     * @author blood - May 12th, 2016
     * @author gabizou - June 3rd, 2016
     * @author gabizou - February 22nd, 2020 - Minecraft 1.14.3
     * @reason SpongeForge requires an overwrite so we do it here instead. This handles player death events.
     */
    @Overwrite
    public void die(final DamageSource cause) {
        // Sponge start - Call Destruct Death Event
        final DestructEntityEvent.Death event = SpongeCommonEventFactory.callDestructEntityEventDeath((net.minecraft.server.level.ServerPlayer) (Object) this, cause,
                Audiences.server());
        if (event.isCancelled()) {
            return;
        }
        // Sponge end

        final boolean flag = this.level.getGameRules().getBoolean(GameRules.RULE_SHOWDEATHMESSAGES) && !event.isMessageCancelled();
        if (flag) {
            final net.minecraft.network.chat.Component component = this.shadow$getCombatTracker().getDeathMessage();
            this.connection.send(new ClientboundPlayerCombatKillPacket(this.shadow$getCombatTracker(), component), (p_212356_2_) -> {
                if (!p_212356_2_.isSuccess()) {
                    final int i = 256;
                    final String s = component.getString(256);
                    final net.minecraft.network.chat.Component itextcomponent1 = new TranslatableComponent("death.attack.message_too_long", (new TextComponent(s)).withStyle(ChatFormatting.YELLOW));
                    final net.minecraft.network.chat.Component itextcomponent2 = new TranslatableComponent("death.attack.even_more_magic", this.shadow$getDisplayName())
                                    .withStyle((p_212357_1_) -> p_212357_1_.withHoverEvent(new HoverEvent(HoverEvent.Action.SHOW_TEXT, itextcomponent1)));
                    this.connection.send(new ClientboundPlayerCombatKillPacket(this.shadow$getCombatTracker(), itextcomponent2));
                }

            });
            final Team team = this.shadow$getTeam();
            if (team != null && team.getDeathMessageVisibility() != Team.Visibility.ALWAYS) {
                if (team.getDeathMessageVisibility() == Team.Visibility.HIDE_FOR_OTHER_TEAMS) {
                    this.server.getPlayerList().broadcastToTeam(
                            (net.minecraft.server.level.ServerPlayer) (Object) this, component);
                } else if (team.getDeathMessageVisibility() == Team.Visibility.HIDE_FOR_OWN_TEAM) {
                    this.server.getPlayerList().broadcastToAllExceptTeam(
                            (net.minecraft.server.level.ServerPlayer) (Object) this, component);
                }
            } else {
                final Component message = event.message();
                // Sponge start - use the event audience
                if (message != Component.empty()) {
                    event.audience().ifPresent(eventChannel -> eventChannel.sendMessage(Identity.nil(), message));
                }
                // Sponge end
                // this.server.getPlayerList().sendMessage(itextcomponent);
            }
        } else {
            this.connection.send(
                    new ClientboundPlayerCombatKillPacket(this.shadow$getCombatTracker(), TextComponent.EMPTY));
        }

        this.shadow$removeEntitiesOnShoulder();
        if (this.level.getGameRules().getBoolean(GameRules.RULE_FORGIVE_DEAD_PLAYERS)) {
            this.shadow$tellNeutralMobsThatIDied();
        }

        // Sponge Start - update the keep inventory flag for dropping inventory
        // during the death update ticks
        this.impl$keepInventory = event.keepInventory();

        if (!this.shadow$isSpectator()) {
            this.shadow$dropAllDeathLoot(cause);
        }
        // Sponge End

        this.shadow$getScoreboard().forAllObjectives(
                ObjectiveCriteria.DEATH_COUNT, this.shadow$getScoreboardName(), Score::increment);
        final LivingEntity livingentity = this.shadow$getKillCredit();
        if (livingentity != null) {
            this.shadow$awardStat(Stats.ENTITY_KILLED_BY.get(livingentity.getType()));
            livingentity.awardKillScore((net.minecraft.server.level.ServerPlayer) (Object) this, this.deathScore, cause);
            this.shadow$createWitherRose(livingentity);
        }

        this.level.broadcastEntityEvent((net.minecraft.server.level.ServerPlayer) (Object) this, (byte) 3);
        this.shadow$awardStat(Stats.DEATHS);
        this.shadow$resetStat(Stats.CUSTOM.get(Stats.TIME_SINCE_DEATH));
        this.shadow$resetStat(Stats.CUSTOM.get(Stats.TIME_SINCE_REST));
        this.shadow$clearFire();
        this.shadow$setSharedFlag(0, false);
        this.shadow$getCombatTracker().recheckStatus();
    }

    @Redirect(method = "restoreFrom(Lnet/minecraft/server/level/ServerPlayer;Z)V",
            at = @At(value = "INVOKE",
                    target = "Lnet/minecraft/world/level/GameRules;getBoolean(Lnet/minecraft/world/level/GameRules$Key;)Z"))
    private boolean tracker$useKeepFromBridge(final GameRules gameRules, final GameRules.Key<?> key,
            final net.minecraft.server.level.ServerPlayer corpse, final boolean keepEverything) {
        final boolean keep = ((PlayerBridge) corpse).bridge$keepInventory(); // Override Keep Inventory GameRule?
        if (!keep) {
            // Copy corpse inventory to respawned player
            this.shadow$getInventory().replaceWith(corpse.getInventory());
            // Clear corpse so that mods do not copy from it again
            corpse.getInventory().clearContent();
        }
        return keep;
    }

    @Inject(method = "restoreFrom(Lnet/minecraft/server/level/ServerPlayer;Z)V", at = @At("HEAD"))
    private void impl$copyDataOnRespawn(final net.minecraft.server.level.ServerPlayer oldPlayer, final boolean respawnFromEnd, final CallbackInfo ci) {
        // Copy Sponge data
        if (oldPlayer instanceof DataCompoundHolder) {
            final DataCompoundHolder oldEntity = (DataCompoundHolder) oldPlayer;
            DataUtil.syncDataToTag(oldEntity);
            final CompoundTag compound = oldEntity.data$getCompound();
            ((DataCompoundHolder) this).data$setCompound(compound);
            DataUtil.syncTagToData(this);
        }

        // Update boss bars
        SpongeAdventure.forEachBossBar(bar -> ((BossEventBridge) bar).bridge$replacePlayer(oldPlayer, (net.minecraft.server.level.ServerPlayer) (Object) this));
    }

    @SuppressWarnings({"ConstantConditions", "UnstableApiUsage"})
    @Inject(method = "updateOptions", at = @At("HEAD"))
    private void impl$handleClientSettings(final ServerboundClientInformationPacket packet, final CallbackInfo ci) {
        if (!ShouldFire.PLAYER_CHANGE_CLIENT_SETTINGS_EVENT) {
            return;
        }

        final Locale newLocale = LocaleCache.getLocale(packet.language());

        final ImmutableSet<SkinPart> skinParts = Sponge.game().registry(RegistryTypes.SKIN_PART).stream()
                .map(part -> (SpongeSkinPart) part)
                .filter(part -> part.test(packet.modelCustomisation()))
                .collect(ImmutableSet.toImmutableSet());
        final int viewDistance = packet.viewDistance();

        // Post before the player values are updated
        try (final CauseStackManager.StackFrame frame = PhaseTracker.getCauseStackManager().pushCauseFrame()) {
            final ChatVisibility visibility = (ChatVisibility) (Object) packet.chatVisibility();
            final PlayerChangeClientSettingsEvent event = SpongeEventFactory.createPlayerChangeClientSettingsEvent(
                    frame.currentCause(),
                    visibility,
                    skinParts,
                    newLocale,
                    (ServerPlayer) this,
                    packet.chatColors(),
                    viewDistance);
            SpongeCommon.post(event);
        }
    }

    @Inject(method = "updateOptions", at = @At("TAIL"))
    private void impl$updateTrackedClientSettings(final ServerboundClientInformationPacket packet, final CallbackInfo ci) {
        final Locale newLocale = LocaleCache.getLocale(packet.language());

        // Update the fields we track ourselves
        this.impl$viewDistance = packet.viewDistance();
        this.bridge$setLanguage(newLocale);
        this.impl$language = newLocale;
    }

    @Override
    public PlayerOwnBorderListener bridge$getWorldBorderListener() {
        return this.impl$borderListener;
    }

    @Inject(method = "sendMessage(Lnet/minecraft/network/chat/Component;Lnet/minecraft/network/chat/ChatType;Ljava/util/UUID;)V",
            cancellable = true,
            at = @At("HEAD"))
    public void sendMessage(final net.minecraft.network.chat.Component p_241151_1_, final ChatType p_241151_2_, final UUID p_241151_3_, final CallbackInfo ci) {
        if (this.impl$isFake) {
            // Don't bother sending messages to fake players
            ci.cancel();
        }
    }

    @Override
    public net.minecraft.world.scores.Scoreboard shadow$getScoreboard() {
        return (net.minecraft.world.scores.Scoreboard) this.impl$scoreboard;
    }

    @Override
    protected void impl$onRightClickEntity(
        final Entity entityToInteractOn, final InteractionHand hand, final CallbackInfoReturnable<InteractionResult> cir
    ) {
        final InteractEntityEvent.Secondary event = SpongeCommonEventFactory.callInteractEntityEventSecondary((net.minecraft.server.level.ServerPlayer) (Object) this,
            this.shadow$getItemInHand(hand), entityToInteractOn, hand, null);
        if (event.isCancelled()) {
            cir.setReturnValue(InteractionResult.FAIL);
        }
    }

    @Override
    public Team shadow$getTeam() {
        return ((net.minecraft.world.scores.Scoreboard) this.impl$scoreboard).getPlayersTeam(this.shadow$getScoreboardName());
    }

    @Inject(method = "startSleepInBed", at = @At(value = "RETURN"), cancellable = true)
    private void impl$onReturnSleep(final BlockPos param0, final CallbackInfoReturnable<Either<Player.BedSleepingProblem, Unit>> cir) {
        final Either<Player.BedSleepingProblem, Unit> returnValue = cir.getReturnValue();
        if (returnValue.left().isPresent()) {
            switch (returnValue.left().get()) {

                case NOT_POSSIBLE_HERE:
                case TOO_FAR_AWAY:
                case NOT_POSSIBLE_NOW:
                case OBSTRUCTED:
                case NOT_SAFE:
                    final Cause currentCause = Sponge.server().causeStackManager().currentCause();
                    final BlockSnapshot snapshot = ((ServerWorld) this.level).createSnapshot(param0.getX(), param0.getY(), param0.getZ());
                    if (Sponge.eventManager().post(SpongeEventFactory.createSleepingEventFailed(currentCause, snapshot, (Living) this))) {
                        final Either<Player.BedSleepingProblem, Unit> var5 = super.shadow$startSleepInBed(param0).ifRight((param0x) -> {
                            this.shadow$awardStat(Stats.SLEEP_IN_BED);
                            CriteriaTriggers.SLEPT_IN_BED.trigger((net.minecraft.server.level.ServerPlayer) (Object) this);
                        });
                        ((ServerLevel)this.level).updateSleepingPlayerList();
                        cir.setReturnValue(var5);
                    }
                    break;
                case OTHER_PROBLEM: // ignore
                    break;
            }
        }
    }

    @Override
    protected void impl$capturePlayerPosition(
        final double x, final double y, final double z, final CallbackInfo ci
    ) {
        if (this.connection != null) {
            ((ServerGamePacketListenerImplBridge) this.connection).bridge$captureCurrentPlayerPosition();
        }
    }

    @Override
    protected void impl$updateHealthForUseFinish(final CallbackInfo ci) {
        this.bridge$refreshScaledHealth();
    }
}

<|MERGE_RESOLUTION|>--- conflicted
+++ resolved
@@ -62,12 +62,6 @@
 import net.minecraft.world.entity.Entity;
 import net.minecraft.world.entity.LivingEntity;
 import net.minecraft.world.entity.player.Player;
-<<<<<<< HEAD
-=======
-import net.minecraft.world.inventory.AbstractContainerMenu;
-import net.minecraft.world.inventory.ResultSlot;
-import net.minecraft.world.item.ItemStack;
->>>>>>> 25ae9841
 import net.minecraft.world.level.ChunkPos;
 import net.minecraft.world.level.GameRules;
 import net.minecraft.world.level.Level;
@@ -171,11 +165,7 @@
     @Shadow protected abstract void shadow$createEndPlatform(ServerLevel p_241206_1_, BlockPos blockPos);
     @Shadow protected abstract void shadow$triggerDimensionChangeTriggers(ServerLevel serverworld);
     @Shadow public abstract void shadow$doCloseContainer();
-<<<<<<< HEAD
     @Shadow public abstract void shadow$setLevel(ServerLevel serverLevel);
-=======
-    @Shadow public abstract void shadow$refreshContainer(AbstractContainerMenu container);
->>>>>>> 25ae9841
     // @formatter:on
 
 
@@ -286,7 +276,7 @@
                 }
             });
 
-            this.shadow$refreshContainer(this.containerMenu);
+            this.containerMenu.broadcastFullState();
         }
     }
 
