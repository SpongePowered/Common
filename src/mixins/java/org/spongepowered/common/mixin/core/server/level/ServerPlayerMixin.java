/*
 * This file is part of Sponge, licensed under the MIT License (MIT).
 *
 * Copyright (c) SpongePowered <https://www.spongepowered.org>
 * Copyright (c) contributors
 *
 * Permission is hereby granted, free of charge, to any person obtaining a copy
 * of this software and associated documentation files (the "Software"), to deal
 * in the Software without restriction, including without limitation the rights
 * to use, copy, modify, merge, publish, distribute, sublicense, and/or sell
 * copies of the Software, and to permit persons to whom the Software is
 * furnished to do so, subject to the following conditions:
 *
 * The above copyright notice and this permission notice shall be included in
 * all copies or substantial portions of the Software.
 *
 * THE SOFTWARE IS PROVIDED "AS IS", WITHOUT WARRANTY OF ANY KIND, EXPRESS OR
 * IMPLIED, INCLUDING BUT NOT LIMITED TO THE WARRANTIES OF MERCHANTABILITY,
 * FITNESS FOR A PARTICULAR PURPOSE AND NONINFRINGEMENT. IN NO EVENT SHALL THE
 * AUTHORS OR COPYRIGHT HOLDERS BE LIABLE FOR ANY CLAIM, DAMAGES OR OTHER
 * LIABILITY, WHETHER IN AN ACTION OF CONTRACT, TORT OR OTHERWISE, ARISING FROM,
 * OUT OF OR IN CONNECTION WITH THE SOFTWARE OR THE USE OR OTHER DEALINGS IN
 * THE SOFTWARE.
 */
package org.spongepowered.common.mixin.core.server.level;

import com.google.common.collect.ImmutableSet;
import io.netty.channel.Channel;
import net.kyori.adventure.identity.Identity;
import net.kyori.adventure.text.Component;
import net.minecraft.ChatFormatting;
import net.minecraft.core.BlockPos;
import net.minecraft.nbt.CompoundTag;
import net.minecraft.network.chat.ChatType;
import net.minecraft.network.chat.HoverEvent;
import net.minecraft.network.chat.TextComponent;
import net.minecraft.network.chat.TranslatableComponent;
import net.minecraft.network.protocol.game.ClientboundBossEventPacket;
import net.minecraft.network.protocol.game.ClientboundChangeDifficultyPacket;
import net.minecraft.network.protocol.game.ClientboundGameEventPacket;
import net.minecraft.network.protocol.game.ClientboundLevelEventPacket;
import net.minecraft.network.protocol.game.ClientboundPlayerAbilitiesPacket;
import net.minecraft.network.protocol.game.ClientboundPlayerCombatKillPacket;
import net.minecraft.network.protocol.game.ClientboundRespawnPacket;
import net.minecraft.network.protocol.game.ClientboundUpdateMobEffectPacket;
import net.minecraft.network.protocol.game.ServerboundClientInformationPacket;
import net.minecraft.server.MinecraftServer;
import net.minecraft.server.level.ServerLevel;
import net.minecraft.server.level.ServerPlayerGameMode;
import net.minecraft.server.level.TicketType;
import net.minecraft.server.network.ServerGamePacketListenerImpl;
import net.minecraft.server.players.PlayerList;
import net.minecraft.stats.Stat;
import net.minecraft.stats.Stats;
import net.minecraft.world.InteractionHand;
import net.minecraft.world.damagesource.DamageSource;
import net.minecraft.world.effect.MobEffectInstance;
import net.minecraft.world.entity.Entity;
import net.minecraft.world.entity.LivingEntity;
import net.minecraft.world.entity.player.Player;
import net.minecraft.world.item.ItemStack;
import net.minecraft.world.level.ChunkPos;
import net.minecraft.world.level.GameRules;
import net.minecraft.world.level.Level;
import net.minecraft.world.level.biome.BiomeManager;
import net.minecraft.world.level.portal.PortalInfo;
import net.minecraft.world.level.storage.LevelData;
import net.minecraft.world.scores.Score;
import net.minecraft.world.scores.Team;
import net.minecraft.world.scores.criteria.ObjectiveCriteria;
import org.checkerframework.checker.nullness.qual.Nullable;
import org.objectweb.asm.Opcodes;
import org.spongepowered.api.Sponge;
import org.spongepowered.api.adventure.Audiences;
import org.spongepowered.api.data.type.SkinPart;
import org.spongepowered.api.entity.living.player.User;
import org.spongepowered.api.entity.living.player.chat.ChatVisibility;
import org.spongepowered.api.entity.living.player.server.ServerPlayer;
import org.spongepowered.api.event.CauseStackManager;
import org.spongepowered.api.event.EventContextKeys;
import org.spongepowered.api.event.SpongeEventFactory;
import org.spongepowered.api.event.cause.entity.MovementTypes;
import org.spongepowered.api.event.entity.ChangeEntityWorldEvent;
import org.spongepowered.api.event.entity.DestructEntityEvent;
import org.spongepowered.api.event.entity.MoveEntityEvent;
import org.spongepowered.api.event.entity.RotateEntityEvent;
import org.spongepowered.api.event.entity.living.player.KickPlayerEvent;
import org.spongepowered.api.event.entity.living.player.PlayerChangeClientSettingsEvent;
import org.spongepowered.api.registry.RegistryTypes;
import org.spongepowered.api.scoreboard.Scoreboard;
import org.spongepowered.api.service.permission.PermissionService;
import org.spongepowered.api.util.Tristate;
import org.spongepowered.api.util.locale.Locales;
import org.spongepowered.api.world.server.ServerLocation;
import org.spongepowered.asm.mixin.Final;
import org.spongepowered.asm.mixin.Mixin;
import org.spongepowered.asm.mixin.Overwrite;
import org.spongepowered.asm.mixin.Shadow;
import org.spongepowered.asm.mixin.injection.At;
import org.spongepowered.asm.mixin.injection.Inject;
import org.spongepowered.asm.mixin.injection.Redirect;
import org.spongepowered.asm.mixin.injection.Slice;
import org.spongepowered.asm.mixin.injection.callback.CallbackInfo;
import org.spongepowered.common.SpongeCommon;
import org.spongepowered.common.accessor.network.ConnectionAccessor;
import org.spongepowered.common.adventure.SpongeAdventure;
import org.spongepowered.common.bridge.data.DataCompoundHolder;
import org.spongepowered.common.bridge.permissions.SubjectBridge;
import org.spongepowered.common.bridge.server.ServerScoreboardBridge;
import org.spongepowered.common.bridge.server.level.ServerPlayerBridge;
import org.spongepowered.common.bridge.world.BossEventBridge;
import org.spongepowered.common.bridge.world.entity.player.PlayerBridge;
import org.spongepowered.common.data.DataUtil;
import org.spongepowered.common.data.type.SpongeSkinPart;
import org.spongepowered.common.entity.EntityUtil;
import org.spongepowered.common.event.ShouldFire;
import org.spongepowered.common.event.SpongeCommonEventFactory;
import org.spongepowered.common.event.tracking.PhaseTracker;
import org.spongepowered.common.hooks.PlatformHooks;
import org.spongepowered.common.mixin.core.world.entity.player.PlayerMixin;
import org.spongepowered.common.profile.SpongeGameProfile;
import org.spongepowered.common.user.SpongeUserManager;
import org.spongepowered.common.util.LocaleCache;
import org.spongepowered.common.util.VecHelper;
import org.spongepowered.common.world.border.PlayerOwnBorderListener;
import org.spongepowered.common.world.portal.PlatformTeleporter;
import org.spongepowered.math.vector.Vector3d;

import java.util.HashSet;
import java.util.Locale;
import java.util.Optional;
import java.util.Set;
import java.util.UUID;

// See also: SubjectMixin_API and SubjectMixin
@Mixin(net.minecraft.server.level.ServerPlayer.class)
public abstract class ServerPlayerMixin extends PlayerMixin implements SubjectBridge, ServerPlayerBridge {

    // @formatter:off
    @Shadow public ServerGamePacketListenerImpl connection;
    @Shadow @Final public ServerPlayerGameMode gameMode;
    @Shadow @Final public MinecraftServer server;
    @Shadow private int lastRecordedExperience;
    @Shadow private boolean isChangingDimension;
    @Shadow public boolean wonGame;
    @Shadow private boolean seenCredits;
    @Shadow private net.minecraft.world.phys.Vec3 enteredNetherPosition;
    @Shadow private int lastSentExp;
    @Shadow private float lastSentHealth;
    @Shadow private int lastSentFood;

    @Shadow public abstract net.minecraft.server.level.ServerLevel shadow$getLevel();
    @Shadow public abstract void shadow$setCamera(final Entity entity);
    @Shadow public abstract void shadow$stopRiding();
    @Shadow public abstract void shadow$closeContainer();
    @Shadow public abstract void shadow$resetStat(final Stat<?> statistic);
    @Shadow protected abstract void shadow$tellNeutralMobsThatIDied();
    @Shadow protected abstract void shadow$createEndPlatform(ServerLevel p_241206_1_, BlockPos blockPos);
    @Shadow protected abstract void shadow$triggerDimensionChangeTriggers(ServerLevel serverworld);
    @Shadow public abstract void shadow$setLevel(ServerLevel var1);
    // @formatter:on


    private final User impl$user = this.impl$getUserObjectOnConstruction();
    private net.minecraft.network.chat.@Nullable Component impl$connectionMessage;
    private Locale impl$language = Locales.EN_US;
    private Scoreboard impl$scoreboard = Sponge.game().server().serverScoreboard().get();
    @Nullable private Boolean impl$keepInventory = null;
    // Used to restore original item received in a packet after canceling an event
    private ItemStack impl$packetItem = ItemStack.EMPTY;
    private int impl$viewDistance;
    private int impl$skinPartMask;
    private Set<SkinPart> impl$skinParts = ImmutableSet.of();
    private final PlayerOwnBorderListener impl$borderListener = new PlayerOwnBorderListener((net.minecraft.server.level.ServerPlayer) (Object) this);

    @Override
    public net.minecraft.network.chat.@Nullable Component bridge$getConnectionMessageToSend() {
        if (this.impl$connectionMessage == null) {
            return new TextComponent("");
        }
        return this.impl$connectionMessage;
    }

    @Override
    public void bridge$setConnectionMessageToSend(final net.minecraft.network.chat.Component message) {
        this.impl$connectionMessage = message;
    }

    @Override
    public String bridge$getSubjectCollectionIdentifier() {
        return PermissionService.SUBJECTS_USER;
    }

    @Override
    public User bridge$getUserObject() {
        return this.impl$user;
    }

    @Override
    public User bridge$getUser() {
        return this.impl$user;
    }

    @Override
    public boolean bridge$isVanished() {
        return false;
    }

    @Override
    public Tristate bridge$permDefault(final String permission) {
        return Tristate.FALSE;
    }

    @Override
    public void bridge$setPacketItem(final ItemStack itemstack) {
        this.impl$packetItem = itemstack;
    }

    @Override
    public boolean bridge$setLocation(final ServerLocation location) {
        if (this.shadow$isRemoved()) {
            return false;
        }

        try (final CauseStackManager.StackFrame frame = PhaseTracker.getCauseStackManager().pushCauseFrame()) {
            frame.pushCause(SpongeCommon.getActivePlugin());
            frame.addContext(EventContextKeys.MOVEMENT_TYPE, MovementTypes.PLUGIN);

            ServerLevel destinationWorld = (net.minecraft.server.level.ServerLevel) location.world();

            Vector3d toPosition = location.position();

            if (this.shadow$getLevel() != destinationWorld) {
                final ChangeEntityWorldEvent.Pre event = SpongeEventFactory.createChangeEntityWorldEventPre(frame.currentCause(),
                        (org.spongepowered.api.entity.Entity) this, (org.spongepowered.api.world.server.ServerWorld) this.shadow$getLevel(),
                        location.world(), location.world());
                if (SpongeCommon.postEvent(event)) {
                    return false;
                }

                final ChangeEntityWorldEvent.Reposition repositionEvent =
                        SpongeEventFactory.createChangeEntityWorldEventReposition(frame.currentCause(),
                                (org.spongepowered.api.entity.Entity) this, (org.spongepowered.api.world.server.ServerWorld) this.shadow$getLevel(),
                                VecHelper.toVector3d(this.shadow$position()), location.position(), event.originalDestinationWorld(),
                                location.position(), event.destinationWorld());

                if (SpongeCommon.postEvent(repositionEvent)) {
                    return false;
                }

                destinationWorld = (net.minecraft.server.level.ServerLevel) event.destinationWorld();

                toPosition = repositionEvent.destinationPosition();
            } else {
                if (ShouldFire.MOVE_ENTITY_EVENT) {
                    final MoveEntityEvent event = SpongeEventFactory.createMoveEntityEvent(frame.currentCause(),
                            (org.spongepowered.api.entity.Entity) this, VecHelper.toVector3d(this.shadow$position()),
                            location.position(), location.position());
                    if (SpongeCommon.postEvent(event)) {
                        return false;
                    }

                    toPosition = event.destinationPosition();
                }
            }

            ((net.minecraft.server.level.ServerPlayer) (Object) this).stopRiding();

            if (((net.minecraft.server.level.ServerPlayer) (Object) this).isSleeping()) {
                ((net.minecraft.server.level.ServerPlayer) (Object) this).stopSleepInBed(true, true);
            }

            final ChunkPos chunkPos = new ChunkPos((int) toPosition.x() >> 4, (int) toPosition.z() >> 4);
            destinationWorld.getChunkSource().addRegionTicket(TicketType.POST_TELEPORT, chunkPos, 1, ((net.minecraft.server.level.ServerPlayer) (Object) this).getId());

            if (this.shadow$getLevel() != destinationWorld) {
<<<<<<< HEAD
                this.shadow$absMoveTo(toPosition.getX(), toPosition.getY(), toPosition.getZ(), this.shadow$getYRot(), this.shadow$getXRot());
=======
                this.shadow$absMoveTo(toPosition.x(), toPosition.y(), toPosition.z(), this.yRot, this.xRot);
>>>>>>> 1e6f7a3f

                EntityUtil.performPostChangePlayerWorldLogic((net.minecraft.server.level.ServerPlayer) (Object) this, this.shadow$getLevel(),
                        (net.minecraft.server.level.ServerLevel) location.world(), destinationWorld, false);
            } else {
<<<<<<< HEAD
                this.connection.teleport(toPosition.getX(), toPosition.getY(), toPosition.getZ(), this.shadow$getYRot(), this.shadow$getXRot(),
=======
                this.connection.teleport(toPosition.x(), toPosition.y(), toPosition.z(), this.yRot, this.xRot,
>>>>>>> 1e6f7a3f
                        new HashSet<>());
                this.connection.resetPosition();
            }
        }

        return true;
    }

    @Override
    public void bridge$refreshExp() {
        this.lastRecordedExperience = -1;
    }

    @Override
    public boolean bridge$kick(final Component message) {
        final Component messageToSend;
        if (ShouldFire.KICK_PLAYER_EVENT) {
            final KickPlayerEvent kickEvent = SpongeEventFactory.createKickPlayerEvent(PhaseTracker.getCauseStackManager().currentCause(),
                message,
                message,
                (ServerPlayer) this
                );
            if (Sponge.eventManager().post(kickEvent)) {
                return false;
            }
            messageToSend = kickEvent.message();
        } else {
            messageToSend = message;
        }
        final net.minecraft.network.chat.Component component = SpongeAdventure.asVanilla(messageToSend);
        this.connection.disconnect(component);
        return true;
    }

    @Override
    public Locale bridge$getLanguage() {
        return this.impl$language;
    }

    @Override
    public void bridge$setLanguage(final Locale language) {
        // Update locale on Channel, used for sending localized messages
        if (this.connection != null) {
            final Channel channel = ((ConnectionAccessor) this.connection.connection).accessor$channel();
            channel.attr(SpongeAdventure.CHANNEL_LOCALE).set(language);
            SpongeAdventure.forEachBossBar(bar -> {
                if (bar.getPlayers().contains(this)) {
                    this.connection.send(ClientboundBossEventPacket.createUpdateNamePacket(bar));
                }
            });
        }
        this.impl$language = language;
    }

    @Override
    public void bridge$initScoreboard() {
        ((ServerScoreboardBridge) this.shadow$getScoreboard()).bridge$addPlayer((net.minecraft.server.level.ServerPlayer) (Object) this, true);
    }

    @Override
    public void bridge$removeScoreboardOnRespawn() {
        ((ServerScoreboardBridge) ((ServerPlayer) this).scoreboard()).bridge$removePlayer((net.minecraft.server.level.ServerPlayer) (Object) this, false);
    }

    @Override
    public void bridge$setScoreboardOnRespawn(final Scoreboard scoreboard) {
        this.impl$scoreboard = scoreboard;
        ((ServerScoreboardBridge) ((ServerPlayer) this).scoreboard()).bridge$addPlayer((net.minecraft.server.level.ServerPlayer) (Object) this, false);
    }

    @Override
    public Scoreboard bridge$getScoreboard() {
        return this.impl$scoreboard;
    }

    @Override
    public void bridge$replaceScoreboard(@org.checkerframework.checker.nullness.qual.Nullable Scoreboard scoreboard) {
        if (scoreboard == null) {
            scoreboard = Sponge.game().server().serverScoreboard()
                    .orElseThrow(() -> new IllegalStateException("Server does not have a valid scoreboard"));
        }
        this.impl$scoreboard = scoreboard;
    }

    @Override
    public boolean bridge$keepInventory() {
        if (this.impl$keepInventory == null) {
            return this.level.getGameRules().getBoolean(GameRules.RULE_KEEPINVENTORY);
        }
        return this.impl$keepInventory;
    }

    @Override
    public int bridge$getExperiencePointsOnDeath(final LivingEntity entity, final Player attackingPlayer) {
        if (this.impl$keepInventory != null && this.impl$keepInventory) {
            return 0;
        }
        return super.bridge$getExperiencePointsOnDeath(entity, attackingPlayer);
    }

    @Override
    public int bridge$getViewDistance() {
        return this.impl$viewDistance;
    }

    @Override
    @SuppressWarnings("UnstableApiUsage")
    public Set<SkinPart> bridge$getSkinParts() {
        final int mask = this.shadow$getEntityData().get(DATA_PLAYER_MODE_CUSTOMISATION);
        if (this.impl$skinPartMask != mask) {
            this.impl$skinParts = Sponge.game().registries().registry(RegistryTypes.SKIN_PART).stream()
                    .map(part -> (SpongeSkinPart) part)
                    .filter(part -> part.test(mask))
                    .collect(ImmutableSet.toImmutableSet());
            this.impl$skinPartMask = mask;
        }

        return this.impl$skinParts;
    }

    @Override
    public void bridge$setSkinParts(final Set<SkinPart> skinParts) {
        int mask = 0;
        for (final SkinPart part : skinParts) {
            mask |= ((SpongeSkinPart) part).getMask();
        }

        this.shadow$getEntityData().set(DATA_PLAYER_MODE_CUSTOMISATION, (byte) mask);
        this.impl$skinParts = ImmutableSet.copyOf(skinParts);
        this.impl$skinPartMask = mask;
    }

        /*
    @Inject(method = "markPlayerActive()V", at = @At("HEAD"))
    private void impl$onPlayerActive(final CallbackInfo ci) {
        ((ServerPlayNetHandlerBridge) this.connection).bridge$resendLatestResourcePackRequest();
    }
*/

    /**
     * @author zidane - November 21st, 2020 - Minecraft 1.15
     * @reason Ensure that the teleport hook honors our events
     */
    @Overwrite
    public void teleportTo(
            final net.minecraft.server.level.ServerLevel world, final double x, final double y, final double z, final float yaw, final float pitch) {
        final net.minecraft.server.level.ServerPlayer player = (net.minecraft.server.level.ServerPlayer) (Object) this;
        double actualX = x;
        double actualY = y;
        double actualZ = z;
        double actualYaw = yaw;
        double actualPitch = pitch;

        final boolean hasMovementContext = PhaseTracker.getCauseStackManager().currentContext().containsKey(EventContextKeys.MOVEMENT_TYPE);

        try (final CauseStackManager.StackFrame frame = PhaseTracker.getCauseStackManager().pushCauseFrame()) {
            if (!hasMovementContext) {
                frame.pushCause(SpongeCommon.getActivePlugin());
                frame.addContext(EventContextKeys.MOVEMENT_TYPE, MovementTypes.PLUGIN);
            }

            if (world == player.level) {
                if (ShouldFire.MOVE_ENTITY_EVENT) {
                    final MoveEntityEvent posEvent = SpongeEventFactory.createMoveEntityEvent(frame.currentCause(),
                            (org.spongepowered.api.entity.Entity) player, VecHelper.toVector3d(player.position()),
                            new Vector3d(x, y, z), new Vector3d(x, y, z));

                    if (SpongeCommon.postEvent(posEvent)) {
                        return;
                    }

                    actualX = posEvent.destinationPosition().x();
                    actualY = posEvent.destinationPosition().y();
                    actualZ = posEvent.destinationPosition().z();
                }

                if (ShouldFire.ROTATE_ENTITY_EVENT) {
                    final RotateEntityEvent rotateEvent = SpongeEventFactory.createRotateEntityEvent(frame.currentCause(),
                            (org.spongepowered.api.entity.Entity) player, new Vector3d(actualPitch, actualYaw, 0),
                            new Vector3d(pitch, yaw, 0));

                    SpongeCommon.postEvent(rotateEvent);

<<<<<<< HEAD
                    actualYaw = rotateEvent.isCancelled() ? player.getYRot() : rotateEvent.toRotation().getY();
                    actualPitch = rotateEvent.isCancelled() ? player.getXRot() : rotateEvent.toRotation().getX();
=======
                    actualYaw = rotateEvent.isCancelled() ? player.yRot : rotateEvent.toRotation().y();
                    actualPitch = rotateEvent.isCancelled() ? player.xRot : rotateEvent.toRotation().x();
>>>>>>> 1e6f7a3f
                }

                this.shadow$setCamera(player);
                this.shadow$stopRiding();

                if (player.isSleeping()) {
                    player.stopSleepInBed(true, true);
                }

                player.connection.teleport(actualX, actualY, actualZ, (float) actualYaw, (float) actualPitch);

                player.setYHeadRot((float) actualYaw);

                final ChunkPos chunkpos = new ChunkPos(new BlockPos(actualX, actualY, actualZ));
                world.getChunkSource().addRegionTicket(TicketType.POST_TELEPORT, chunkpos, 1, player.getId());
            } else {
                final ChangeEntityWorldEvent.Pre preEvent = PlatformHooks.INSTANCE.getEventHooks().callChangeEntityWorldEventPre(player, world);
                if (SpongeCommon.postEvent(preEvent)) {
                    return;
                }

                if (ShouldFire.MOVE_ENTITY_EVENT) {
                    final MoveEntityEvent posEvent = SpongeEventFactory.createChangeEntityWorldEventReposition(frame.currentCause(),
                            (org.spongepowered.api.entity.Entity) player, preEvent.originalWorld(), VecHelper.toVector3d(player.position()),
                            new Vector3d(x, y, z), preEvent.originalDestinationWorld(), new Vector3d(x, y, z), preEvent.destinationWorld());

                    if (SpongeCommon.postEvent(posEvent)) {
                        return;
                    }

                    actualX = posEvent.destinationPosition().x();
                    actualY = posEvent.destinationPosition().y();
                    actualZ = posEvent.destinationPosition().z();
                }
                this.shadow$setPos(actualX, actualY, actualZ);

                if (ShouldFire.ROTATE_ENTITY_EVENT) {
                    final RotateEntityEvent rotateEvent = SpongeEventFactory.createRotateEntityEvent(frame.currentCause(),
                            (org.spongepowered.api.entity.Entity) player, new Vector3d(actualYaw, actualPitch, 0),
                            new Vector3d(yaw, pitch, 0));

                    if (!SpongeCommon.postEvent(rotateEvent)) {
                        actualYaw = (float) rotateEvent.toRotation().x();
                        actualPitch = (float) rotateEvent.toRotation().y();
                    }
                }
                this.shadow$setYRot((float) actualYaw);
                this.shadow$setXRot((float) actualPitch);

                EntityUtil.performPostChangePlayerWorldLogic(player, (net.minecraft.server.level.ServerLevel) preEvent.originalWorld(),
                        (net.minecraft.server.level.ServerLevel) preEvent.originalDestinationWorld(),
                        (net.minecraft.server.level.ServerLevel) preEvent.destinationWorld(), false);
            }
        }
    }

    @Override
    public void bridge$setPlayerChangingDimensions() {
        this.isChangingDimension = true;
    }

    @SuppressWarnings("ConstantConditions")
    @Override
    public Entity bridge$performGameWinLogic() {
        this.shadow$unRide();
        this.shadow$getLevel().removePlayerImmediately((net.minecraft.server.level.ServerPlayer) (Object) this, Entity.RemovalReason.CHANGED_DIMENSION);
        if (!this.wonGame) {
            this.wonGame = true;
            this.connection.send(new ClientboundGameEventPacket(ClientboundGameEventPacket.WIN_GAME, this.seenCredits ? 0.0F : 1.0F));
            this.seenCredits = true;
        }

        return (Entity) (Object) this;
    }

    @Override
    public void bridge$playerPrepareForPortalTeleport(final ServerLevel currentWorld, final ServerLevel targetWorld) {
        final LevelData iworldinfo = targetWorld.getLevelData();
        this.connection.send(new ClientboundRespawnPacket(targetWorld.dimensionType(), targetWorld.dimension(),
                BiomeManager.obfuscateSeed(targetWorld.getSeed()), this.gameMode.getGameModeForPlayer(),
                this.gameMode.getPreviousGameModeForPlayer(), targetWorld.isDebug(), targetWorld.isFlat(), true));
        this.connection.send(new ClientboundChangeDifficultyPacket(iworldinfo.getDifficulty(), iworldinfo.isDifficultyLocked()));
        final PlayerList playerlist = this.server.getPlayerList();
        playerlist.sendPlayerPermissionLevel((net.minecraft.server.level.ServerPlayer) (Object) this);
        currentWorld.removePlayerImmediately((net.minecraft.server.level.ServerPlayer) (Object) this,
            Entity.RemovalReason.CHANGED_DIMENSION);
        this.shadow$unsetRemoved();
    }

    @SuppressWarnings("ConstantConditions")
    @Override
    public void bridge$validateEntityAfterTeleport(final Entity e, final PlatformTeleporter platformTeleporter) {
        if (e != (Object) this) {
            throw new IllegalArgumentException(String.format("Teleporter %s "
                    + "did not return the expected player entity: got %s, expected PlayerEntity %s", platformTeleporter, e, this));
        }
    }

    @SuppressWarnings("ConstantConditions")
    @Override
    public Entity bridge$portalRepositioning(final boolean createEndPlatform,
            final ServerLevel serverworld,
            final ServerLevel targetWorld,
            final PortalInfo portalinfo) {
        serverworld.getProfiler().push("moving");
        if (serverworld.dimension() == Level.OVERWORLD && targetWorld.dimension() == Level.NETHER) {
            this.enteredNetherPosition = this.shadow$position();
            // Sponge: From Forge - only enter this branch if the teleporter indicated that we should
            // create end platforms and we're in the end (vanilla only has the second condition)
        } else if (createEndPlatform && targetWorld.dimension() == Level.END) {
            this.shadow$createEndPlatform(targetWorld, new BlockPos(portalinfo.pos));
        }

        // This is standard vanilla processing
        serverworld.getProfiler().pop();
        serverworld.getProfiler().push("placing");
        this.shadow$setLevel(targetWorld);
        targetWorld.addDuringPortalTeleport((net.minecraft.server.level.ServerPlayer) (Object) this);
        this.shadow$setRot(portalinfo.yRot, portalinfo.xRot);
        // Sponge Start: prevent sending the teleport packet here, we'll do so later.
        // this.shadow$moveTo(portalinfo.pos.x, portalinfo.pos.y, portalinfo.pos.z);
        this.shadow$absMoveTo(portalinfo.pos.x, portalinfo.pos.y, portalinfo.pos.z);
        // Sponge End
        serverworld.getProfiler().pop();

        return (Entity) (Object) this;
    }

    @Override
    public void bridge$postPortalForceChangeTasks(final Entity entity, final net.minecraft.server.level.ServerLevel targetWorld,
            final boolean isNetherPortal) {
        // Standard vanilla processing
        this.gameMode.setLevel(targetWorld);
        this.connection.send(new ClientboundPlayerAbilitiesPacket(this.shadow$getAbilities()));
        final PlayerList playerlist = this.server.getPlayerList();
        playerlist.sendLevelInfo((net.minecraft.server.level.ServerPlayer) (Object) this, targetWorld);
        playerlist.sendAllPlayerInfo((net.minecraft.server.level.ServerPlayer) (Object) this);

        // Sponge Start: teleport here after all data is sent to avoid any potential "stuttering" due to slow packets.
        final net.minecraft.world.phys.Vec3 finalPos = this.shadow$position();
        this.shadow$moveTo(finalPos.x, finalPos.y, finalPos.z);
        // Sponge End

        for (final MobEffectInstance effectinstance : this.shadow$getActiveEffects()) {
            this.connection.send(new ClientboundUpdateMobEffectPacket(this.shadow$getId(), effectinstance));
        }

        if (isNetherPortal) { // Sponge: only play the sound if we've got a vanilla teleporter that reports a nether portal
            this.connection.send(new ClientboundLevelEventPacket(1032, BlockPos.ZERO, 0, false));
        } // Sponge: end if
        this.lastSentExp = -1;
        this.lastSentHealth = -1.0F;
        this.lastSentFood = -1;
    }

    @SuppressWarnings("OptionalUsedAsFieldOrParameterType")
    @Redirect(method = "getExitPortal",
            slice = @Slice(
                    from = @At(value = "INVOKE", target = "Lnet/minecraft/world/entity/player/Player;getExitPortal(Lnet/minecraft/server/level/ServerLevel;Lnet/minecraft/core/BlockPos;Z)Ljava/util/Optional;"),
                    to = @At(value = "FIELD", opcode = Opcodes.GETFIELD, target = "Lnet/minecraft/server/level/ServerPlayer;level:Lnet/minecraft/world/level/Level;")
            ),
            at = @At(value = "INVOKE", target = "Ljava/util/Optional;isPresent()Z"))
    private boolean impl$dontCreatePortalIfItsAlreadyBeenAttempted(final Optional<?> optional) {
        // This prevents a second attempt at a portal creation if the portal
        // creation attempt due to a reposition event failed (this would put it
        // in the original position, and we don't want that to happen!).
        //
        // In this case, we just force it to return the empty optional by
        // claiming the optional is "present".
        return this.impl$dontCreateExitPortal || optional.isPresent();
    }

    @Redirect(
            method = {"openMenu", "openHorseInventory"},
            at = @At(
                    value = "INVOKE",
                    target = "Lnet/minecraft/server/level/ServerPlayer;closeContainer()V"
            )
    )
    private void impl$closePreviousContainer(final net.minecraft.server.level.ServerPlayer self) {
        this.shadow$closeContainer();
    }

    /**
     * @author blood - May 12th, 2016
     * @author gabizou - June 3rd, 2016
     * @author gabizou - February 22nd, 2020 - Minecraft 1.14.3
     * @reason SpongeForge requires an overwrite so we do it here instead. This handles player death events.
     */
    @Overwrite
    public void die(final DamageSource cause) {
        // Sponge start - Call Destruct Death Event
        final DestructEntityEvent.Death event = SpongeCommonEventFactory.callDestructEntityEventDeath((net.minecraft.server.level.ServerPlayer) (Object) this, cause,
                Audiences.server());
        if (event.isCancelled()) {
            return;
        }
        // Sponge end

        final boolean flag = this.level.getGameRules().getBoolean(GameRules.RULE_SHOWDEATHMESSAGES) && !event.isMessageCancelled();
        if (flag) {
            final net.minecraft.network.chat.Component component = this.shadow$getCombatTracker().getDeathMessage();
            this.connection.send(new ClientboundPlayerCombatKillPacket(this.shadow$getCombatTracker(), component), (p_212356_2_) -> {
                if (!p_212356_2_.isSuccess()) {
                    final int i = 256;
                    final String s = component.getString(256);
                    final net.minecraft.network.chat.Component itextcomponent1 = new TranslatableComponent("death.attack.message_too_long", (new TextComponent(s)).withStyle(ChatFormatting.YELLOW));
                    final net.minecraft.network.chat.Component itextcomponent2 = new TranslatableComponent("death.attack.even_more_magic", this.shadow$getDisplayName())
                                    .withStyle((p_212357_1_) -> p_212357_1_.withHoverEvent(new HoverEvent(HoverEvent.Action.SHOW_TEXT, itextcomponent1)));
                    this.connection.send(new ClientboundPlayerCombatKillPacket(this.shadow$getCombatTracker(), itextcomponent2));
                }

            });
            final Team team = this.shadow$getTeam();
            if (team != null && team.getDeathMessageVisibility() != Team.Visibility.ALWAYS) {
                if (team.getDeathMessageVisibility() == Team.Visibility.HIDE_FOR_OTHER_TEAMS) {
                    this.server.getPlayerList().broadcastToTeam(
                            (net.minecraft.server.level.ServerPlayer) (Object) this, component);
                } else if (team.getDeathMessageVisibility() == Team.Visibility.HIDE_FOR_OWN_TEAM) {
                    this.server.getPlayerList().broadcastToAllExceptTeam(
                            (net.minecraft.server.level.ServerPlayer) (Object) this, component);
                }
            } else {
                final Component message = event.message();
                // Sponge start - use the event audience
                if (message != Component.empty()) {
                    event.audience().ifPresent(eventChannel -> eventChannel.sendMessage(Identity.nil(), message));
                }
                // Sponge end
                // this.server.getPlayerList().sendMessage(itextcomponent);
            }
        } else {
            this.connection.send(
                    new ClientboundPlayerCombatKillPacket(this.shadow$getCombatTracker(), TextComponent.EMPTY));
        }

        this.shadow$removeEntitiesOnShoulder();
        if (this.level.getGameRules().getBoolean(GameRules.RULE_FORGIVE_DEAD_PLAYERS)) {
            this.shadow$tellNeutralMobsThatIDied();
        }

        // Sponge Start - update the keep inventory flag for dropping inventory
        // during the death update ticks
        this.impl$keepInventory = event.keepInventory();

        if (!this.shadow$isSpectator()) {
            this.shadow$dropAllDeathLoot(cause);
        }
        // Sponge End

        this.shadow$getScoreboard().forAllObjectives(
                ObjectiveCriteria.DEATH_COUNT, this.shadow$getScoreboardName(), Score::increment);
        final LivingEntity livingentity = this.shadow$getKillCredit();
        if (livingentity != null) {
            this.shadow$awardStat(Stats.ENTITY_KILLED_BY.get(livingentity.getType()));
            livingentity.awardKillScore((net.minecraft.server.level.ServerPlayer) (Object) this, this.deathScore, cause);
            this.shadow$createWitherRose(livingentity);
        }

        this.level.broadcastEntityEvent((net.minecraft.server.level.ServerPlayer) (Object) this, (byte) 3);
        this.shadow$awardStat(Stats.DEATHS);
        this.shadow$resetStat(Stats.CUSTOM.get(Stats.TIME_SINCE_DEATH));
        this.shadow$resetStat(Stats.CUSTOM.get(Stats.TIME_SINCE_REST));
        this.shadow$clearFire();
        this.shadow$setSharedFlag(0, false);
        this.shadow$getCombatTracker().recheckStatus();
    }

    @Redirect(method = "restoreFrom",
            at = @At(value = "INVOKE",
                    target = "Lnet/minecraft/world/level/GameRules;getBoolean(Lnet/minecraft/world/level/GameRules$Key;)Z"))
    private boolean tracker$useKeepFromBridge(final GameRules gameRules, final GameRules.Key<?> key,
            final net.minecraft.server.level.ServerPlayer corpse, final boolean keepEverything) {
        final boolean keep = ((PlayerBridge) corpse).bridge$keepInventory(); // Override Keep Inventory GameRule?
        if (!keep) {
            // Copy corpse inventory to respawned player
            this.shadow$getInventory().replaceWith(corpse.getInventory());
            // Clear corpse so that mods do not copy from it again
            corpse.getInventory().clearContent();
        }
        return keep;
    }

    private User impl$getUserObjectOnConstruction() {
        final SpongeUserManager manager = (SpongeUserManager) SpongeCommon.getGame().server().userManager();
        if (this.impl$isFake) {
            return manager.findOrCreate(SpongeUserManager.FAKEPLAYER_PROFILE);
        }
        // Ensure that the game profile is up to date.
        return manager.forceRecreateUser(SpongeGameProfile.of(this.shadow$getGameProfile()));
    }

    @Inject(method = "restoreFrom", at = @At("HEAD"))
    private void impl$copyDataOnRespawn(final net.minecraft.server.level.ServerPlayer oldPlayer, final boolean respawnFromEnd, final CallbackInfo ci) {
        // Copy Sponge data
        if (oldPlayer instanceof DataCompoundHolder) {
            final DataCompoundHolder oldEntity = (DataCompoundHolder) oldPlayer;
            DataUtil.syncDataToTag(oldEntity);
            final CompoundTag compound = oldEntity.data$getCompound();
            ((DataCompoundHolder) this).data$setCompound(compound);
            DataUtil.syncTagToData(this);
        }

        // Update boss bars
        SpongeAdventure.forEachBossBar(bar -> ((BossEventBridge) bar).bridge$replacePlayer(oldPlayer, (net.minecraft.server.level.ServerPlayer) (Object) this));
    }

    @SuppressWarnings({"ConstantConditions", "UnstableApiUsage"})
    @Inject(method = "updateOptions", at = @At("HEAD"))
    private void impl$handleClientSettings(final ServerboundClientInformationPacket packet, final CallbackInfo ci) {
        if (!ShouldFire.PLAYER_CHANGE_CLIENT_SETTINGS_EVENT) {
            return;
        }

        final Locale newLocale = LocaleCache.getLocale(packet.getLanguage());

        final ImmutableSet<SkinPart> skinParts = Sponge.game().registries().registry(RegistryTypes.SKIN_PART).stream()
                .map(part -> (SpongeSkinPart) part)
                .filter(part -> part.test(packet.getModelCustomisation()))
                .collect(ImmutableSet.toImmutableSet());
        final int viewDistance = packet.getViewDistance();

        // Post before the player values are updated
        try (final CauseStackManager.StackFrame frame = PhaseTracker.getCauseStackManager().pushCauseFrame()) {
            final ChatVisibility visibility = (ChatVisibility) (Object) packet.getChatVisibility();
            final PlayerChangeClientSettingsEvent event = SpongeEventFactory.createPlayerChangeClientSettingsEvent(
                    frame.currentCause(),
                    visibility,
                    skinParts,
                    newLocale,
                    (ServerPlayer) this,
                    packet.getChatColors(),
                    viewDistance);
            SpongeCommon.postEvent(event);
        }
    }

    @Inject(method = "updateOptions", at = @At("TAIL"))
    private void impl$updateTrackedClientSettings(final ServerboundClientInformationPacket packet, final CallbackInfo ci) {
        final Locale newLocale = LocaleCache.getLocale(packet.getLanguage());

        // Update the fields we track ourselves
        this.impl$viewDistance = packet.getViewDistance();
        this.bridge$setLanguage(newLocale);
        this.impl$language = newLocale;
    }

    @Override
    public void bridge$restorePacketItem(final InteractionHand hand) {
        if (this.impl$packetItem.isEmpty()) {
            return;
        }
        this.shadow$setItemInHand(hand, this.impl$packetItem);
        this.containerMenu.broadcastChanges();
    }

    @Override
    public PlayerOwnBorderListener bridge$getWorldBorderListener() {
        return this.impl$borderListener;
    }

    @Inject(method = "sendMessage(Lnet/minecraft/network/chat/Component;Lnet/minecraft/network/chat/ChatType;Ljava/util/UUID;)V",
            cancellable = true,
            at = @At("HEAD"))
    public void sendMessage(final net.minecraft.network.chat.Component p_241151_1_, final ChatType p_241151_2_, final UUID p_241151_3_, final CallbackInfo ci) {
        if (this.impl$isFake) {
            // Don't bother sending messages to fake players
            ci.cancel();
        }
    }

}

<|MERGE_RESOLUTION|>--- conflicted
+++ resolved
@@ -274,20 +274,12 @@
             destinationWorld.getChunkSource().addRegionTicket(TicketType.POST_TELEPORT, chunkPos, 1, ((net.minecraft.server.level.ServerPlayer) (Object) this).getId());
 
             if (this.shadow$getLevel() != destinationWorld) {
-<<<<<<< HEAD
-                this.shadow$absMoveTo(toPosition.getX(), toPosition.getY(), toPosition.getZ(), this.shadow$getYRot(), this.shadow$getXRot());
-=======
-                this.shadow$absMoveTo(toPosition.x(), toPosition.y(), toPosition.z(), this.yRot, this.xRot);
->>>>>>> 1e6f7a3f
+                this.shadow$absMoveTo(toPosition.x(), toPosition.y(), toPosition.z(), this.shadow$getYRot(), this.shadow$getXRot());
 
                 EntityUtil.performPostChangePlayerWorldLogic((net.minecraft.server.level.ServerPlayer) (Object) this, this.shadow$getLevel(),
                         (net.minecraft.server.level.ServerLevel) location.world(), destinationWorld, false);
             } else {
-<<<<<<< HEAD
-                this.connection.teleport(toPosition.getX(), toPosition.getY(), toPosition.getZ(), this.shadow$getYRot(), this.shadow$getXRot(),
-=======
-                this.connection.teleport(toPosition.x(), toPosition.y(), toPosition.z(), this.yRot, this.xRot,
->>>>>>> 1e6f7a3f
+                this.connection.teleport(toPosition.x(), toPosition.y(), toPosition.z(), this.shadow$getYRot(), this.shadow$getXRot(),
                         new HashSet<>());
                 this.connection.resetPosition();
             }
@@ -471,13 +463,8 @@
 
                     SpongeCommon.postEvent(rotateEvent);
 
-<<<<<<< HEAD
-                    actualYaw = rotateEvent.isCancelled() ? player.getYRot() : rotateEvent.toRotation().getY();
-                    actualPitch = rotateEvent.isCancelled() ? player.getXRot() : rotateEvent.toRotation().getX();
-=======
-                    actualYaw = rotateEvent.isCancelled() ? player.yRot : rotateEvent.toRotation().y();
-                    actualPitch = rotateEvent.isCancelled() ? player.xRot : rotateEvent.toRotation().x();
->>>>>>> 1e6f7a3f
+                    actualYaw = rotateEvent.isCancelled() ? player.getYRot() : rotateEvent.toRotation().y();
+                    actualPitch = rotateEvent.isCancelled() ? player.getXRot() : rotateEvent.toRotation().x();
                 }
 
                 this.shadow$setCamera(player);
