--- conflicted
+++ resolved
@@ -220,11 +220,7 @@
             return;
         }
 
-<<<<<<< HEAD
-        for (ServerPlayer player : world.players()) {
-=======
         for (final ServerPlayer player : world.players()) {
->>>>>>> 0504ad16
             int maxRange = 0;
             for (final Integer range : EntityActivationRange.maxActivationRanges.values()) {
                 if (range > maxRange) {
@@ -258,27 +254,7 @@
      *
      * @param chunk Chunk to check for activation
      */
-<<<<<<< HEAD
     private static void activateChunkEntities(final ServerPlayer player, final LevelChunk chunk) {
-=======
-    private static void activateChunkEntities(final Player player, final LevelChunk chunk) {
-
-        for (final ClassInstanceMultiMap<Entity> entitySection : chunk.getEntitySections()) {
-            for (final Entity entity : entitySection) {
-                final ActivationCapabilityBridge spongeEntity = (ActivationCapabilityBridge) entity;
-                final long currentTick = SpongeCommon.getServer().getTickCount();
-                if (!((TrackableBridge) entity).bridge$shouldTick()) {
-                    continue;
-                }
-                if (currentTick <= spongeEntity.activation$getActivatedTick()) {
-                    continue;
-                }
-                if (spongeEntity.activation$getDefaultActivationState()) {
-                    spongeEntity.activation$setActivatedTick(currentTick);
-                    continue;
-                }
->>>>>>> 0504ad16
-
         //TODO find a better way
         for (Entity entity : player.getLevel().getAllEntities()) {
             if (!entity.chunkPosition().equals(chunk.getPos())) {
