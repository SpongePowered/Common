--- conflicted
+++ resolved
@@ -24,13 +24,10 @@
  */
 package org.spongepowered.common.mixin.inventory.event.server.level;
 
-<<<<<<< HEAD
 import net.minecraft.server.level.ServerLevel;
-=======
 import com.llamalad7.mixinextras.injector.wrapoperation.Operation;
 import com.llamalad7.mixinextras.injector.wrapoperation.WrapOperation;
 import com.llamalad7.mixinextras.sugar.Cancellable;
->>>>>>> 491e5c4f
 import net.minecraft.server.level.ServerPlayer;
 import net.minecraft.world.MenuProvider;
 import net.minecraft.world.entity.EntityType;
@@ -55,20 +52,13 @@
 
 // Forge and Vanilla
 @Mixin(ServerPlayer.class)
-<<<<<<< HEAD
-public abstract class ServerPlayerMixin_Shared_Inventory {
+public abstract class ServerPlayerMixin_Shared_Inventory extends PlayerMixin_Inventory {
 
     // @formatter:off
     @Shadow public abstract ServerLevel shadow$serverLevel();
     // @formatter:on
 
-=======
-public abstract class ServerPlayerMixin_Shared_Inventory extends PlayerMixin_Inventory {
-
-    // @formatter:off
->>>>>>> 491e5c4f
     @Nullable private Object inventory$menuProvider;
-    // @formatter:on
 
     protected ServerPlayerMixin_Shared_Inventory(final EntityType<?> param0, final Level param1) {
         super(param0, param1);
@@ -110,14 +100,7 @@
         final MenuProvider menuProvider, final int containerCounter, final net.minecraft.world.entity.player.Inventory inventory,
         final Player player, final Operation<AbstractContainerMenu> original, final @Cancellable CallbackInfoReturnable<OptionalInt> cir
     ) {
-<<<<<<< HEAD
-        try (final EffectTransactor ignored = PhaseTracker.getWorldInstance(this.shadow$serverLevel()).getPhaseContext()
-            .getTransactor()
-            .logOpenInventory((ServerPlayer) (Object) this)
-        ) {
-            return menuProvider.createMenu(containerCounter, inventory, player);
-=======
-        final PhaseContext<?> context = PhaseTracker.SERVER.getPhaseContext();
+        final PhaseContext<?> context = PhaseTracker.getWorldInstance(this.shadow$serverLevel()).getPhaseContext();
         try (final EffectTransactor ignored = context.getTransactor().logOpenInventory((ServerPlayer) (Object) this)) {
             final AbstractContainerMenu menu = original.call(menuProvider, containerCounter, inventory, player);
             context.containerLocation().ifPresent(((ContainerBridge) menu)::bridge$setOpenLocation);
@@ -125,7 +108,6 @@
                 cir.setReturnValue(OptionalInt.empty());
             }
             return menu;
->>>>>>> 491e5c4f
         }
     }
 }