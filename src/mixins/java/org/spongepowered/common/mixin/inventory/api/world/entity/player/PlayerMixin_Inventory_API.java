--- conflicted
+++ resolved
@@ -43,13 +43,8 @@
     @Shadow public abstract net.minecraft.world.entity.player.Inventory shadow$getInventory();
 
     @Override
-<<<<<<< HEAD
-    public org.spongepowered.api.item.inventory.entity.PlayerInventory getInventory() {
+    public org.spongepowered.api.item.inventory.entity.PlayerInventory inventory() {
         return (org.spongepowered.api.item.inventory.entity.PlayerInventory) this.shadow$getInventory();
-=======
-    public org.spongepowered.api.item.inventory.entity.PlayerInventory inventory() {
-        return (org.spongepowered.api.item.inventory.entity.PlayerInventory) this.inventory;
->>>>>>> d337c2a3
     }
 
     @Override
