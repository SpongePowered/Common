--- conflicted
+++ resolved
@@ -27,12 +27,6 @@
 import net.kyori.adventure.text.Component;
 import org.checkerframework.checker.nullness.qual.NonNull;
 import org.spongepowered.api.entity.living.player.server.ServerPlayer;
-<<<<<<< HEAD
-import org.spongepowered.api.event.Cause;
-import org.spongepowered.api.event.CauseStackManager;
-import org.spongepowered.api.event.EventContextKey;
-=======
->>>>>>> 65d744fe
 import org.spongepowered.api.item.inventory.Container;
 import org.spongepowered.api.item.inventory.Inventory;
 import org.spongepowered.asm.mixin.Mixin;
@@ -83,10 +77,6 @@
                 .packetPlayer(player)
         ) {
             ctx.buildAndSwitch();
-<<<<<<< HEAD
-            final ItemStackSnapshot cursor = ItemStackUtil.snapshotOf(this.containerMenu.getCarried());
-            return !SpongeCommonEventFactory.callInteractInventoryCloseEvent(openContainer, (net.minecraft.server.level.ServerPlayer) (Object) this, cursor, cursor, false).isCancelled();
-=======
             try (final EffectTransactor ignored = ctx.getTransactor().logCloseInventory(player, true)) {
                 this.containerMenu.removed(player); // Drop & capture cursor item
                 this.containerMenu.broadcastChanges();
@@ -95,7 +85,6 @@
             if (!TrackingUtil.processBlockCaptures(ctx)) {
                 return false;
             }
->>>>>>> 65d744fe
         }
         return true;
     }
