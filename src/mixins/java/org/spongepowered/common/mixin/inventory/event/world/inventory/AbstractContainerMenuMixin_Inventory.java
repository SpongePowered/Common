/*
 * This file is part of Sponge, licensed under the MIT License (MIT).
 *
 * Copyright (c) SpongePowered <https://www.spongepowered.org>
 * Copyright (c) contributors
 *
 * Permission is hereby granted, free of charge, to any person obtaining a copy
 * of this software and associated documentation files (the "Software"), to deal
 * in the Software without restriction, including without limitation the rights
 * to use, copy, modify, merge, publish, distribute, sublicense, and/or sell
 * copies of the Software, and to permit persons to whom the Software is
 * furnished to do so, subject to the following conditions:
 *
 * The above copyright notice and this permission notice shall be included in
 * all copies or substantial portions of the Software.
 *
 * THE SOFTWARE IS PROVIDED "AS IS", WITHOUT WARRANTY OF ANY KIND, EXPRESS OR
 * IMPLIED, INCLUDING BUT NOT LIMITED TO THE WARRANTIES OF MERCHANTABILITY,
 * FITNESS FOR A PARTICULAR PURPOSE AND NONINFRINGEMENT. IN NO EVENT SHALL THE
 * AUTHORS OR COPYRIGHT HOLDERS BE LIABLE FOR ANY CLAIM, DAMAGES OR OTHER
 * LIABILITY, WHETHER IN AN ACTION OF CONTRACT, TORT OR OTHERWISE, ARISING FROM,
 * OUT OF OR IN CONNECTION WITH THE SOFTWARE OR THE USE OR OTHER DEALINGS IN
 * THE SOFTWARE.
 */
package org.spongepowered.common.mixin.inventory.event.world.inventory;

import org.spongepowered.api.event.item.inventory.CraftItemEvent;
import org.spongepowered.api.item.inventory.Carrier;
import org.spongepowered.api.item.inventory.Inventory;
import org.spongepowered.api.item.inventory.ItemStackSnapshot;
import org.spongepowered.api.item.inventory.transaction.SlotTransaction;
import org.spongepowered.asm.mixin.Final;
import org.spongepowered.asm.mixin.Mixin;
import org.spongepowered.asm.mixin.Overwrite;
import org.spongepowered.asm.mixin.Shadow;
import org.spongepowered.asm.mixin.injection.At;
import org.spongepowered.asm.mixin.injection.Inject;
import org.spongepowered.asm.mixin.injection.Redirect;
import org.spongepowered.asm.mixin.injection.callback.CallbackInfo;
import org.spongepowered.asm.mixin.injection.callback.CallbackInfoReturnable;
import org.spongepowered.common.SpongeCommon;
import org.spongepowered.common.bridge.entity.player.PlayerEntityBridge;
import org.spongepowered.common.bridge.inventory.ViewableInventoryBridge;
import org.spongepowered.common.bridge.inventory.container.MenuBridge;
import org.spongepowered.common.bridge.inventory.container.PlayerContainerBridge;
import org.spongepowered.common.bridge.inventory.container.TrackedContainerBridge;
import org.spongepowered.common.bridge.inventory.container.TrackedInventoryBridge;
import org.spongepowered.common.event.tracking.phase.packet.PacketPhaseUtil;
import org.spongepowered.common.inventory.adapter.InventoryAdapter;
import org.spongepowered.common.inventory.custom.SpongeInventoryMenu;
import org.spongepowered.common.item.util.ItemStackUtil;

import java.util.ArrayList;
import java.util.List;

import javax.annotation.Nullable;
import net.minecraft.core.NonNullList;
import net.minecraft.network.protocol.game.ClientboundContainerSetSlotPacket;
import net.minecraft.server.level.ServerPlayer;
import net.minecraft.world.entity.item.ItemEntity;
import net.minecraft.world.entity.player.Player;
import net.minecraft.world.inventory.AbstractContainerMenu;
import net.minecraft.world.inventory.ClickType;
import net.minecraft.world.inventory.ContainerListener;
import net.minecraft.world.inventory.CraftingMenu;
import net.minecraft.world.inventory.DataSlot;
import net.minecraft.world.inventory.InventoryMenu;
import net.minecraft.world.inventory.ResultSlot;
import net.minecraft.world.inventory.Slot;
import net.minecraft.world.item.ItemStack;

@Mixin(AbstractContainerMenu.class)
public abstract class AbstractContainerMenuMixin_Inventory implements TrackedContainerBridge, InventoryAdapter, TrackedInventoryBridge {

    // TrackedContainerBridge

    private boolean impl$shiftCraft = false;
    private ItemStack impl$menuCapture;

    @Override
    public void bridge$setShiftCrafting(final boolean flag) {
        this.impl$shiftCraft = flag;
    }

    @Override
    public boolean bridge$isShiftCrafting() {
        return this.impl$shiftCraft;
    }


    @Nullable private CraftItemEvent.Craft impl$lastCraft = null;

    @Override
    public void bridge$setLastCraft(final CraftItemEvent.Craft event) {
        this.impl$lastCraft = event;
    }

    @Nullable @Override
    public CraftItemEvent.Craft bridge$getLastCraft() {
        return this.impl$lastCraft;
    }

    @Nullable private ItemStack impl$previousCursor = ItemStack.EMPTY;

    @Override
    public void bridge$setPreviousCursor(@Nullable ItemStack stack) {
        this.impl$previousCursor = stack;
    }

    @Override
    public ItemStack bridge$getPreviousCursor() {
        return this.impl$previousCursor;
    }

    private boolean impl$firePreview = true;

    @Override
    public void bridge$setFirePreview(final boolean firePreview) {
        this.impl$firePreview = firePreview;
    }

    @Override
    public boolean bridge$firePreview() {
        return this.impl$firePreview;
    }

    private List<SlotTransaction> impl$capturedCraftPreviewTransactions = new ArrayList<>();

    @Override
    public List<SlotTransaction> bridge$getPreviewTransactions() {
        return this.impl$capturedCraftPreviewTransactions;
    }

    // Detects if a mod overrides detectAndSendChanges
    private boolean impl$captureSuccess = false;

    @Override
    public boolean bridge$capturePossible() {
        return this.impl$captureSuccess;
    }

    @Override
    public void bridge$setCapturePossible() {
        this.impl$captureSuccess = true;
    }

    @Nullable private Object impl$viewed;

    @Override
    public void bridge$trackViewable(Object inventory) {
        if (inventory instanceof Carrier) {
            inventory = ((Carrier) inventory).getInventory();
        }
        if (inventory instanceof Inventory) {
            ((Inventory) inventory).asViewable().ifPresent(i -> ((ViewableInventoryBridge) i).viewableBridge$addContainer((AbstractContainerMenu) (Object) this));
        }
        this.impl$setViewed(inventory);
        // TODO else unknown inventory - try to provide wrapper ViewableInventory?
    }

    private void impl$setViewed(@Nullable Object viewed) {
        if (viewed == null) {
            this.impl$unTrackViewable(this.impl$viewed);
        }
        this.impl$viewed = viewed;
    }

    private void impl$unTrackViewable(@Nullable Object inventory) {
        if (inventory instanceof Carrier) {
            inventory = ((Carrier) inventory).getInventory();
        }
        if (inventory instanceof Inventory) {
            ((Inventory) inventory).asViewable().ifPresent(i -> ((ViewableInventoryBridge) i).viewableBridge$removeContainer(((AbstractContainerMenu) (Object) this)));
        }
        // TODO else unknown inventory - try to provide wrapper ViewableInventory?
    }

    // Injects/Redirects -------------------------------------------------------------------------

    @Shadow public abstract Slot shadow$getSlot(int slotId);

    // Called when changing a Slot while in creative mode
    // Captures the SlotTransaction for later event
    @Inject(method = "setItem", at = @At(value = "HEAD") )
    private void impl$addTransaction(final int slotId, final ItemStack itemstack, final CallbackInfo ci) {
        if (this.bridge$capturingInventory()) {
            final Slot slot = this.shadow$getSlot(slotId);
            if (slot != null) {
                final ItemStackSnapshot originalItem = ItemStackUtil.snapshotOf(slot.getItem());
                final ItemStackSnapshot newItem = ItemStackUtil.snapshotOf(itemstack);

                final org.spongepowered.api.item.inventory.Slot adapter = this.inventoryAdapter$getSlot(slotId).get();
                this.bridge$getCapturedSlotTransactions().add(new SlotTransaction(adapter, originalItem, newItem));
            }
        }
    }

    @Inject(method = "removed", at = @At(value = "HEAD"))
    private void onOnContainerClosed(Player player, CallbackInfo ci) {
        this.impl$setViewed(null);
    }


    // ClickType.PICKUP or ClickType.QUICK_MOVE with slotId == -999 ; Dropping Items --------------------------------------

    private boolean impl$dropCancelled = false;

    // Called when dropping a full itemstack out of the inventory ; PART 1/3
    // Restores the cursor item if needed
    @Nullable
    @Redirect(method = "doClick",
            at = @At(
                    value = "INVOKE",
                    target = "Lnet/minecraft/world/entity/player/Player;drop(Lnet/minecraft/world/item/ItemStack;Z)Lnet/minecraft/world/entity/item/ItemEntity;",
                    ordinal = 0))
    private ItemEntity impl$RestoreOnDragDrop(final Player player, final ItemStack itemStackIn, final boolean unused) {
        final ItemStackSnapshot original = ItemStackUtil.snapshotOf(itemStackIn);
        final ItemEntity entityItem = player.drop(itemStackIn, unused);
        if (!((PlayerEntityBridge) player).bridge$shouldRestoreInventory()) {
            return entityItem;
        }
        if (entityItem == null) {
            this.impl$dropCancelled = true;
            PacketPhaseUtil.handleCustomCursor(player, original);
        }
        return entityItem;
    }

    // Called when dropping a full itemstack out of the inventory ; PART 2/3
    // Resets Player and Container for canceled drop
    @Redirect(method = "doClick",
            at = @At(
                    value = "INVOKE",
                    target = "Lnet/minecraft/world/entity/player/Inventory;setCarried(Lnet/minecraft/world/item/ItemStack;)V",
                    ordinal = 1))
    private void impl$ClearOnSlot(final net.minecraft.world.entity.player.Inventory inventoryPlayer, final ItemStack itemStackIn) {
        if (!this.impl$dropCancelled || !((PlayerEntityBridge) inventoryPlayer.player).bridge$shouldRestoreInventory()) {
            inventoryPlayer.setCarried(itemStackIn); // original behaviour
        }
        ((PlayerEntityBridge) inventoryPlayer.player).bridge$shouldRestoreInventory(false);
        this.impl$dropCancelled = false;
    }

    // Called when splitting and dropping an itemstack out of the inventory ; PART 3/3
    // Restores the cursor item if needed and resets Player and Container for canceled drop
    @Redirect(method = "doClick",
            at = @At(
                    value = "INVOKE",
                    target = "Lnet/minecraft/world/entity/player/Player;drop(Lnet/minecraft/world/item/ItemStack;Z)Lnet/minecraft/world/entity/item/ItemEntity;",
                    ordinal = 1))
    @Nullable
    private ItemEntity impl$restoreOnDragSplit(final Player player, final ItemStack itemStackIn, final boolean unused) {
        final ItemEntity entityItem = player.drop(itemStackIn, unused);
        if (!((PlayerEntityBridge) player).bridge$shouldRestoreInventory()) {
            return entityItem;
        }
        if (entityItem == null) {
            ItemStack original;
            if (player.getInventory().getCarried().isEmpty()) {
                original = itemStackIn;
            } else {
                player.getInventory().getCarried().grow(1);
                original = player.getInventory().getCarried();
            }
            player.getInventory().setCarried(original);
            ((ServerPlayer) player).connection.send(new ClientboundContainerSetSlotPacket(-1, -1, original));
        }
        ((PlayerEntityBridge) player).bridge$shouldRestoreInventory(false);
        return entityItem;
    }

    // ClickType.THROW ; throwing items out (Q) -------

    private ItemStackSnapshot impl$itemStackSnapshot = ItemStackSnapshot.empty();
    @Nullable private Slot impl$lastSlotUsed = null;

    // Called before the item is thrown ; PART 1/2
    // Captures the original state and affected slot
    @Redirect(method = "doClick", at = @At(value = "INVOKE",
            target = "Lnet/minecraft/world/inventory/Slot;mayPickup(Lnet/minecraft/world/entity/player/Player;)Z",
            ordinal = 4))
    public boolean onCanTakeStack(final Slot slot, final Player playerIn) {
        boolean readonly = false;
        if (((MenuBridge) this).bridge$isReadonlyMenu(slot)) {
            ((MenuBridge) this).bridge$refreshListeners();
            readonly = true;
        }
        final boolean result = !readonly && slot.mayPickup(playerIn);
        if (result) {
            this.impl$itemStackSnapshot = ItemStackUtil.snapshotOf(slot.getItem());
            this.impl$lastSlotUsed = slot;
        } else {
            this.impl$itemStackSnapshot = ItemStackSnapshot.empty();
            this.impl$lastSlotUsed = null;
        }
        return result;
    }

    // Called dropping the item ; PART 2/2
    // Restores the slot if needed
    @Nullable
    @Redirect(method = "doClick", at = @At(value = "INVOKE",
            target = "Lnet/minecraft/world/entity/player/Player;drop(Lnet/minecraft/world/item/ItemStack;Z)Lnet/minecraft/world/entity/item/ItemEntity;",
            ordinal = 3))
    private ItemEntity onThrowClick(final Player player, final ItemStack itemStackIn, final boolean unused) {
        final ItemEntity entityItem = player.drop(itemStackIn, true);
        if (entityItem == null && ((PlayerEntityBridge) player).bridge$shouldRestoreInventory()) {
            final ItemStack original = ItemStackUtil.fromSnapshotToNative(this.impl$itemStackSnapshot);
            this.impl$lastSlotUsed.set(original);
            player.containerMenu.broadcastChanges(); // TODO check if this is needed?
            ((ServerPlayer) player).ignoreSlotUpdateHack = false;
            ((ServerPlayer) player).connection.send(new ClientboundContainerSetSlotPacket(player.containerMenu.containerId, this.impl$lastSlotUsed.index, original));
        }
        this.impl$itemStackSnapshot = ItemStackSnapshot.empty();
        this.impl$lastSlotUsed = null;
        ((PlayerEntityBridge) player).bridge$shouldRestoreInventory(false);
        return entityItem;
    }

    // ClickType.PICKUP ; pick up item on cursor -------------------------

    // Called when adding items to the cursor (pickup with item on cursor)
    // Captures the previous cursor for later use
    @Inject(method = "doClick",
            at = @At(value = "INVOKE", target = "Lnet/minecraft/world/item/ItemStack;grow(I)V", ordinal = 1))
    private void beforeOnTakeClickWithItem(
            final int slotId, final int dragType, final ClickType clickTypeIn, final Player player, final CallbackInfoReturnable<Integer> cir) {
        this.bridge$setPreviousCursor(player.getInventory().getCarried().copy()); // capture previous cursor for CraftItemEvent.Craft
    }

    // Called when setting the cursor item (pickup with empty cursor)
    // Captures the previous cursor for later use
    @Inject(method = "doClick",
            at = @At(value = "INVOKE", target = "Lnet/minecraft/world/entity/player/Inventory;setCarried(Lnet/minecraft/world/item/ItemStack;)V", ordinal = 3))
    private void beforeOnTakeClick(
            final int slotId, final int dragType, final ClickType clickTypeIn, final Player player, final CallbackInfoReturnable<Integer> cir) {
        this.bridge$setPreviousCursor(player.getInventory().getCarried().copy()); // capture previous cursor for CraftItemEvent.Craft
    }

    // ClickType.THROW (for Crafting) -------------------------
    // Called when taking items out of a slot (only crafting-output slots relevant here)
    // When it is crafting check if it was cancelled and prevent item drop
    @Redirect(method = "doClick",
            at = @At(value = "INVOKE",
                    target = "Lnet/minecraft/world/inventory/Slot;onTake(Lnet/minecraft/world/entity/player/Player;Lnet/minecraft/world/item/ItemStack;)Lnet/minecraft/world/item/ItemStack;",
                    ordinal = 5))
    private ItemStack redirectOnTakeThrow(final Slot slot, final Player player, final ItemStack stackToDrop) {
        this.bridge$setLastCraft(null);
        final ItemStack result = slot.onTake(player, stackToDrop);
        CraftItemEvent.Craft lastCraft = this.bridge$getLastCraft();
        if (lastCraft != null) {
            if (slot instanceof ResultSlot) {
                if (lastCraft.isCancelled()) {
                    stackToDrop.setCount(0); // do not drop crafted item when cancelled
                }
            }
        }
        return result;
    }

    // ClickType.QUICK_MOVE (for Crafting) -------------------------
    // Called when Shift-Crafting - 2 Injection points
    // Crafting continues until the returned ItemStack is empty OR the returned ItemStack is not the same as the item in the output slot
    @Redirect(method = "doClick",
            at = @At(value = "INVOKE",
                    target = "Lnet/minecraft/world/inventory/AbstractContainerMenu;quickMoveStack(Lnet/minecraft/world/entity/player/Player;I)Lnet/minecraft/world/item/ItemStack;"))
    private ItemStack redirectTransferStackInSlot(final AbstractContainerMenu thisContainer, final Player player, final int slotId) {
        final Slot slot = thisContainer.getSlot(slotId);
        if (!(slot instanceof ResultSlot)) { // is this crafting?
            return thisContainer.quickMoveStack(player, slotId);
        }
        this.bridge$setLastCraft(null);
        this.bridge$setShiftCrafting(true);
        ItemStack result = thisContainer.quickMoveStack(player, slotId);
        CraftItemEvent.Craft lastCraft = this.bridge$getLastCraft();
        if (lastCraft != null) {
            if (lastCraft.isCancelled()) {
                result = ItemStack.EMPTY; // Return empty to stop shift-crafting
            }
        }

        this.bridge$setShiftCrafting(false);

        return result;
    }

    // cleanup after slot click was captured
    @Inject(method = "doClick", at = @At("RETURN"))
    private void impl$onReturn(final int slotId, final int dragType, final ClickType clickTypeIn, final Player player, final CallbackInfoReturnable<ItemStack> cir) {
        // Reset variables needed for CraftItemEvent.Craft
        this.bridge$setLastCraft(null);
        this.bridge$setPreviousCursor(null);

        // TODO check if when canceling crafting etc. the client is getting informed correctly already - maybe this is not needed
        // previously from CraftingContainerMixin
        if (((Object) this) instanceof CraftingMenu || ((Object) this) instanceof InventoryMenu) {
            for (ContainerListener listener : this.containerListeners) {
                if (slotId == 0) {
                    listener.refreshContainer((AbstractContainerMenu) (Object) this, this.shadow$getItems());
                } else {
                    listener.slotChanged((AbstractContainerMenu) (Object) this, 0, this.shadow$getItems().get(0));
                }
            }

        }
    }

    // detectAndSendChanges

    /**
     * @author bloodmc
     * @reason All player fabric changes that need to be synced to
     * client flow through this method. Overwrite is used as no mod
     * should be touching this method.
     */
    @Overwrite
    public void broadcastChanges() {
        this.bridge$detectAndSendChanges(false);
        this.bridge$setCapturePossible(); // Detect mod overrides
    }

    @Final @Shadow private NonNullList<ItemStack> lastSlots;
    @Final @Shadow public NonNullList<Slot> slots;
    @Final @Shadow private List<ContainerListener> containerListeners;
    @Final @Shadow private List<DataSlot> dataSlots;

    @Shadow public abstract NonNullList<ItemStack> shadow$getItems();

    @Override
    public void bridge$detectAndSendChanges(final boolean captureOnly) {
        // Code-Flow changed from vanilla completely!

        SpongeInventoryMenu menu = ((MenuBridge)this).bridge$getMenu();
        // We first collect all differences and check if cancelled for readonly menu changes
        List<Integer> changes = new ArrayList<>();

        for (int i = 0; i < this.slots.size(); ++i) {
            final Slot slot = this.slots.get(i);
            final ItemStack newStack = slot.getItem();
            ItemStack oldStack = this.lastSlots.get(i);
            if (!ItemStack.matches(oldStack, newStack)) {
                changes.add(i);
            }
        }

        // For each change
        for (Integer i : changes) {
            final Slot slot = this.slots.get(i);
            ItemStack newStack = slot.getItem();
            ItemStack oldStack = this.lastSlots.get(i);

            // Check for on change menu callbacks
            if (this.impl$menuCapture != null && menu != null && !menu.onChange(newStack, oldStack, (org.spongepowered.api.item.inventory.Container) this, i, slot)) {
                this.lastSlots.set(i, oldStack.copy());  // revert changes
                // Send reverted slots to clients
                this.impl$sendSlotContents(i, oldStack);
<<<<<<< HEAD
                // Revert item in hand
                for (ContainerListener listener : this.containerListeners) {
                    if (listener instanceof ServerPlayer) {
                        ((ServerPlayer) listener).getInventory().setCarried(menu.getOldCursor());
                        ((ServerPlayer) listener).broadcastCarriedItem();
                    }
                }
            }
        } else {
            // For each change
            for (Integer i : changes) {
                final Slot slot = this.slots.get(i);
                ItemStack newStack = slot.getItem();
                ItemStack oldStack = this.lastSlots.get(i);

                // Check for on change menu callbacks
                if (menu != null && !menu.onChange(newStack, oldStack, (org.spongepowered.api.item.inventory.Container) this, i, slot)) {
                    this.lastSlots.set(i, oldStack.copy());  // revert changes
                    // Send reverted slots to clients
                    this.impl$sendSlotContents(i, oldStack);
                } else {
                    // Capture changes for inventory events
                    this.impl$capture(i, newStack, oldStack);
=======
            } else {
                // Capture changes for inventory events
                this.impl$capture(i, newStack, oldStack);
>>>>>>> 29e79dbf

                // This flag is set only when the client sends an invalid CPacketWindowClickItem packet.
                // We simply capture in order to send the proper changes back to client.
                if (captureOnly) {
                    continue;
                }
                // Perform vanilla logic - updating inventory stack - notify listeners
                oldStack = newStack.isEmpty() ? ItemStack.EMPTY : newStack.copy();
                this.lastSlots.set(i, oldStack);
                // TODO forge checks !itemstack1.equals(itemstack, true) before doing this
                for (ContainerListener listener : this.containerListeners) {
                    listener.slotChanged(((AbstractContainerMenu) (Object) this), i, oldStack);
                }
            }
        }

        // like vanilla send property changes
        this.impl$detectAndSendPropertyChanges();

        if (this instanceof PlayerContainerBridge) {
            ((PlayerContainerBridge) this).bridge$markClean();
        }
    }

    public void impl$sendSlotContents(Integer i, ItemStack oldStack) {

        for (ContainerListener listener : this.containerListeners) {
            boolean isChangingQuantityOnly = true;
            if (listener instanceof ServerPlayer) {
                isChangingQuantityOnly = ((ServerPlayer) listener).ignoreSlotUpdateHack;
                ((ServerPlayer) listener).ignoreSlotUpdateHack = false;
            }
            listener.slotChanged(((AbstractContainerMenu) (Object) this), i, oldStack);
            if (listener instanceof ServerPlayer) {
                ((ServerPlayer) listener).ignoreSlotUpdateHack = isChangingQuantityOnly;
            }
        }
    }

    private void impl$detectAndSendPropertyChanges() {
        for(int j = 0; j < this.dataSlots.size(); ++j) {
            DataSlot intreferenceholder = this.dataSlots.get(j);
            if (intreferenceholder.checkAndClearUpdateFlag()) {
                for(ContainerListener icontainerlistener1 : this.containerListeners) {
                    icontainerlistener1.setContainerData((AbstractContainerMenu) (Object) this, j, intreferenceholder.get());
                }
            }
        }
    }

    private void impl$capture(Integer index, ItemStack itemstack, ItemStack itemstack1) {
        if (this.bridge$capturingInventory()) {
            final ItemStackSnapshot originalItem = ItemStackUtil.snapshotOf(itemstack1);
            final ItemStackSnapshot newItem = ItemStackUtil.snapshotOf(itemstack);

            org.spongepowered.api.item.inventory.Slot adapter;
            try {
                adapter = this.inventoryAdapter$getSlot(index).get();
                SlotTransaction newTransaction = new SlotTransaction(adapter, originalItem, newItem);
                final List<SlotTransaction> previewTransactions = this.bridge$getPreviewTransactions();
                if (this.bridge$isShiftCrafting()) {
                    previewTransactions.add(newTransaction);
                } else {
                    if (!previewTransactions.isEmpty()) { // Check if Preview transaction is this transaction
                        SlotTransaction previewTransaction = previewTransactions.get(0);
                        if (previewTransaction.equals(newTransaction)) {
                            newTransaction = null;
                        }
                    }
                    if (newTransaction != null) {
                        this.bridge$getCapturedSlotTransactions().add(newTransaction);
                    }
                }
            } catch (IndexOutOfBoundsException e) {
                SpongeCommon.getLogger().error("SlotIndex out of LensBounds! Did the Container change after creation?", e);
            }
        }
    }

    // TODO check if addListener with existing listener needs to resend

}<|MERGE_RESOLUTION|>--- conflicted
+++ resolved
@@ -454,35 +454,9 @@
                 this.lastSlots.set(i, oldStack.copy());  // revert changes
                 // Send reverted slots to clients
                 this.impl$sendSlotContents(i, oldStack);
-<<<<<<< HEAD
-                // Revert item in hand
-                for (ContainerListener listener : this.containerListeners) {
-                    if (listener instanceof ServerPlayer) {
-                        ((ServerPlayer) listener).getInventory().setCarried(menu.getOldCursor());
-                        ((ServerPlayer) listener).broadcastCarriedItem();
-                    }
-                }
-            }
-        } else {
-            // For each change
-            for (Integer i : changes) {
-                final Slot slot = this.slots.get(i);
-                ItemStack newStack = slot.getItem();
-                ItemStack oldStack = this.lastSlots.get(i);
-
-                // Check for on change menu callbacks
-                if (menu != null && !menu.onChange(newStack, oldStack, (org.spongepowered.api.item.inventory.Container) this, i, slot)) {
-                    this.lastSlots.set(i, oldStack.copy());  // revert changes
-                    // Send reverted slots to clients
-                    this.impl$sendSlotContents(i, oldStack);
-                } else {
-                    // Capture changes for inventory events
-                    this.impl$capture(i, newStack, oldStack);
-=======
             } else {
                 // Capture changes for inventory events
                 this.impl$capture(i, newStack, oldStack);
->>>>>>> 29e79dbf
 
                 // This flag is set only when the client sends an invalid CPacketWindowClickItem packet.
                 // We simply capture in order to send the proper changes back to client.
