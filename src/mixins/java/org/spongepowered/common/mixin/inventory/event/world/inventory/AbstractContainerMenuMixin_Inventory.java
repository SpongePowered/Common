--- conflicted
+++ resolved
@@ -25,31 +25,25 @@
 package org.spongepowered.common.mixin.inventory.event.world.inventory;
 
 import net.minecraft.core.NonNullList;
-<<<<<<< HEAD
 import net.minecraft.network.protocol.game.ClientboundContainerSetSlotPacket;
 import net.minecraft.server.level.ServerPlayer;
 import net.minecraft.world.entity.item.ItemEntity;
-=======
 import net.minecraft.server.level.ServerPlayer;
->>>>>>> 65d744fe
 import net.minecraft.world.entity.player.Player;
 import net.minecraft.world.inventory.AbstractContainerMenu;
 import net.minecraft.world.inventory.ClickType;
 import net.minecraft.world.inventory.ContainerListener;
-<<<<<<< HEAD
 import net.minecraft.world.inventory.CraftingMenu;
 import net.minecraft.world.inventory.InventoryMenu;
 import net.minecraft.world.inventory.ResultSlot;
 import net.minecraft.world.inventory.Slot;
 import net.minecraft.world.item.ItemStack;
 import org.spongepowered.api.event.item.inventory.CraftItemEvent;
-=======
 import net.minecraft.world.inventory.DataSlot;
 import net.minecraft.world.inventory.ResultSlot;
 import net.minecraft.world.inventory.Slot;
 import net.minecraft.world.item.ItemStack;
 import org.checkerframework.checker.nullness.qual.NonNull;
->>>>>>> 65d744fe
 import org.spongepowered.api.item.inventory.Carrier;
 import org.spongepowered.api.item.inventory.Container;
 import org.spongepowered.api.item.inventory.Inventory;
@@ -63,13 +57,9 @@
 import org.spongepowered.asm.mixin.injection.Redirect;
 import org.spongepowered.asm.mixin.injection.Slice;
 import org.spongepowered.asm.mixin.injection.callback.CallbackInfo;
-<<<<<<< HEAD
 import org.spongepowered.asm.mixin.injection.callback.LocalCapture;
 import org.spongepowered.common.SpongeCommon;
 import org.spongepowered.common.bridge.world.entity.player.PlayerBridge;
-=======
-import org.spongepowered.common.SpongeCommon;
->>>>>>> 65d744fe
 import org.spongepowered.common.bridge.world.inventory.InventoryMenuBridge;
 import org.spongepowered.common.bridge.world.inventory.ViewableInventoryBridge;
 import org.spongepowered.common.bridge.world.inventory.container.MenuBridge;
@@ -87,40 +77,9 @@
 import javax.annotation.Nullable;
 import java.util.ArrayList;
 import java.util.List;
-import java.util.function.Supplier;
-
-<<<<<<< HEAD
-import javax.annotation.Nullable;
-
-@Mixin(AbstractContainerMenu.class)
-public abstract class AbstractContainerMenuMixin_Inventory implements TrackedContainerBridge, InventoryAdapter, TrackedInventoryBridge {
-
-    // @formatter: off
-    @Final @Shadow private NonNullList<ItemStack> lastSlots;
-    @Final @Shadow public NonNullList<Slot> slots;
-    @Final @Shadow private List<ContainerListener> containerListeners;
-
-    @Shadow public abstract void shadow$sendAllDataToRemote();
-    // @formatter: on
-
-    // TrackedContainerBridge
-
-    private boolean impl$shiftCraft = false;
-    private ItemStack impl$menuCapture;
-
-    @Override
-    public void bridge$setShiftCrafting(final boolean flag) {
-        this.impl$shiftCraft = flag;
-    }
-
-    @Override
-    public boolean bridge$isShiftCrafting() {
-        return this.impl$shiftCraft;
-    }
-=======
+
 @Mixin(AbstractContainerMenu.class)
 public abstract class AbstractContainerMenuMixin_Inventory implements TrackedContainerBridge, InventoryAdapter {
->>>>>>> 65d744fe
 
     //@formatter:off
     @Final @Shadow private NonNullList<ItemStack> lastSlots;
@@ -172,97 +131,17 @@
 
     // Injects/Redirects -------------------------------------------------------------------------
 
-<<<<<<< HEAD
-    @Shadow public abstract Slot shadow$getSlot(int slotId);
-
-    // Called when changing a Slot while in creative mode
-    // Captures the SlotTransaction for later event
-    @Inject(method = "setItem", at = @At(value = "HEAD") )
-    private void impl$addTransaction(final int slotId, final int stateId, final ItemStack itemstack, final CallbackInfo ci) {
-        if (this.bridge$capturingInventory()) {
-            final Slot slot = this.shadow$getSlot(slotId);
-            if (slot != null) {
-                final ItemStackSnapshot originalItem = ItemStackUtil.snapshotOf(slot.getItem());
-                final ItemStackSnapshot newItem = ItemStackUtil.snapshotOf(itemstack);
-
-                final org.spongepowered.api.item.inventory.Slot adapter = this.inventoryAdapter$getSlot(slotId).get();
-                this.bridge$getCapturedSlotTransactions().add(new SlotTransaction(adapter, originalItem, newItem));
-            }
-        }
-    }
-
-=======
->>>>>>> 65d744fe
     @Inject(method = "removed", at = @At(value = "HEAD"))
     private void onOnContainerClosed(final Player player, final CallbackInfo ci) {
         if (((LevelBridge) player.level).bridge$isFake()) {
             return;
         }
-<<<<<<< HEAD
-        if (entityItem == null) {
-            this.impl$dropCancelled = true;
-            PacketPhaseUtil.handleCustomCursor(player, original);
-        }
-        return entityItem;
-    }
-
-    // Called when dropping a full itemstack out of the inventory ; PART 2/3
-    // Resets Player and Container for canceled drop
+        this.impl$setViewed(null);
+    }
+
     @Redirect(method = "doClick",
-            at = @At(
-                    value = "INVOKE",
-                    target = "Lnet/minecraft/world/inventory/AbstractContainerMenu;setCarried(Lnet/minecraft/world/item/ItemStack;)V",
-                    ordinal = 1))
-    private void impl$ClearOnSlot(final AbstractContainerMenu self, final ItemStack itemStackIn, final int doClickParam0, final int doClickParam1, final ClickType doClickParam2, final Player player) {
-        if (!this.impl$dropCancelled || !((PlayerBridge) player).bridge$shouldRestoreInventory()) {
-            self.setCarried(itemStackIn); // original behaviour
-        }
-        ((PlayerBridge) player).bridge$shouldRestoreInventory(false);
-        this.impl$dropCancelled = false;
-=======
-        this.impl$setViewed(null);
->>>>>>> 65d744fe
-    }
-
-    @Redirect(method = "doClick",
-<<<<<<< HEAD
-            at = @At(
-                    value = "INVOKE",
-                    target = "Lnet/minecraft/world/entity/player/Player;drop(Lnet/minecraft/world/item/ItemStack;Z)Lnet/minecraft/world/entity/item/ItemEntity;",
-                    ordinal = 1))
-    @Nullable
-    private ItemEntity impl$restoreOnDragSplit(final Player player, final ItemStack itemStackIn, final boolean unused) {
-        final ItemEntity entityItem = player.drop(itemStackIn, unused);
-        if (!((PlayerBridge) player).bridge$shouldRestoreInventory()) {
-            return entityItem;
-        }
-        if (entityItem == null) {
-            ItemStack original;
-            if (player.containerMenu.getCarried().isEmpty()) {
-                original = itemStackIn;
-            } else {
-                player.containerMenu.getCarried().grow(1);
-                original = player.containerMenu.getCarried();
-            }
-            player.containerMenu.setCarried(original);
-            ((ServerPlayer) player).connection.send(new ClientboundContainerSetSlotPacket(-1, -1, -1, original));
-        }
-        ((PlayerBridge) player).bridge$shouldRestoreInventory(false);
-        return entityItem;
-    }
-
-    // ClickType.THROW ; throwing items out (Q) -------
-
-    private ItemStackSnapshot impl$itemStackSnapshot = ItemStackSnapshot.empty();
-    @Nullable private Slot impl$lastSlotUsed = null;
-
-    // Called before the item is thrown ; PART 1/2
-    // Captures the original state and affected slot
-    @Redirect(method = "doClick", at = @At(value = "INVOKE",
-=======
         at = @At(
             value = "INVOKE",
->>>>>>> 65d744fe
             target = "Lnet/minecraft/world/inventory/Slot;mayPickup(Lnet/minecraft/world/entity/player/Player;)Z",
             ordinal = 0
         ),
@@ -281,85 +160,9 @@
         }
         if (((MenuBridge) this).bridge$isReadonlyMenu(slot)) {
             ((MenuBridge) this).bridge$refreshListeners();
-<<<<<<< HEAD
-            readonly = true;
-        }
-        final boolean result = !readonly && slot.mayPickup(playerIn);
-        if (result) {
-            this.impl$itemStackSnapshot = ItemStackUtil.snapshotOf(slot.getItem());
-            this.impl$lastSlotUsed = slot;
-        } else {
-            this.impl$itemStackSnapshot = ItemStackSnapshot.empty();
-            this.impl$lastSlotUsed = null;
-        }
-        return result;
-    }
-
-    // Called dropping the item ; PART 2/2
-    // Restores the slot if needed
-    @Nullable
-    @Redirect(method = "doClick", at = @At(value = "INVOKE",
-            target = "Lnet/minecraft/world/entity/player/Player;drop(Lnet/minecraft/world/item/ItemStack;Z)Lnet/minecraft/world/entity/item/ItemEntity;",
-            ordinal = 3))
-    private ItemEntity onThrowClick(final Player player, final ItemStack itemStackIn, final boolean unused) {
-        final ItemEntity entityItem = player.drop(itemStackIn, true);
-        if (entityItem == null && ((PlayerBridge) player).bridge$shouldRestoreInventory()) {
-            final ItemStack original = ItemStackUtil.fromSnapshotToNative(this.impl$itemStackSnapshot);
-            this.impl$lastSlotUsed.set(original);
-            player.containerMenu.broadcastChanges(); // TODO check if this is needed?
-            player.containerMenu.resumeRemoteUpdates();
-            ((ServerPlayer) player).connection.send(new ClientboundContainerSetSlotPacket(player.containerMenu.containerId, player.containerMenu.getStateId(), this.impl$lastSlotUsed.index, original));
-        }
-        this.impl$itemStackSnapshot = ItemStackSnapshot.empty();
-        this.impl$lastSlotUsed = null;
-        ((PlayerBridge) player).bridge$shouldRestoreInventory(false);
-        return entityItem;
-    }
-
-    // ClickType.PICKUP ; pick up item on cursor -------------------------
-
-    // Called when adding items to the cursor (pickup with item on cursor)
-    // Captures the previous cursor for later use
-    @Inject(method = "doClick",
-            at = @At(value = "INVOKE", target = "Lnet/minecraft/world/item/ItemStack;grow(I)V", ordinal = 0))
-    private void beforeOnTakeClickWithItem(
-            final int slotId, final int dragType, final ClickType clickTypeIn, final Player player, final CallbackInfo ci) {
-        this.bridge$setPreviousCursor(player.containerMenu.getCarried().copy()); // capture previous cursor for CraftItemEvent.Craft
-    }
-
-    // Called when setting the cursor item (pickup with empty cursor)
-    // Captures the previous cursor for later use
-    @Inject(method = "doClick",
-            at = @At(value = "INVOKE", target = "Lnet/minecraft/world/inventory/AbstractContainerMenu;setCarried(Lnet/minecraft/world/item/ItemStack;)V", ordinal = 3))
-    private void beforeOnTakeClick(
-            final int slotId, final int dragType, final ClickType clickTypeIn, final Player player, final CallbackInfo ci) {
-        this.bridge$setPreviousCursor(player.containerMenu.getCarried().copy()); // capture previous cursor for CraftItemEvent.Craft
-    }
-
-    // ClickType.THROW (for Crafting) -------------------------
-    // Called when taking items out of a slot (only crafting-output slots relevant here)
-    // When it is crafting check if it was cancelled and prevent item drop
-    @Redirect(method = "doClick",
-            at = @At(value = "INVOKE",
-                    target = "Lnet/minecraft/world/inventory/Slot;safeTake(IILnet/minecraft/world/entity/player/Player;)Lnet/minecraft/world/item/ItemStack;",
-                    ordinal = 0))
-    private ItemStack redirectOnTakeThrow(final Slot slot, final int cnt, final int intMaxValue, final Player player) {
-        this.bridge$setLastCraft(null);
-        final ItemStack stackToDrop = slot.safeTake(cnt, intMaxValue, player);
-        CraftItemEvent.Craft lastCraft = this.bridge$getLastCraft();
-        if (lastCraft != null) {
-            if (slot instanceof ResultSlot) {
-                if (lastCraft.isCancelled()) {
-                    stackToDrop.setCount(0); // do not drop crafted item when cancelled
-                }
-            }
-        }
-        return stackToDrop;
-=======
             return false;
         }
         return slot.mayPickup(playerIn);
->>>>>>> 65d744fe
     }
 
     // ClickType.QUICK_MOVE (for Crafting) -------------------------
@@ -381,26 +184,6 @@
         return result;
     }
 
-<<<<<<< HEAD
-    // cleanup after slot click was captured
-    @Inject(method = "doClick", at = @At("RETURN"))
-    private void impl$onReturn(final int slotId, final int dragType, final ClickType clickTypeIn, final Player player, final CallbackInfo ci) {
-        // Reset variables needed for CraftItemEvent.Craft
-        this.bridge$setLastCraft(null);
-        this.bridge$setPreviousCursor(null);
-
-        // TODO check if when canceling crafting etc. the client is getting informed correctly already - maybe this is not needed
-        // previously from CraftingContainerMixin
-        if (((Object) this) instanceof CraftingMenu || ((Object) this) instanceof InventoryMenu) {
-            for (ContainerListener listener : this.containerListeners) {
-                if (slotId == 0) {
-                    this.shadow$sendAllDataToRemote();
-                } else {
-                    listener.slotChanged((AbstractContainerMenu) (Object) this, 0, this.slots.get(0).getItem());
-                }
-            }
-
-=======
     @Redirect(
             method = "clicked",
             at = @At(value = "INVOKE",
@@ -412,7 +195,6 @@
     ) {
         if (((LevelBridge) player.level).bridge$isFake()) {
             return this.shadow$doClick(slotId, dragType, clickType, player);
->>>>>>> 65d744fe
         }
         final PhaseContext<@NonNull ?> context = PhaseTracker.SERVER.getPhaseContext();
         final TransactionalCaptureSupplier transactor = context.getTransactor();
@@ -425,16 +207,6 @@
 
     }
 
-<<<<<<< HEAD
-    // Before broadcasting check if a InventoryMenu wants to cancel changes
-    @Inject(method = "broadcastChanges", at = @At("HEAD"))
-    public void impl$onBroadcastChanges(CallbackInfo ci) {
-        this.bridge$setCapturePossible();
-        SpongeInventoryMenu menu = ((MenuBridge)this).bridge$getMenu();
-        if (menu == null) {
-            return; // No menu - no callbacks
-        }
-=======
     // broadcastChanges
 
     /**
@@ -463,18 +235,11 @@
         // We first collect all differences and check if cancelled for readonly menu changes
         final List<Integer> changes = new ArrayList<>();
 
->>>>>>> 65d744fe
         for (int i = 0; i < this.slots.size(); ++i) {
             final Slot slot = this.slots.get(i);
             final ItemStack newStack = slot.getItem();
             final ItemStack oldStack = this.lastSlots.get(i);
             if (!ItemStack.matches(oldStack, newStack)) {
-<<<<<<< HEAD
-                // Check for menu not allowing change in callback
-                if (!menu.onChange(newStack, oldStack, ((Container) this), i, slot)) {
-                    slot.set(oldStack.copy()); // revert change in slot
-                    // and let vanilla handle the rest
-=======
                 changes.add(i);
             }
         }
@@ -501,35 +266,11 @@
                 // TODO forge checks !itemstack1.equals(itemstack, true) before doing this
                 for (final ContainerListener listener : this.containerListeners) {
                     listener.slotChanged(((AbstractContainerMenu) (Object) this), i, oldStack);
->>>>>>> 65d744fe
                 }
             }
         }
     }
 
-<<<<<<< HEAD
-    // Before setting the last slot stack to the new stack capture that change for our inventory events
-    @Inject(method = "triggerSlotListeners", locals = LocalCapture.CAPTURE_FAILHARD,
-            at = @At(value = "INVOKE", target = "Lnet/minecraft/core/NonNullList;set(ILjava/lang/Object;)Ljava/lang/Object;"))
-    public void impl$onBeforeSubmitLastSlot(int var1, ItemStack var2, Supplier<ItemStack> var3, CallbackInfo ci, ItemStack var4) {
-        this.impl$capture(var1, var2, var4);
-    }
-
-    @Inject(method = "broadcastChanges", at = @At("RETURN"))
-    public void impl$afterBroadcastChanges(CallbackInfo ci) {
-        // TODO check if this is still needed see ServerScheduler
-        if (this instanceof InventoryMenuBridge) {
-            ((InventoryMenuBridge) this).bridge$markClean();
-        }
-    }
-
-    private void impl$capture(Integer index, ItemStack newStack, ItemStack oldStack) {
-        if (this.bridge$capturingInventory()) {
-            final ItemStackSnapshot originalItem = ItemStackUtil.snapshotOf(oldStack);
-            final ItemStackSnapshot newItem = ItemStackUtil.snapshotOf(newStack);
-
-            org.spongepowered.api.item.inventory.Slot adapter;
-=======
     private void impl$sendSlotContents(final Integer i, final ItemStack oldStack) {
 
         for (final ContainerListener listener : this.containerListeners) {
@@ -560,7 +301,6 @@
         if (PhaseTracker.SERVER.onSidedThread() && !PhaseTracker.SERVER.getPhaseContext().isRestoring()) {
             final ItemStackSnapshot oldItem = ItemStackUtil.snapshotOf(oldStack);
             final ItemStackSnapshot newItem = ItemStackUtil.snapshotOf(newStack);
->>>>>>> 65d744fe
             try {
                 final org.spongepowered.api.item.inventory.Slot adapter = this.inventoryAdapter$getSlot(index).get();
                 final SlotTransaction newTransaction = new SlotTransaction(adapter, oldItem, newItem);
