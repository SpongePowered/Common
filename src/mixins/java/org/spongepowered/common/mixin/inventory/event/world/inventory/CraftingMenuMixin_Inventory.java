/*
 * This file is part of Sponge, licensed under the MIT License (MIT).
 *
 * Copyright (c) SpongePowered <https://www.spongepowered.org>
 * Copyright (c) contributors
 *
 * Permission is hereby granted, free of charge, to any person obtaining a copy
 * of this software and associated documentation files (the "Software"), to deal
 * in the Software without restriction, including without limitation the rights
 * to use, copy, modify, merge, publish, distribute, sublicense, and/or sell
 * copies of the Software, and to permit persons to whom the Software is
 * furnished to do so, subject to the following conditions:
 *
 * The above copyright notice and this permission notice shall be included in
 * all copies or substantial portions of the Software.
 *
 * THE SOFTWARE IS PROVIDED "AS IS", WITHOUT WARRANTY OF ANY KIND, EXPRESS OR
 * IMPLIED, INCLUDING BUT NOT LIMITED TO THE WARRANTIES OF MERCHANTABILITY,
 * FITNESS FOR A PARTICULAR PURPOSE AND NONINFRINGEMENT. IN NO EVENT SHALL THE
 * AUTHORS OR COPYRIGHT HOLDERS BE LIABLE FOR ANY CLAIM, DAMAGES OR OTHER
 * LIABILITY, WHETHER IN AN ACTION OF CONTRACT, TORT OR OTHERWISE, ARISING FROM,
 * OUT OF OR IN CONNECTION WITH THE SOFTWARE OR THE USE OR OTHER DEALINGS IN
 * THE SOFTWARE.
 */
package org.spongepowered.common.mixin.inventory.event.world.inventory;

import net.minecraft.server.level.ServerPlayer;
import net.minecraft.world.entity.player.Player;
import net.minecraft.world.inventory.CraftingContainer;
import net.minecraft.world.inventory.CraftingMenu;
import net.minecraft.world.inventory.ResultContainer;
import net.minecraft.world.item.ItemStack;
import net.minecraft.world.level.Level;
import org.checkerframework.checker.nullness.qual.NonNull;
import org.spongepowered.api.item.inventory.Inventory;
import org.spongepowered.api.item.inventory.ItemStackSnapshot;
import org.spongepowered.api.item.inventory.Slot;
import org.spongepowered.api.item.inventory.crafting.CraftingInventory;
import org.spongepowered.api.item.inventory.query.QueryTypes;
import org.spongepowered.api.item.inventory.transaction.SlotTransaction;
import org.spongepowered.asm.mixin.Mixin;
import org.spongepowered.asm.mixin.injection.At;
import org.spongepowered.asm.mixin.injection.Redirect;
import org.spongepowered.common.SpongeCommon;
import org.spongepowered.common.bridge.world.inventory.container.TrackedContainerBridge;
import org.spongepowered.common.event.tracking.PhaseContext;
import org.spongepowered.common.event.tracking.PhaseTracker;
import org.spongepowered.common.event.tracking.context.transaction.EffectTransactor;
import org.spongepowered.common.event.tracking.context.transaction.TransactionalCaptureSupplier;
import org.spongepowered.common.inventory.adapter.InventoryAdapter;
import org.spongepowered.common.item.util.ItemStackUtil;

<<<<<<< HEAD
import java.util.List;
import net.minecraft.server.level.ServerPlayer;
import net.minecraft.world.entity.player.Player;
import net.minecraft.world.inventory.AbstractContainerMenu;
import net.minecraft.world.inventory.CraftingMenu;
import net.minecraft.world.inventory.ResultContainer;
import net.minecraft.world.item.ItemStack;
import net.minecraft.world.item.crafting.RecipeType;
import net.minecraft.world.level.Level;

=======
>>>>>>> 65d744fe
@Mixin(CraftingMenu.class)
public abstract class CraftingMenuMixin_Inventory {

    // Crafting Preview
    @Redirect(method = "slotChangedCraftingGrid",
            at = @At(value = "INVOKE", target = "Lnet/minecraft/world/inventory/ResultContainer;setItem(ILnet/minecraft/world/item/ItemStack;)V"))
<<<<<<< HEAD
    private static void beforeSlotChangedCraftingGrid(AbstractContainerMenu p_217066_0_, final Level p_217066_1_, final Player p_217066_2_,
            final net.minecraft.world.inventory.CraftingContainer p_217066_3_, final ResultContainer p_217066_4_, final CallbackInfo ci,
            ServerPlayer serverPlayerEntity, ItemStack itemStack) {
        TrackedInventoryBridge trackedContainer = (TrackedInventoryBridge) p_217066_2_.containerMenu;
        TrackedContainerBridge container = (TrackedContainerBridge) p_217066_2_.containerMenu;

        // Capture Inventory is true when caused by a vanilla inventory packet
        // This is to prevent infinite loops when a client mod re-requests the recipe result after we modified/cancelled it
        if (trackedContainer.bridge$capturingInventory()) {
            List<SlotTransaction> craftPreviewTransactions = container.bridge$getPreviewTransactions();
            ItemStackSnapshot orig = ItemStackUtil.snapshotOf(p_217066_4_.getItem(0));
            if (!craftPreviewTransactions.isEmpty()) {
                orig = craftPreviewTransactions.get(0).original();
            }
            craftPreviewTransactions.clear();
            final ItemStackSnapshot repl = ItemStackUtil.snapshotOf(itemStack);
            Slot slot = ((InventoryAdapter) p_217066_2_.containerMenu).inventoryAdapter$getSlot(0).get();
            craftPreviewTransactions.add(new SlotTransaction(slot, orig, repl));
        }
    }

    /**
     * Fires {@link CraftItemEvent.Preview} if active
     *
     * old method name: Container#slotChangedCraftingGrid
     */
    @Inject(method = "slotChangedCraftingGrid", cancellable = true,
            at = @At(value = "INVOKE", target = "Lnet/minecraft/server/network/ServerGamePacketListenerImpl;send(Lnet/minecraft/network/protocol/Packet;)V"))
    private static void afterSlotChangedCraftingGrid(AbstractContainerMenu p_217066_0_,
            final Level world, final Player player, final net.minecraft.world.inventory.CraftingContainer craftingInventory, final ResultContainer output, final CallbackInfo ci) {
=======
    private static void beforeSlotChangedCraftingGrid(final ResultContainer resultContainer, final int slotId, final ItemStack itemStack,
            final int param0, final Level param1, final Player player, final CraftingContainer craftingContainer, final ResultContainer resultcontainer) {
        resultContainer.setItem(slotId, itemStack);

>>>>>>> 65d744fe

        final Inventory inv = ((Inventory) player.containerMenu).query(QueryTypes.INVENTORY_TYPE.get().of(CraftingInventory.class));
        if (!(inv instanceof CraftingInventory)) {
            SpongeCommon.logger().warn("Detected crafting but Sponge could not get a CraftingInventory for " + player.containerMenu.getClass().getName());
            return;
        }

        final PhaseContext<@NonNull ?> context = PhaseTracker.SERVER.getPhaseContext();
        if (!context.isRestoring()) {
            final TransactionalCaptureSupplier transactor = context.getTransactor();
            transactor.logCraftingPreview((ServerPlayer) player, (CraftingInventory) inv, craftingContainer);
        }
    }


}<|MERGE_RESOLUTION|>--- conflicted
+++ resolved
@@ -47,65 +47,16 @@
 import org.spongepowered.common.event.tracking.PhaseTracker;
 import org.spongepowered.common.event.tracking.context.transaction.EffectTransactor;
 import org.spongepowered.common.event.tracking.context.transaction.TransactionalCaptureSupplier;
-import org.spongepowered.common.inventory.adapter.InventoryAdapter;
-import org.spongepowered.common.item.util.ItemStackUtil;
 
-<<<<<<< HEAD
-import java.util.List;
-import net.minecraft.server.level.ServerPlayer;
-import net.minecraft.world.entity.player.Player;
-import net.minecraft.world.inventory.AbstractContainerMenu;
-import net.minecraft.world.inventory.CraftingMenu;
-import net.minecraft.world.inventory.ResultContainer;
-import net.minecraft.world.item.ItemStack;
-import net.minecraft.world.item.crafting.RecipeType;
-import net.minecraft.world.level.Level;
-
-=======
->>>>>>> 65d744fe
 @Mixin(CraftingMenu.class)
 public abstract class CraftingMenuMixin_Inventory {
 
     // Crafting Preview
     @Redirect(method = "slotChangedCraftingGrid",
             at = @At(value = "INVOKE", target = "Lnet/minecraft/world/inventory/ResultContainer;setItem(ILnet/minecraft/world/item/ItemStack;)V"))
-<<<<<<< HEAD
-    private static void beforeSlotChangedCraftingGrid(AbstractContainerMenu p_217066_0_, final Level p_217066_1_, final Player p_217066_2_,
-            final net.minecraft.world.inventory.CraftingContainer p_217066_3_, final ResultContainer p_217066_4_, final CallbackInfo ci,
-            ServerPlayer serverPlayerEntity, ItemStack itemStack) {
-        TrackedInventoryBridge trackedContainer = (TrackedInventoryBridge) p_217066_2_.containerMenu;
-        TrackedContainerBridge container = (TrackedContainerBridge) p_217066_2_.containerMenu;
-
-        // Capture Inventory is true when caused by a vanilla inventory packet
-        // This is to prevent infinite loops when a client mod re-requests the recipe result after we modified/cancelled it
-        if (trackedContainer.bridge$capturingInventory()) {
-            List<SlotTransaction> craftPreviewTransactions = container.bridge$getPreviewTransactions();
-            ItemStackSnapshot orig = ItemStackUtil.snapshotOf(p_217066_4_.getItem(0));
-            if (!craftPreviewTransactions.isEmpty()) {
-                orig = craftPreviewTransactions.get(0).original();
-            }
-            craftPreviewTransactions.clear();
-            final ItemStackSnapshot repl = ItemStackUtil.snapshotOf(itemStack);
-            Slot slot = ((InventoryAdapter) p_217066_2_.containerMenu).inventoryAdapter$getSlot(0).get();
-            craftPreviewTransactions.add(new SlotTransaction(slot, orig, repl));
-        }
-    }
-
-    /**
-     * Fires {@link CraftItemEvent.Preview} if active
-     *
-     * old method name: Container#slotChangedCraftingGrid
-     */
-    @Inject(method = "slotChangedCraftingGrid", cancellable = true,
-            at = @At(value = "INVOKE", target = "Lnet/minecraft/server/network/ServerGamePacketListenerImpl;send(Lnet/minecraft/network/protocol/Packet;)V"))
-    private static void afterSlotChangedCraftingGrid(AbstractContainerMenu p_217066_0_,
-            final Level world, final Player player, final net.minecraft.world.inventory.CraftingContainer craftingInventory, final ResultContainer output, final CallbackInfo ci) {
-=======
     private static void beforeSlotChangedCraftingGrid(final ResultContainer resultContainer, final int slotId, final ItemStack itemStack,
             final int param0, final Level param1, final Player player, final CraftingContainer craftingContainer, final ResultContainer resultcontainer) {
         resultContainer.setItem(slotId, itemStack);
-
->>>>>>> 65d744fe
 
         final Inventory inv = ((Inventory) player.containerMenu).query(QueryTypes.INVENTORY_TYPE.get().of(CraftingInventory.class));
         if (!(inv instanceof CraftingInventory)) {
