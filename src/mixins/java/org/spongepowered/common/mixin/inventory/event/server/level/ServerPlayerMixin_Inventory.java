--- conflicted
+++ resolved
@@ -24,9 +24,7 @@
  */
 package org.spongepowered.common.mixin.inventory.event.server.level;
 
-<<<<<<< HEAD
 import net.minecraft.server.level.ServerLevel;
-=======
 import com.llamalad7.mixinextras.injector.wrapmethod.WrapMethod;
 import com.llamalad7.mixinextras.injector.wrapoperation.Operation;
 import com.llamalad7.mixinextras.injector.wrapoperation.WrapOperation;
@@ -34,7 +32,6 @@
 import net.minecraft.network.protocol.game.ClientboundContainerClosePacket;
 import net.minecraft.network.protocol.game.ClientboundHorseScreenOpenPacket;
 import net.minecraft.network.protocol.game.ClientboundOpenScreenPacket;
->>>>>>> 491e5c4f
 import net.minecraft.server.level.ServerPlayer;
 import net.minecraft.server.network.ServerGamePacketListenerImpl;
 import net.minecraft.world.Container;
@@ -95,10 +92,7 @@
 public abstract class ServerPlayerMixin_Inventory extends PlayerMixin_Inventory {
 
     // @formatter:off
-<<<<<<< HEAD
-=======
     @Shadow public ServerGamePacketListenerImpl connection;
->>>>>>> 491e5c4f
     @Nullable private EffectTransactor inventory$effectTransactor = null;
     @Nullable private Object inventory$menuProvider;
     // @formatter:on
@@ -232,18 +226,10 @@
         final int $$0, final net.minecraft.world.entity.player.Inventory $$1, final Container $$2, final AbstractHorse $$3, final int $$4,
         final Operation<HorseInventoryMenu> original, final @Cancellable CallbackInfo ci
     ) {
-<<<<<<< HEAD
-        try (final EffectTransactor ignored = PhaseTracker.getWorldInstance(this.shadow$serverLevel()).getPhaseContext()
-            .getTransactor()
-            .logOpenInventory((ServerPlayer) (Object) this)
-        ) {
-            return new HorseInventoryMenu($$0, $$1, $$2, $$3, $$4);
-=======
         final HorseInventoryMenu menu = original.call($$0, $$1, $$2, $$3, $$4);
         if (!InventoryEventFactory.callInteractContainerOpenEvent((ServerPlayer) (Object) this, menu)) {
             ci.cancel();
             return menu;
->>>>>>> 491e5c4f
         }
         this.connection.send(new ClientboundHorseScreenOpenPacket(menu.containerId, $$4, $$3.getId()));
         return menu;
@@ -270,7 +256,7 @@
 
     @WrapMethod(method = "doCloseContainer")
     private void impl$onPreDoCloseContainer(final Operation<Void> original) {
-        final PhaseTracker tracker = PhaseTracker.SERVER;
+        final PhaseTracker tracker = PhaseTracker.getWorldInstance(this.shadow$serverLevel());
         final ItemStackSnapshot resultingCursor = ItemStackUtil.snapshotOf(this.containerMenu.getCarried());
         final Transaction<ItemStackSnapshot> cursorTransaction = new Transaction<>(resultingCursor, resultingCursor);
         final InteractContainerEvent.Close event = SpongeEventFactory.createInteractContainerEventClose(
@@ -304,14 +290,9 @@
 
     @WrapOperation(method = "doCloseContainer",
         at = @At(value = "INVOKE", target = "Lnet/minecraft/world/inventory/AbstractContainerMenu;removed(Lnet/minecraft/world/entity/player/Player;)V"))
-<<<<<<< HEAD
-    private void impl$onHandleContainerClose(final AbstractContainerMenu instance, final Player player) {
-        final PhaseContext<@NonNull ?> context = PhaseTracker.getWorldInstance((ServerLevel)player.level()).getPhaseContext();
-=======
     private void impl$onDoCloseContainerCaptureRemoval(final AbstractContainerMenu instance, final Player player, final Operation<Void> original) {
-        final PhaseTracker tracker = PhaseTracker.SERVER;
+        final PhaseTracker tracker = PhaseTracker.getWorldInstance(this.shadow$serverLevel());
         final PhaseContext<@NonNull ?> context = tracker.getPhaseContext();
->>>>>>> 491e5c4f
         final TransactionalCaptureSupplier transactor = context.getTransactor();
         try (final EffectTransactor ignored = transactor.logPlayerInventoryChangeWithEffect(player, PlayerInventoryTransaction.EventCreator.STANDARD)) {
             original.call(instance, player);
