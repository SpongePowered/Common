/*
 * This file is part of Sponge, licensed under the MIT License (MIT).
 *
 * Copyright (c) SpongePowered <https://www.spongepowered.org>
 * Copyright (c) contributors
 *
 * Permission is hereby granted, free of charge, to any person obtaining a copy
 * of this software and associated documentation files (the "Software"), to deal
 * in the Software without restriction, including without limitation the rights
 * to use, copy, modify, merge, publish, distribute, sublicense, and/or sell
 * copies of the Software, and to permit persons to whom the Software is
 * furnished to do so, subject to the following conditions:
 *
 * The above copyright notice and this permission notice shall be included in
 * all copies or substantial portions of the Software.
 *
 * THE SOFTWARE IS PROVIDED "AS IS", WITHOUT WARRANTY OF ANY KIND, EXPRESS OR
 * IMPLIED, INCLUDING BUT NOT LIMITED TO THE WARRANTIES OF MERCHANTABILITY,
 * FITNESS FOR A PARTICULAR PURPOSE AND NONINFRINGEMENT. IN NO EVENT SHALL THE
 * AUTHORS OR COPYRIGHT HOLDERS BE LIABLE FOR ANY CLAIM, DAMAGES OR OTHER
 * LIABILITY, WHETHER IN AN ACTION OF CONTRACT, TORT OR OTHERWISE, ARISING FROM,
 * OUT OF OR IN CONNECTION WITH THE SOFTWARE OR THE USE OR OTHER DEALINGS IN
 * THE SOFTWARE.
 */
package org.spongepowered.common.mixin.inventory.event.server.level;

import net.minecraft.server.level.ServerPlayer;
import net.minecraft.world.Container;
import net.minecraft.world.MenuProvider;
import net.minecraft.world.entity.Entity;
import net.minecraft.world.entity.EntityType;
import net.minecraft.world.entity.EquipmentSlot;
import net.minecraft.world.entity.LivingEntity;
import net.minecraft.world.entity.animal.horse.AbstractHorse;
import net.minecraft.world.entity.item.ItemEntity;
import net.minecraft.world.entity.player.Player;
import net.minecraft.world.inventory.AbstractContainerMenu;
import net.minecraft.world.item.ItemStack;
import net.minecraft.world.level.Level;
import org.checkerframework.checker.nullness.qual.NonNull;
import org.checkerframework.checker.nullness.qual.Nullable;
import org.objectweb.asm.Opcodes;
import org.spongepowered.api.Sponge;
import org.spongepowered.api.item.inventory.Inventory;
import org.spongepowered.api.item.inventory.Slot;
import org.spongepowered.api.item.inventory.equipment.EquipmentType;
import org.spongepowered.asm.mixin.Mixin;
import org.spongepowered.asm.mixin.injection.At;
import org.spongepowered.asm.mixin.injection.Inject;
import org.spongepowered.asm.mixin.injection.Redirect;
import org.spongepowered.asm.mixin.injection.callback.CallbackInfo;
import org.spongepowered.asm.mixin.injection.callback.CallbackInfoReturnable;
import org.spongepowered.common.bridge.world.entity.EntityBridge;
import org.spongepowered.common.bridge.world.entity.player.PlayerInventoryBridge;
import org.spongepowered.common.bridge.world.inventory.ViewableInventoryBridge;
import org.spongepowered.common.event.tracking.PhaseContext;
import org.spongepowered.common.event.tracking.PhaseTracker;
import org.spongepowered.common.event.tracking.context.transaction.EffectTransactor;
import org.spongepowered.common.event.tracking.context.transaction.TransactionalCaptureSupplier;
import org.spongepowered.common.event.tracking.context.transaction.inventory.PlayerInventoryTransaction;
import org.spongepowered.common.event.tracking.phase.packet.PacketPhase;
import org.spongepowered.common.inventory.adapter.InventoryAdapter;
import org.spongepowered.common.inventory.fabric.Fabric;
import org.spongepowered.common.inventory.lens.Lens;
import org.spongepowered.common.inventory.lens.impl.minecraft.PlayerInventoryLens;
import org.spongepowered.common.inventory.lens.slots.SlotLens;
import org.spongepowered.common.mixin.inventory.event.entity.player.PlayerMixin_Inventory;

import java.util.Map;
import java.util.OptionalInt;

@Mixin(value = ServerPlayer.class)
public abstract class ServerPlayerMixin_Inventory extends PlayerMixin_Inventory {

    @Nullable private EffectTransactor inventory$effectTransactor = null;
    @Nullable private Object inventory$menuProvider;

    // Ignore
    ServerPlayerMixin_Inventory(final EntityType<?> param0, final Level param1) {
        super(param0, param1);
    }

    // -- Overrides from PlayerMixin_Inventory

    @Override
    protected void impl$beforeSetItemSlot(final EquipmentSlot param0, final ItemStack param1, final CallbackInfo ci) {
        final PhaseContext<@NonNull ?> context = PhaseTracker.SERVER.getPhaseContext();
        final TransactionalCaptureSupplier transactor = context.getTransactor();
        this.inventory$effectTransactor = transactor.logPlayerInventoryChangeWithEffect((Player) (Object) this, PlayerInventoryTransaction.EventCreator.STANDARD);
    }

    @Override
    protected void impl$afterSetItemSlot(final EquipmentSlot param0, final ItemStack param1, final CallbackInfo ci) {
        try (final EffectTransactor ignored = this.inventory$effectTransactor) {
            this.inventoryMenu.broadcastChanges(); // for capture
        } finally {
            this.inventory$effectTransactor = null;
        }
    }

    @Inject(method = "drop(Z)Z",
            at = @At(value = "INVOKE", target = "Lnet/minecraft/world/entity/player/Inventory;removeFromSelected(Z)Lnet/minecraft/world/item/ItemStack;"))
    protected void impl$beforeRemoveItem(final boolean param0, final CallbackInfoReturnable<Boolean> cir) {
        final PhaseContext<@NonNull ?> context = PhaseTracker.SERVER.getPhaseContext();
        final TransactionalCaptureSupplier transactor = context.getTransactor();
        this.inventory$effectTransactor = transactor.logDropFromPlayerInventory((ServerPlayer) (Object) this, param0);
    }

    @Inject(method = "drop(Z)Z",
            at = @At(value = "RETURN"))
    protected void impl$onPlayerDrop(boolean param0, CallbackInfoReturnable<Boolean> cir) {
        try (final EffectTransactor ignored = this.inventory$effectTransactor) {
            this.containerMenu.broadcastChanges(); // for capture
        } finally {
            this.inventory$effectTransactor = null;
        }
    }

    @Override
    protected void inventory$switchToCloseWindowState(final AbstractContainerMenu container, final Player player) {
        // Corner case where the server is shutting down on the client, the server player is also being killed off.
        if (Sponge.isServerAvailable() && Sponge.isClientAvailable()) {
            container.removed(player);
            return;
        }
        final ServerPlayer serverPlayer = (ServerPlayer) player;

        try (final PhaseContext<@NonNull ?> ctx = PacketPhase.General.CLOSE_WINDOW.createPhaseContext(PhaseTracker.SERVER)
            .source(serverPlayer)
            .packetPlayer(serverPlayer)
        ) {
            ctx.buildAndSwitch();
            try (final EffectTransactor ignored = ctx.getTransactor().logCloseInventory(player, true)) {
                container.removed(player); // Drop & capture cursor item
                container.broadcastChanges();
            }
        }
        this.impl$onCloseMenu(); // Handle Viewers
    }

    @Override
    protected void inventory$onTouch(final Entity entity, final Player player) {
        if (entity instanceof ItemEntity) {
            entity.playerTouch(player); // ItemEntityMixin_Inventory creates transactions for pickup event
            return;
        }
        if (!((EntityBridge) entity).bridge$isPlayerTouchDeclared()) {
            entity.playerTouch(player);
            return;
        }
        final PhaseContext<@NonNull ?> context = PhaseTracker.SERVER.getPhaseContext();
        try (final EffectTransactor ignored = context.getTransactor().logPlayerInventoryChangeWithEffect(player, PlayerInventoryTransaction.EventCreator.STANDARD)) {
            entity.playerTouch(player);
            this.inventoryMenu.broadcastChanges(); // capture
        }

    }

    @Override
    protected void inventory$onHandleHandSwap(final Map<EquipmentSlot, ItemStack> map, final CallbackInfo ci) {
        // For players ChangeInventoryEvent.SwapHand is called somewhere else
    }

    @Override
    protected void inventory$onUpdateUsingItem(final LivingEntity thisPlayer) {
        final PhaseContext<@NonNull ?> context = PhaseTracker.SERVER.getPhaseContext();
        final TransactionalCaptureSupplier transactor = context.getTransactor();
        try (final EffectTransactor ignored = transactor.logPlayerInventoryChangeWithEffect((ServerPlayer) (Object) this, PlayerInventoryTransaction.EventCreator.STANDARD)) {
            this.shadow$completeUsingItem();
            this.inventoryMenu.broadcastChanges();
        }
    }

    // -- Normal redirects

    @Inject(
        method = "openMenu",
        at = @At(
            value = "FIELD",
            target = "Lnet/minecraft/server/level/ServerPlayer;containerMenu:Lnet/minecraft/world/inventory/AbstractContainerMenu;",
            opcode = Opcodes.PUTFIELD,
            shift = At.Shift.AFTER
        )
    )
    private void impl$afterOpenMenu(final MenuProvider param0, final CallbackInfoReturnable<OptionalInt> cir) {
        PhaseTracker.SERVER.getPhaseContext()
            .getTransactor()
            .logContainerSet((ServerPlayer) (Object) this);
    }

<<<<<<< HEAD
    @Inject(method = "openHorseInventory", at = @At(value = "INVOKE", target = "Lnet/minecraft/server/level/ServerPlayer;initMenu(Lnet/minecraft/world/inventory/AbstractContainerMenu;)V"))
=======
    @Inject(method = "openMenu", at = @At(value = "INVOKE", target = "Lnet/minecraft/world/inventory/AbstractContainerMenu;addSlotListener(Lnet/minecraft/world/inventory/ContainerListener;)V"))
    private void impl$onOpenMenu(final MenuProvider $$0, final CallbackInfoReturnable<OptionalInt> cir) {
        this.inventory$menuProvider = $$0;
        if (this.inventory$menuProvider instanceof ViewableInventoryBridge) {
            ((ViewableInventoryBridge) this.inventory$menuProvider).viewableBridge$addPlayer(((ServerPlayer) (Object) this));
        }
    }

    @Inject(method = "openHorseInventory", at = @At(value = "INVOKE", target = "Lnet/minecraft/world/inventory/AbstractContainerMenu;addSlotListener(Lnet/minecraft/world/inventory/ContainerListener;)V"))
>>>>>>> b1e17911
    private void impl$onOpenHorseInventory(final AbstractHorse horse, final Container inventoryIn, final CallbackInfo ci) {
        this.inventory$menuProvider = inventoryIn;
        if (this.inventory$menuProvider instanceof ViewableInventoryBridge) {
            ((ViewableInventoryBridge) this.inventory$menuProvider).viewableBridge$addPlayer(((ServerPlayer) (Object) this));
        }
    }

    @Inject(method = "doCloseContainer", at = @At("RETURN"))
    private void impl$onDoCloseContainer(final CallbackInfo ci) {
        this.impl$onCloseMenu();
    }

    private void impl$onCloseMenu() {
        if (this.inventory$menuProvider instanceof ViewableInventoryBridge) {
            ((ViewableInventoryBridge) this.inventory$menuProvider).viewableBridge$removePlayer(((ServerPlayer) (Object) this));
        }
        this.inventory$menuProvider = null;
    }

    @Redirect(
        method = "openMenu",
        at = @At(
            value = "INVOKE",
            target = "Lnet/minecraft/world/MenuProvider;createMenu(ILnet/minecraft/world/entity/player/Inventory;Lnet/minecraft/world/entity/player/Player;)Lnet/minecraft/world/inventory/AbstractContainerMenu;"
        )
    )
    private AbstractContainerMenu impl$transactMenuCreationWithEffect(
        final MenuProvider menuProvider, final int var1, final net.minecraft.world.entity.player.Inventory var2,
        final Player var3
    ) {
        try (final EffectTransactor ignored = PhaseTracker.SERVER.getPhaseContext()
            .getTransactor()
            .logOpenInventory((ServerPlayer) (Object) this)
        ) {
            return menuProvider.createMenu(var1, var2, var3);
        }
    }

    // -- small bridge-like methods


    @SuppressWarnings("ConstantConditions")
    @Override
    protected Slot impl$getSpongeSlot(
        final EquipmentSlot equipmentSlot
    ) {
        final EquipmentType equipmentType = (EquipmentType) (Object) equipmentSlot;
        final PlayerInventoryBridge inventory = (PlayerInventoryBridge) ((net.minecraft.server.level.ServerPlayer) (Object) this).getInventory();
        final Lens lens = ((InventoryAdapter) inventory).inventoryAdapter$getRootLens();
        final Fabric fabric = ((InventoryAdapter) inventory).inventoryAdapter$getFabric();
        if (lens instanceof PlayerInventoryLens) {
            final SlotLens slotLens = ((PlayerInventoryLens) lens).getEquipmentLens().getSlotLens(equipmentType);
            return slotLens.getAdapter(fabric, (Inventory) inventory);
        }
        throw new IllegalStateException("Unknown Lens for Player Inventory: " + lens.getClass().getName());
    }
}<|MERGE_RESOLUTION|>--- conflicted
+++ resolved
@@ -188,23 +188,20 @@
             .logContainerSet((ServerPlayer) (Object) this);
     }
 
-<<<<<<< HEAD
-    @Inject(method = "openHorseInventory", at = @At(value = "INVOKE", target = "Lnet/minecraft/server/level/ServerPlayer;initMenu(Lnet/minecraft/world/inventory/AbstractContainerMenu;)V"))
-=======
-    @Inject(method = "openMenu", at = @At(value = "INVOKE", target = "Lnet/minecraft/world/inventory/AbstractContainerMenu;addSlotListener(Lnet/minecraft/world/inventory/ContainerListener;)V"))
+    @Inject(method = "openMenu", at = @At(value = "INVOKE", target = "Lnet/minecraft/server/level/ServerPlayer;initMenu(Lnet/minecraft/world/inventory/AbstractContainerMenu;)V"))
     private void impl$onOpenMenu(final MenuProvider $$0, final CallbackInfoReturnable<OptionalInt> cir) {
         this.inventory$menuProvider = $$0;
-        if (this.inventory$menuProvider instanceof ViewableInventoryBridge) {
-            ((ViewableInventoryBridge) this.inventory$menuProvider).viewableBridge$addPlayer(((ServerPlayer) (Object) this));
-        }
-    }
-
-    @Inject(method = "openHorseInventory", at = @At(value = "INVOKE", target = "Lnet/minecraft/world/inventory/AbstractContainerMenu;addSlotListener(Lnet/minecraft/world/inventory/ContainerListener;)V"))
->>>>>>> b1e17911
+    }
+
+    @Inject(method = "openHorseInventory", at = @At(value = "INVOKE", target = "Lnet/minecraft/server/level/ServerPlayer;initMenu(Lnet/minecraft/world/inventory/AbstractContainerMenu;)V"))
     private void impl$onOpenHorseInventory(final AbstractHorse horse, final Container inventoryIn, final CallbackInfo ci) {
         this.inventory$menuProvider = inventoryIn;
-        if (this.inventory$menuProvider instanceof ViewableInventoryBridge) {
-            ((ViewableInventoryBridge) this.inventory$menuProvider).viewableBridge$addPlayer(((ServerPlayer) (Object) this));
+    }
+
+    @Inject(method = "initMenu", at = @At("HEAD"))
+    private void impl$onInitMenu(final AbstractContainerMenu $$0, final CallbackInfo ci) {
+        if (this.inventory$menuProvider instanceof ViewableInventoryBridge bridge) {
+            bridge.viewableBridge$addPlayer(((ServerPlayer) (Object) this));
         }
     }
 
@@ -214,8 +211,8 @@
     }
 
     private void impl$onCloseMenu() {
-        if (this.inventory$menuProvider instanceof ViewableInventoryBridge) {
-            ((ViewableInventoryBridge) this.inventory$menuProvider).viewableBridge$removePlayer(((ServerPlayer) (Object) this));
+        if (this.inventory$menuProvider instanceof ViewableInventoryBridge bridge) {
+            bridge.viewableBridge$removePlayer(((ServerPlayer) (Object) this));
         }
         this.inventory$menuProvider = null;
     }
