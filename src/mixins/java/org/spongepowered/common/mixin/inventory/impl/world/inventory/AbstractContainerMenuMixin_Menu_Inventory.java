--- conflicted
+++ resolved
@@ -98,10 +98,6 @@
         this.bridge$setMenu(null);
     }
 
-<<<<<<< HEAD
-
-=======
->>>>>>> b463265c
     @Redirect(method = "doClick", at = @At(value = "INVOKE", target = "Lnet/minecraft/world/inventory/Slot;mayPlace(Lnet/minecraft/world/item/ItemStack;)Z"))
     public boolean impl$onClickMayPlace(final Slot slot, final ItemStack stack) {
         return this.impl$onMayPlace(slot, stack);
@@ -131,11 +127,7 @@
     }
 
     @Redirect(method = "doClick", at = @At(value = "INVOKE", target = "Lnet/minecraft/world/inventory/Slot;mayPickup(Lnet/minecraft/world/entity/player/Player;)Z"),
-<<<<<<< HEAD
             slice = @Slice(from = @At(value = "INVOKE", target = "Lnet/minecraft/world/inventory/Slot;mayPickup(Lnet/minecraft/world/entity/player/Player;)Z", ordinal = 5))
-=======
-        slice = @Slice(from = @At(value = "INVOKE", target = "Lnet/minecraft/world/inventory/Slot;mayPickup(Lnet/minecraft/world/entity/player/Player;)Z", ordinal = 5))
->>>>>>> b463265c
     )
     public boolean impl$onMayPickupAfter4(final Slot slot, final Player player) {
         return this.impl$onMayPickup(slot, player);
@@ -148,7 +140,6 @@
         }
         return slot.mayPickup(player);
     }
-
 
     @Redirect(method = "moveItemStackTo",
             at = @At(value = "INVOKE", target = "Lnet/minecraft/world/inventory/Slot;getItem()Lnet/minecraft/world/item/ItemStack;", ordinal = 0))
