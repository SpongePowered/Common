/*
 * This file is part of Sponge, licensed under the MIT License (MIT).
 *
 * Copyright (c) SpongePowered <https://www.spongepowered.org>
 * Copyright (c) contributors
 *
 * Permission is hereby granted, free of charge, to any person obtaining a copy
 * of this software and associated documentation files (the "Software"), to deal
 * in the Software without restriction, including without limitation the rights
 * to use, copy, modify, merge, publish, distribute, sublicense, and/or sell
 * copies of the Software, and to permit persons to whom the Software is
 * furnished to do so, subject to the following conditions:
 *
 * The above copyright notice and this permission notice shall be included in
 * all copies or substantial portions of the Software.
 *
 * THE SOFTWARE IS PROVIDED "AS IS", WITHOUT WARRANTY OF ANY KIND, EXPRESS OR
 * IMPLIED, INCLUDING BUT NOT LIMITED TO THE WARRANTIES OF MERCHANTABILITY,
 * FITNESS FOR A PARTICULAR PURPOSE AND NONINFRINGEMENT. IN NO EVENT SHALL THE
 * AUTHORS OR COPYRIGHT HOLDERS BE LIABLE FOR ANY CLAIM, DAMAGES OR OTHER
 * LIABILITY, WHETHER IN AN ACTION OF CONTRACT, TORT OR OTHERWISE, ARISING FROM,
 * OUT OF OR IN CONNECTION WITH THE SOFTWARE OR THE USE OR OTHER DEALINGS IN
 * THE SOFTWARE.
 */
package org.spongepowered.common.mixin.inventory.impl.world.inventory;

import it.unimi.dsi.fastutil.ints.Int2ObjectArrayMap;
<<<<<<< HEAD
import net.minecraft.core.NonNullList;
=======
>>>>>>> a84d5339
import net.minecraft.world.inventory.AbstractContainerMenu;
import net.minecraft.world.inventory.Slot;
import org.spongepowered.api.item.inventory.Inventory;
import org.spongepowered.asm.mixin.Final;
import org.spongepowered.asm.mixin.Mixin;
import org.spongepowered.asm.mixin.Shadow;
import org.spongepowered.asm.mixin.injection.At;
import org.spongepowered.asm.mixin.injection.Inject;
import org.spongepowered.asm.mixin.injection.callback.CallbackInfoReturnable;
import org.spongepowered.common.bridge.world.inventory.InventoryBridge;
import org.spongepowered.common.bridge.world.inventory.LensGeneratorBridge;
import org.spongepowered.common.bridge.world.inventory.container.ContainerBridge;
import org.spongepowered.common.inventory.adapter.InventoryAdapter;
import org.spongepowered.common.inventory.fabric.Fabric;
import org.spongepowered.common.inventory.lens.Lens;
import org.spongepowered.common.inventory.lens.impl.LensRegistrar;
import org.spongepowered.common.inventory.lens.impl.slot.SlotLensProvider;
import org.spongepowered.common.inventory.lens.slots.SlotLens;

import java.util.Map;
import java.util.Optional;

import javax.annotation.Nullable;

@Mixin(AbstractContainerMenu.class)
public abstract class AbstractContainerMenuMixin_Adapter_Inventory implements InventoryBridge, LensGeneratorBridge, InventoryAdapter, ContainerBridge {

    @Shadow @Final public NonNullList<Slot> slots;

    private boolean impl$isLensInitialized;
    private boolean impl$spectatorChest;

    @Override
    public void inventoryAdapter$setSpectatorChest(final boolean spectatorChest) {
        this.impl$spectatorChest = spectatorChest;
    }

    @Override
    public SlotLensProvider lensGeneratorBridge$generateSlotLensProvider() {
        return new LensRegistrar.BasicSlotLensProvider(this.slots.size());
    }

    @Inject(method = "addSlot", at = @At(value = "HEAD"))
    private void impl$onAddSlotToContainer(final Slot slotIn, final CallbackInfoReturnable<Slot> cir) {
        this.impl$isLensInitialized = false;
        this.impl$provider = null;
        this.impl$lens = null;
        this.impl$slots.clear();
    }

    @SuppressWarnings("ConstantConditions")
    @Override
    public Lens lensGeneratorBridge$generateLens(SlotLensProvider slotLensProvider) {
        if (this.impl$isLensInitialized) {
            return null; // Means that we've tried to generate a lens before, but it was null. And because the lens is null,
            // the generate will try again. So, we stop trying to generate it.
        }
        this.impl$isLensInitialized = true;

        if (this.impl$spectatorChest) { // TODO check if this is needed - why can we not provide a basic lens?
            return null;
        }

        return LensRegistrar.getLens(this, slotLensProvider, this.slots.size());
    }

    private final Map<Integer, org.spongepowered.api.item.inventory.Slot> impl$slots = new Int2ObjectArrayMap<>();

    @Override
    public Optional<org.spongepowered.api.item.inventory.Slot> inventoryAdapter$getSlot(int ordinal) {
        org.spongepowered.api.item.inventory.Slot slot = this.impl$slots.get(ordinal);
        if (slot == null) {
            Lens rootLens = this.inventoryAdapter$getRootLens();
            SlotLens slotLens = rootLens.getSlotLens(this.inventoryAdapter$getFabric(), ordinal);
            if (slotLens == null) {
                return Optional.empty();
            }
            slot = slotLens.getAdapter(this.inventoryAdapter$getFabric(), ((Inventory) this));
            this.impl$slots.put(ordinal, slot);
        }
        return Optional.of(slot);
    }

    @Nullable private SlotLensProvider impl$provider;
    @Nullable private Lens impl$lens;

    @Override
    public Fabric inventoryAdapter$getFabric() {
        return (Fabric) this;
    }

    @Override
    public SlotLensProvider inventoryAdapter$getSlotLensProvider() {
        if (this.impl$provider == null) {
            this.impl$provider = this.lensGeneratorBridge$generateSlotLensProvider();
        }
        return this.impl$provider;
    }

    @Override
    public Lens inventoryAdapter$getRootLens() {
        if (this.impl$lens == null) {
            this.impl$lens = this.lensGeneratorBridge$generateLens(this.inventoryAdapter$getSlotLensProvider());
        }
        return this.impl$lens;
    }

}<|MERGE_RESOLUTION|>--- conflicted
+++ resolved
@@ -25,10 +25,7 @@
 package org.spongepowered.common.mixin.inventory.impl.world.inventory;
 
 import it.unimi.dsi.fastutil.ints.Int2ObjectArrayMap;
-<<<<<<< HEAD
 import net.minecraft.core.NonNullList;
-=======
->>>>>>> a84d5339
 import net.minecraft.world.inventory.AbstractContainerMenu;
 import net.minecraft.world.inventory.Slot;
 import org.spongepowered.api.item.inventory.Inventory;
@@ -81,7 +78,7 @@
 
     @SuppressWarnings("ConstantConditions")
     @Override
-    public Lens lensGeneratorBridge$generateLens(SlotLensProvider slotLensProvider) {
+    public Lens lensGeneratorBridge$generateLens(final SlotLensProvider slotLensProvider) {
         if (this.impl$isLensInitialized) {
             return null; // Means that we've tried to generate a lens before, but it was null. And because the lens is null,
             // the generate will try again. So, we stop trying to generate it.
@@ -98,11 +95,11 @@
     private final Map<Integer, org.spongepowered.api.item.inventory.Slot> impl$slots = new Int2ObjectArrayMap<>();
 
     @Override
-    public Optional<org.spongepowered.api.item.inventory.Slot> inventoryAdapter$getSlot(int ordinal) {
+    public Optional<org.spongepowered.api.item.inventory.Slot> inventoryAdapter$getSlot(final int ordinal) {
         org.spongepowered.api.item.inventory.Slot slot = this.impl$slots.get(ordinal);
         if (slot == null) {
-            Lens rootLens = this.inventoryAdapter$getRootLens();
-            SlotLens slotLens = rootLens.getSlotLens(this.inventoryAdapter$getFabric(), ordinal);
+            final Lens rootLens = this.inventoryAdapter$getRootLens();
+            final SlotLens slotLens = rootLens.getSlotLens(this.inventoryAdapter$getFabric(), ordinal);
             if (slotLens == null) {
                 return Optional.empty();
             }
