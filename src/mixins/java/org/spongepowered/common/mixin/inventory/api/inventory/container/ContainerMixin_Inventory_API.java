/*
 * This file is part of Sponge, licensed under the MIT License (MIT).
 *
 * Copyright (c) SpongePowered <https://www.spongepowered.org>
 * Copyright (c) contributors
 *
 * Permission is hereby granted, free of charge, to any person obtaining a copy
 * of this software and associated documentation files (the "Software"), to deal
 * in the Software without restriction, including without limitation the rights
 * to use, copy, modify, merge, publish, distribute, sublicense, and/or sell
 * copies of the Software, and to permit persons to whom the Software is
 * furnished to do so, subject to the following conditions:
 *
 * The above copyright notice and this permission notice shall be included in
 * all copies or substantial portions of the Software.
 *
 * THE SOFTWARE IS PROVIDED "AS IS", WITHOUT WARRANTY OF ANY KIND, EXPRESS OR
 * IMPLIED, INCLUDING BUT NOT LIMITED TO THE WARRANTIES OF MERCHANTABILITY,
 * FITNESS FOR A PARTICULAR PURPOSE AND NONINFRINGEMENT. IN NO EVENT SHALL THE
 * AUTHORS OR COPYRIGHT HOLDERS BE LIABLE FOR ANY CLAIM, DAMAGES OR OTHER
 * LIABILITY, WHETHER IN AN ACTION OF CONTRACT, TORT OR OTHERWISE, ARISING FROM,
 * OUT OF OR IN CONNECTION WITH THE SOFTWARE OR THE USE OR OTHER DEALINGS IN
 * THE SOFTWARE.
 */
package org.spongepowered.common.mixin.inventory.api.inventory.container;

import net.minecraft.world.Container;
import net.minecraft.world.inventory.AbstractContainerMenu;
import net.minecraft.world.inventory.ContainerListener;
import net.minecraft.world.inventory.Slot;
import net.minecraft.world.item.ItemStack;
import org.spongepowered.api.entity.living.player.server.ServerPlayer;
import org.spongepowered.api.item.inventory.ContainerType;
import org.spongepowered.api.item.inventory.Inventory;
import org.spongepowered.asm.mixin.Final;
import org.spongepowered.asm.mixin.Mixin;
import org.spongepowered.asm.mixin.Shadow;
import org.spongepowered.common.bridge.world.inventory.container.ContainerBridge;
import org.spongepowered.common.inventory.adapter.impl.DefaultImplementedAdapterInventory;
import org.spongepowered.common.inventory.util.InventoryUtil;
import org.spongepowered.common.item.util.ItemStackUtil;
import org.spongepowered.common.util.MissingImplementationException;

import javax.annotation.Nullable;
import java.util.ArrayList;
import java.util.List;
import java.util.Optional;
import java.util.Set;
import java.util.stream.Collectors;

@Mixin(value = AbstractContainerMenu.class, priority = 998)
public abstract class ContainerMixin_Inventory_API implements org.spongepowered.api.item.inventory.Container,
        DefaultImplementedAdapterInventory.WithClear {

    @Shadow @Final private List<ContainerListener> containerListeners;
    @Shadow @Final @Nullable private net.minecraft.world.inventory.MenuType<?> menuType;

    @Override
    public boolean isViewedSlot(final org.spongepowered.api.item.inventory.Slot slot) {
        if (slot instanceof Slot) {
            final Set<Slot> set = ((ContainerBridge) this).bridge$getInventories().get(((Slot) slot).container);
            if (set != null) {
                if (set.contains(slot)) {
                    if (((ContainerBridge) this).bridge$getInventories().size() == 1) {
                        return true;
                    }
                    // TODO better detection of viewer inventory - needs tracking of who views a container
                    // For now assume that a player inventory is always the viewers inventory
                    if (((Slot) slot).container.getClass() != net.minecraft.world.entity.player.Inventory.class) {
                        return true;
                    }
                }
            }
        }
        return false;
    }

    @Override
    public List<Inventory> viewed() {
        List<Inventory> list = new ArrayList<>();
        for (Container inv : ((ContainerBridge) this).bridge$getInventories().keySet()) {
            Inventory inventory = InventoryUtil.toInventory(inv, null);
            list.add(inventory);
        }
        return list;
    }

    @Override
    public boolean setCursor(org.spongepowered.api.item.inventory.ItemStack item) {
        if (!this.isOpen()) {
            return false;
        }
        ItemStack nativeStack = ItemStackUtil.toNative(item);
        this.listeners().stream().findFirst()
                .ifPresent(p -> p.containerMenu.setCarried(nativeStack));
        return true;
    }

    @Override
    public Optional<org.spongepowered.api.item.inventory.ItemStack> cursor() {
        return this.listeners().stream().findFirst()
                .map(p -> p.containerMenu.getCarried())
                .map(ItemStackUtil::fromNative);
    }

    @Override
    public ServerPlayer viewer() {
        return this.listeners().stream()
            .filter(ServerPlayer.class::isInstance)
            .map(ServerPlayer.class::cast)
            .findFirst()
            .orElseThrow(() -> new IllegalStateException("Container without viewer"));
    }

    @Override
    public boolean isOpen() {
        final org.spongepowered.api.item.inventory.Container thisContainer = this;
<<<<<<< HEAD
        throw new MissingImplementationException("Viewer", "openInventory");
//        return this.viewer().openInventory().map(c -> c == thisContainer).orElse(false);
=======
        return this.viewer().openInventory().map(c -> c == thisContainer).orElse(false);
>>>>>>> dbdb4ad4
    }

    @Override
    public ContainerType type() {
        return ((ContainerType) this.menuType);
    }

    private List<net.minecraft.server.level.ServerPlayer> listeners() {
        return this.containerListeners.stream()
                .filter(net.minecraft.server.level.ServerPlayer.class::isInstance)
                .map(net.minecraft.server.level.ServerPlayer.class::cast)
                .collect(Collectors.toList());
    }

}<|MERGE_RESOLUTION|>--- conflicted
+++ resolved
@@ -115,12 +115,7 @@
     @Override
     public boolean isOpen() {
         final org.spongepowered.api.item.inventory.Container thisContainer = this;
-<<<<<<< HEAD
-        throw new MissingImplementationException("Viewer", "openInventory");
-//        return this.viewer().openInventory().map(c -> c == thisContainer).orElse(false);
-=======
         return this.viewer().openInventory().map(c -> c == thisContainer).orElse(false);
->>>>>>> dbdb4ad4
     }
 
     @Override
