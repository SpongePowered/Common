--- conflicted
+++ resolved
@@ -117,13 +117,8 @@
         // after putStackInInventoryAllSlots if the transfer worked
         if (ShouldFire.TRANSFER_INVENTORY_EVENT_POST && itemStack1.isEmpty()) {
             // Capture Insert in Origin
-<<<<<<< HEAD
-            final TrackedInventoryBridge capture = HopperBlockEntityMixin_Inventory.impl$forCapture(iInventory);
-            final SlotTransaction sourceSlotTransaction = InventoryEventFactory.captureTransaction(capture, (Inventory) iInventory, i, itemStack);
-=======
             final TrackedInventoryBridge capture = InventoryUtil.forCapture(this);
             SlotTransaction sourceSlotTransaction = InventoryEventFactory.captureTransaction(capture, (Inventory) this, i, itemStack);
->>>>>>> 65d744fe
             // Call event
             InventoryEventFactory.callTransferPost(capture, (Inventory) iInventory, InventoryUtil.toInventory(iInventory), itemStack, sourceSlotTransaction);
         }
@@ -140,13 +135,8 @@
         // after putStackInInventoryAllSlots if the transfer worked
         if (ShouldFire.TRANSFER_INVENTORY_EVENT_POST && itemStack2.isEmpty()) {
             // Capture Insert in Origin
-<<<<<<< HEAD
-            final TrackedInventoryBridge capture = HopperBlockEntityMixin_Inventory.impl$forCapture(hopper);
-            final SlotTransaction sourceSlotTransaction = InventoryEventFactory.captureTransaction(capture, InventoryUtil.toInventory(iInventory), index, itemStack1);
-=======
             final TrackedInventoryBridge capture = InventoryUtil.forCapture(hopper);
             SlotTransaction sourceSlotTransaction = InventoryEventFactory.captureTransaction(capture, InventoryUtil.toInventory(iInventory), index, itemStack1);
->>>>>>> 65d744fe
             // Call event
             InventoryEventFactory.callTransferPost(capture, InventoryUtil.toInventory(iInventory), InventoryUtil.toInventory(hopper), itemStack1, sourceSlotTransaction);
         }
