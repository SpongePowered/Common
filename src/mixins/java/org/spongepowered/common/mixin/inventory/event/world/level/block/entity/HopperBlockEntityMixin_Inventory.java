/*
 * This file is part of Sponge, licensed under the MIT License (MIT).
 *
 * Copyright (c) SpongePowered <https://www.spongepowered.org>
 * Copyright (c) contributors
 *
 * Permission is hereby granted, free of charge, to any person obtaining a copy
 * of this software and associated documentation files (the "Software"), to deal
 * in the Software without restriction, including without limitation the rights
 * to use, copy, modify, merge, publish, distribute, sublicense, and/or sell
 * copies of the Software, and to permit persons to whom the Software is
 * furnished to do so, subject to the following conditions:
 *
 * The above copyright notice and this permission notice shall be included in
 * all copies or substantial portions of the Software.
 *
 * THE SOFTWARE IS PROVIDED "AS IS", WITHOUT WARRANTY OF ANY KIND, EXPRESS OR
 * IMPLIED, INCLUDING BUT NOT LIMITED TO THE WARRANTIES OF MERCHANTABILITY,
 * FITNESS FOR A PARTICULAR PURPOSE AND NONINFRINGEMENT. IN NO EVENT SHALL THE
 * AUTHORS OR COPYRIGHT HOLDERS BE LIABLE FOR ANY CLAIM, DAMAGES OR OTHER
 * LIABILITY, WHETHER IN AN ACTION OF CONTRACT, TORT OR OTHERWISE, ARISING FROM,
 * OUT OF OR IN CONNECTION WITH THE SOFTWARE OR THE USE OR OTHER DEALINGS IN
 * THE SOFTWARE.
 */
package org.spongepowered.common.mixin.inventory.event.world.level.block.entity;

<<<<<<< HEAD
import net.minecraft.core.BlockPos;
=======
>>>>>>> a84d5339
import net.minecraft.core.Direction;
import net.minecraft.server.level.ServerPlayer;
import net.minecraft.world.Container;
import net.minecraft.world.entity.item.ItemEntity;
import net.minecraft.world.item.ItemStack;
<<<<<<< HEAD
import net.minecraft.world.level.Level;
import net.minecraft.world.level.block.entity.Hopper;
import net.minecraft.world.level.block.entity.HopperBlockEntity;
import net.minecraft.world.level.block.state.BlockState;
=======
import net.minecraft.world.level.block.entity.Hopper;
import net.minecraft.world.level.block.entity.HopperBlockEntity;
>>>>>>> a84d5339
import org.spongepowered.api.item.inventory.Inventory;
import org.spongepowered.api.item.inventory.transaction.SlotTransaction;
import org.spongepowered.asm.mixin.Mixin;
import org.spongepowered.asm.mixin.injection.At;
import org.spongepowered.asm.mixin.injection.Inject;
import org.spongepowered.asm.mixin.injection.Redirect;
import org.spongepowered.asm.mixin.injection.callback.CallbackInfoReturnable;
import org.spongepowered.asm.mixin.injection.callback.LocalCapture;
import org.spongepowered.common.accessor.world.level.block.entity.HopperBlockEntityAccessor;
import org.spongepowered.common.bridge.world.inventory.ViewableInventoryBridge;
import org.spongepowered.common.bridge.world.inventory.container.TrackedInventoryBridge;
import org.spongepowered.common.event.ShouldFire;
import org.spongepowered.common.event.inventory.InventoryEventFactory;
import org.spongepowered.common.event.tracking.PhaseContext;
import org.spongepowered.common.event.tracking.PhaseTracker;
import org.spongepowered.common.event.tracking.phase.block.BlockPhase;
import org.spongepowered.common.inventory.adapter.InventoryAdapter;
import org.spongepowered.common.inventory.util.InventoryUtil;

@Mixin(HopperBlockEntity.class)
public abstract class HopperBlockEntityMixin_Inventory {



    // Call PreEvents

    @Redirect(method = "suckInItems",
            at = @At(value = "INVOKE",
                     target = "Lnet/minecraft/world/level/block/entity/HopperBlockEntity;isEmptyContainer(Lnet/minecraft/world/Container;Lnet/minecraft/core/Direction;)Z"))
    private static boolean impl$throwTransferPreIfNotEmpty(final Container inventory, final Direction facing, final Level level, final Hopper hopper) {
        final boolean result = HopperBlockEntityAccessor.invoker$isEmptyContainer(inventory, facing);
        if (result || !ShouldFire.TRANSFER_INVENTORY_EVENT_PRE) {
            return result;
        }
        return InventoryEventFactory.callTransferPre(InventoryUtil.toInventory(inventory), InventoryUtil.toInventory(hopper)).isCancelled();
    }

    @Redirect(method = "ejectItems",
            at = @At(value = "INVOKE",
                     target = "Lnet/minecraft/world/level/block/entity/HopperBlockEntity;isFullContainer(Lnet/minecraft/world/Container;Lnet/minecraft/core/Direction;)Z"))
    private static boolean impl$throwTransferPreIfNotFull(
        final Container var0, final Direction direction, final Level level, final BlockPos pos, final BlockState state, final Container container
    ) {
        final boolean result = HopperBlockEntityAccessor.invoker$isFullContainer(container, direction);
        if (result || !ShouldFire.TRANSFER_INVENTORY_EVENT_PRE) {
            return result;
        }
        return InventoryEventFactory.callTransferPre(InventoryUtil.toInventory(container), InventoryUtil.toInventory(container)).isCancelled();
    }

    // Capture Transactions

    @Redirect(method = "addItem(Lnet/minecraft/world/Container;Lnet/minecraft/world/Container;Lnet/minecraft/world/item/ItemStack;Lnet/minecraft/core/Direction;)Lnet/minecraft/world/item/ItemStack;",
            at = @At(value = "INVOKE",
                     target = "Lnet/minecraft/world/level/block/entity/HopperBlockEntity;tryMoveInItem(Lnet/minecraft/world/Container;Lnet/minecraft/world/Container;Lnet/minecraft/world/item/ItemStack;ILnet/minecraft/core/Direction;)Lnet/minecraft/world/item/ItemStack;"))
    private static ItemStack impl$throwEventsForInsertion(final Container source, final Container destination, final ItemStack stack,
            final int index, final Direction direction) {
        // capture Transaction
        if (!((source instanceof TrackedInventoryBridge || destination instanceof TrackedInventoryBridge) && destination instanceof InventoryAdapter)) {
            return HopperBlockEntityAccessor.invoker$tryMoveInItem(source, destination, stack, index, direction);
        }
        if (!ShouldFire.TRANSFER_INVENTORY_EVENT_POST) {
            return HopperBlockEntityAccessor.invoker$tryMoveInItem(source, destination, stack, index, direction);
        }
        TrackedInventoryBridge captureIn = InventoryUtil.forCapture(source);
        if (captureIn == null) {
            captureIn = InventoryUtil.forCapture(destination);
        }
        return InventoryEventFactory.captureTransaction(captureIn, InventoryUtil.toInventory(destination), index,
                () -> HopperBlockEntityAccessor.invoker$tryMoveInItem(source, destination, stack, index, direction));
    }

    // Post Captured Transactions

    @Inject(method = "ejectItems", locals = LocalCapture.CAPTURE_FAILEXCEPTION,
            at = @At(value = "INVOKE",
                     target = "Lnet/minecraft/world/item/ItemStack;isEmpty()Z",
                     ordinal = 1))
    private static void impl$afterPutStackInSlots(final Level var0, final BlockPos var1, final BlockState var2, final Container var3,
        final CallbackInfoReturnable<Boolean> cir, final Container iInventory, final Direction enumFacing,
        final int i, final ItemStack itemStack, final ItemStack itemStack1
    ) {
        // after putStackInInventoryAllSlots if the transfer worked
        if (ShouldFire.TRANSFER_INVENTORY_EVENT_POST && itemStack1.isEmpty()) {
            // Capture Insert in Origin
            final TrackedInventoryBridge capture = InventoryUtil.forCapture(var3);
            SlotTransaction sourceSlotTransaction = InventoryEventFactory.captureTransaction(capture, (Inventory) var3, i, itemStack);
            // Call event
            InventoryEventFactory.callTransferPost(capture, (Inventory) iInventory, InventoryUtil.toInventory(iInventory), itemStack, sourceSlotTransaction);
        }
    }

    @Inject(method = "tryTakeInItemFromSlot",
            locals = LocalCapture.CAPTURE_FAILEXCEPTION,
            at = @At(value = "INVOKE",
                     target = "Lnet/minecraft/world/item/ItemStack;isEmpty()Z",
                     ordinal = 1))
    private static void imlp$throwTransferEventsWhenPullingItems(final Hopper hopper, final Container iInventory, final int index,
            final Direction direction,
            final CallbackInfoReturnable<Boolean> cir, final ItemStack itemStack, final ItemStack itemStack1, final ItemStack itemStack2) {
        // after putStackInInventoryAllSlots if the transfer worked
        if (ShouldFire.TRANSFER_INVENTORY_EVENT_POST && itemStack2.isEmpty()) {
            // Capture Insert in Origin
            final TrackedInventoryBridge capture = InventoryUtil.forCapture(hopper);
            SlotTransaction sourceSlotTransaction = InventoryEventFactory.captureTransaction(capture, InventoryUtil.toInventory(iInventory), index, itemStack1);
            // Call event
            InventoryEventFactory.callTransferPost(capture, InventoryUtil.toInventory(iInventory), InventoryUtil.toInventory(hopper), itemStack1, sourceSlotTransaction);
        }

        // Ignore all container transactions in affected inventories
        if (hopper instanceof ViewableInventoryBridge bridge) {
            try (final PhaseContext<?> context = BlockPhase.State.RESTORING_BLOCKS.createPhaseContext(PhaseTracker.SERVER)) {
                context.buildAndSwitch();
                for (final ServerPlayer player : bridge.viewableBridge$getViewers()) {
                    player.containerMenu.broadcastChanges();
                }
            }
        }
        if (iInventory instanceof ViewableInventoryBridge bridge) {
            try (final PhaseContext<?> context = BlockPhase.State.RESTORING_BLOCKS.createPhaseContext(PhaseTracker.SERVER)) {
                context.buildAndSwitch();
                for (final ServerPlayer player : bridge.viewableBridge$getViewers()) {
                    player.containerMenu.broadcastChanges();
                }
            }
        }
    }

    @Redirect(method = "addItem(Lnet/minecraft/world/Container;Lnet/minecraft/world/entity/item/ItemEntity;)Z",
            at = @At(value = "INVOKE",
                    target = "Lnet/minecraft/world/level/block/entity/HopperBlockEntity;addItem(Lnet/minecraft/world/Container;Lnet/minecraft/world/Container;Lnet/minecraft/world/item/ItemStack;Lnet/minecraft/core/Direction;)Lnet/minecraft/world/item/ItemStack;"))
    private static ItemStack impl$onPutStackInInventoryAllSlots(final Container source, final Container destination, final ItemStack stack, final Direction direction, final Container d2, final ItemEntity entity) {
        return InventoryEventFactory.callInventoryPickupEvent(destination, entity, stack);
    }
}<|MERGE_RESOLUTION|>--- conflicted
+++ resolved
@@ -24,24 +24,16 @@
  */
 package org.spongepowered.common.mixin.inventory.event.world.level.block.entity;
 
-<<<<<<< HEAD
 import net.minecraft.core.BlockPos;
-=======
->>>>>>> a84d5339
 import net.minecraft.core.Direction;
 import net.minecraft.server.level.ServerPlayer;
 import net.minecraft.world.Container;
 import net.minecraft.world.entity.item.ItemEntity;
 import net.minecraft.world.item.ItemStack;
-<<<<<<< HEAD
 import net.minecraft.world.level.Level;
 import net.minecraft.world.level.block.entity.Hopper;
 import net.minecraft.world.level.block.entity.HopperBlockEntity;
 import net.minecraft.world.level.block.state.BlockState;
-=======
-import net.minecraft.world.level.block.entity.Hopper;
-import net.minecraft.world.level.block.entity.HopperBlockEntity;
->>>>>>> a84d5339
 import org.spongepowered.api.item.inventory.Inventory;
 import org.spongepowered.api.item.inventory.transaction.SlotTransaction;
 import org.spongepowered.asm.mixin.Mixin;
@@ -128,7 +120,7 @@
         if (ShouldFire.TRANSFER_INVENTORY_EVENT_POST && itemStack1.isEmpty()) {
             // Capture Insert in Origin
             final TrackedInventoryBridge capture = InventoryUtil.forCapture(var3);
-            SlotTransaction sourceSlotTransaction = InventoryEventFactory.captureTransaction(capture, (Inventory) var3, i, itemStack);
+            final SlotTransaction sourceSlotTransaction = InventoryEventFactory.captureTransaction(capture, (Inventory) var3, i, itemStack);
             // Call event
             InventoryEventFactory.callTransferPost(capture, (Inventory) iInventory, InventoryUtil.toInventory(iInventory), itemStack, sourceSlotTransaction);
         }
@@ -146,13 +138,13 @@
         if (ShouldFire.TRANSFER_INVENTORY_EVENT_POST && itemStack2.isEmpty()) {
             // Capture Insert in Origin
             final TrackedInventoryBridge capture = InventoryUtil.forCapture(hopper);
-            SlotTransaction sourceSlotTransaction = InventoryEventFactory.captureTransaction(capture, InventoryUtil.toInventory(iInventory), index, itemStack1);
+            final SlotTransaction sourceSlotTransaction = InventoryEventFactory.captureTransaction(capture, InventoryUtil.toInventory(iInventory), index, itemStack1);
             // Call event
             InventoryEventFactory.callTransferPost(capture, InventoryUtil.toInventory(iInventory), InventoryUtil.toInventory(hopper), itemStack1, sourceSlotTransaction);
         }
 
         // Ignore all container transactions in affected inventories
-        if (hopper instanceof ViewableInventoryBridge bridge) {
+        if (hopper instanceof final ViewableInventoryBridge bridge) {
             try (final PhaseContext<?> context = BlockPhase.State.RESTORING_BLOCKS.createPhaseContext(PhaseTracker.SERVER)) {
                 context.buildAndSwitch();
                 for (final ServerPlayer player : bridge.viewableBridge$getViewers()) {
@@ -160,7 +152,7 @@
                 }
             }
         }
-        if (iInventory instanceof ViewableInventoryBridge bridge) {
+        if (iInventory instanceof final ViewableInventoryBridge bridge) {
             try (final PhaseContext<?> context = BlockPhase.State.RESTORING_BLOCKS.createPhaseContext(PhaseTracker.SERVER)) {
                 context.buildAndSwitch();
                 for (final ServerPlayer player : bridge.viewableBridge$getViewers()) {
