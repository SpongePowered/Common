--- conflicted
+++ resolved
@@ -35,6 +35,7 @@
 import org.spongepowered.api.item.inventory.Slot;
 import org.spongepowered.api.item.inventory.entity.PlayerInventory;
 import org.spongepowered.api.item.inventory.transaction.SlotTransaction;
+import org.spongepowered.asm.mixin.Final;
 import org.spongepowered.asm.mixin.Mixin;
 import org.spongepowered.asm.mixin.Shadow;
 import org.spongepowered.asm.mixin.injection.At;
@@ -64,30 +65,16 @@
         if (((TrackedInventoryBridge) inventory).bridge$capturingInventory()) {
             final List<SlotTransaction> slotTransactions = ((TrackedInventoryBridge) inventory).bridge$getCapturedSlotTransactions();
             if (slotIn == EquipmentSlot.MAINHAND) {
-<<<<<<< HEAD
                 final ItemStack orig = inventory.items.get(inventory.selected);
-                final Slot slot = ((PlayerInventory) inventory).getPrimary().getHotbar().getSlot(
-                    inventory.selected).get();
+                final Slot slot = ((PlayerInventory) inventory).primary().hotbar().slot(inventory.selected).get();
                 slotTransactions.add(new SlotTransaction(slot, ItemStackUtil.snapshotOf(orig), ItemStackUtil.snapshotOf(stack)));
             } else if (slotIn == EquipmentSlot.OFFHAND) {
                 final ItemStack orig = inventory.offhand.get(0);
-                final Slot slot = ((PlayerInventory) inventory).getOffhand();
+                final Slot slot = ((PlayerInventory) inventory).offhand();
                 slotTransactions.add(new SlotTransaction(slot, ItemStackUtil.snapshotOf(orig), ItemStackUtil.snapshotOf(stack)));
             } else if (slotIn.getType() == EquipmentSlot.Type.ARMOR) {
                 final ItemStack orig = inventory.armor.get(slotIn.getIndex());
-                final Slot slot = ((PlayerInventory) inventory).getEquipment().getSlot(slotIn.getIndex()).get();
-=======
-                final ItemStack orig = this.inventory.items.get(this.inventory.selected);
-                final Slot slot = ((PlayerInventory) this.inventory).primary().hotbar().slot(this.inventory.selected).get();
-                slotTransactions.add(new SlotTransaction(slot, ItemStackUtil.snapshotOf(orig), ItemStackUtil.snapshotOf(stack)));
-            } else if (slotIn == EquipmentSlot.OFFHAND) {
-                final ItemStack orig = this.inventory.offhand.get(0);
-                final Slot slot = ((PlayerInventory) this.inventory).offhand();
-                slotTransactions.add(new SlotTransaction(slot, ItemStackUtil.snapshotOf(orig), ItemStackUtil.snapshotOf(stack)));
-            } else if (slotIn.getType() == EquipmentSlot.Type.ARMOR) {
-                final ItemStack orig = this.inventory.armor.get(slotIn.getIndex());
-                final Slot slot = ((PlayerInventory) this.inventory).equipment().slot(slotIn.getIndex()).get();
->>>>>>> d337c2a3
+                final Slot slot = ((PlayerInventory) inventory).equipment().slot(slotIn.getIndex()).get();
                 slotTransactions.add(new SlotTransaction(slot, ItemStackUtil.snapshotOf(orig), ItemStackUtil.snapshotOf(stack)));
             }
         }
