--- conflicted
+++ resolved
@@ -63,15 +63,9 @@
             )
         )
     )
-<<<<<<< HEAD
     private static void realTimeImpl$adjustForRealTimeBurnTime(final AbstractFurnaceBlockEntity entity, final int modifier) {
-        if (((WorldBridge) ((AbstractFurnaceBlockEntityMixin_RealTime) (Object) entity).level).bridge$isFake()) {
+        if (((LevelBridge) ((AbstractFurnaceBlockEntityMixin_RealTime) (Object) entity).level).bridge$isFake()) {
             ((AbstractFurnaceBlockEntityMixin_RealTime) (Object) entity).litTime = modifier;
-=======
-    private void realTimeImpl$adjustForRealTimeBurnTime(final AbstractFurnaceBlockEntity self, final int modifier) {
-        if (((LevelBridge) this.level).bridge$isFake()) {
-            this.litTime = modifier;
->>>>>>> 0a74ae44
             return;
         }
         final int ticks = (int) ((RealTimeTrackingBridge) ((AbstractFurnaceBlockEntityMixin_RealTime) (Object) entity).level).realTimeBridge$getRealTimeTicks();
@@ -99,15 +93,9 @@
             )
         )
     )
-<<<<<<< HEAD
     private static void realTimeImpl$adjustForRealTimeCookTime(final AbstractFurnaceBlockEntity entity, final int modifier) {
-        if (((WorldBridge) ((AbstractFurnaceBlockEntityMixin_RealTime) (Object) entity).level).bridge$isFake()) {
+        if (((LevelBridge) ((AbstractFurnaceBlockEntityMixin_RealTime) (Object) entity).level).bridge$isFake()) {
             ((AbstractFurnaceBlockEntityMixin_RealTime) (Object) entity).cookingProgress = modifier;
-=======
-    private void realTimeImpl$adjustForRealTimeCookTime(final AbstractFurnaceBlockEntity self, final int modifier) {
-        if (((LevelBridge) this.level).bridge$isFake()) {
-            this.cookingProgress = modifier;
->>>>>>> 0a74ae44
             return;
         }
         final int ticks = (int) ((RealTimeTrackingBridge) ((AbstractFurnaceBlockEntityMixin_RealTime) (Object) entity).level).realTimeBridge$getRealTimeTicks();
@@ -132,15 +120,9 @@
             )
         )
     )
-<<<<<<< HEAD
     private static void realTimeImpl$adjustForRealTimeCookTimeCooldown(final AbstractFurnaceBlockEntity entity, final int modifier) {
-        if (((WorldBridge) ((AbstractFurnaceBlockEntityMixin_RealTime) (Object) entity).level).bridge$isFake()) {
+        if (((LevelBridge) ((AbstractFurnaceBlockEntityMixin_RealTime) (Object) entity).level).bridge$isFake()) {
             ((AbstractFurnaceBlockEntityMixin_RealTime) (Object) entity).cookingProgress = modifier;
-=======
-    private void realTimeImpl$adjustForRealTimeCookTimeCooldown(final AbstractFurnaceBlockEntity self, final int modifier) {
-        if (((LevelBridge) this.level).bridge$isFake()) {
-            this.cookingProgress = modifier;
->>>>>>> 0a74ae44
             return;
         }
         final int ticks = (int) ((RealTimeTrackingBridge) ((AbstractFurnaceBlockEntityMixin_RealTime) (Object) entity).level).realTimeBridge$getRealTimeTicks();
