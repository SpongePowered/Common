--- conflicted
+++ resolved
@@ -43,7 +43,7 @@
         method = "tick",
         at = @At(
             value = "FIELD",
-            target = "Lnet/minecraft/world/entity/ExperienceOrb;throwTime:I",
+            target = "Lnet/minecraft/world/entity/ExperienceOrb;age:I",
             opcode = Opcodes.PUTFIELD
         ),
         slice = @Slice(
@@ -58,13 +58,8 @@
         )
     )
     private void realTimeImpl$adjustForRealTimePickupDelay(final ExperienceOrb self, final int modifier) {
-<<<<<<< HEAD
-        if (((WorldBridge) this.level).bridge$isFake()) {
+        if (((LevelBridge) this.level).bridge$isFake()) {
             this.age = modifier;
-=======
-        if (((LevelBridge) this.level).bridge$isFake()) {
-            this.throwTime = modifier;
->>>>>>> 0a74ae44
             return;
         }
         final int ticks = (int) ((RealTimeTrackingBridge) this.level).realTimeBridge$getRealTimeTicks();
