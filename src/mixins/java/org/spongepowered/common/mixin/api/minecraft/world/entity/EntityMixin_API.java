--- conflicted
+++ resolved
@@ -174,12 +174,6 @@
         this.shadow$setPos(position.x(), position.y(), position.z());
         this.setRotation(transform.rotation());
         this.setScale(transform.scale());
-<<<<<<< HEAD
-=======
-        if (!((LevelBridge) this.shadow$getCommandSenderWorld()).bridge$isFake()) {
-            ((ServerLevel) this.shadow$getCommandSenderWorld()).updateChunkPos((Entity) (Object) this);
-        }
->>>>>>> 0a74ae44
 
         return true;
     }
