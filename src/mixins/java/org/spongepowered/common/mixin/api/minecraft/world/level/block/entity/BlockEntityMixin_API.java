/*
 * This file is part of Sponge, licensed under the MIT License (MIT).
 *
 * Copyright (c) SpongePowered <https://www.spongepowered.org>
 * Copyright (c) contributors
 *
 * Permission is hereby granted, free of charge, to any person obtaining a copy
 * of this software and associated documentation files (the "Software"), to deal
 * in the Software without restriction, including without limitation the rights
 * to use, copy, modify, merge, publish, distribute, sublicense, and/or sell
 * copies of the Software, and to permit persons to whom the Software is
 * furnished to do so, subject to the following conditions:
 *
 * The above copyright notice and this permission notice shall be included in
 * all copies or substantial portions of the Software.
 *
 * THE SOFTWARE IS PROVIDED "AS IS", WITHOUT WARRANTY OF ANY KIND, EXPRESS OR
 * IMPLIED, INCLUDING BUT NOT LIMITED TO THE WARRANTIES OF MERCHANTABILITY,
 * FITNESS FOR A PARTICULAR PURPOSE AND NONINFRINGEMENT. IN NO EVENT SHALL THE
 * AUTHORS OR COPYRIGHT HOLDERS BE LIABLE FOR ANY CLAIM, DAMAGES OR OTHER
 * LIABILITY, WHETHER IN AN ACTION OF CONTRACT, TORT OR OTHERWISE, ARISING FROM,
 * OUT OF OR IN CONNECTION WITH THE SOFTWARE OR THE USE OR OTHER DEALINGS IN
 * THE SOFTWARE.
 */
package org.spongepowered.common.mixin.api.minecraft.world.level.block.entity;

import net.minecraft.core.BlockPos;
import net.minecraft.core.HolderLookup;
import net.minecraft.core.registries.Registries;
import net.minecraft.nbt.CompoundTag;
import org.checkerframework.checker.nullness.qual.Nullable;
import org.spongepowered.api.ResourceKey;
import org.spongepowered.api.block.BlockState;
import org.spongepowered.api.block.entity.BlockEntity;
import org.spongepowered.api.block.entity.BlockEntityArchetype;
import org.spongepowered.api.block.entity.BlockEntityType;
import org.spongepowered.api.data.persistence.DataContainer;
import org.spongepowered.api.data.persistence.DataView;
import org.spongepowered.api.data.persistence.Queries;
import org.spongepowered.api.data.value.Value;
import org.spongepowered.api.world.LocatableBlock;
import org.spongepowered.api.world.World;
import org.spongepowered.api.world.server.ServerLocation;
import org.spongepowered.api.world.server.ServerWorld;
import org.spongepowered.asm.mixin.Final;
import org.spongepowered.asm.mixin.Mixin;
import org.spongepowered.asm.mixin.Shadow;
import org.spongepowered.common.SpongeCommon;
import org.spongepowered.common.block.entity.SpongeBlockEntityArchetypeBuilder;
import org.spongepowered.common.data.persistence.NBTTranslator;
import org.spongepowered.common.util.Constants;
import org.spongepowered.common.util.VecHelper;
import org.spongepowered.common.world.server.SpongeLocatableBlockBuilder;
import org.spongepowered.math.vector.Vector3i;

import java.util.HashSet;
import java.util.Set;

@Mixin(net.minecraft.world.level.block.entity.BlockEntity.class)
public abstract class BlockEntityMixin_API implements BlockEntity {

    //@formatter:off
    @Shadow @Final private net.minecraft.world.level.block.entity.BlockEntityType<?> type;
    @Shadow protected net.minecraft.world.level.Level level;
    @Shadow protected boolean remove;
    @Shadow public abstract BlockPos shadow$getBlockPos();
    @Shadow public abstract CompoundTag shadow$saveWithFullMetadata(HolderLookup.Provider $$0);
    @Shadow @Final protected BlockPos worldPosition;
    @Shadow public abstract net.minecraft.world.level.block.state.BlockState shadow$getBlockState();
    @Shadow public abstract void shadow$setChanged();
    //@formatter:on

<<<<<<< HEAD
=======
    @Shadow @Final protected BlockPos worldPosition;
    @Shadow private net.minecraft.world.level.block.state.BlockState blockState;

>>>>>>> ed1dd0ac
    @Nullable private LocatableBlock api$LocatableBlock;
    private boolean api$canTickRequested = false;
    private boolean api$canTick;
    private boolean api$isTicking = true;

    public ServerLocation location() {
        return ServerLocation.of((ServerWorld) this.level, VecHelper.toVector3i(this.shadow$getBlockPos()));
    }

    @Override
    public ServerLocation serverLocation() {
        if (this.level == null) {
            throw new RuntimeException("The TileEntity has not been spawned in a world yet!");
        }

        if (this.level.isClientSide) {
            throw new RuntimeException("You should not attempt to make a server-side location on the client!");
        }

        final BlockPos pos = this.shadow$getBlockPos();
        return ServerLocation.of((ServerWorld) this.level, pos.getX(), pos.getY(), pos.getZ());
    }

    @Override
    public World<?, ?> world() {
        return (World<?, ?>) this.level;
    }

    @Override
    public Vector3i blockPosition() {
        return VecHelper.toVector3i(this.shadow$getBlockPos());
    }

    @Override
    public int contentVersion() {
        return 1;
    }

    @Override
    public DataContainer toContainer() {
        final ResourceKey key = (ResourceKey) (Object) SpongeCommon.vanillaRegistry(Registries.BLOCK_ENTITY_TYPE).getKey(this.type);

        final DataContainer container = DataContainer.createNew()
            .set(Queries.CONTENT_VERSION, this.contentVersion())
            .set(Queries.WORLD_KEY, ((ServerWorld) this.level).key())
            .set(Queries.POSITION_X, this.shadow$getBlockPos().getX())
            .set(Queries.POSITION_Y, this.shadow$getBlockPos().getY())
            .set(Queries.POSITION_Z, this.shadow$getBlockPos().getZ())
            .set(Constants.TileEntity.TILE_TYPE, key);
        final CompoundTag compound = this.shadow$saveWithFullMetadata(this.level.registryAccess());
        Constants.NBT.filterSpongeCustomData(compound); // We must filter the custom data so it isn't stored twice
        container.set(Constants.Sponge.UNSAFE_NBT, NBTTranslator.INSTANCE.translateFrom(compound));
        return container;
    }

    @Override
    public boolean validateRawData(final DataView container) {
        return container.contains(Queries.WORLD_KEY)
            && container.contains(Queries.POSITION_X)
            && container.contains(Queries.POSITION_Y)
            && container.contains(Queries.POSITION_Z)
            && container.contains(Constants.TileEntity.TILE_TYPE)
            && container.contains(Constants.Sponge.UNSAFE_NBT);
    }

    @Override
    public boolean isRemoved() {
        return this.remove;
    }

    @Override
    public void remove() {
        if (!this.remove) {
            this.world().removeBlockEntity(this.blockPosition());
        }
    }

    @Override
    public boolean canTick() {
        if (!this.api$canTickRequested) {
            this.api$canTick = this.blockState.getTicker(this.level, this.type) != null;
            this.api$canTickRequested = true;
        }

        return api$canTick;
    }

    @Override
    public boolean isTicking() {
        return !this.remove && this.canTick() && this.api$isTicking;
    }

    @Override
    public boolean setTicking(final boolean ticking) {
        if (this.isRemoved() || !this.canTick()) {
            return false;
        }

        this.api$isTicking = ticking;
        return true;
    }

    @Override
    public final BlockEntityType type() {
        return (BlockEntityType) this.type;
    }

    @Override
    public BlockState block() {
        return (BlockState) this.level.getBlockState(this.shadow$getBlockPos());
    }

    @Override
    public BlockEntityArchetype createArchetype() {
        return SpongeBlockEntityArchetypeBuilder.pooled()
            .blockEntity(this)
            .build();
    }

    @Override
    public LocatableBlock locatableBlock() {
        if (this.api$LocatableBlock == null) {
            final BlockState blockState = this.block();
            this.api$LocatableBlock = new SpongeLocatableBlockBuilder()
                .world((ServerWorld) this.level)
                .position(this.shadow$getBlockPos().getX(), this.shadow$getBlockPos().getY(), this.shadow$getBlockPos().getZ())
                .state(blockState)
                .build();
        }

        return this.api$LocatableBlock;
    }

    @Override
    public Set<Value.Immutable<?>> getValues() {
        // TODO: Minecraft 1.1 - Merge custom and Vanilla values and return the merged result.
        return this.api$getVanillaValues();
    }

    protected Set<Value.Immutable<?>> api$getVanillaValues() {
        return new HashSet<>();
    }

}<|MERGE_RESOLUTION|>--- conflicted
+++ resolved
@@ -70,12 +70,6 @@
     @Shadow public abstract void shadow$setChanged();
     //@formatter:on
 
-<<<<<<< HEAD
-=======
-    @Shadow @Final protected BlockPos worldPosition;
-    @Shadow private net.minecraft.world.level.block.state.BlockState blockState;
-
->>>>>>> ed1dd0ac
     @Nullable private LocatableBlock api$LocatableBlock;
     private boolean api$canTickRequested = false;
     private boolean api$canTick;
@@ -156,7 +150,7 @@
     @Override
     public boolean canTick() {
         if (!this.api$canTickRequested) {
-            this.api$canTick = this.blockState.getTicker(this.level, this.type) != null;
+            this.api$canTick = this.shadow$getBlockState().getTicker(this.level, this.type) != null;
             this.api$canTickRequested = true;
         }
 
