/*
 * This file is part of Sponge, licensed under the MIT License (MIT).
 *
 * Copyright (c) SpongePowered <https://www.spongepowered.org>
 * Copyright (c) contributors
 *
 * Permission is hereby granted, free of charge, to any person obtaining a copy
 * of this software and associated documentation files (the "Software"), to deal
 * in the Software without restriction, including without limitation the rights
 * to use, copy, modify, merge, publish, distribute, sublicense, and/or sell
 * copies of the Software, and to permit persons to whom the Software is
 * furnished to do so, subject to the following conditions:
 *
 * The above copyright notice and this permission notice shall be included in
 * all copies or substantial portions of the Software.
 *
 * THE SOFTWARE IS PROVIDED "AS IS", WITHOUT WARRANTY OF ANY KIND, EXPRESS OR
 * IMPLIED, INCLUDING BUT NOT LIMITED TO THE WARRANTIES OF MERCHANTABILITY,
 * FITNESS FOR A PARTICULAR PURPOSE AND NONINFRINGEMENT. IN NO EVENT SHALL THE
 * AUTHORS OR COPYRIGHT HOLDERS BE LIABLE FOR ANY CLAIM, DAMAGES OR OTHER
 * LIABILITY, WHETHER IN AN ACTION OF CONTRACT, TORT OR OTHERWISE, ARISING FROM,
 * OUT OF OR IN CONNECTION WITH THE SOFTWARE OR THE USE OR OTHER DEALINGS IN
 * THE SOFTWARE.
 */
package org.spongepowered.common.mixin.api.minecraft.server.level;

import com.google.common.collect.ImmutableList;
import net.minecraft.core.BlockPos;
import net.minecraft.server.MinecraftServer;
import net.minecraft.server.level.ServerChunkCache;
import net.minecraft.server.level.ServerLevel;
import net.minecraft.sounds.SoundEvent;
import net.minecraft.sounds.SoundSource;
import net.minecraft.util.ProgressListener;
import net.minecraft.world.entity.Entity;
import net.minecraft.world.entity.player.Player;
import net.minecraft.world.entity.raid.Raid;
import net.minecraft.world.entity.raid.Raids;
import net.minecraft.world.level.CollisionGetter;
import net.minecraft.world.level.ServerTickList;
import net.minecraft.world.level.block.Block;
import net.minecraft.world.level.chunk.LevelChunk;
import net.minecraft.world.level.entity.PersistentEntitySectionManager;
import net.minecraft.world.level.material.Fluid;
import net.minecraft.world.level.storage.LevelResource;
import net.minecraft.world.level.storage.ServerLevelData;
import org.spongepowered.api.ResourceKey;
import org.spongepowered.api.Server;
import org.spongepowered.api.block.BlockSnapshot;
import org.spongepowered.api.block.BlockType;
import org.spongepowered.api.entity.living.player.server.ServerPlayer;
import org.spongepowered.api.fluid.FluidType;
import org.spongepowered.api.registry.RegistryHolder;
import org.spongepowered.api.registry.RegistryScope;
import org.spongepowered.api.scheduler.ScheduledUpdateList;
import org.spongepowered.api.util.Ticks;
import org.spongepowered.api.world.BlockChangeFlag;
import org.spongepowered.api.world.ChunkRegenerateFlag;
import org.spongepowered.api.world.border.WorldBorder;
import org.spongepowered.api.world.chunk.WorldChunk;
import org.spongepowered.api.world.generation.ChunkGenerator;
import org.spongepowered.api.world.server.ChunkManager;
import org.spongepowered.api.world.server.ServerLocation;
import org.spongepowered.api.world.server.WorldTemplate;
import org.spongepowered.api.world.server.storage.ServerWorldProperties;
import org.spongepowered.api.world.storage.ChunkLayout;
import org.spongepowered.api.world.weather.Weather;
import org.spongepowered.api.world.weather.WeatherType;
import org.spongepowered.asm.mixin.Final;
import org.spongepowered.asm.mixin.Mixin;
import org.spongepowered.asm.mixin.Shadow;
import org.spongepowered.common.accessor.world.entity.raid.RaidsAccessor;
import org.spongepowered.common.bridge.server.level.ServerLevelBridge;
import org.spongepowered.common.bridge.world.level.border.WorldBorderBridge;
import org.spongepowered.common.data.holder.SpongeLocationBaseDataHolder;
import org.spongepowered.common.mixin.api.minecraft.world.level.LevelMixin_API;
import org.spongepowered.common.util.MissingImplementationException;
import org.spongepowered.common.util.VecHelper;
import org.spongepowered.common.world.server.SpongeWorldTemplate;
import org.spongepowered.common.world.storage.SpongeChunkLayout;
import org.spongepowered.math.vector.Vector3d;
import org.spongepowered.math.vector.Vector3i;

import javax.annotation.Nonnull;
import javax.annotation.Nullable;
import java.io.IOException;
import java.nio.file.Path;
import java.util.Collection;
import java.util.Collections;
import java.util.List;
import java.util.Objects;
import java.util.Optional;
import java.util.UUID;
import java.util.stream.Collectors;
import java.util.stream.StreamSupport;

@SuppressWarnings({"unchecked", "rawtypes"})
@Mixin(ServerLevel.class)
public abstract class ServerLevelMixin_API extends LevelMixin_API<org.spongepowered.api.world.server.ServerWorld, ServerLocation> implements org.spongepowered.api.world.server.ServerWorld, SpongeLocationBaseDataHolder {

    // @formatter:off
    @Shadow @Final private ServerTickList<Block> blockTicks;
    @Shadow @Final private ServerTickList<Fluid> liquidTicks;
    @Shadow @Final private PersistentEntitySectionManager<Entity> entityManager;
    @Shadow @Final private ServerLevelData serverLevelData;

    @Shadow public abstract void shadow$save(@Nullable ProgressListener p_217445_1_, boolean p_217445_2_, boolean p_217445_3_);
    @Shadow public abstract void shadow$unload(LevelChunk p_217466_1_);
    @Shadow public abstract void shadow$playSound(@Nullable Player p_184148_1_, double p_184148_2_, double p_184148_4_, double p_184148_6_, SoundEvent p_184148_8_, SoundSource p_184148_9_, float p_184148_10_, float p_184148_11_);
    @Shadow public abstract ServerChunkCache shadow$getChunkSource();
    @Nonnull @Shadow public abstract MinecraftServer shadow$getServer();
    @Nullable @Shadow public abstract Entity shadow$getEntity(UUID p_217461_1_);
    @Shadow public abstract List<net.minecraft.server.level.ServerPlayer> shadow$players();
    @Shadow public abstract Raids shadow$getRaids();
    @Nullable @Shadow public abstract Raid shadow$getRaidAt(BlockPos p_217475_1_);
    @Shadow public abstract long shadow$getSeed();
    // @formatter:on

    @Override
    public long seed() {
        return this.shadow$getSeed();
    }

    // World

    @Override
    public boolean isLoaded() {
        return ((ServerLevelBridge) this).bridge$isLoaded();
    }

    // LocationCreator

    @Override
    public ServerLocation location(final Vector3i position) {
        return ServerLocation.of(this, Objects.requireNonNull(position, "position"));
    }

    @Override
    public ServerLocation location(final Vector3d position) {
        return ServerLocation.of(this, Objects.requireNonNull(position, "position"));
    }

    // ServerWorld

    @Override
    public ServerWorldProperties properties() {
        return (ServerWorldProperties) this.shadow$getLevelData();
    }

    @Override
    public ChunkGenerator generator() {
        return (ChunkGenerator) this.shadow$getChunkSource().getGenerator();
    }

    @Override
    public WorldTemplate asTemplate() {
        return new SpongeWorldTemplate((ServerLevel) (Object) this);
    }

    @Override
    public ResourceKey key() {
        return (ResourceKey) (Object) this.shadow$dimension().location();
    }

    @Override
    public Server engine() {
        return (Server) this.shadow$getServer();
    }

    @Override
    public BlockSnapshot createSnapshot(final int x, final int y, final int z) {
        return ((ServerLevelBridge) this).bridge$createSnapshot(x, y, z);
    }

    @Override
    public boolean restoreSnapshot(final BlockSnapshot snapshot, final boolean force, final BlockChangeFlag flag) {
        return snapshot.restore(force, Objects.requireNonNull(flag, "flag"));
    }

    @Override
    public boolean restoreSnapshot(final int x, final int y, final int z, final BlockSnapshot snapshot, final boolean force, final BlockChangeFlag flag) {
        return Objects.requireNonNull(snapshot, "snapshot").withLocation(this.location(x, y, z)).restore(force, Objects.requireNonNull(flag, "flag"));
    }

    @Override
    public Path directory() {
        return ((ServerLevelBridge) this).bridge$getLevelSave().getLevelPath(LevelResource.ROOT);
    }

    @Override
    public boolean save() throws IOException {
        ((ServerLevelBridge) this).bridge$setManualSave(true);
        this.shadow$save(null, false, true);
        return true;
    }

    @Override
    public boolean unloadChunk(final WorldChunk chunk) {
        this.shadow$unload((LevelChunk) Objects.requireNonNull(chunk, "chunk"));
        return true;
    }

    @Override
    public void triggerExplosion(final org.spongepowered.api.world.explosion.Explosion explosion) {
        ((ServerLevelBridge) this).bridge$triggerExplosion(Objects.requireNonNull(explosion, "explosion"));
    }

    @Override
    public Collection<ServerPlayer> players() {
        return Collections.unmodifiableCollection((Collection<ServerPlayer>) (Collection<?>) ImmutableList.copyOf(this.shadow$players()));
    }

    @Override
    public Collection<org.spongepowered.api.entity.Entity> entities() {
        final Iterable<Entity> all = this.entityManager.getEntityGetter().getAll();

        final List<Entity> returningList = StreamSupport.stream(all.spliterator(), false).collect(Collectors.toList());
        return (Collection< org.spongepowered.api.entity.Entity>) (Object) Collections.unmodifiableCollection(returningList);
    }

    @Override
    public Collection<org.spongepowered.api.raid.Raid> raids() {
        return (Collection<org.spongepowered.api.raid.Raid>) (Collection) ((RaidsAccessor) this.shadow$getRaids()).accessor$raidMap().values();
    }

    @Override
    public Optional<org.spongepowered.api.raid.Raid> raidAt(final Vector3i blockPosition) {
        return Optional.ofNullable((org.spongepowered.api.raid.Raid) this.shadow$getRaidAt(VecHelper.toBlockPos(Objects.requireNonNull(blockPosition, "blockPosition"))));
    }

    // Volume

    @Override
<<<<<<< HEAD
    public boolean containsBlock(final int x, final int y, final int z) {
        return ((ServerLevel) (Object) this).isInWorldBounds(new BlockPos(x, y, z));
=======
    public boolean contains(final int x, final int y, final int z) {
        return Level.isInWorldBounds(new BlockPos(x, y, z));
>>>>>>> 97a6aa9b
    }

    // EntityVolume

    @Override
    public Optional<org.spongepowered.api.entity.Entity> entity(final UUID uniqueId) {
        return Optional.ofNullable((org.spongepowered.api.entity.Entity) this.shadow$getEntity(Objects.requireNonNull(uniqueId, "uniqueId")));
    }

    // MutableBlockEntityVolume

    @Override
    public void removeBlockEntity(final int x, final int y, final int z) {
        this.shadow$removeBlockEntity(new BlockPos(x, y, z));
    }

    // UpdateableVolume

    @Override
    public ScheduledUpdateList<BlockType> scheduledBlockUpdates() {
        return (ScheduledUpdateList<BlockType>) this.blockTicks;
    }

    @Override
    public ScheduledUpdateList<FluidType> scheduledFluidUpdates() {
        return (ScheduledUpdateList<FluidType>) this.liquidTicks;
    }

    // LocationBaseDataHolder

    @Override
    public ServerLocation impl$dataholder(int x, int y, int z) {
        return ServerLocation.of(this, x, y, z);
    }

    // WeatherUniverse

    @Override
    public Weather weather() {
        return ((ServerWorldProperties) this.shadow$getLevelData()).weather();
    }

    @Override
    public void setWeather(final WeatherType type) {
        ((ServerWorldProperties) this.shadow$getLevelData()).setWeather(Objects.requireNonNull(type, "type"));
    }

    @Override
    public void setWeather(final WeatherType type, final Ticks ticks) {
        ((ServerWorldProperties) this.shadow$getLevelData()).setWeather(Objects.requireNonNull(type, "type"), Objects.requireNonNull(ticks, "ticks"));
    }

    @Override
    public RegistryScope registryScope() {
        return RegistryScope.WORLD;
    }

    @Override
    public RegistryHolder registries() {
        return ((ServerLevelBridge) this).bridge$registries();
    }

    @Override
    public ChunkLayout chunkLayout() {
        return SpongeChunkLayout.INSTANCE;
    }

    @Override
    public WorldBorder setBorder(final WorldBorder border) {
        final WorldBorder worldBorder = ((WorldBorderBridge) ((CollisionGetter) this).getWorldBorder()).bridge$applyFrom(border);
        if (worldBorder == null) {
            return (WorldBorder) net.minecraft.world.level.border.WorldBorder.DEFAULT_SETTINGS;
        }
        this.serverLevelData.setWorldBorder((net.minecraft.world.level.border.WorldBorder.Settings) border);
        return worldBorder;
    }

    @Override
    public ChunkManager chunkManager() {
        return (ChunkManager) this.shadow$getChunkSource().chunkMap;
    }

}<|MERGE_RESOLUTION|>--- conflicted
+++ resolved
@@ -231,13 +231,8 @@
     // Volume
 
     @Override
-<<<<<<< HEAD
-    public boolean containsBlock(final int x, final int y, final int z) {
+    public boolean contains(final int x, final int y, final int z) {
         return ((ServerLevel) (Object) this).isInWorldBounds(new BlockPos(x, y, z));
-=======
-    public boolean contains(final int x, final int y, final int z) {
-        return Level.isInWorldBounds(new BlockPos(x, y, z));
->>>>>>> 97a6aa9b
     }
 
     // EntityVolume
