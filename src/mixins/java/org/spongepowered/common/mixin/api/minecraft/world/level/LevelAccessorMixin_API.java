--- conflicted
+++ resolved
@@ -24,23 +24,15 @@
  */
 package org.spongepowered.common.mixin.api.minecraft.world.level;
 
-<<<<<<< HEAD
-import net.minecraft.core.QuartPos;
-import org.checkerframework.checker.nullness.qual.NonNull;
-import org.checkerframework.checker.nullness.qual.Nullable;
-import org.spongepowered.api.Sponge;
-=======
 import net.minecraft.core.BlockPos;
 import net.minecraft.world.level.Level;
 import net.minecraft.world.level.LevelAccessor;
 import net.minecraft.world.level.LevelReader;
 import net.minecraft.world.level.block.state.BlockState;
 import net.minecraft.world.level.chunk.ChunkAccess;
-import net.minecraft.world.level.chunk.ChunkSource;
 import net.minecraft.world.level.storage.LevelData;
 import org.checkerframework.checker.nullness.qual.NonNull;
 import org.checkerframework.checker.nullness.qual.Nullable;
->>>>>>> 97a6aa9b
 import org.spongepowered.api.entity.Entity;
 import org.spongepowered.api.util.PositionOutOfBoundsException;
 import org.spongepowered.api.world.BlockChangeFlag;
@@ -62,21 +54,6 @@
 import org.spongepowered.common.world.volume.VolumeStreamUtils;
 import org.spongepowered.math.vector.Vector3i;
 
-<<<<<<< HEAD
-import net.minecraft.core.BlockPos;
-import net.minecraft.util.Mth;
-import net.minecraft.world.level.Level;
-import net.minecraft.world.level.LevelAccessor;
-import net.minecraft.world.level.LevelReader;
-import net.minecraft.world.level.biome.Biome;
-import net.minecraft.world.level.block.state.BlockState;
-import net.minecraft.world.level.chunk.ChunkAccess;
-import net.minecraft.world.level.chunk.ChunkStatus;
-import net.minecraft.world.level.storage.LevelData;
-
-import java.util.ArrayList;
-=======
->>>>>>> 97a6aa9b
 import java.util.Collection;
 import java.util.Objects;
 import java.util.Optional;
@@ -99,33 +76,12 @@
     default boolean setBiome(final int x, final int y, final int z, final org.spongepowered.api.world.biome.Biome biome) {
         Objects.requireNonNull(biome, "biome");
 
-<<<<<<< HEAD
-        final ChunkAccess chunkAccess = ((LevelReader) this).getChunk(x >> 4, z >> 4, ChunkStatus.BIOMES, true);
-        if (chunkAccess == null) {
-            return false;
-        }
-        if (chunkAccess instanceof ProtoChunk) {
-            return ((ProtoChunk) chunkAccess).setBiome(x, y, z, biome);
-        } else {
-            final Biome[] biomes = ((ChunkBiomeContainerAccessor) chunkAccess.getBiomes()).accessor$biomes();
-
-            int maskedX = x & ChunkBiomeContainerAccessor.accessor$HORIZONTAL_MASK();
-            int maskedY = Mth.clamp(y - QuartPos.fromBlock(chunkAccess.getMinBuildHeight()), 0, chunkAccess.getHeight());
-            int maskedZ = z & ChunkBiomeContainerAccessor.accessor$HORIZONTAL_MASK();
-            final int WIDTH_BITS = ChunkBiomeContainerAccessor.accessor$WIDTH_BITS();
-            final int posKey = maskedY << WIDTH_BITS + WIDTH_BITS | maskedZ << WIDTH_BITS | maskedX;
-            biomes[posKey] = (Biome) (Object) biome;
-
-            return true;
-        }
-=======
         final ChunkAccess iChunk = ((LevelReader) this).getChunk(new BlockPos(x, y, z));
         if (iChunk == null) {
             return false;
         }
 
         return VolumeStreamUtils.setBiomeOnNativeChunk(x, y, z, biome, () -> ((ChunkBiomeContainerAccessor) iChunk.getBiomes()), () -> iChunk.setUnsaved(true));
->>>>>>> 97a6aa9b
     }
 
     // Volume
