/*
 * This file is part of Sponge, licensed under the MIT License (MIT).
 *
 * Copyright (c) SpongePowered <https://www.spongepowered.org>
 * Copyright (c) contributors
 *
 * Permission is hereby granted, free of charge, to any person obtaining a copy
 * of this software and associated documentation files (the "Software"), to deal
 * in the Software without restriction, including without limitation the rights
 * to use, copy, modify, merge, publish, distribute, sublicense, and/or sell
 * copies of the Software, and to permit persons to whom the Software is
 * furnished to do so, subject to the following conditions:
 *
 * The above copyright notice and this permission notice shall be included in
 * all copies or substantial portions of the Software.
 *
 * THE SOFTWARE IS PROVIDED "AS IS", WITHOUT WARRANTY OF ANY KIND, EXPRESS OR
 * IMPLIED, INCLUDING BUT NOT LIMITED TO THE WARRANTIES OF MERCHANTABILITY,
 * FITNESS FOR A PARTICULAR PURPOSE AND NONINFRINGEMENT. IN NO EVENT SHALL THE
 * AUTHORS OR COPYRIGHT HOLDERS BE LIABLE FOR ANY CLAIM, DAMAGES OR OTHER
 * LIABILITY, WHETHER IN AN ACTION OF CONTRACT, TORT OR OTHERWISE, ARISING FROM,
 * OUT OF OR IN CONNECTION WITH THE SOFTWARE OR THE USE OR OTHER DEALINGS IN
 * THE SOFTWARE.
 */
package org.spongepowered.common.mixin.api.mcp.world.level.block.state;

import org.spongepowered.api.block.BlockSnapshot;
import org.spongepowered.api.block.BlockState;
import org.spongepowered.api.block.entity.BlockEntity;
import org.spongepowered.api.data.DataHolder;
import org.spongepowered.api.data.Key;
import org.spongepowered.api.data.persistence.DataContainer;
import org.spongepowered.api.data.persistence.DataView;
import org.spongepowered.api.data.persistence.InvalidDataException;
import org.spongepowered.api.data.persistence.Queries;
import org.spongepowered.api.data.value.Value;
import org.spongepowered.api.util.Direction;
import org.spongepowered.api.world.server.ServerLocation;
import org.spongepowered.asm.mixin.Mixin;
import org.spongepowered.common.block.BlockStateSerializerDeserializer;
import org.spongepowered.common.block.SpongeBlockSnapshotBuilder;
import org.spongepowered.common.bridge.data.SpongeDataHolderBridge;
import org.spongepowered.common.util.Constants;

import java.util.Arrays;
import java.util.List;
import java.util.Optional;
import net.minecraft.nbt.CompoundTag;
import net.minecraft.server.level.ServerLevel;

@Mixin(net.minecraft.world.level.block.state.BlockState.class)
public abstract class BlockStateMixin_API extends BlockBehaviour_BlockStateBaseMixin_API {

    private String api$serializedState;

    @Override
    public int contentVersion() {
        return Constants.Sponge.BlockState.STATE_AS_CATALOG_ID;
    }

    @Override
    public DataContainer toContainer() {
        return DataContainer.createNew()
            .set(Queries.CONTENT_VERSION, this.contentVersion())
            .set(Constants.Block.BLOCK_STATE, this.impl$getSerializedString());
    }

    @Override
    public BlockSnapshot snapshotFor(final ServerLocation location) {
        final SpongeBlockSnapshotBuilder builder = SpongeBlockSnapshotBuilder.pooled()
                .blockState((net.minecraft.world.level.block.state.BlockState) (Object) this)
<<<<<<< HEAD
                .position(location.getBlockPosition())
                .world((ServerLevel) location.getWorld());
        if (this.shadow$hasBlockEntity() && location.getBlock().getType().equals(this.shadow$getBlock())) {
            final BlockEntity blockEntity = location.getBlockEntity()
=======
                .position(location.blockPosition())
                .world((ServerLevel) location.world());
        if (this.shadow$getBlock().isEntityBlock() && location.block().type().equals(this.shadow$getBlock())) {
            final BlockEntity tileEntity = location.blockEntity()
>>>>>>> d337c2a3
                    .orElseThrow(() -> new IllegalStateException("Unable to retrieve a TileEntity for location: " + location));
            builder.add(((SpongeDataHolderBridge) blockEntity).bridge$getManipulator());
            final CompoundTag compound = new CompoundTag();
            ((net.minecraft.world.level.block.entity.BlockEntity) blockEntity).save(compound);
            builder.addUnsafeCompound(compound);
        }
        return builder.build();
    }

    @Override
    public boolean validateRawData(final DataView container) {
        return container.contains(Constants.Block.BLOCK_STATE);
    }

    @Override
    public <E> Optional<E> get(final Direction direction, final Key<? extends Value<E>> key) {
        throw new UnsupportedOperationException("Not implemented yet"); // TODO directional data
    }

    @Override
    public BlockState withRawData(final DataView container) throws InvalidDataException {
        throw new UnsupportedOperationException("Not implemented yet"); // TODO Data API
    }

    @Override
    public BlockState copy() {
        return this;
    }

    public String impl$getSerializedString() {
        if (this.api$serializedState == null) {
            this.api$serializedState = BlockStateSerializerDeserializer.serialize(this);
        }
        return this.api$serializedState;
    }

    @Override
    public List<DataHolder> impl$delegateDataHolder() {
        return Arrays.asList(this, this.type());
    }
}<|MERGE_RESOLUTION|>--- conflicted
+++ resolved
@@ -69,17 +69,10 @@
     public BlockSnapshot snapshotFor(final ServerLocation location) {
         final SpongeBlockSnapshotBuilder builder = SpongeBlockSnapshotBuilder.pooled()
                 .blockState((net.minecraft.world.level.block.state.BlockState) (Object) this)
-<<<<<<< HEAD
-                .position(location.getBlockPosition())
-                .world((ServerLevel) location.getWorld());
-        if (this.shadow$hasBlockEntity() && location.getBlock().getType().equals(this.shadow$getBlock())) {
-            final BlockEntity blockEntity = location.getBlockEntity()
-=======
                 .position(location.blockPosition())
                 .world((ServerLevel) location.world());
-        if (this.shadow$getBlock().isEntityBlock() && location.block().type().equals(this.shadow$getBlock())) {
-            final BlockEntity tileEntity = location.blockEntity()
->>>>>>> d337c2a3
+        if (this.shadow$hasBlockEntity() && location.block().type().equals(this.shadow$getBlock())) {
+            final BlockEntity blockEntity = location.blockEntity()
                     .orElseThrow(() -> new IllegalStateException("Unable to retrieve a TileEntity for location: " + location));
             builder.add(((SpongeDataHolderBridge) blockEntity).bridge$getManipulator());
             final CompoundTag compound = new CompoundTag();
@@ -118,6 +111,6 @@
 
     @Override
     public List<DataHolder> impl$delegateDataHolder() {
-        return Arrays.asList(this, this.type());
+        return Arrays.asList(this, this.getType());
     }
 }