/*
 * This file is part of Sponge, licensed under the MIT License (MIT).
 *
 * Copyright (c) SpongePowered <https://www.spongepowered.org>
 * Copyright (c) contributors
 *
 * Permission is hereby granted, free of charge, to any person obtaining a copy
 * of this software and associated documentation files (the "Software"), to deal
 * in the Software without restriction, including without limitation the rights
 * to use, copy, modify, merge, publish, distribute, sublicense, and/or sell
 * copies of the Software, and to permit persons to whom the Software is
 * furnished to do so, subject to the following conditions:
 *
 * The above copyright notice and this permission notice shall be included in
 * all copies or substantial portions of the Software.
 *
 * THE SOFTWARE IS PROVIDED "AS IS", WITHOUT WARRANTY OF ANY KIND, EXPRESS OR
 * IMPLIED, INCLUDING BUT NOT LIMITED TO THE WARRANTIES OF MERCHANTABILITY,
 * FITNESS FOR A PARTICULAR PURPOSE AND NONINFRINGEMENT. IN NO EVENT SHALL THE
 * AUTHORS OR COPYRIGHT HOLDERS BE LIABLE FOR ANY CLAIM, DAMAGES OR OTHER
 * LIABILITY, WHETHER IN AN ACTION OF CONTRACT, TORT OR OTHERWISE, ARISING FROM,
 * OUT OF OR IN CONNECTION WITH THE SOFTWARE OR THE USE OR OTHER DEALINGS IN
 * THE SOFTWARE.
 */
package org.spongepowered.common.mixin.api.mcp.server.level;

import net.kyori.adventure.audience.MessageType;
import net.kyori.adventure.bossbar.BossBar;
import net.kyori.adventure.identity.Identity;
import net.kyori.adventure.inventory.Book;
import net.kyori.adventure.sound.Sound;
import net.kyori.adventure.sound.SoundStop;
import net.kyori.adventure.text.Component;
import net.kyori.adventure.title.Title;
import net.minecraft.core.BlockPos;
import net.minecraft.core.Registry;
import net.minecraft.network.chat.ChatType;
import net.minecraft.network.protocol.Packet;
import net.minecraft.network.protocol.game.ClientboundBlockUpdatePacket;
import net.minecraft.network.protocol.game.ClientboundClearTitlesPacket;
import net.minecraft.network.protocol.game.ClientboundCustomSoundPacket;
import net.minecraft.network.protocol.game.ClientboundInitializeBorderPacket;
import net.minecraft.network.protocol.game.ClientboundResourcePackPacket;
import net.minecraft.network.protocol.game.ClientboundSetActionBarTextPacket;
import net.minecraft.network.protocol.game.ClientboundSetSubtitleTextPacket;
import net.minecraft.network.protocol.game.ClientboundSetTitleTextPacket;
import net.minecraft.network.protocol.game.ClientboundSetTitlesAnimationPacket;
import net.minecraft.network.protocol.game.ClientboundSoundPacket;
import net.minecraft.network.protocol.game.ClientboundStopSoundPacket;
import net.minecraft.server.MinecraftServer;
import net.minecraft.server.PlayerAdvancements;
import net.minecraft.server.level.ServerBossEvent;
import net.minecraft.server.network.ServerGamePacketListenerImpl;
import net.minecraft.sounds.SoundEvent;
import org.checkerframework.checker.nullness.qual.NonNull;
import org.spongepowered.api.Server;
import org.spongepowered.api.advancement.Advancement;
import org.spongepowered.api.advancement.AdvancementProgress;
import org.spongepowered.api.advancement.AdvancementTree;
import org.spongepowered.api.block.BlockState;
import org.spongepowered.api.data.value.Value;
import org.spongepowered.api.effect.particle.ParticleEffect;
import org.spongepowered.api.effect.sound.music.MusicDisc;
import org.spongepowered.api.entity.living.player.CooldownTracker;
import org.spongepowered.api.entity.living.player.PlayerChatRouter;
import org.spongepowered.api.entity.living.player.User;
import org.spongepowered.api.entity.living.player.server.ServerPlayer;
import org.spongepowered.api.entity.living.player.tab.TabList;
import org.spongepowered.api.event.Cause;
import org.spongepowered.api.event.SpongeEventFactory;
import org.spongepowered.api.event.message.PlayerChatEvent;
import org.spongepowered.api.network.ServerPlayerConnection;
import org.spongepowered.api.profile.GameProfile;
import org.spongepowered.api.resourcepack.ResourcePack;
import org.spongepowered.api.scoreboard.Scoreboard;
import org.spongepowered.api.world.WorldBorder;
import org.spongepowered.api.world.WorldType;
import org.spongepowered.api.world.server.ServerWorld;
import org.spongepowered.asm.mixin.Final;
import org.spongepowered.asm.mixin.Mixin;
import org.spongepowered.asm.mixin.Overwrite;
import org.spongepowered.asm.mixin.Shadow;
import org.spongepowered.common.SpongeCommon;
import org.spongepowered.common.SpongeServer;
import org.spongepowered.common.accessor.world.level.border.WorldBorderAccessor;
import org.spongepowered.common.adventure.SpongeAdventure;
import org.spongepowered.common.bridge.server.PlayerAdvancementsBridge;
import org.spongepowered.common.bridge.server.level.ServerPlayerBridge;
import org.spongepowered.common.bridge.server.ServerScoreboardBridge;
import org.spongepowered.common.effect.particle.SpongeParticleHelper;
import org.spongepowered.common.effect.record.SpongeMusicDisc;
import org.spongepowered.common.entity.player.tab.SpongeTabList;
import org.spongepowered.common.event.tracking.PhaseTracker;
import org.spongepowered.common.mixin.api.mcp.world.entity.player.PlayerMixin_API;
import org.spongepowered.common.resourcepack.SpongeResourcePack;
import org.spongepowered.common.util.BookUtil;
import org.spongepowered.common.util.NetworkUtil;
import org.spongepowered.math.vector.Vector3d;
import org.spongepowered.math.vector.Vector3i;

import javax.annotation.Nullable;
import java.time.Duration;
import java.time.Instant;
import java.time.temporal.ChronoUnit;
import java.util.Collection;
import java.util.Collections;
import java.util.List;
import java.util.Objects;
import java.util.Optional;
import java.util.Set;
import java.util.UUID;

@Mixin(net.minecraft.server.level.ServerPlayer.class)
public abstract class ServerPlayerMixin_API extends PlayerMixin_API implements ServerPlayer {

    // @formatter:off
    @Shadow @Final public MinecraftServer server;
    @Shadow @Final private PlayerAdvancements advancements;
    @Shadow public ServerGamePacketListenerImpl connection;

    @Shadow public abstract net.minecraft.server.level.ServerLevel shadow$getLevel();
    @Shadow public abstract void shadow$sendMessage(final net.minecraft.network.chat.Component var1, final ChatType var2, final UUID var3);
    // @formatter:on

    @Shadow private int containerCounter;
    private final TabList api$tabList = new SpongeTabList((net.minecraft.server.level.ServerPlayer) (Object) this);
    @Nullable private PlayerChatRouter api$chatRouter;
    @Nullable private WorldBorder api$worldBorder;

    @Override
    public ServerWorld getWorld() {
        return (ServerWorld) this.shadow$getLevel();
    }

    @Override
    public void spawnParticles(final ParticleEffect particleEffect, final Vector3d position, final int radius) {
        if (this.impl$isFake) {
            return;
        }
        Objects.requireNonNull(particleEffect, "particleEffect");
        Objects.requireNonNull(position, "position");
        if (radius <= 0) {
            throw new IllegalArgumentException("The radius has to be greater then zero!");
        }
        final List<Packet<?>> packets = SpongeParticleHelper.toPackets(particleEffect, position);

        if (!packets.isEmpty()) {
            if (position.sub(this.shadow$getX(), this.shadow$getY(), this.shadow$getZ()).lengthSquared() < (long) radius * (long) radius) {
                for (final Packet<?> packet : packets) {
                    this.connection.send(packet);
                }
            }
        }
    }

    @Override
    public User getUser() {
        return ((ServerPlayerBridge) this).bridge$getUser();
    }

    @Override
    public boolean isOnline() {
        if (this.impl$isFake) {
            return true;
        }
        return this.server.getPlayerList().getPlayer(this.uuid) == (net.minecraft.server.level.ServerPlayer) (Object) this;
    }

    @Override
    public GameProfile getProfile() {
        return ((ServerPlayerBridge) this).bridge$getUser().getProfile();
    }

    @Override
    public void sendWorldType(final WorldType worldType) {
        if (this.impl$isFake) {
            return;
        }
        ((ServerPlayerBridge) this).bridge$sendViewerEnvironment((net.minecraft.world.level.dimension.DimensionType) Objects.requireNonNull(worldType,
                "worldType"));
    }

    @Override
    public void spawnParticles(final ParticleEffect particleEffect, final Vector3d position) {
        if (this.impl$isFake) {
            return;
        }
        this.spawnParticles(particleEffect, position, Integer.MAX_VALUE);
    }

    @Override
    public ServerPlayerConnection getConnection() {
        return (ServerPlayerConnection) this.connection;
    }

    /**
     * @author Minecrell - August 22nd, 2016
     * @reason Use InetSocketAddress#getHostString() where possible (instead of
     *     inspecting SocketAddress#toString()) to support IPv6 addresses
     */
    @Overwrite
    public String getIpAddress() {
        return NetworkUtil.getHostString(this.connection.connection.getRemoteAddress());
    }

    @Override
    public String getIdentifier() {
        return ((ServerPlayerBridge) this).bridge$getUser().getIdentifier();
    }

    @Override
    public void setScoreboard(final Scoreboard scoreboard) {
        Objects.requireNonNull(scoreboard, "scoreboard");

        ((ServerScoreboardBridge) ((ServerPlayerBridge) this).bridge$getScoreboard()).bridge$removePlayer((net.minecraft.server.level.ServerPlayer) (Object) this, true);
        ((ServerPlayerBridge) this).bridge$replaceScoreboard(scoreboard);
        ((ServerScoreboardBridge) ((ServerPlayerBridge) this).bridge$getScoreboard()).bridge$addPlayer((net.minecraft.server.level.ServerPlayer) (Object) this, true);
    }

    @Override
    public Component getTeamRepresentation() {
        return SpongeAdventure.asAdventure(this.shadow$getName());
    }

    @Override
    public Scoreboard getScoreboard() {
        return ((ServerPlayerBridge) this).bridge$getScoreboard();
    }

    @Override
    public boolean kick() {
        return this.kick(Component.translatable("disconnect.disconnected"));
    }

    @Override
    public boolean kick(final Component message) {
        return ((ServerPlayerBridge) this).bridge$kick(Objects.requireNonNull(message, "message"));
    }

    @Override
    public void playMusicDisc(final Vector3i position, final MusicDisc recordType) {
        this.connection.send(SpongeMusicDisc.createPacket(Objects.requireNonNull(position, "position"), Objects.requireNonNull(recordType, "recordType")));
    }

    @Override
    public void stopMusicDisc(final Vector3i position) {
        this.connection.send(SpongeMusicDisc.createPacket(position, null));
    }

    @Override
    public void sendResourcePack(final ResourcePack pack) {
        this.connection.send(new ClientboundResourcePackPacket(((SpongeResourcePack) Objects.requireNonNull(pack, "pack")).getUrlString(), pack.getHash().orElse(""), false));
    }

    @Override
    public TabList getTabList() {
        return this.api$tabList;
    }

    @Override
    public boolean hasPlayedBefore() {
        final Instant instant = ((SpongeServer) this.shadow$getServer()).getPlayerDataManager().getFirstJoined(this.getUniqueId()).get();
        final Instant toTheMinute = instant.truncatedTo(ChronoUnit.MINUTES);
        final Instant now = Instant.now().truncatedTo(ChronoUnit.MINUTES);
        final Duration timeSinceFirstJoined = Duration.of(now.minusMillis(toTheMinute.toEpochMilli()).toEpochMilli(), ChronoUnit.MINUTES);
        return timeSinceFirstJoined.getSeconds() > 0;
    }

    @Override
    public void sendBlockChange(final int x, final int y, final int z, final BlockState state) {
        this.connection.send(new ClientboundBlockUpdatePacket(new BlockPos(x, y, z), (net.minecraft.world.level.block.state.BlockState) state));
    }

    @Override
    public void resetBlockChange(final int x, final int y, final int z) {
        this.connection.send(new ClientboundBlockUpdatePacket(this.shadow$getCommandSenderWorld(), new BlockPos(x, y, z)));
    }

    @Override
    public boolean respawn() {
        if (this.impl$isFake) {
            return false;
        }
        if (this.shadow$getHealth() > 0.0F) {
            return false;
        }
        this.connection.player = this.server.getPlayerList().respawn((net.minecraft.server.level.ServerPlayer) (Object) this, false);
        return true;
    }

    @Override
    public PlayerChatRouter getChatRouter() {
        if (this.api$chatRouter == null) {
            this.api$chatRouter = (player, message) -> ((Server) this.server).sendMessage(player,
                    Component.translatable("chat.type.text", SpongeAdventure.asAdventure(this.shadow$getDisplayName()), message));
        }
        return this.api$chatRouter;
    }

    @Override
    public void setChatRouter(final PlayerChatRouter router) {
        this.api$chatRouter = Objects.requireNonNull(router, "router");
    }

    @Override
    public PlayerChatEvent simulateChat(final Component message, final Cause cause) {
        Objects.requireNonNull(message, "message");
        Objects.requireNonNull(cause, "cause");

        final PlayerChatRouter originalRouter = this.getChatRouter();
        final PlayerChatEvent event = SpongeEventFactory.createPlayerChatEvent(cause, originalRouter, Optional.of(originalRouter), message, message);
        if (!SpongeCommon.postEvent(event)) {
            event.getChatRouter().ifPresent(channel -> channel.chat(this, event.getMessage()));
        }
        return event;
    }

    @Override
    public Optional<WorldBorder> getWorldBorder() {
        return Optional.ofNullable(this.api$worldBorder);
    }

    @Override
    public CooldownTracker getCooldownTracker() {
        return (CooldownTracker) this.shadow$getCooldowns();
    }

    @Override
    public AdvancementProgress getProgress(final Advancement advancement) {
        return (AdvancementProgress) this.advancements.getOrStartProgress((net.minecraft.advancements.Advancement) Objects.requireNonNull(advancement, "advancement"));
    }

    @Override
    public Collection<AdvancementTree> getUnlockedAdvancementTrees() {
        if (this.impl$isFake) {
            return Collections.emptyList();
        }
        return Collections.unmodifiableCollection(((PlayerAdvancementsBridge) this.advancements).bridge$getAdvancementTrees());
    }

    @Override
    public void setWorldBorder(final @Nullable WorldBorder border) {
        if (this.impl$isFake) {
            return;
        }
        if (this.api$worldBorder == border) {
            return; //do not fire an event since nothing would have changed
        }
        if (!SpongeCommon.postEvent(SpongeEventFactory.createChangeWorldBorderEventTargetPlayer(PhaseTracker.getCauseStackManager().getCurrentCause(),
                Optional.ofNullable(this.api$worldBorder), this, Optional.ofNullable(border)))) {
            if (this.api$worldBorder != null) { //is the world border about to be unset?
                ((WorldBorderAccessor) this.api$worldBorder).accessor$listeners().remove(
                        ((ServerPlayerBridge) this).bridge$getWorldBorderListener()); //remove the listener, if so
            }
            this.api$worldBorder = border;
            if (this.api$worldBorder != null) {
                ((net.minecraft.world.level.border.WorldBorder) this.api$worldBorder).addListener(
<<<<<<< HEAD
                        ((ServerPlayerEntityBridge) this).bridge$getWorldBorderListener());
                this.connection.send(new ClientboundInitializeBorderPacket((net.minecraft.world.level.border.WorldBorder) this.api$worldBorder));
=======
                        ((ServerPlayerBridge) this).bridge$getWorldBorderListener());
                this.connection.send(
                        new ClientboundSetBorderPacket((net.minecraft.world.level.border.WorldBorder) this.api$worldBorder,
                                ClientboundSetBorderPacket.Type.INITIALIZE));
>>>>>>> f0fecddb
            } else { //unset the border if null
                this.connection.send(new ClientboundInitializeBorderPacket(this.shadow$getCommandSenderWorld().getWorldBorder()));
            }
        }
    }

    @Override
    protected Set<Value.Immutable<?>> api$getVanillaValues() {
        final Set<Value.Immutable<?>> values = super.api$getVanillaValues();

        // Humanoid
        values.add(this.foodLevel().asImmutable());
        values.add(this.exhaustion().asImmutable());
        values.add(this.saturation().asImmutable());
        values.add(this.gameMode().asImmutable());

        // Player
        values.add(this.firstJoined().asImmutable());
        values.add(this.lastPlayed().asImmutable());
        values.add(this.sleepingIgnored().asImmutable());
        values.add(this.hasViewedCredits().asImmutable());

        // If getSpectatingEntity returns this player, then we are not spectating any other entity, so spectatorTarget would be an Optional.empty()
        this.spectatorTarget().map(Value::asImmutable).ifPresent(values::add);

        return values;
    }

    // Audience

    @Override
    public void sendMessage(final Identity identity, final Component message, final MessageType type) {
        if (this.impl$isFake) {
            return;
        }
        this.shadow$sendMessage(SpongeAdventure.asVanilla(Objects.requireNonNull(message, "message")),
            SpongeAdventure.asVanilla(Objects.requireNonNull(type, "type")), Objects.requireNonNull(identity, "identity").uuid());
    }

    @Override
    public void sendActionBar(final Component message) {
        if (this.impl$isFake) {
            return;
        }
        this.connection.send(new ClientboundSetActionBarTextPacket(SpongeAdventure.asVanilla(Objects.requireNonNull(message, "message"))));
    }

    @Override
    public void sendPlayerListHeader(final Component header) {
        this.api$tabList.setHeader(Objects.requireNonNull(header, "header"));
    }

    @Override
    public void sendPlayerListFooter(final Component footer) {
        this.api$tabList.setFooter(Objects.requireNonNull(footer, "footer"));
    }

    @Override
    public void sendPlayerListHeaderAndFooter(final Component header, final Component footer) {
        this.api$tabList.setHeaderAndFooter(Objects.requireNonNull(header, "header"), Objects.requireNonNull(footer, "footer"));
    }

    @Override
    public void showTitle(final Title title) {
        if (this.impl$isFake) {
            return;
        }
        final Title.Times times = Objects.requireNonNull(title, "title").times();
        if (times != null) {
            this.connection.send(new ClientboundSetTitlesAnimationPacket(
                this.api$durationToTicks(times.fadeIn()),
                this.api$durationToTicks(times.stay()),
                this.api$durationToTicks(times.fadeOut())
            ));
        }
        this.connection.send(new ClientboundSetSubtitleTextPacket(SpongeAdventure.asVanilla(title.subtitle())));
        this.connection.send(new ClientboundSetTitleTextPacket(SpongeAdventure.asVanilla(title.title())));
    }

    @Override
    public void clearTitle() {
        if (this.impl$isFake) {
            return;
        }
        this.connection.send(new ClientboundClearTitlesPacket(false));
    }

    @Override
    public void resetTitle() {
        if (this.impl$isFake) {
            return;
        }
        this.connection.send(new ClientboundClearTitlesPacket(true));
    }

    @Override
    public void showBossBar(final BossBar bar) {
        if (this.impl$isFake) {
            return;
        }
        final ServerBossEvent vanilla = SpongeAdventure.asVanillaServer(Objects.requireNonNull(bar, "bar"));
        vanilla.addPlayer((net.minecraft.server.level.ServerPlayer) (Object) this);
    }

    @Override
    public void hideBossBar(final BossBar bar) {
        if (this.impl$isFake) {
            return;
        }
        final ServerBossEvent vanilla = SpongeAdventure.asVanillaServer(Objects.requireNonNull(bar, "bar"));
        vanilla.removePlayer((net.minecraft.server.level.ServerPlayer) (Object) this);
    }

    @Override
    public void playSound(final Sound sound) {
        this.playSound(Objects.requireNonNull(sound, "sound"), this.shadow$getX(), this.shadow$getY(), this.shadow$getZ());
    }

    @Override
    public void playSound(final Sound sound, final double x, final double y, final double z) {
        if (this.impl$isFake) {
            return;
        }
        final Optional<SoundEvent> event = Registry.SOUND_EVENT.getOptional(SpongeAdventure.asVanilla(Objects.requireNonNull(sound, "sound").name()));
        if (event.isPresent()) {
            // Check if the event is registered
            this.connection.send(new ClientboundSoundPacket(event.get(), SpongeAdventure.asVanilla(sound.source()), x, y, z, sound.volume(), sound.pitch()));
        } else {
            // Otherwise send it as a custom sound
            this.connection.send(new ClientboundCustomSoundPacket(SpongeAdventure.asVanilla(sound.name()), SpongeAdventure.asVanilla(sound.source()),
                    new net.minecraft.world.phys.Vec3(x, y, z), sound.volume(), sound.pitch()));
        }
    }

    @Override
    public void stopSound(final SoundStop stop) {
        if (this.impl$isFake) {
            return;
        }
        this.connection.send(new ClientboundStopSoundPacket(SpongeAdventure.asVanillaNullable(Objects.requireNonNull(stop, "stop").sound()), SpongeAdventure.asVanillaNullable(stop.source())));
    }

    @Override
    public void openBook(@NonNull final Book book) {
        if (this.impl$isFake) {
            return;
        }
        BookUtil.fakeBookView(Objects.requireNonNull(book, "book"), Collections.singletonList(this));
    }

    private int api$durationToTicks(final Duration duration) {
        return (int) (duration.toMillis() / 50L);
    }
}<|MERGE_RESOLUTION|>--- conflicted
+++ resolved
@@ -355,15 +355,8 @@
             this.api$worldBorder = border;
             if (this.api$worldBorder != null) {
                 ((net.minecraft.world.level.border.WorldBorder) this.api$worldBorder).addListener(
-<<<<<<< HEAD
-                        ((ServerPlayerEntityBridge) this).bridge$getWorldBorderListener());
+                        ((ServerPlayerBridge) this).bridge$getWorldBorderListener());
                 this.connection.send(new ClientboundInitializeBorderPacket((net.minecraft.world.level.border.WorldBorder) this.api$worldBorder));
-=======
-                        ((ServerPlayerBridge) this).bridge$getWorldBorderListener());
-                this.connection.send(
-                        new ClientboundSetBorderPacket((net.minecraft.world.level.border.WorldBorder) this.api$worldBorder,
-                                ClientboundSetBorderPacket.Type.INITIALIZE));
->>>>>>> f0fecddb
             } else { //unset the border if null
                 this.connection.send(new ClientboundInitializeBorderPacket(this.shadow$getCommandSenderWorld().getWorldBorder()));
             }
