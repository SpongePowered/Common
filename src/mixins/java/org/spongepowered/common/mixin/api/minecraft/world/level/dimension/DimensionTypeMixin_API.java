/*
 * This file is part of Sponge, licensed under the MIT License (MIT).
 *
 * Copyright (c) SpongePowered <https://www.spongepowered.org>
 * Copyright (c) contributors
 *
 * Permission is hereby granted, free of charge, to any person obtaining a copy
 * of this software and associated documentation files (the "Software"), to deal
 * in the Software without restriction, including without limitation the rights
 * to use, copy, modify, merge, publish, distribute, sublicense, and/or sell
 * copies of the Software, and to permit persons to whom the Software is
 * furnished to do so, subject to the following conditions:
 *
 * The above copyright notice and this permission notice shall be included in
 * all copies or substantial portions of the Software.
 *
 * THE SOFTWARE IS PROVIDED "AS IS", WITHOUT WARRANTY OF ANY KIND, EXPRESS OR
 * IMPLIED, INCLUDING BUT NOT LIMITED TO THE WARRANTIES OF MERCHANTABILITY,
 * FITNESS FOR A PARTICULAR PURPOSE AND NONINFRINGEMENT. IN NO EVENT SHALL THE
 * AUTHORS OR COPYRIGHT HOLDERS BE LIABLE FOR ANY CLAIM, DAMAGES OR OTHER
 * LIABILITY, WHETHER IN AN ACTION OF CONTRACT, TORT OR OTHERWISE, ARISING FROM,
 * OUT OF OR IN CONNECTION WITH THE SOFTWARE OR THE USE OR OTHER DEALINGS IN
 * THE SOFTWARE.
 */
package org.spongepowered.common.mixin.api.minecraft.world.level.dimension;

import net.minecraft.core.Registry;
import org.checkerframework.checker.nullness.qual.Nullable;
import org.spongepowered.api.ResourceKey;
import org.spongepowered.api.service.context.Context;
import org.spongepowered.api.util.MinecraftDayTime;
import org.spongepowered.api.world.WorldType;
import org.spongepowered.api.world.WorldTypeTemplate;
import org.spongepowered.api.world.biome.BiomeSampler;
import org.spongepowered.api.world.WorldTypeEffect;
import org.spongepowered.asm.mixin.Final;
import org.spongepowered.asm.mixin.Implements;
import org.spongepowered.asm.mixin.Interface;
import org.spongepowered.asm.mixin.Intrinsic;
import org.spongepowered.asm.mixin.Mixin;
import org.spongepowered.asm.mixin.Shadow;
import org.spongepowered.common.SpongeCommon;
import org.spongepowered.common.registry.provider.DimensionEffectProvider;
import org.spongepowered.common.util.SpongeMinecraftDayTime;
import org.spongepowered.common.world.server.SpongeWorldTypeTemplate;

import java.util.Objects;
import java.util.Optional;
import java.util.OptionalLong;
import net.minecraft.resources.ResourceLocation;
import net.minecraft.world.level.biome.BiomeZoomer;
import net.minecraft.world.level.dimension.DimensionType;

@Mixin(DimensionType.class)
@Implements(@Interface(iface = WorldType.class, prefix = "worldType$"))
public abstract class DimensionTypeMixin_API implements WorldType {

    // @formatter:off
    @Shadow @Final private ResourceLocation effectsLocation;
    @Shadow @Final private float ambientLight;
    @Shadow @Final private OptionalLong fixedTime;

    @Shadow public abstract BiomeZoomer shadow$getBiomeZoomer();
    @Shadow public abstract boolean shadow$ultraWarm();
    @Shadow public abstract boolean shadow$natural();
    @Shadow public abstract double shadow$coordinateScale();
    @Shadow public abstract boolean shadow$hasSkyLight();
    @Shadow public abstract boolean shadow$hasCeiling();
    @Shadow public abstract boolean shadow$piglinSafe();
    @Shadow public abstract boolean shadow$bedWorks();
    @Shadow public abstract boolean shadow$respawnAnchorWorks();
    @Shadow public abstract boolean shadow$hasRaids();
    @Shadow public abstract int shadow$logicalHeight();
    @Shadow public abstract boolean shadow$createDragonFight();
    // @formatter:on

    @Nullable private Context api$context;

    @Override
    public Context context() {
        if (this.api$context == null) {
<<<<<<< HEAD
            final ResourceLocation key = Objects.requireNonNull(SpongeCommon.getServer().registryAccess()
                .registryOrThrow(Registry.DIMENSION_TYPE_REGISTRY)
                .getKey((DimensionType) (Object) this), "DimensionType is not registered: " + this);
=======
            final ResourceLocation key = SpongeCommon.server().registryAccess().dimensionTypes().getKey((DimensionType) (Object) this);
>>>>>>> cf324e78
            this.api$context = new Context(Context.DIMENSION_KEY, key.getPath());
        }

        return this.api$context;
    }

    @Override
    public WorldTypeEffect effect() {
        @Nullable final WorldTypeEffect effect = DimensionEffectProvider.INSTANCE.get((ResourceKey) (Object) this.effectsLocation);
        if (effect == null) {
            throw new IllegalStateException(String.format("The effect '%s' has not been registered!", this.effectsLocation));
        }
        return effect;
    }

    @Override
    public BiomeSampler biomeSampler() {
        return (BiomeSampler) this.shadow$getBiomeZoomer();
    }

    @Override
    public boolean scorching() {
        return this.shadow$ultraWarm();
    }

    @Intrinsic
    public boolean worldType$natural() {
        return this.shadow$natural();
    }

    @Override
    public double coordinateMultiplier() {
        return this.shadow$coordinateScale();
    }

    @Override
    public boolean hasSkylight() {
        return this.shadow$hasSkyLight();
    }

    @Intrinsic
    public boolean worldType$hasCeiling() {
        return this.shadow$hasCeiling();
    }

    @Override
    public float ambientLighting() {
        return this.ambientLight;
    }

    @Override
    public Optional<MinecraftDayTime> fixedTime() {
        final OptionalLong fixedTime = this.fixedTime;
        if (!fixedTime.isPresent()) {
            return Optional.empty();
        }
        return Optional.of(new SpongeMinecraftDayTime(fixedTime.getAsLong()));
    }

    @Intrinsic
    public boolean worldType$piglinSafe() {
        return this.shadow$piglinSafe();
    }

    @Override
    public boolean bedsUsable() {
        return this.shadow$bedWorks();
    }

    @Override
    public boolean respawnAnchorsUsable() {
        return this.shadow$respawnAnchorWorks();
    }

    @Override
    public WorldTypeTemplate asTemplate() {
<<<<<<< HEAD
        return new SpongeWorldTypeTemplate((ResourceKey) (Object) Objects.requireNonNull(SpongeCommon.getServer()
            .registryAccess()
            .registryOrThrow(Registry.DIMENSION_TYPE_REGISTRY)
            .getKey((DimensionType) (Object) this),
            "Registry type is not registered: " + this
        ), (DimensionType) (Object) this);
=======
        return new SpongeWorldTypeTemplate((ResourceKey) (Object) SpongeCommon.server().registryAccess().dimensionTypes().getKey((DimensionType) (Object) this), (DimensionType) (Object) this);
>>>>>>> cf324e78
    }

    @Intrinsic
    public boolean worldType$hasRaids() {
        return this.shadow$hasRaids();
    }

    @Intrinsic
    public int worldType$logicalHeight() {
        return this.shadow$logicalHeight();
    }

    @Intrinsic
    public boolean worldType$createDragonFight() {
        return this.shadow$createDragonFight();
    }
}<|MERGE_RESOLUTION|>--- conflicted
+++ resolved
@@ -79,13 +79,9 @@
     @Override
     public Context context() {
         if (this.api$context == null) {
-<<<<<<< HEAD
-            final ResourceLocation key = Objects.requireNonNull(SpongeCommon.getServer().registryAccess()
+            final ResourceLocation key = Objects.requireNonNull(SpongeCommon.server().registryAccess()
                 .registryOrThrow(Registry.DIMENSION_TYPE_REGISTRY)
                 .getKey((DimensionType) (Object) this), "DimensionType is not registered: " + this);
-=======
-            final ResourceLocation key = SpongeCommon.server().registryAccess().dimensionTypes().getKey((DimensionType) (Object) this);
->>>>>>> cf324e78
             this.api$context = new Context(Context.DIMENSION_KEY, key.getPath());
         }
 
@@ -162,16 +158,12 @@
 
     @Override
     public WorldTypeTemplate asTemplate() {
-<<<<<<< HEAD
-        return new SpongeWorldTypeTemplate((ResourceKey) (Object) Objects.requireNonNull(SpongeCommon.getServer()
+        return new SpongeWorldTypeTemplate((ResourceKey) (Object) Objects.requireNonNull(SpongeCommon.server()
             .registryAccess()
             .registryOrThrow(Registry.DIMENSION_TYPE_REGISTRY)
             .getKey((DimensionType) (Object) this),
             "Registry type is not registered: " + this
         ), (DimensionType) (Object) this);
-=======
-        return new SpongeWorldTypeTemplate((ResourceKey) (Object) SpongeCommon.server().registryAccess().dimensionTypes().getKey((DimensionType) (Object) this), (DimensionType) (Object) this);
->>>>>>> cf324e78
     }
 
     @Intrinsic
