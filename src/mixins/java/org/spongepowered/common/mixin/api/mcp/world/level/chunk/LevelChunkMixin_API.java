--- conflicted
+++ resolved
@@ -76,36 +76,18 @@
     @Shadow @Final private ChunkPos chunkPos;
     @Shadow @Final private Level level;
 
-<<<<<<< HEAD
     @Shadow public abstract void shadow$setInhabitedTime(long p_177415_1_);
-    @Shadow public abstract int shadow$getMinBuildHeight();
-    @Shadow public abstract int shadow$getHeight();
-=======
     @Shadow public abstract boolean shadow$isEmpty();
->>>>>>> 0504ad16
     //@formatter:on
 
     @Override
     public boolean setBiome(final int x, final int y, final int z, final Biome biome) {
-<<<<<<< HEAD
-        final net.minecraft.world.level.biome.Biome[] biomes = ((ChunkBiomeContainerAccessor) this.biomes).accessor$biomes();
-
-        int maskedX = x & ChunkBiomeContainerAccessor.accessor$HORIZONTAL_MASK();
-        int maskedY = Mth.clamp(y - QuartPos.fromBlock(this.shadow$getMinBuildHeight()), 0, this.shadow$getHeight());
-        int maskedZ = z & ChunkBiomeContainerAccessor.accessor$HORIZONTAL_MASK();
-        final int WIDTH_BITS = ChunkBiomeContainerAccessor.accessor$WIDTH_BITS();
-        final int posKey = maskedY << WIDTH_BITS + WIDTH_BITS | maskedZ << WIDTH_BITS | maskedX;
-        biomes[posKey] = (net.minecraft.world.level.biome.Biome) (Object) biome;
-
-        return true;
+        return ChunkUtil.setBiome(this.biomes, x, y, z, biome);
     }
 
     @Intrinsic
     public long impl$getInhabitedTime() {
         return this.inhabitedTime;
-=======
-        return ChunkUtil.setBiome(this.biomes, x, y, z, biome);
->>>>>>> 0504ad16
     }
 
     @Override
