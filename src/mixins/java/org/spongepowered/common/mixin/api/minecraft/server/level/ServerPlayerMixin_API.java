/*
 * This file is part of Sponge, licensed under the MIT License (MIT).
 *
 * Copyright (c) SpongePowered <https://www.spongepowered.org>
 * Copyright (c) contributors
 *
 * Permission is hereby granted, free of charge, to any person obtaining a copy
 * of this software and associated documentation files (the "Software"), to deal
 * in the Software without restriction, including without limitation the rights
 * to use, copy, modify, merge, publish, distribute, sublicense, and/or sell
 * copies of the Software, and to permit persons to whom the Software is
 * furnished to do so, subject to the following conditions:
 *
 * The above copyright notice and this permission notice shall be included in
 * all copies or substantial portions of the Software.
 *
 * THE SOFTWARE IS PROVIDED "AS IS", WITHOUT WARRANTY OF ANY KIND, EXPRESS OR
 * IMPLIED, INCLUDING BUT NOT LIMITED TO THE WARRANTIES OF MERCHANTABILITY,
 * FITNESS FOR A PARTICULAR PURPOSE AND NONINFRINGEMENT. IN NO EVENT SHALL THE
 * AUTHORS OR COPYRIGHT HOLDERS BE LIABLE FOR ANY CLAIM, DAMAGES OR OTHER
 * LIABILITY, WHETHER IN AN ACTION OF CONTRACT, TORT OR OTHERWISE, ARISING FROM,
 * OUT OF OR IN CONNECTION WITH THE SOFTWARE OR THE USE OR OTHER DEALINGS IN
 * THE SOFTWARE.
 */
package org.spongepowered.common.mixin.api.minecraft.server.level;

import net.kyori.adventure.audience.MessageType;
import net.kyori.adventure.bossbar.BossBar;
import net.kyori.adventure.chat.SignedMessage;
import net.kyori.adventure.identity.Identity;
import net.kyori.adventure.permission.PermissionChecker;
import net.kyori.adventure.pointer.Pointers;
import net.kyori.adventure.resource.ResourcePackRequest;
import net.kyori.adventure.text.Component;
import net.minecraft.advancements.Advancement;
import net.minecraft.advancements.AdvancementHolder;
import net.minecraft.network.Connection;
import net.minecraft.network.chat.ChatType;
import net.minecraft.network.chat.MessageSignature;
import net.minecraft.network.chat.PlayerChatMessage;
<<<<<<< HEAD
=======
import net.minecraft.network.protocol.Packet;
import net.minecraft.network.protocol.game.ClientboundBlockDestructionPacket;
import net.minecraft.network.protocol.game.ClientboundBlockUpdatePacket;
import net.minecraft.network.protocol.game.ClientboundClearTitlesPacket;
>>>>>>> a091b4f4
import net.minecraft.network.protocol.game.ClientboundDeleteChatPacket;
import net.minecraft.network.protocol.game.ClientboundInitializeBorderPacket;
import net.minecraft.resources.ResourceLocation;
import net.minecraft.server.MinecraftServer;
import net.minecraft.server.PlayerAdvancements;
import net.minecraft.server.level.ServerBossEvent;
import net.minecraft.server.network.ServerGamePacketListenerImpl;
import net.minecraft.world.entity.Entity;
import net.minecraft.world.phys.Vec3;
import org.checkerframework.checker.nullness.qual.NonNull;
import org.checkerframework.checker.nullness.qual.Nullable;
import org.spongepowered.api.advancement.AdvancementProgress;
import org.spongepowered.api.advancement.AdvancementTemplate;
import org.spongepowered.api.advancement.AdvancementTree;
import org.spongepowered.api.data.Keys;
import org.spongepowered.api.data.value.Value;
import org.spongepowered.api.entity.living.player.CooldownTracker;
import org.spongepowered.api.entity.living.player.User;
import org.spongepowered.api.entity.living.player.server.ServerPlayer;
import org.spongepowered.api.entity.living.player.tab.TabList;
import org.spongepowered.api.event.Cause;
import org.spongepowered.api.event.SpongeEventFactory;
import org.spongepowered.api.event.message.PlayerChatEvent;
import org.spongepowered.api.event.world.ChangeWorldBorderEvent;
import org.spongepowered.api.network.ServerSideConnection;
import org.spongepowered.api.profile.GameProfile;
import org.spongepowered.api.scoreboard.Scoreboard;
import org.spongepowered.api.world.border.WorldBorder;
import org.spongepowered.api.world.server.ServerWorld;
import org.spongepowered.asm.mixin.Final;
import org.spongepowered.asm.mixin.Mixin;
import org.spongepowered.asm.mixin.Overwrite;
import org.spongepowered.asm.mixin.Shadow;
import org.spongepowered.common.SpongeCommon;
import org.spongepowered.common.SpongeServer;
import org.spongepowered.common.accessor.server.network.ServerCommonPacketListenerImplAccessor;
import org.spongepowered.common.accessor.server.network.ServerGamePacketListenerImplAccessor;
import org.spongepowered.common.accessor.world.level.border.WorldBorderAccessor;
import org.spongepowered.common.adventure.SpongeAdventure;
import org.spongepowered.common.bridge.network.ConnectionBridge;
import org.spongepowered.common.bridge.server.PlayerAdvancementsBridge;
import org.spongepowered.common.bridge.server.ServerScoreboardBridge;
import org.spongepowered.common.bridge.server.level.ServerPlayerBridge;
import org.spongepowered.common.bridge.server.network.ServerCommonPacketListenerImplBridge;
import org.spongepowered.common.bridge.world.level.border.WorldBorderBridge;
import org.spongepowered.common.entity.player.SpongeUserView;
import org.spongepowered.common.entity.player.tab.SpongeTabList;
import org.spongepowered.common.event.tracking.PhaseTracker;
import org.spongepowered.common.mixin.api.minecraft.world.entity.player.PlayerMixin_API;
import org.spongepowered.common.profile.SpongeGameProfile;
import org.spongepowered.common.util.NetworkUtil;

import java.time.Duration;
import java.time.Instant;
import java.time.temporal.ChronoUnit;
import java.util.Collection;
import java.util.Collections;
import java.util.Locale;
import java.util.Objects;
import java.util.Optional;
import java.util.Set;
import java.util.UUID;

@Mixin(net.minecraft.server.level.ServerPlayer.class)
public abstract class ServerPlayerMixin_API extends PlayerMixin_API implements ServerPlayer {

    // @formatter:off
    @Shadow @Final public MinecraftServer server;
    @Shadow @Final private PlayerAdvancements advancements;
    @Shadow public ServerGamePacketListenerImpl connection;

    @Shadow public abstract net.minecraft.server.level.ServerLevel shadow$serverLevel();
    @Shadow public abstract void shadow$sendSystemMessage(final net.minecraft.network.chat.Component $$0);

    // @formatter:on


    @Shadow @Nullable private Vec3 enteredLavaOnVehiclePosition;
    private volatile Pointers api$pointers;

    private final TabList api$tabList = new SpongeTabList((net.minecraft.server.level.ServerPlayer) (Object) this);

    @Override
    public ServerWorld world() {
        return (ServerWorld) this.shadow$serverLevel();
    }

    @Override
    public User user() {
        return SpongeUserView.create(this.uuid);
    }

    @Override
    public boolean isOnline() {
        if (this.impl$isFake) {
            return true;
        }
        return this.server.getPlayerList().getPlayer(this.uuid) == (net.minecraft.server.level.ServerPlayer) (Object) this;
    }

    @Override
    public GameProfile profile() {
        return SpongeGameProfile.of(this.shadow$getGameProfile());
    }

    @Override
    public ServerSideConnection connection() {
        final Connection connection = ((ServerCommonPacketListenerImplAccessor) this.connection).accessor$connection();
        return (ServerSideConnection) ((ConnectionBridge) connection).bridge$getEngineConnection();
    }

    /**
     * @author Minecrell - August 22nd, 2016
     * @reason Use InetSocketAddress#getHostString() where possible (instead of
     *     inspecting SocketAddress#toString()) to support IPv6 addresses
     */
    @Overwrite
    public String getIpAddress() {
        return NetworkUtil.getHostString(((ServerCommonPacketListenerImplAccessor) this.connection).accessor$connection().getRemoteAddress());
    }

    @Override
    public String identifier() {
        return this.uuid.toString();
    }

    @Override
    public void setScoreboard(final Scoreboard scoreboard) {
        Objects.requireNonNull(scoreboard, "scoreboard");

        ((ServerScoreboardBridge) ((ServerPlayerBridge) this).bridge$getScoreboard()).bridge$removePlayer((net.minecraft.server.level.ServerPlayer) (Object) this, true);
        ((ServerPlayerBridge) this).bridge$replaceScoreboard(scoreboard);
        ((ServerScoreboardBridge) ((ServerPlayerBridge) this).bridge$getScoreboard()).bridge$addPlayer((net.minecraft.server.level.ServerPlayer) (Object) this, true);
    }

    @Override
    public Component teamRepresentation() {
        return SpongeAdventure.asAdventure(this.shadow$getName());
    }

    @Override
    public Scoreboard scoreboard() {
        return ((ServerPlayerBridge) this).bridge$getScoreboard();
    }

    @Override
    public boolean kick() {
        return this.kick(Component.translatable("disconnect.disconnected"));
    }

    @Override
    public boolean kick(final Component message) {
        return ((ServerPlayerBridge) this).bridge$kick(Objects.requireNonNull(message, "message"));
    }

    @Override
    public TabList tabList() {
        return this.api$tabList;
    }

    @Override
    public boolean hasPlayedBefore() {
        final Instant instant = ((SpongeServer) this.shadow$getServer()).getPlayerDataManager().getFirstJoined(this.uniqueId()).get();
        final Instant toTheMinute = instant.truncatedTo(ChronoUnit.MINUTES);
        final Instant now = Instant.now().truncatedTo(ChronoUnit.MINUTES);
        final Duration timeSinceFirstJoined = Duration.of(now.minusMillis(toTheMinute.toEpochMilli()).toEpochMilli(), ChronoUnit.MINUTES);
        return timeSinceFirstJoined.getSeconds() > 0;
    }

    @Override
<<<<<<< HEAD
=======
    public void sendBlockChange(final int x, final int y, final int z, final BlockState state) {
        this.connection.send(new ClientboundBlockUpdatePacket(new BlockPos(x, y, z), (net.minecraft.world.level.block.state.BlockState) state));
    }

    @Override
    public void resetBlockChange(final int x, final int y, final int z) {
        this.connection.send(new ClientboundBlockUpdatePacket(this.shadow$getCommandSenderWorld(), new BlockPos(x, y, z)));
    }

    @Override
    public void sendBlockProgress(final int x, final int y, final int z, final double progress) {
        if (progress < 0 || progress > 1) {
            throw new IllegalArgumentException("Progress must be between 0 and 1");
        }

        final BlockPos pos = new BlockPos(x, y, z);
        final int id = ((SpongeServer) this.server).getOrCreateBlockDestructionId(pos);
        final int progressStage = progress == 1 ? 9 : (int) (progress * 10);
        this.connection.send(new ClientboundBlockDestructionPacket(id, pos, progressStage));
    }

    @Override
    public void resetBlockProgress(final int x, final int y, final int z) {
        final BlockPos pos = new BlockPos(x, y, z);
        final Integer id = ((SpongeServer) this.server).getBlockDestructionId(pos);
        if (id != null) {
            this.connection.send(new ClientboundBlockDestructionPacket(id, pos, -1));
        }
    }

    @Override
>>>>>>> a091b4f4
    public boolean respawn() {
        if (this.impl$isFake) {
            return false;
        }
        if (this.shadow$getHealth() > 0.0F) {
            return false;
        }
        this.connection.player = this.server.getPlayerList().respawn((net.minecraft.server.level.ServerPlayer) (Object) this, false, Entity.RemovalReason.DISCARDED);
        return true;
    }

    @Override
    public void simulateChat(final Component message, final Cause cause) {
        // TODO maybe deprecate & remove this as we cannot fake player messages anymore
        Objects.requireNonNull(message, "message");
        Objects.requireNonNull(cause, "cause");
        final PlayerChatEvent.Decorate event = SpongeEventFactory.createPlayerChatEventDecorate(cause, message, message, Optional.of(this));
        if (!SpongeCommon.post(event)) {
            final net.minecraft.network.chat.Component decoratedMessage = SpongeAdventure.asVanilla(event.message());
            final ChatType.Bound boundType = ChatType.bind(ChatType.CHAT, this.server.registryAccess(), this.getName());
            final var thisPlayer = (net.minecraft.server.level.ServerPlayer) (Object) this;
            this.server.getPlayerList().broadcastChatMessage(PlayerChatMessage.system(decoratedMessage.getString()), thisPlayer, boundType);
        }
    }

    @Override
    @NonNull
    public Optional<WorldBorder> worldBorder() {
        final net.minecraft.world.level.border.@Nullable WorldBorder border = ((ServerPlayerBridge) this).bridge$getWorldBorder();
        if (border == null) {
            return Optional.empty();
        }
        return Optional.of(((WorldBorderBridge) border).bridge$asImmutable());
    }

    @Override
    public CooldownTracker cooldownTracker() {
        return (CooldownTracker) this.shadow$getCooldowns();
    }

    @Override
    public AdvancementProgress progress(final AdvancementTemplate advancement) {
        Objects.requireNonNull(advancement, "advancement");
        final AdvancementHolder holder = new AdvancementHolder((ResourceLocation) (Object) advancement.key(), (Advancement) (Object) advancement.advancement());
        return (AdvancementProgress) this.advancements.getOrStartProgress(holder);
    }

    @Override
    public Collection<AdvancementTree> unlockedAdvancementTrees() {
        if (this.impl$isFake) {
            return Collections.emptyList();
        }
        return Collections.unmodifiableCollection(((PlayerAdvancementsBridge) this.advancements).bridge$getAdvancementTrees());
    }

    @SuppressWarnings("ConstantConditions")
    @Override
    @NonNull
    public Optional<WorldBorder> setWorldBorder(final @Nullable WorldBorder border) {
        if (this.impl$isFake) {
            return Optional.empty();
        }
        final Optional<WorldBorder> currentBorder = this.worldBorder();
        if (Objects.equals(currentBorder.orElse(null), border)) {
            return currentBorder; // do not fire an event since nothing would have changed
        }
        final ChangeWorldBorderEvent.Player event =
                SpongeEventFactory.createChangeWorldBorderEventPlayer(PhaseTracker.getCauseStackManager().currentCause(),
                        Optional.ofNullable(border), Optional.ofNullable(border), this, Optional.ofNullable(border));
        if (SpongeCommon.post(event)) {
            return currentBorder;
        }

        final net.minecraft.world.level.border.@Nullable WorldBorder oldWorldBorder = ((ServerPlayerBridge) this).bridge$getWorldBorder();
        if (oldWorldBorder != null) { // is the world border about to be unset?
            ((WorldBorderAccessor) oldWorldBorder).accessor$listeners().remove(
                    ((ServerPlayerBridge) this).bridge$getWorldBorderListener()); // remove the listener, if so
        }
        final Optional<WorldBorder> toSet = event.newBorder();
        if (toSet.isPresent()) {
            final net.minecraft.world.level.border.WorldBorder mutableWorldBorder =
                    new net.minecraft.world.level.border.WorldBorder();
            ((WorldBorderBridge) mutableWorldBorder).bridge$applyFrom(toSet.get());
            ((ServerPlayerBridge) this).bridge$replaceWorldBorder(mutableWorldBorder);
            mutableWorldBorder.addListener(((ServerPlayerBridge) this).bridge$getWorldBorderListener());
            this.connection.send(new ClientboundInitializeBorderPacket(mutableWorldBorder));
        } else { // unset the border if null
            ((ServerPlayerBridge) this).bridge$replaceWorldBorder(null);
            this.connection.send(new ClientboundInitializeBorderPacket(this.shadow$getCommandSenderWorld().getWorldBorder()));
        }
        return toSet;

    }

    @Override
    protected Set<Value.Immutable<?>> api$getVanillaValues() {
        final Set<Value.Immutable<?>> values = super.api$getVanillaValues();

        values.add(this.requireValue(Keys.CHAT_COLORS_ENABLED).asImmutable());
        values.add(this.requireValue(Keys.CHAT_VISIBILITY).asImmutable());
        values.add(this.requireValue(Keys.GAME_MODE).asImmutable());
        values.add(this.requireValue(Keys.HAS_VIEWED_CREDITS).asImmutable());
        values.add(this.requireValue(Keys.LOCALE).asImmutable());
        values.add(this.requireValue(Keys.PREVIOUS_GAME_MODE).asImmutable());
        values.add(this.requireValue(Keys.SKIN_PARTS).asImmutable());
        values.add(this.requireValue(Keys.SPECTATOR_TARGET).asImmutable());
        // TODO ClassCastException: ServerStatsCounter -> StatsCounterBridge
        // values.add(this.requireValue(Keys.STATISTICS).asImmutable());
        values.add(this.requireValue(Keys.VIEW_DISTANCE).asImmutable());

        this.getValue(Keys.HEALTH_SCALE).map(Value::asImmutable).ifPresent(values::add);
        this.getValue(Keys.SKIN_PROFILE_PROPERTY).map(Value::asImmutable).ifPresent(values::add);

        return values;
    }

    // Audience

    @Override
    public @NonNull Pointers pointers() {
        Pointers pointers = this.api$pointers;
        if (pointers == null) {
            synchronized (this) {
                if (this.api$pointers == null) {
                    this.api$pointers = pointers = Pointers.builder()
                        .withDynamic(Identity.NAME, () -> ((net.minecraft.server.level.ServerPlayer) (Object) this).getGameProfile().getName())
                        .withDynamic(Identity.DISPLAY_NAME, () -> this.displayName().get())
                        .withDynamic(Identity.UUID, ((Entity) (Object) this)::getUUID)
                        .withDynamic(Identity.LOCALE, this::locale)
                        .withStatic(PermissionChecker.POINTER, permission -> SpongeAdventure.asAdventure(this.permissionValue(permission)))
                        .build();
                } else {
                    return this.api$pointers;
                }
            }
        }
        return pointers;
    }

    @Override
    @Deprecated
    public void sendMessage(final Identity identity, final Component message, final MessageType type) {
        if (this.impl$isFake) {
            return;
        }
        this.shadow$sendSystemMessage(SpongeAdventure.asVanilla(Objects.requireNonNull(message, "message")));
        // TODO chatMessage
        // this.shadow$sendChatMessage(PlayerChatMessage.unsigned(mcMessage), new ChatSender(mcIdentity, name, teamName));
    }

    @Override
    public void sendMessage(final @NonNull Component message) {
        if (this.impl$isFake) {
            return;
        }
        this.shadow$sendSystemMessage(SpongeAdventure.asVanilla(message));
    }

    @Override
    public void sendMessage(final @NonNull Component message, final net.kyori.adventure.chat.ChatType.@NonNull Bound boundChatType) {
        if (this.impl$isFake) {
            return;
        }
        this.connection.sendDisguisedChatMessage(SpongeAdventure.asVanilla(message), SpongeAdventure.asVanilla(this.shadow$level().registryAccess(), boundChatType));
    }

    @Override
    public void sendMessage(final @NonNull SignedMessage signedMessage, final net.kyori.adventure.chat.ChatType.@NonNull Bound boundChatType) {
        if (this.impl$isFake) {
            return;
        }
        // TODO: implement once we actually expose a way to get signed messages in-api
        this.connection.sendDisguisedChatMessage(
            SpongeAdventure.asVanilla(Objects.requireNonNullElse(signedMessage.unsignedContent(), Component.text(signedMessage.message()))),
            SpongeAdventure.asVanilla(this.shadow$level().registryAccess(), boundChatType)
        );
    }

    @Override
    public void deleteMessage(final SignedMessage.@NonNull Signature signature) {
        if (this.impl$isFake) {
            return;
        }
        this.connection.send(new ClientboundDeleteChatPacket(((MessageSignature) (Object) signature)
            .pack(((ServerGamePacketListenerImplAccessor) this.connection).accessor$messageSignatureCache())));
    }

    @Override
    public void sendPlayerListHeader(final Component header) {
        this.api$tabList.setHeader(Objects.requireNonNull(header, "header"));
    }

    @Override
    public void sendPlayerListFooter(final Component footer) {
        this.api$tabList.setFooter(Objects.requireNonNull(footer, "footer"));
    }

    @Override
    public void sendPlayerListHeaderAndFooter(final Component header, final Component footer) {
        this.api$tabList.setHeaderAndFooter(Objects.requireNonNull(header, "header"), Objects.requireNonNull(footer, "footer"));
    }

    @Override
    public void showBossBar(final BossBar bar) {
        if (this.impl$isFake) {
            return;
        }
        final ServerBossEvent vanilla = SpongeAdventure.asVanillaServer(Objects.requireNonNull(bar, "bar"));
        vanilla.addPlayer((net.minecraft.server.level.ServerPlayer) (Object) this);
    }

    @Override
    public void hideBossBar(final BossBar bar) {
        if (this.impl$isFake) {
            return;
        }
        final ServerBossEvent vanilla = SpongeAdventure.asVanillaServer(Objects.requireNonNull(bar, "bar"));
        vanilla.removePlayer((net.minecraft.server.level.ServerPlayer) (Object) this);
    }

    @Override
    public @NonNull Locale locale() {
        return ((ServerPlayerBridge) this).bridge$getLanguage();
    }

    @Override
    public void sendResourcePacks(final @NonNull ResourcePackRequest request) {
        ((ServerCommonPacketListenerImplBridge) this.connection).bridge$sendResourcePacks(request);
    }

    @Override
    public void removeResourcePacks(final @NonNull UUID id, final @NonNull UUID @NonNull... others) {
        ((ServerCommonPacketListenerImplBridge) this.connection).bridge$removeResourcePacks(id, others);
    }

    @Override
    public void clearResourcePacks() {
        ((ServerCommonPacketListenerImplBridge) this.connection).bridge$clearResourcePacks();
    }
}<|MERGE_RESOLUTION|>--- conflicted
+++ resolved
@@ -34,17 +34,12 @@
 import net.kyori.adventure.text.Component;
 import net.minecraft.advancements.Advancement;
 import net.minecraft.advancements.AdvancementHolder;
+import net.minecraft.core.BlockPos;
 import net.minecraft.network.Connection;
 import net.minecraft.network.chat.ChatType;
 import net.minecraft.network.chat.MessageSignature;
 import net.minecraft.network.chat.PlayerChatMessage;
-<<<<<<< HEAD
-=======
-import net.minecraft.network.protocol.Packet;
 import net.minecraft.network.protocol.game.ClientboundBlockDestructionPacket;
-import net.minecraft.network.protocol.game.ClientboundBlockUpdatePacket;
-import net.minecraft.network.protocol.game.ClientboundClearTitlesPacket;
->>>>>>> a091b4f4
 import net.minecraft.network.protocol.game.ClientboundDeleteChatPacket;
 import net.minecraft.network.protocol.game.ClientboundInitializeBorderPacket;
 import net.minecraft.resources.ResourceLocation;
@@ -122,7 +117,9 @@
     // @formatter:on
 
 
-    @Shadow @Nullable private Vec3 enteredLavaOnVehiclePosition;
+    @Shadow
+    @Nullable
+    private Vec3 enteredLavaOnVehiclePosition;
     private volatile Pointers api$pointers;
 
     private final TabList api$tabList = new SpongeTabList((net.minecraft.server.level.ServerPlayer) (Object) this);
@@ -159,7 +156,7 @@
     /**
      * @author Minecrell - August 22nd, 2016
      * @reason Use InetSocketAddress#getHostString() where possible (instead of
-     *     inspecting SocketAddress#toString()) to support IPv6 addresses
+     * inspecting SocketAddress#toString()) to support IPv6 addresses
      */
     @Overwrite
     public String getIpAddress() {
@@ -215,18 +212,6 @@
     }
 
     @Override
-<<<<<<< HEAD
-=======
-    public void sendBlockChange(final int x, final int y, final int z, final BlockState state) {
-        this.connection.send(new ClientboundBlockUpdatePacket(new BlockPos(x, y, z), (net.minecraft.world.level.block.state.BlockState) state));
-    }
-
-    @Override
-    public void resetBlockChange(final int x, final int y, final int z) {
-        this.connection.send(new ClientboundBlockUpdatePacket(this.shadow$getCommandSenderWorld(), new BlockPos(x, y, z)));
-    }
-
-    @Override
     public void sendBlockProgress(final int x, final int y, final int z, final double progress) {
         if (progress < 0 || progress > 1) {
             throw new IllegalArgumentException("Progress must be between 0 and 1");
@@ -248,7 +233,6 @@
     }
 
     @Override
->>>>>>> a091b4f4
     public boolean respawn() {
         if (this.impl$isFake) {
             return false;
@@ -316,8 +300,8 @@
             return currentBorder; // do not fire an event since nothing would have changed
         }
         final ChangeWorldBorderEvent.Player event =
-                SpongeEventFactory.createChangeWorldBorderEventPlayer(PhaseTracker.getCauseStackManager().currentCause(),
-                        Optional.ofNullable(border), Optional.ofNullable(border), this, Optional.ofNullable(border));
+            SpongeEventFactory.createChangeWorldBorderEventPlayer(PhaseTracker.getCauseStackManager().currentCause(),
+                Optional.ofNullable(border), Optional.ofNullable(border), this, Optional.ofNullable(border));
         if (SpongeCommon.post(event)) {
             return currentBorder;
         }
@@ -325,12 +309,12 @@
         final net.minecraft.world.level.border.@Nullable WorldBorder oldWorldBorder = ((ServerPlayerBridge) this).bridge$getWorldBorder();
         if (oldWorldBorder != null) { // is the world border about to be unset?
             ((WorldBorderAccessor) oldWorldBorder).accessor$listeners().remove(
-                    ((ServerPlayerBridge) this).bridge$getWorldBorderListener()); // remove the listener, if so
+                ((ServerPlayerBridge) this).bridge$getWorldBorderListener()); // remove the listener, if so
         }
         final Optional<WorldBorder> toSet = event.newBorder();
         if (toSet.isPresent()) {
             final net.minecraft.world.level.border.WorldBorder mutableWorldBorder =
-                    new net.minecraft.world.level.border.WorldBorder();
+                new net.minecraft.world.level.border.WorldBorder();
             ((WorldBorderBridge) mutableWorldBorder).bridge$applyFrom(toSet.get());
             ((ServerPlayerBridge) this).bridge$replaceWorldBorder(mutableWorldBorder);
             mutableWorldBorder.addListener(((ServerPlayerBridge) this).bridge$getWorldBorderListener());
@@ -480,7 +464,7 @@
     }
 
     @Override
-    public void removeResourcePacks(final @NonNull UUID id, final @NonNull UUID @NonNull... others) {
+    public void removeResourcePacks(final @NonNull UUID id, final @NonNull UUID @NonNull ... others) {
         ((ServerCommonPacketListenerImplBridge) this.connection).bridge$removeResourcePacks(id, others);
     }
 
