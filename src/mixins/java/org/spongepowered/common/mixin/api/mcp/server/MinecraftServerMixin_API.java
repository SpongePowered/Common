--- conflicted
+++ resolved
@@ -136,11 +136,8 @@
     private ServerScoreboard api$scoreboard;
     private GameProfileManager api$profileManager;
     private SpongeUserManager api$userManager;
-<<<<<<< HEAD
     private MapStorage api$mapStorage;
-=======
     private RegistryHolder api$registryHolder;
->>>>>>> 27fdddda
 
     public MinecraftServerMixin_API(final String name) {
         super(name);
@@ -157,11 +154,8 @@
         this.api$playerDataHandler = new SpongePlayerDataManager(this);
         this.api$teleportHelper = new SpongeTeleportHelper();
         this.api$userManager = new SpongeUserManager(this);
-<<<<<<< HEAD
         this.api$mapStorage = new SpongeMapStorage();
-=======
         this.api$registryHolder = new SpongeRegistryHolder(p_i232576_2_);
->>>>>>> 27fdddda
     }
 
     @Override
@@ -431,17 +425,16 @@
     }
 
     @Override
-<<<<<<< HEAD
+    public RegistryScope registryScope() {
+        return RegistryScope.ENGINE;
+    }
+
+    @Override
+    public RegistryHolder registries() {
+        return this.api$registryHolder;
+    }
+    @Override
     public MapStorage getMapStorage() {
         return this.api$mapStorage;
-=======
-    public RegistryScope registryScope() {
-        return RegistryScope.ENGINE;
-    }
-
-    @Override
-    public RegistryHolder registries() {
-        return this.api$registryHolder;
->>>>>>> 27fdddda
     }
 }