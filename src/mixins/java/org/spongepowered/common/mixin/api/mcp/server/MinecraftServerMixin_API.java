/*
 * This file is part of Sponge, licensed under the MIT License (MIT).
 *
 * Copyright (c) SpongePowered <https://www.spongepowered.org>
 * Copyright (c) contributors
 *
 * Permission is hereby granted, free of charge, to any person obtaining a copy
 * of this software and associated documentation files (the "Software"), to deal
 * in the Software without restriction, including without limitation the rights
 * to use, copy, modify, merge, publish, distribute, sublicense, and/or sell
 * copies of the Software, and to permit persons to whom the Software is
 * furnished to do so, subject to the following conditions:
 *
 * The above copyright notice and this permission notice shall be included in
 * all copies or substantial portions of the Software.
 *
 * THE SOFTWARE IS PROVIDED "AS IS", WITHOUT WARRANTY OF ANY KIND, EXPRESS OR
 * IMPLIED, INCLUDING BUT NOT LIMITED TO THE WARRANTIES OF MERCHANTABILITY,
 * FITNESS FOR A PARTICULAR PURPOSE AND NONINFRINGEMENT. IN NO EVENT SHALL THE
 * AUTHORS OR COPYRIGHT HOLDERS BE LIABLE FOR ANY CLAIM, DAMAGES OR OTHER
 * LIABILITY, WHETHER IN AN ACTION OF CONTRACT, TORT OR OTHERWISE, ARISING FROM,
 * OUT OF OR IN CONNECTION WITH THE SOFTWARE OR THE USE OR OTHER DEALINGS IN
 * THE SOFTWARE.
 */
package org.spongepowered.common.mixin.api.mcp.server;

import static com.google.common.base.Preconditions.checkNotNull;

import com.google.common.base.Preconditions;
import com.google.common.collect.ImmutableList;
import com.google.common.collect.Iterables;
import com.mojang.authlib.GameProfileRepository;
import com.mojang.authlib.minecraft.MinecraftSessionService;
import com.mojang.authlib.yggdrasil.YggdrasilAuthenticationService;
import com.mojang.datafixers.DataFixer;
import java.util.Collections;
import net.kyori.adventure.audience.Audience;
import net.kyori.adventure.audience.MessageType;
import net.kyori.adventure.text.Component;
import net.minecraft.command.Commands;
import net.minecraft.resources.IReloadableResourceManager;
import net.minecraft.resources.ResourcePackInfo;
import net.minecraft.resources.ResourcePackList;
import net.minecraft.scoreboard.ServerScoreboard;
import net.minecraft.server.MinecraftServer;
import net.minecraft.server.management.PlayerList;
import net.minecraft.server.management.PlayerProfileCache;
import net.minecraft.util.concurrent.RecursiveEventLoop;
import net.minecraft.util.concurrent.TickDelayedTask;
import net.minecraft.util.math.MathHelper;
import net.minecraft.util.text.ITextComponent;
import net.minecraft.world.chunk.listener.IChunkStatusListenerFactory;
import net.minecraft.world.server.ServerWorld;
import org.checkerframework.checker.nullness.qual.NonNull;
import org.spongepowered.api.Game;
import org.spongepowered.api.Server;
import org.spongepowered.api.Sponge;
import org.spongepowered.api.entity.living.player.server.ServerPlayer;
import org.spongepowered.api.event.CauseStackManager;
import org.spongepowered.api.profile.GameProfileManager;
import org.spongepowered.api.resource.ResourceManager;
import org.spongepowered.api.resource.pack.PackList;
import org.spongepowered.api.resourcepack.ResourcePack;
import org.spongepowered.api.scheduler.Scheduler;
import org.spongepowered.api.scoreboard.Scoreboard;
import org.spongepowered.api.user.UserManager;
import org.spongepowered.api.world.teleport.TeleportHelper;
import org.spongepowered.api.world.storage.ChunkLayout;
import org.spongepowered.asm.mixin.Final;
import org.spongepowered.asm.mixin.Implements;
import org.spongepowered.asm.mixin.Interface;
import org.spongepowered.asm.mixin.Intrinsic;
import org.spongepowered.asm.mixin.Mixin;
import org.spongepowered.asm.mixin.Shadow;
import org.spongepowered.asm.mixin.injection.At;
import org.spongepowered.asm.mixin.injection.Inject;
import org.spongepowered.asm.mixin.injection.callback.CallbackInfo;
import org.spongepowered.common.adventure.SpongeAdventure;
import org.spongepowered.common.bridge.server.MinecraftServerBridge;
import org.spongepowered.common.event.tracking.PhaseTracker;
import org.spongepowered.common.profile.SpongeGameProfileManager;
import org.spongepowered.common.scheduler.ServerScheduler;
import org.spongepowered.common.scheduler.SpongeScheduler;
import org.spongepowered.common.SpongeServer;
import org.spongepowered.common.user.SpongeUserManager;
import org.spongepowered.common.util.UsernameCache;
import org.spongepowered.common.world.server.SpongeWorldManager;
import org.spongepowered.common.world.storage.SpongeChunkLayout;
import org.spongepowered.common.world.storage.SpongePlayerDataManager;
import org.spongepowered.common.world.teleport.SpongeTeleportHelper;

import java.io.File;
import java.net.InetSocketAddress;
import java.net.Proxy;
import java.util.Collection;
import java.util.List;
import java.util.Optional;
import java.util.UUID;
import java.util.concurrent.CompletableFuture;

@Mixin(MinecraftServer.class)
@Implements(value = @Interface(iface = Server.class, prefix = "server$"))
public abstract class MinecraftServerMixin_API extends RecursiveEventLoop<TickDelayedTask> implements SpongeServer {

    @Shadow @Final public long[] tickTimeArray;
    @Shadow public abstract PlayerList shadow$getPlayerList();
    @Shadow public abstract boolean shadow$isServerInOnlineMode();
    @Shadow public abstract String shadow$getMOTD();
    @Shadow public abstract int shadow$getTickCounter();
    @Shadow public abstract void shadow$initiateShutdown(boolean p_71263_1_);
    @Shadow public abstract int shadow$getMaxPlayerIdleMinutes();
    @Shadow public abstract void shadow$setPlayerIdleTimeout(int p_143006_1_);
<<<<<<< HEAD
    @Shadow public abstract void shadow$sendMessage(ITextComponent p_145747_1_);
    @Shadow @Final private IReloadableResourceManager resourceManager;
    @Shadow @Final private ResourcePackList<ResourcePackInfo> resourcePacks;

    @Shadow public abstract void reload();
=======
>>>>>>> 09b182f5

    private Iterable<? extends Audience> audiences;
    private ServerScheduler api$scheduler;
    private SpongeTeleportHelper api$teleportHelper;
    private SpongePlayerDataManager api$playerDataHandler;
    private UsernameCache api$usernameCache;
    private Audience api$broadcastAudience;
    private ServerScoreboard api$scoreboard;
    private GameProfileManager api$profileManager;
    private SpongeUserManager api$userManager;

    public MinecraftServerMixin_API(String name) {
        super(name);
    }

    @Inject(method = "<init>", at = @At("TAIL"))
    private void api$initializeSpongeFields(File p_i50590_1_, Proxy p_i50590_2_, DataFixer dataFixerIn, Commands p_i50590_4_,
        YggdrasilAuthenticationService p_i50590_5_, MinecraftSessionService p_i50590_6_, GameProfileRepository p_i50590_7_,
        PlayerProfileCache p_i50590_8_, IChunkStatusListenerFactory p_i50590_9_, String p_i50590_10_, CallbackInfo ci) {

        this.api$scheduler = new ServerScheduler();
        this.api$playerDataHandler = new SpongePlayerDataManager(this);
        this.api$teleportHelper = new SpongeTeleportHelper();
        this.api$userManager = new SpongeUserManager(this);
    }

    @Override
    public @NonNull Iterable<? extends Audience> audiences() {
        if (this.audiences == null) {
            this.audiences = Iterables.concat((List) this.shadow$getPlayerList().getPlayers(), Collections.singleton(Sponge.getGame().getSystemSubject()));
        }
        return this.audiences;
    }

    @Override
    public ChunkLayout getChunkLayout() {
        return SpongeChunkLayout.instance;
    }

    @Override
    public Audience getBroadcastAudience() {
        if (this.api$broadcastAudience == null) {
            this.api$broadcastAudience = this;
        }

        return this.api$broadcastAudience;
    }

    @Override
    public void setBroadcastAudience(final Audience channel) {
        this.api$broadcastAudience = checkNotNull(channel, "channel");
    }

    @Override
    public Optional<InetSocketAddress> getBoundAddress() {
        return Optional.empty();
    }

    @Override
    public boolean hasWhitelist() {
        return this.shadow$getPlayerList().isWhiteListEnabled();
    }

    @Override
    public void setHasWhitelist(final boolean enabled) {
        this.shadow$getPlayerList().setWhiteListEnabled(enabled);
    }

    @Override
    public boolean getOnlineMode() {
        return this.shadow$isServerInOnlineMode();
    }

    @Override
    public UserManager getUserManager() {
        return this.api$userManager;
    }

    @Override public TeleportHelper getTeleportHelper() {
        return this.api$teleportHelper;
    }

    @Override
    @SuppressWarnings({"unchecked", "rawtypes"})
    public Collection<ServerPlayer> getOnlinePlayers() {
        if (this.shadow$getPlayerList() == null || this.shadow$getPlayerList().getPlayers() == null) {
            return ImmutableList.of();
        }
        return ImmutableList.copyOf((List) this.shadow$getPlayerList().getPlayers());
    }

    @Override
    public Optional<ServerPlayer> getPlayer(UUID uniqueId) {
        Preconditions.checkNotNull(uniqueId);
        if (this.shadow$getPlayerList() == null) {
            return Optional.empty();
        }
        return Optional.ofNullable((ServerPlayer) this.shadow$getPlayerList().getPlayerByUUID(uniqueId));
    }

    @Override
    public Optional<ServerPlayer> getPlayer(String name) {
        if (this.shadow$getPlayerList() == null) {
            return Optional.empty();
        }
        return Optional.ofNullable((ServerPlayer) this.shadow$getPlayerList().getPlayerByUsername(name));
    }

    @Override
    public Component getMotd() {
        return SpongeAdventure.legacySection(this.shadow$getMOTD());
    }

    @Override
    public int getMaxPlayers() {
        if (this.shadow$getPlayerList() == null) {
            return 0;
        }
        return this.shadow$getPlayerList().getMaxPlayers();
    }

    @Override
    public int getRunningTimeTicks() {
        return this.shadow$getTickCounter();
    }

    @Override
    public double getTicksPerSecond() {
        final double nanoSPerTick = MathHelper.average(this.tickTimeArray);
        // Cap at 20 TPS
        return 1000 / Math.max(50, nanoSPerTick / 1000000);
    }

    @Override
    public void shutdown() {
        this.shadow$initiateShutdown(false);
    }

    @Override
    public void shutdown(final Component kickMessage) {
        Preconditions.checkNotNull(kickMessage);
        for (final ServerPlayer player : this.getOnlinePlayers()) {
            player.kick(kickMessage);
        }

        this.shadow$initiateShutdown(false);
    }

    @Override
    public GameProfileManager getGameProfileManager() {
        if (this.api$profileManager == null) {
            this.api$profileManager = new SpongeGameProfileManager(this);
        }

        return this.api$profileManager;
    }

    @Override
    public Optional<ResourcePack> getDefaultResourcePack() {
        return Optional.ofNullable(((MinecraftServerBridge) this).bridge$getResourcePack());
    }

    @Override
    public Optional<Scoreboard> getServerScoreboard() {
        if (this.api$scoreboard == null) {
            final ServerWorld world = ((SpongeWorldManager) this.getWorldManager()).getDefaultWorld();
            if (world == null) {
                return Optional.empty();
            }
            this.api$scoreboard = world.getScoreboard();
        }

        return Optional.of((Scoreboard) this.api$scoreboard);
    }

    @Override
    public int getPlayerIdleTimeout() {
        return this.shadow$getMaxPlayerIdleMinutes();
    }

    @Intrinsic
    public void server$setPlayerIdleTimeout(int timeout) {
        this.shadow$setPlayerIdleTimeout(timeout);
    }

    @Override
    public Game getGame() {
        return Sponge.getGame();
    }

    @Override
    public CauseStackManager getCauseStackManager() {
        return PhaseTracker.getCauseStackManager();
    }

    @Override
    public ServerScheduler getScheduler() {
        return this.api$scheduler;
    }

    @Override
    public boolean onMainThread() {
        return this.isOnExecutionThread();
    }

    @Override
    public String toString() {
        return this.getClass().getSimpleName();
    }

    @Override
    public SpongePlayerDataManager getPlayerDataManager() {
        return this.api$playerDataHandler;
    }

    @Override
    public UsernameCache getUsernameCache() {
        if (this.api$usernameCache == null) {
            this.api$usernameCache = new UsernameCache(this);
        }

        return this.api$usernameCache;
    }

    @Override
    public void sendMessage(final Component message, final MessageType type) {
        this.shadow$getPlayerList().sendMessage(SpongeAdventure.asVanilla(message));
    }

    @Override
    public ResourceManager getResourceManager() {
        return (ResourceManager) this.resourceManager;
    }

    @Override
    public PackList getPackList() {
        return (PackList) this.resourcePacks;
    }

    @Override
    public CompletableFuture<Void> reloadResources() {
        return CompletableFuture.runAsync(this::reload, this);
    }
}<|MERGE_RESOLUTION|>--- conflicted
+++ resolved
@@ -110,14 +110,11 @@
     @Shadow public abstract void shadow$initiateShutdown(boolean p_71263_1_);
     @Shadow public abstract int shadow$getMaxPlayerIdleMinutes();
     @Shadow public abstract void shadow$setPlayerIdleTimeout(int p_143006_1_);
-<<<<<<< HEAD
     @Shadow public abstract void shadow$sendMessage(ITextComponent p_145747_1_);
     @Shadow @Final private IReloadableResourceManager resourceManager;
     @Shadow @Final private ResourcePackList<ResourcePackInfo> resourcePacks;
 
     @Shadow public abstract void reload();
-=======
->>>>>>> 09b182f5
 
     private Iterable<? extends Audience> audiences;
     private ServerScheduler api$scheduler;
