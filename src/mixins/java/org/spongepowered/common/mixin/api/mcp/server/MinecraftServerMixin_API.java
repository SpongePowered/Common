/*
 * This file is part of Sponge, licensed under the MIT License (MIT).
 *
 * Copyright (c) SpongePowered <https://www.spongepowered.org>
 * Copyright (c) contributors
 *
 * Permission is hereby granted, free of charge, to any person obtaining a copy
 * of this software and associated documentation files (the "Software"), to deal
 * in the Software without restriction, including without limitation the rights
 * to use, copy, modify, merge, publish, distribute, sublicense, and/or sell
 * copies of the Software, and to permit persons to whom the Software is
 * furnished to do so, subject to the following conditions:
 *
 * The above copyright notice and this permission notice shall be included in
 * all copies or substantial portions of the Software.
 *
 * THE SOFTWARE IS PROVIDED "AS IS", WITHOUT WARRANTY OF ANY KIND, EXPRESS OR
 * IMPLIED, INCLUDING BUT NOT LIMITED TO THE WARRANTIES OF MERCHANTABILITY,
 * FITNESS FOR A PARTICULAR PURPOSE AND NONINFRINGEMENT. IN NO EVENT SHALL THE
 * AUTHORS OR COPYRIGHT HOLDERS BE LIABLE FOR ANY CLAIM, DAMAGES OR OTHER
 * LIABILITY, WHETHER IN AN ACTION OF CONTRACT, TORT OR OTHERWISE, ARISING FROM,
 * OUT OF OR IN CONNECTION WITH THE SOFTWARE OR THE USE OR OTHER DEALINGS IN
 * THE SOFTWARE.
 */
package org.spongepowered.common.mixin.api.mcp.server;

import static com.google.common.base.Preconditions.checkNotNull;

import com.google.common.base.Preconditions;
import com.google.common.collect.ImmutableList;
import com.google.common.collect.Iterables;
import com.mojang.authlib.GameProfileRepository;
import com.mojang.authlib.minecraft.MinecraftSessionService;
import com.mojang.authlib.yggdrasil.YggdrasilAuthenticationService;
import com.mojang.datafixers.DataFixer;
import java.util.Collections;
import net.kyori.adventure.audience.Audience;
import net.kyori.adventure.audience.MessageType;
import net.kyori.adventure.text.Component;
import net.minecraft.command.Commands;
import net.minecraft.resources.IReloadableResourceManager;
import net.minecraft.resources.ResourcePackInfo;
import net.minecraft.resources.ResourcePackList;
import net.minecraft.scoreboard.ServerScoreboard;
import net.minecraft.server.MinecraftServer;
import net.minecraft.server.management.PlayerList;
import net.minecraft.server.management.PlayerProfileCache;
import net.minecraft.util.concurrent.RecursiveEventLoop;
import net.minecraft.util.concurrent.TickDelayedTask;
import net.minecraft.util.math.MathHelper;
import net.minecraft.util.text.ITextComponent;
import net.minecraft.world.chunk.listener.IChunkStatusListenerFactory;
import net.minecraft.world.server.ServerWorld;
import org.checkerframework.checker.nullness.qual.NonNull;
import org.spongepowered.api.Game;
import org.spongepowered.api.Server;
import org.spongepowered.api.Sponge;
import org.spongepowered.api.entity.living.player.server.ServerPlayer;
import org.spongepowered.api.event.CauseStackManager;
import org.spongepowered.api.profile.GameProfileManager;
import org.spongepowered.api.resource.ResourceManager;
import org.spongepowered.api.resource.pack.PackList;
import org.spongepowered.api.resourcepack.ResourcePack;
import org.spongepowered.api.scheduler.Scheduler;
import org.spongepowered.api.scoreboard.Scoreboard;
import org.spongepowered.api.service.ServiceProvider;
import org.spongepowered.api.user.UserManager;
import org.spongepowered.api.world.teleport.TeleportHelper;
import org.spongepowered.api.world.storage.ChunkLayout;
import org.spongepowered.asm.mixin.Final;
import org.spongepowered.asm.mixin.Implements;
import org.spongepowered.asm.mixin.Interface;
import org.spongepowered.asm.mixin.Intrinsic;
import org.spongepowered.asm.mixin.Mixin;
import org.spongepowered.asm.mixin.Shadow;
import org.spongepowered.asm.mixin.injection.At;
import org.spongepowered.asm.mixin.injection.Inject;
import org.spongepowered.asm.mixin.injection.callback.CallbackInfo;
import org.spongepowered.common.SpongeCommon;
import org.spongepowered.common.adventure.SpongeAdventure;
import org.spongepowered.common.bridge.server.MinecraftServerBridge;
import org.spongepowered.common.event.tracking.PhaseTracker;
import org.spongepowered.common.profile.SpongeGameProfileManager;
import org.spongepowered.common.scheduler.ServerScheduler;
import org.spongepowered.common.scheduler.SpongeScheduler;
import org.spongepowered.common.SpongeServer;
import org.spongepowered.common.service.server.SpongeServerScopedServiceProvider;
import org.spongepowered.common.user.SpongeUserManager;
import org.spongepowered.common.util.UsernameCache;
import org.spongepowered.common.world.server.SpongeWorldManager;
import org.spongepowered.common.world.storage.SpongeChunkLayout;
import org.spongepowered.common.world.storage.SpongePlayerDataManager;
import org.spongepowered.common.world.teleport.SpongeTeleportHelper;

import java.io.File;
import java.net.InetSocketAddress;
import java.net.Proxy;
import java.util.Collection;
import java.util.List;
import java.util.Optional;
import java.util.UUID;
import java.util.concurrent.CompletableFuture;

@Mixin(MinecraftServer.class)
@Implements(value = @Interface(iface = Server.class, prefix = "server$"))
public abstract class MinecraftServerMixin_API extends RecursiveEventLoop<TickDelayedTask> implements SpongeServer {

    @Shadow @Final public long[] tickTimeArray;
    @Shadow public abstract PlayerList shadow$getPlayerList();
    @Shadow public abstract boolean shadow$isServerInOnlineMode();
    @Shadow public abstract String shadow$getMOTD();
    @Shadow public abstract int shadow$getTickCounter();
    @Shadow public abstract void shadow$initiateShutdown(boolean p_71263_1_);
    @Shadow public abstract int shadow$getMaxPlayerIdleMinutes();
    @Shadow public abstract void shadow$setPlayerIdleTimeout(int p_143006_1_);
    @Shadow public abstract void shadow$sendMessage(ITextComponent p_145747_1_);
    @Shadow @Final private IReloadableResourceManager resourceManager;
    @Shadow @Final private ResourcePackList<ResourcePackInfo> resourcePacks;

    @Shadow public abstract void reload();

    private Iterable<? extends Audience> audiences;
    private ServerScheduler api$scheduler;
    private SpongeTeleportHelper api$teleportHelper;
    private SpongePlayerDataManager api$playerDataHandler;
    private UsernameCache api$usernameCache;
    private Audience api$broadcastAudience;
    private ServerScoreboard api$scoreboard;
    private GameProfileManager api$profileManager;
    private SpongeUserManager api$userManager;

    public MinecraftServerMixin_API(final String name) {
        super(name);
    }

    @Inject(method = "<init>", at = @At("TAIL"))
    private void api$initializeSpongeFields(final File p_i50590_1_, final Proxy p_i50590_2_, final DataFixer dataFixerIn, final Commands p_i50590_4_,
        final YggdrasilAuthenticationService p_i50590_5_, final MinecraftSessionService p_i50590_6_, final GameProfileRepository p_i50590_7_,
        final PlayerProfileCache p_i50590_8_, final IChunkStatusListenerFactory p_i50590_9_, final String p_i50590_10_, final CallbackInfo ci) {

        this.api$scheduler = new ServerScheduler();
        this.api$playerDataHandler = new SpongePlayerDataManager(this);
        this.api$teleportHelper = new SpongeTeleportHelper();
        this.api$userManager = new SpongeUserManager(this);
    }

    @Override
    public @NonNull Iterable<? extends Audience> audiences() {
        if (this.audiences == null) {
            this.audiences = Iterables.concat((List) this.shadow$getPlayerList().getPlayers(), Collections.singleton(Sponge.getGame().getSystemSubject()));
        }
        return this.audiences;
    }

    @Override
    public ChunkLayout getChunkLayout() {
        return SpongeChunkLayout.instance;
    }

    @Override
    public Audience getBroadcastAudience() {
        if (this.api$broadcastAudience == null) {
            this.api$broadcastAudience = this;
        }

        return this.api$broadcastAudience;
    }

    @Override
    public void setBroadcastAudience(final Audience channel) {
        this.api$broadcastAudience = checkNotNull(channel, "channel");
    }

    @Override
    public Optional<InetSocketAddress> getBoundAddress() {
        return Optional.empty();
    }

    @Override
    public boolean hasWhitelist() {
        return this.shadow$getPlayerList().isWhiteListEnabled();
    }

    @Override
    public void setHasWhitelist(final boolean enabled) {
        this.shadow$getPlayerList().setWhiteListEnabled(enabled);
    }

    @Override
    public boolean getOnlineMode() {
        return this.shadow$isServerInOnlineMode();
    }

    @Override
    public UserManager getUserManager() {
        return this.api$userManager;
    }

    @Override public TeleportHelper getTeleportHelper() {
        return this.api$teleportHelper;
    }

    @Override
    @SuppressWarnings({"unchecked", "rawtypes"})
    public Collection<ServerPlayer> getOnlinePlayers() {
        if (this.shadow$getPlayerList() == null || this.shadow$getPlayerList().getPlayers() == null) {
            return ImmutableList.of();
        }
        return ImmutableList.copyOf((List) this.shadow$getPlayerList().getPlayers());
    }

    @Override
    public Optional<ServerPlayer> getPlayer(final UUID uniqueId) {
        Preconditions.checkNotNull(uniqueId);
        if (this.shadow$getPlayerList() == null) {
            return Optional.empty();
        }
        return Optional.ofNullable((ServerPlayer) this.shadow$getPlayerList().getPlayerByUUID(uniqueId));
    }

    @Override
    public Optional<ServerPlayer> getPlayer(final String name) {
        if (this.shadow$getPlayerList() == null) {
            return Optional.empty();
        }
        return Optional.ofNullable((ServerPlayer) this.shadow$getPlayerList().getPlayerByUsername(name));
    }

    @Override
    public Component getMotd() {
        return SpongeAdventure.legacySection(this.shadow$getMOTD());
    }

    @Override
    public int getMaxPlayers() {
        if (this.shadow$getPlayerList() == null) {
            return 0;
        }
        return this.shadow$getPlayerList().getMaxPlayers();
    }

    @Override
    public int getRunningTimeTicks() {
        return this.shadow$getTickCounter();
    }

    @Override
    public double getTicksPerSecond() {
        final double nanoSPerTick = MathHelper.average(this.tickTimeArray);
        // Cap at 20 TPS
        return 1000 / Math.max(50, nanoSPerTick / 1000000);
    }

    @Override
    public void shutdown() {
        this.shadow$initiateShutdown(false);
    }

    @Override
    public void shutdown(final Component kickMessage) {
        Preconditions.checkNotNull(kickMessage);
        for (final ServerPlayer player : this.getOnlinePlayers()) {
            player.kick(kickMessage);
        }

        this.shadow$initiateShutdown(false);
    }

    @Override
    public GameProfileManager getGameProfileManager() {
        if (this.api$profileManager == null) {
            this.api$profileManager = new SpongeGameProfileManager(this);
        }

        return this.api$profileManager;
    }

    @Override
    public Optional<ResourcePack> getDefaultResourcePack() {
        return Optional.ofNullable(((MinecraftServerBridge) this).bridge$getResourcePack());
    }

    @Override
    public Optional<Scoreboard> getServerScoreboard() {
        if (this.api$scoreboard == null) {
            final ServerWorld world = ((SpongeWorldManager) this.getWorldManager()).getDefaultWorld();
            if (world == null) {
                return Optional.empty();
            }
            this.api$scoreboard = world.getScoreboard();
        }

        return Optional.of((Scoreboard) this.api$scoreboard);
    }

    @Override
    public int getPlayerIdleTimeout() {
        return this.shadow$getMaxPlayerIdleMinutes();
    }

    @Intrinsic
    public void server$setPlayerIdleTimeout(final int timeout) {
        this.shadow$setPlayerIdleTimeout(timeout);
    }

    @Override
    public Game getGame() {
        return Sponge.getGame();
    }

    @Override
    public CauseStackManager getCauseStackManager() {
        return PhaseTracker.getCauseStackManager();
    }

    @Override
    public ServerScheduler getScheduler() {
        return this.api$scheduler;
    }

    @Override
    public boolean onMainThread() {
        return this.isOnExecutionThread();
    }

    @Override
    public String toString() {
        return this.getClass().getSimpleName();
    }

    @Override
    public SpongePlayerDataManager getPlayerDataManager() {
        return this.api$playerDataHandler;
    }

    @Override
    public UsernameCache getUsernameCache() {
        if (this.api$usernameCache == null) {
            this.api$usernameCache = new UsernameCache(this);
        }

        return this.api$usernameCache;
    }

    @Override
    public void sendMessage(final Component message, final MessageType type) {
        this.shadow$getPlayerList().sendMessage(SpongeAdventure.asVanilla(message));
    }

    @Override
<<<<<<< HEAD
    public ResourceManager getResourceManager() {
        return (ResourceManager) this.resourceManager;
    }

    @Override
    public PackList getPackList() {
        return (PackList) this.resourcePacks;
    }

    @Override
    public CompletableFuture<Void> reloadResources() {
        return CompletableFuture.runAsync(this::reload, this);
    }
=======
    public ServiceProvider.ServerScoped getServiceProvider() {
        return ((MinecraftServerBridge) this).bridge$getServiceProvider();
    }

>>>>>>> 690cd85d
}<|MERGE_RESOLUTION|>--- conflicted
+++ resolved
@@ -348,7 +348,11 @@
     }
 
     @Override
-<<<<<<< HEAD
+    public ServiceProvider.ServerScoped getServiceProvider() {
+        return ((MinecraftServerBridge) this).bridge$getServiceProvider();
+    }
+
+    @Override
     public ResourceManager getResourceManager() {
         return (ResourceManager) this.resourceManager;
     }
@@ -362,10 +366,5 @@
     public CompletableFuture<Void> reloadResources() {
         return CompletableFuture.runAsync(this::reload, this);
     }
-=======
-    public ServiceProvider.ServerScoped getServiceProvider() {
-        return ((MinecraftServerBridge) this).bridge$getServiceProvider();
-    }
-
->>>>>>> 690cd85d
+
 }