/*
 * This file is part of Sponge, licensed under the MIT License (MIT).
 *
 * Copyright (c) SpongePowered <https://www.spongepowered.org>
 * Copyright (c) contributors
 *
 * Permission is hereby granted, free of charge, to any person obtaining a copy
 * of this software and associated documentation files (the "Software"), to deal
 * in the Software without restriction, including without limitation the rights
 * to use, copy, modify, merge, publish, distribute, sublicense, and/or sell
 * copies of the Software, and to permit persons to whom the Software is
 * furnished to do so, subject to the following conditions:
 *
 * The above copyright notice and this permission notice shall be included in
 * all copies or substantial portions of the Software.
 *
 * THE SOFTWARE IS PROVIDED "AS IS", WITHOUT WARRANTY OF ANY KIND, EXPRESS OR
 * IMPLIED, INCLUDING BUT NOT LIMITED TO THE WARRANTIES OF MERCHANTABILITY,
 * FITNESS FOR A PARTICULAR PURPOSE AND NONINFRINGEMENT. IN NO EVENT SHALL THE
 * AUTHORS OR COPYRIGHT HOLDERS BE LIABLE FOR ANY CLAIM, DAMAGES OR OTHER
 * LIABILITY, WHETHER IN AN ACTION OF CONTRACT, TORT OR OTHERWISE, ARISING FROM,
 * OUT OF OR IN CONNECTION WITH THE SOFTWARE OR THE USE OR OTHER DEALINGS IN
 * THE SOFTWARE.
 */
package org.spongepowered.common.mixin.api.minecraft.world.entity.projectile;

import net.minecraft.server.level.ServerLevel;
import net.minecraft.world.entity.projectile.FireworkRocketEntity;
import org.spongepowered.api.data.Keys;
import org.spongepowered.api.data.value.Value;
import org.spongepowered.api.entity.projectile.explosive.FireworkRocket;
import org.spongepowered.asm.mixin.Mixin;
import org.spongepowered.asm.mixin.Shadow;

import java.util.Set;

@Mixin(FireworkRocketEntity.class)
public abstract class FireworkRocketEntityMixin_API extends ProjectileMixin_API implements FireworkRocket {

    // @formatter:off
<<<<<<< HEAD
    @Shadow private int life;
    @Shadow private int lifetime;
    @Shadow protected abstract void shadow$explode(ServerLevel level);
=======
    @Shadow protected abstract void shadow$explode();
>>>>>>> 615a64af
    // @formatter:on

    @Override
    public void detonate() {
<<<<<<< HEAD
        this.life = this.lifetime + 1;
        if (this.shadow$level() instanceof ServerLevel sl) {
            this.shadow$explode(sl);
        }
=======
        this.shadow$explode();
>>>>>>> 615a64af
    }

    @Override
    protected Set<Value.Immutable<?>> api$getVanillaValues() {
        final Set<Value.Immutable<?>> values = super.api$getVanillaValues();

        values.add(this.requireValue(Keys.FUSE_DURATION).asImmutable());
        values.add(this.requireValue(Keys.IS_PRIMED).asImmutable());
        values.add(this.requireValue(Keys.TICKS_REMAINING).asImmutable());

        this.getValue(Keys.EXPLOSION_RADIUS).map(Value::asImmutable).ifPresent(values::add);
        this.getValue(Keys.FIREWORK_EFFECTS).map(Value::asImmutable).ifPresent(values::add);
        this.getValue(Keys.FIREWORK_FLIGHT_MODIFIER).map(Value::asImmutable).ifPresent(values::add);

        return values;
    }

}<|MERGE_RESOLUTION|>--- conflicted
+++ resolved
@@ -38,25 +38,14 @@
 public abstract class FireworkRocketEntityMixin_API extends ProjectileMixin_API implements FireworkRocket {
 
     // @formatter:off
-<<<<<<< HEAD
-    @Shadow private int life;
-    @Shadow private int lifetime;
     @Shadow protected abstract void shadow$explode(ServerLevel level);
-=======
-    @Shadow protected abstract void shadow$explode();
->>>>>>> 615a64af
     // @formatter:on
 
     @Override
     public void detonate() {
-<<<<<<< HEAD
-        this.life = this.lifetime + 1;
         if (this.shadow$level() instanceof ServerLevel sl) {
             this.shadow$explode(sl);
         }
-=======
-        this.shadow$explode();
->>>>>>> 615a64af
     }
 
     @Override
