--- conflicted
+++ resolved
@@ -28,10 +28,6 @@
 import net.minecraft.world.item.ItemStack;
 import net.minecraft.world.item.trading.MerchantOffer;
 import net.minecraft.world.item.trading.MerchantOffers;
-<<<<<<< HEAD
-=======
-import net.minecraft.world.level.Level;
->>>>>>> a84d5339
 import org.spongepowered.api.data.Keys;
 import org.spongepowered.api.entity.living.Humanoid;
 import org.spongepowered.api.item.merchant.Merchant;
@@ -62,7 +58,7 @@
     @Nullable
     default MerchantOffers imerchant$getOffers() {
         final MerchantOffers merchantRecipes = new MerchantOffers();
-        for (TradeOffer tradeOffer : this.get(Keys.TRADE_OFFERS).orElse(Collections.emptyList())) {
+        for (final TradeOffer tradeOffer : this.get(Keys.TRADE_OFFERS).orElse(Collections.emptyList())) {
             merchantRecipes.add((MerchantOffer) tradeOffer);
         }
         return merchantRecipes;
