--- conflicted
+++ resolved
@@ -78,6 +78,10 @@
     private UUID impl$uuid;
     private CompoundTag impl$nbt;
 
+    public MapItemSavedDataMixin(final String name) {
+        super(name);
+    }
+
     @Override
     public void bridge$updateWholeMap() {
         this.shadow$setColorsDirty(0,0);
@@ -129,23 +133,11 @@
         return this.impl$uuid;
     }
 
-<<<<<<< HEAD
     @Override
     public void bridge$initMapId(final int id) {
         // TODO: Move this to Level#setMapData or MapItem#createAndStoreSavedData?
         this.impl$mapId = id;
         final SpongeMapStorage mapStorage = (SpongeMapStorage) Sponge.getServer().getMapStorage();
-=======
-    @Inject(method = "<init>", at = @At("RETURN"))
-    public void impl$setMapId(final String mapname, final CallbackInfo ci) {
-        final String id = mapname.substring(Constants.Map.MAP_PREFIX.length());
-        try {
-            this.impl$mapId = Integer.parseInt(id);
-        } catch (final NumberFormatException e) {
-            SpongeCommon.getLogger().error("Map id could not be got from map name, (" + mapname + ")", e);
-        }
-        final SpongeMapStorage mapStorage = (SpongeMapStorage) Sponge.server().mapStorage();
->>>>>>> d337c2a3
         mapStorage.addMapInfo((MapInfo) this);
         this.impl$uuid = mapStorage.requestUUID(this.impl$mapId);
     }
