--- conflicted
+++ resolved
@@ -53,11 +53,7 @@
 
     @Override
     default Resource load(final ResourcePath path) throws IOException {
-<<<<<<< HEAD
-        return new SpongeResource(((ResourceProvider) this).getResource((ResourceLocation) (Object) Objects.requireNonNull(path, "path").key()));
-=======
-        return new SpongeResource(this.getResource((ResourceLocation) (Object) Objects.requireNonNull(path, "path").key()), path);
->>>>>>> 533f0587
+        return new SpongeResource(((ResourceProvider) this).getResource((ResourceLocation) (Object) Objects.requireNonNull(path, "path").key()), path);
     }
 
     @Override
