/*
 * This file is part of Sponge, licensed under the MIT License (MIT).
 *
 * Copyright (c) SpongePowered <https://www.spongepowered.org>
 * Copyright (c) contributors
 *
 * Permission is hereby granted, free of charge, to any person obtaining a copy
 * of this software and associated documentation files (the "Software"), to deal
 * in the Software without restriction, including without limitation the rights
 * to use, copy, modify, merge, publish, distribute, sublicense, and/or sell
 * copies of the Software, and to permit persons to whom the Software is
 * furnished to do so, subject to the following conditions:
 *
 * The above copyright notice and this permission notice shall be included in
 * all copies or substantial portions of the Software.
 *
 * THE SOFTWARE IS PROVIDED "AS IS", WITHOUT WARRANTY OF ANY KIND, EXPRESS OR
 * IMPLIED, INCLUDING BUT NOT LIMITED TO THE WARRANTIES OF MERCHANTABILITY,
 * FITNESS FOR A PARTICULAR PURPOSE AND NONINFRINGEMENT. IN NO EVENT SHALL THE
 * AUTHORS OR COPYRIGHT HOLDERS BE LIABLE FOR ANY CLAIM, DAMAGES OR OTHER
 * LIABILITY, WHETHER IN AN ACTION OF CONTRACT, TORT OR OTHERWISE, ARISING FROM,
 * OUT OF OR IN CONNECTION WITH THE SOFTWARE OR THE USE OR OTHER DEALINGS IN
 * THE SOFTWARE.
 */
package org.spongepowered.common.mixin.movementcheck.server.network;

import net.minecraft.server.level.ServerPlayer;
import net.minecraft.server.network.ServerGamePacketListenerImpl;
import org.spongepowered.asm.mixin.Mixin;
import org.spongepowered.asm.mixin.Shadow;
import org.spongepowered.asm.mixin.injection.At;
import org.spongepowered.asm.mixin.injection.Constant;
import org.spongepowered.asm.mixin.injection.ModifyConstant;
import org.spongepowered.asm.mixin.injection.Slice;
import org.spongepowered.common.config.SpongeGameConfigs;

@Mixin(ServerGamePacketListenerImpl.class)
public abstract class ServerGamePacketListenerImplMixin_MovementCheck {

    @Shadow public ServerPlayer player;

    @ModifyConstant(method = "handleMovePlayer", constant = @Constant(floatValue = 100.0F, ordinal = 0), slice =
        @Slice(
            from = @At(value = "INVOKE", target = "Lnet/minecraft/server/level/ServerPlayer;isFallFlying()Z", ordinal = 0),
            to = @At(value = "INVOKE", target = "Lnet/minecraft/server/network/ServerGamePacketListenerImpl;isSingleplayerOwner()Z", ordinal = 0)
        )
    )
    private float movementCheck$onMovedTooQuickly(final float value) {
        final double threshold = SpongeGameConfigs.getForWorld(this.player.level).get().movementChecks.movedTooQuicklyThreshold;
        if (threshold > 0.0D && SpongeGameConfigs.getForWorld(this.player.level).get().movementChecks.player.movedTooQuickly) {
            return (float) threshold;
        }
        return Float.NaN;
    }

    @ModifyConstant(method = "handleMovePlayer", constant = @Constant(doubleValue = 0.0625D, ordinal = 0), slice =
        @Slice(
            from = @At(value = "INVOKE", target = "Lnet/minecraft/server/level/ServerPlayer;isChangingDimension()Z", ordinal = 1),
            to = @At(value = "INVOKE", target = "Lnet/minecraft/server/level/ServerPlayer;isSleeping()Z", ordinal = 1)
        )
    )
    private double movementCheck$onMovedWronglyCheck(final double value) {
        final double threshold = SpongeGameConfigs.getForWorld(this.player.level).get().movementChecks.movedWronglyThreshold;
        if (threshold > 0.0D && SpongeGameConfigs.getForWorld(this.player.level).get().movementChecks.movedWrongly) {
            return threshold;
        }
        return Double.NaN;
    }

    @ModifyConstant(method = "handleMoveVehicle", constant = @Constant(doubleValue = 0.0625D, ordinal = 0), slice =
        @Slice(
            from = @At(value = "INVOKE", target = "Lnet/minecraft/world/entity/Entity;move(Lnet/minecraft/world/entity/MoverType;Lnet/minecraft/world/phys/Vec3;)V", ordinal = 0),
            to = @At(value = "INVOKE", target = "Lorg/apache/logging/log4j/Logger;warn(Ljava/lang/String;Ljava/lang/Object;Ljava/lang/Object;Ljava/lang/Object;)V")
        )
    )
    private double movementCheck$onVehicleMovedWronglyCheck(final double value) {
        final double threshold = SpongeGameConfigs.getForWorld(this.player.level).get().movementChecks.vehicleMovedWronglyThreshold;
        if (threshold > 0.0D && SpongeGameConfigs.getForWorld(this.player.level).get().movementChecks.movedWrongly) {
            return threshold;
        }
        return Double.NaN;
    }

<<<<<<< HEAD
    @ModifyConstant(method = "handleMoveVehicle",
        constant = @Constant(doubleValue = 0.0625D, ordinal = 0),
        slice = @Slice(
            from = @At(
                value = "INVOKE",
                target = "Lnet/minecraft/world/entity/Entity;move(Lnet/minecraft/world/entity/MoverType;Lnet/minecraft/world/phys/Vec3;)V",
                ordinal = 0),
            to  = @At(
                value = "INVOKE",
                target = "Lnet/minecraft/world/entity/Entity;absMoveTo(DDDFF)V",
                ordinal = 0,
                remap = false)
    ))
    private double movementCheck$onMovedWronglySecond(final double val) {
        if (SpongeGameConfigs.getForWorld(this.player.level).get().movementChecks.movedWrongly) {
            return val;
=======
    @ModifyConstant(method = "handleMoveVehicle", constant = @Constant(doubleValue = 100D, ordinal = 0), slice =
        @Slice(
            from = @At(value = "INVOKE", target = "Lnet/minecraft/world/phys/Vec3;lengthSqr()D", ordinal = 0),
            to = @At(value = "INVOKE", target = "Lnet/minecraft/server/network/ServerGamePacketListenerImpl;isSingleplayerOwner()Z", ordinal = 0)
        )
    )
    private double movementCheck$onVehicleMovedTooQuicklyCheck(final double value) {
        final double threshold = SpongeGameConfigs.getForWorld(this.player.level).get().movementChecks.vehicleMovedTooQuicklyThreshold;
        if (threshold > 0.0D && SpongeGameConfigs.getForWorld(this.player.level).get().movementChecks.player.vehicleMovedTooQuickly) {
            return threshold;
>>>>>>> fe248146
        }
        return Double.NaN;
    }
}<|MERGE_RESOLUTION|>--- conflicted
+++ resolved
@@ -31,6 +31,7 @@
 import org.spongepowered.asm.mixin.injection.At;
 import org.spongepowered.asm.mixin.injection.Constant;
 import org.spongepowered.asm.mixin.injection.ModifyConstant;
+import org.spongepowered.asm.mixin.injection.Redirect;
 import org.spongepowered.asm.mixin.injection.Slice;
 import org.spongepowered.common.config.SpongeGameConfigs;
 
@@ -70,7 +71,7 @@
     @ModifyConstant(method = "handleMoveVehicle", constant = @Constant(doubleValue = 0.0625D, ordinal = 0), slice =
         @Slice(
             from = @At(value = "INVOKE", target = "Lnet/minecraft/world/entity/Entity;move(Lnet/minecraft/world/entity/MoverType;Lnet/minecraft/world/phys/Vec3;)V", ordinal = 0),
-            to = @At(value = "INVOKE", target = "Lorg/apache/logging/log4j/Logger;warn(Ljava/lang/String;Ljava/lang/Object;Ljava/lang/Object;Ljava/lang/Object;)V")
+            to = @At(value = "INVOKE", target = "Lnet/minecraft/world/entity/Entity;absMoveTo(DDDFF)V")
         )
     )
     private double movementCheck$onVehicleMovedWronglyCheck(final double value) {
@@ -81,24 +82,6 @@
         return Double.NaN;
     }
 
-<<<<<<< HEAD
-    @ModifyConstant(method = "handleMoveVehicle",
-        constant = @Constant(doubleValue = 0.0625D, ordinal = 0),
-        slice = @Slice(
-            from = @At(
-                value = "INVOKE",
-                target = "Lnet/minecraft/world/entity/Entity;move(Lnet/minecraft/world/entity/MoverType;Lnet/minecraft/world/phys/Vec3;)V",
-                ordinal = 0),
-            to  = @At(
-                value = "INVOKE",
-                target = "Lnet/minecraft/world/entity/Entity;absMoveTo(DDDFF)V",
-                ordinal = 0,
-                remap = false)
-    ))
-    private double movementCheck$onMovedWronglySecond(final double val) {
-        if (SpongeGameConfigs.getForWorld(this.player.level).get().movementChecks.movedWrongly) {
-            return val;
-=======
     @ModifyConstant(method = "handleMoveVehicle", constant = @Constant(doubleValue = 100D, ordinal = 0), slice =
         @Slice(
             from = @At(value = "INVOKE", target = "Lnet/minecraft/world/phys/Vec3;lengthSqr()D", ordinal = 0),
@@ -109,7 +92,6 @@
         final double threshold = SpongeGameConfigs.getForWorld(this.player.level).get().movementChecks.vehicleMovedTooQuicklyThreshold;
         if (threshold > 0.0D && SpongeGameConfigs.getForWorld(this.player.level).get().movementChecks.player.vehicleMovedTooQuickly) {
             return threshold;
->>>>>>> fe248146
         }
         return Double.NaN;
     }
