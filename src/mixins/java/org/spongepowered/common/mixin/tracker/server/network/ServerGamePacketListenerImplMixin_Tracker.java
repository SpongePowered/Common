--- conflicted
+++ resolved
@@ -69,11 +69,7 @@
         }
         try (final PlayerTickContext context = TickPhase.Tick.PLAYER.createPhaseContext(PhaseTracker.SERVER).source(player)) {
             context.buildAndSwitch();
-<<<<<<< HEAD
-            frame.pushCause(player);
             PhaseTracker.LOGGER.trace(TrackingUtil.PLAYER_TICK, () -> "Wrapping Player Tick: " + player.toString());
-=======
->>>>>>> 29e79dbf
             player.doTick();
         }
     }
