/*
 * This file is part of Sponge, licensed under the MIT License (MIT).
 *
 * Copyright (c) SpongePowered <https://www.spongepowered.org>
 * Copyright (c) contributors
 *
 * Permission is hereby granted, free of charge, to any person obtaining a copy
 * of this software and associated documentation files (the "Software"), to deal
 * in the Software without restriction, including without limitation the rights
 * to use, copy, modify, merge, publish, distribute, sublicense, and/or sell
 * copies of the Software, and to permit persons to whom the Software is
 * furnished to do so, subject to the following conditions:
 *
 * The above copyright notice and this permission notice shall be included in
 * all copies or substantial portions of the Software.
 *
 * THE SOFTWARE IS PROVIDED "AS IS", WITHOUT WARRANTY OF ANY KIND, EXPRESS OR
 * IMPLIED, INCLUDING BUT NOT LIMITED TO THE WARRANTIES OF MERCHANTABILITY,
 * FITNESS FOR A PARTICULAR PURPOSE AND NONINFRINGEMENT. IN NO EVENT SHALL THE
 * AUTHORS OR COPYRIGHT HOLDERS BE LIABLE FOR ANY CLAIM, DAMAGES OR OTHER
 * LIABILITY, WHETHER IN AN ACTION OF CONTRACT, TORT OR OTHERWISE, ARISING FROM,
 * OUT OF OR IN CONNECTION WITH THE SOFTWARE OR THE USE OR OTHER DEALINGS IN
 * THE SOFTWARE.
 */
package org.spongepowered.common.mixin.tracker.server.level;

import com.llamalad7.mixinextras.injector.wrapoperation.Operation;
import com.llamalad7.mixinextras.injector.wrapoperation.WrapOperation;
import net.minecraft.server.level.ServerPlayer;
import net.minecraft.world.entity.item.ItemEntity;
import net.minecraft.world.item.ItemStack;
import org.checkerframework.checker.nullness.qual.Nullable;
import org.spongepowered.api.event.CauseStackManager;
import org.spongepowered.api.item.inventory.ItemStackSnapshot;
import org.spongepowered.asm.mixin.Mixin;
import org.spongepowered.asm.mixin.injection.At;
import org.spongepowered.common.bridge.world.entity.PlatformEntityBridge;
import org.spongepowered.common.bridge.world.level.LevelBridge;
import org.spongepowered.common.event.SpongeCommonEventFactory;
import org.spongepowered.common.event.tracking.PhaseTracker;
import org.spongepowered.common.item.util.ItemStackUtil;
import org.spongepowered.common.mixin.tracker.world.entity.player.PlayerMixin_Tracker;

import java.util.ArrayList;
import java.util.List;

@Mixin(ServerPlayer.class)
public abstract class ServerPlayerMixin_Tracker extends PlayerMixin_Tracker {

    /**
     * @author gabizou - June 4th, 2016
     * @author i509VCB - February 17th, 2020 - 1.14.4
     * @author gabizou - December 31st, 2021 - 1.16.5
     * @reason We inject a construct event for the item drop and conveniently
     * can redirect the super call.
     */
    @WrapOperation(
        method = "drop(Lnet/minecraft/world/item/ItemStack;ZZ)Lnet/minecraft/world/entity/item/ItemEntity;",
        at = @At(
            value = "INVOKE",
            target = "Lnet/minecraft/server/level/ServerPlayer;createItemStackToDrop(Lnet/minecraft/world/item/ItemStack;ZZ)Lnet/minecraft/world/entity/item/ItemEntity;"
        )
    )
    @Nullable
    private ItemEntity tracker$throwItemDrop(
<<<<<<< HEAD
        final ServerPlayer thisPlayer, final ItemStack droppedItem, final boolean dropAround, final boolean traceItem
=======
        final ServerPlayer instance, final ItemStack droppedItem, final boolean dropAround,
        final boolean traceItem, final Operation<ItemEntity> wrapped
>>>>>>> 680b7f57
    ) {
        if (droppedItem.isEmpty()) {
            return null;
        }
        if (((PlatformEntityBridge) this).bridge$isFakePlayer()) {
            return super.shadow$drop(droppedItem, dropAround, traceItem);
        }
        if (((LevelBridge) this.shadow$level()).bridge$isFake()) {
            return super.shadow$drop(droppedItem, dropAround, traceItem);
        }

        final double posX1 = this.shadow$getX();
        final double posY1 = this.shadow$getEyeY() - (double) 0.3F;
        final double posZ1 = this.shadow$getZ();
        // Now the real fun begins.
        final ItemStack item;
        final ItemStackSnapshot snapshot = ItemStackUtil.snapshotOf(droppedItem);
        final List<ItemStackSnapshot> original = new ArrayList<>();
        original.add(snapshot);

        try (final CauseStackManager.StackFrame frame = PhaseTracker.getCauseStackManager().pushCauseFrame()) {

            item = SpongeCommonEventFactory.throwDropItemAndConstructEvent(
                (ServerPlayer) (Object) this, posX1, posY1, posZ1, snapshot, original, frame);

            if (item == null || item.isEmpty()) {
                return null;
            }
            return wrapped.call(instance, item, dropAround, traceItem);
        }
    }
}<|MERGE_RESOLUTION|>--- conflicted
+++ resolved
@@ -63,12 +63,8 @@
     )
     @Nullable
     private ItemEntity tracker$throwItemDrop(
-<<<<<<< HEAD
-        final ServerPlayer thisPlayer, final ItemStack droppedItem, final boolean dropAround, final boolean traceItem
-=======
         final ServerPlayer instance, final ItemStack droppedItem, final boolean dropAround,
         final boolean traceItem, final Operation<ItemEntity> wrapped
->>>>>>> 680b7f57
     ) {
         if (droppedItem.isEmpty()) {
             return null;
