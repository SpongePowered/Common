/*
 * This file is part of Sponge, licensed under the MIT License (MIT).
 *
 * Copyright (c) SpongePowered <https://www.spongepowered.org>
 * Copyright (c) contributors
 *
 * Permission is hereby granted, free of charge, to any person obtaining a copy
 * of this software and associated documentation files (the "Software"), to deal
 * in the Software without restriction, including without limitation the rights
 * to use, copy, modify, merge, publish, distribute, sublicense, and/or sell
 * copies of the Software, and to permit persons to whom the Software is
 * furnished to do so, subject to the following conditions:
 *
 * The above copyright notice and this permission notice shall be included in
 * all copies or substantial portions of the Software.
 *
 * THE SOFTWARE IS PROVIDED "AS IS", WITHOUT WARRANTY OF ANY KIND, EXPRESS OR
 * IMPLIED, INCLUDING BUT NOT LIMITED TO THE WARRANTIES OF MERCHANTABILITY,
 * FITNESS FOR A PARTICULAR PURPOSE AND NONINFRINGEMENT. IN NO EVENT SHALL THE
 * AUTHORS OR COPYRIGHT HOLDERS BE LIABLE FOR ANY CLAIM, DAMAGES OR OTHER
 * LIABILITY, WHETHER IN AN ACTION OF CONTRACT, TORT OR OTHERWISE, ARISING FROM,
 * OUT OF OR IN CONNECTION WITH THE SOFTWARE OR THE USE OR OTHER DEALINGS IN
 * THE SOFTWARE.
 */
package org.spongepowered.common.mixin.tracker.server.level;

import it.unimi.dsi.fastutil.objects.ObjectLinkedOpenHashSet;
import net.minecraft.core.BlockPos;
import net.minecraft.core.Holder;
import net.minecraft.core.particles.ParticleOptions;
import net.minecraft.nbt.CompoundTag;
import net.minecraft.network.protocol.Packet;
import net.minecraft.network.protocol.game.ClientboundExplodePacket;
import net.minecraft.server.level.ServerLevel;
import net.minecraft.server.level.ServerPlayer;
import net.minecraft.server.network.ServerGamePacketListenerImpl;
import net.minecraft.sounds.SoundEvent;
import net.minecraft.util.RandomSource;
import net.minecraft.world.InteractionHand;
import net.minecraft.world.InteractionResult;
import net.minecraft.world.damagesource.DamageSource;
import net.minecraft.world.entity.Entity;
import net.minecraft.world.item.ItemStack;
import net.minecraft.world.level.BlockEventData;
import net.minecraft.world.level.Explosion;
import net.minecraft.world.level.ExplosionDamageCalculator;
import net.minecraft.world.level.Level;
import net.minecraft.world.level.ServerExplosion;
import net.minecraft.world.level.block.Block;
import net.minecraft.world.level.block.entity.TickingBlockEntity;
import net.minecraft.world.level.block.piston.PistonBaseBlock;
import net.minecraft.world.level.block.state.BlockState;
import net.minecraft.world.level.chunk.LevelChunk;
import net.minecraft.world.level.gameevent.GameEvent;
import net.minecraft.world.level.material.FluidState;
import net.minecraft.world.phys.BlockHitResult;
import net.minecraft.world.phys.Vec3;
import org.checkerframework.checker.nullness.qual.NonNull;
import org.checkerframework.checker.nullness.qual.Nullable;
import org.spongepowered.api.Sponge;
import org.spongepowered.api.block.entity.BlockEntity;
import org.spongepowered.api.entity.explosive.Explosive;
import org.spongepowered.api.event.CauseStackManager;
import org.spongepowered.api.event.EventContextKeys;
import org.spongepowered.api.event.SpongeEventFactory;
import org.spongepowered.api.event.entity.SpawnEntityEvent;
import org.spongepowered.api.event.world.ExplosionEvent;
import org.spongepowered.api.world.BlockChangeFlag;
import org.spongepowered.api.world.LocatableBlock;
import org.spongepowered.api.world.server.ServerWorld;
import org.spongepowered.asm.mixin.Mixin;
import org.spongepowered.asm.mixin.Unique;
import org.spongepowered.asm.mixin.injection.At;
import org.spongepowered.asm.mixin.injection.Inject;
import org.spongepowered.asm.mixin.injection.Redirect;
import org.spongepowered.asm.mixin.injection.callback.CallbackInfo;
import org.spongepowered.asm.mixin.injection.callback.CallbackInfoReturnable;
import org.spongepowered.common.SpongeCommon;
import org.spongepowered.common.block.SpongeBlockSnapshot;
import org.spongepowered.common.bridge.TrackableBridge;
import org.spongepowered.common.bridge.explosives.ExplosiveBridge;
import org.spongepowered.common.bridge.server.level.ServerLevelBridge;
import org.spongepowered.common.bridge.world.TrackedWorldBridge;
import org.spongepowered.common.bridge.world.entity.GrieferBridge;
import org.spongepowered.common.bridge.world.level.LevelBridge;
import org.spongepowered.common.bridge.world.level.TrackableBlockEventDataBridge;
import org.spongepowered.common.bridge.world.level.block.state.BlockStateBridge;
import org.spongepowered.common.bridge.world.level.chunk.LevelChunkBridge;
import org.spongepowered.common.bridge.world.level.chunk.TrackedLevelChunkBridge;
import org.spongepowered.common.event.ShouldFire;
import org.spongepowered.common.event.SpongeCommonEventFactory;
import org.spongepowered.common.event.tracking.BlockChangeFlagManager;
import org.spongepowered.common.event.tracking.IPhaseState;
import org.spongepowered.common.event.tracking.PhaseContext;
import org.spongepowered.common.event.tracking.PhaseTracker;
import org.spongepowered.common.event.tracking.TrackingUtil;
import org.spongepowered.common.event.tracking.context.transaction.GameTransaction;
import org.spongepowered.common.event.tracking.context.transaction.block.ChangeBlock;
import org.spongepowered.common.event.tracking.context.transaction.block.RemoveBlockEntity;
import org.spongepowered.common.event.tracking.context.transaction.effect.CheckBlockPostPlacementIsSameEffect;
import org.spongepowered.common.event.tracking.context.transaction.effect.EffectResult;
import org.spongepowered.common.event.tracking.context.transaction.effect.InteractionAtArgs;
import org.spongepowered.common.event.tracking.context.transaction.effect.InteractionItemEffect;
import org.spongepowered.common.event.tracking.context.transaction.effect.InteractionUseItemOnBlockEffect;
import org.spongepowered.common.event.tracking.context.transaction.effect.NotifyClientEffect;
import org.spongepowered.common.event.tracking.context.transaction.effect.NotifyNeighborSideEffect;
import org.spongepowered.common.event.tracking.context.transaction.effect.PerformBlockDropsFromDestruction;
import org.spongepowered.common.event.tracking.context.transaction.effect.RemoveTileEntityFromChunkEffect;
import org.spongepowered.common.event.tracking.context.transaction.effect.SetAndRegisterBlockEntityToLevelChunk;
import org.spongepowered.common.event.tracking.context.transaction.effect.UpdateConnectingBlocksEffect;
import org.spongepowered.common.event.tracking.context.transaction.effect.UpdateWorldRendererEffect;
import org.spongepowered.common.event.tracking.context.transaction.effect.UseItemArgs;
import org.spongepowered.common.event.tracking.context.transaction.effect.UseItemAtArgs;
import org.spongepowered.common.event.tracking.context.transaction.effect.UseItemAtEffect;
import org.spongepowered.common.event.tracking.context.transaction.effect.UseItemEffect;
import org.spongepowered.common.event.tracking.context.transaction.effect.WorldBlockChangeCompleteEffect;
import org.spongepowered.common.event.tracking.context.transaction.effect.WorldDestroyBlockLevelEffect;
import org.spongepowered.common.event.tracking.context.transaction.pipeline.ChunkPipeline;
import org.spongepowered.common.event.tracking.context.transaction.pipeline.InteractionPipeline;
import org.spongepowered.common.event.tracking.context.transaction.pipeline.PipelineCursor;
import org.spongepowered.common.event.tracking.context.transaction.pipeline.TileEntityPipeline;
import org.spongepowered.common.event.tracking.context.transaction.pipeline.WorldPipeline;
import org.spongepowered.common.event.tracking.phase.general.GeneralPhase;
import org.spongepowered.common.event.tracking.phase.tick.TickPhase;
import org.spongepowered.common.mixin.tracker.world.level.LevelMixin_Tracker;
import org.spongepowered.common.util.Constants;
import org.spongepowered.common.util.VecHelper;
import org.spongepowered.common.world.SpongeBlockChangeFlag;
import org.spongepowered.common.world.server.SpongeLocatableBlockBuilder;

import java.util.ArrayList;
import java.util.List;
import java.util.Optional;
import java.util.UUID;
import java.util.function.Consumer;

@Mixin(ServerLevel.class)
public abstract class ServerLevelMixin_Tracker extends LevelMixin_Tracker implements TrackedWorldBridge {


    @Redirect(
        // This normally would target this.entityTickList.forEach((var2x) ->
        // but we don't have lambda syntax support yet.
        method = "lambda$tick$2",
        at = @At(
            value = "INVOKE",
            target = "Lnet/minecraft/server/level/ServerLevel;guardEntityTick(Ljava/util/function/Consumer;Lnet/minecraft/world/entity/Entity;)V")
    )
    private void tracker$wrapNormalEntityTick(final ServerLevel level, final Consumer<Entity> entityUpdateConsumer,
                                              final Entity entity
    ) {
        final PhaseContext<@NonNull ?> currentState = PhaseTracker.getWorldInstance((ServerLevel) (Object) this).getPhaseContext();
        TrackingUtil.tickEntity(entityUpdateConsumer, entity);
    }

    @Override
    protected void tracker$wrapBlockEntityTick(final TickingBlockEntity blockEntity) {
        TrackingUtil.tickTileEntity(this, blockEntity);
    }


    /**
     * For PhaseTracking, we need to wrap around the
     * {@link BlockState#tick(ServerLevel, BlockPos, RandomSource)} method, and the ScheduledTickList uses a lambda method
     * to {@code ServerWorld#tickBlock(NextTickListEntry)}, so it's either we customize the ScheduledTickList
     * or we wrap in this method here.
     *
     * @param blockState The block state being ticked
     * @param worldIn    The world (this world)
     * @param posIn      The position of the block
     * @param randomIn   The world random
     * @author gabizou - January 11th, 2020 - Minecraft 1.14.3
     */
    @Redirect(method = "tickBlock(Lnet/minecraft/core/BlockPos;Lnet/minecraft/world/level/block/Block;)V",
        at = @At(value = "INVOKE",
            target = "Lnet/minecraft/world/level/block/state/BlockState;tick(Lnet/minecraft/server/level/ServerLevel;Lnet/minecraft/core/BlockPos;Lnet/minecraft/util/RandomSource;)V"))
    private void tracker$wrapBlockTick(final BlockState blockState, final ServerLevel worldIn, final BlockPos posIn, final RandomSource randomIn) {
        TrackingUtil.updateTickBlock(this, blockState, posIn, randomIn);
    }

    @Redirect(method = "tickFluid(Lnet/minecraft/core/BlockPos;Lnet/minecraft/world/level/material/Fluid;)V",
        at = @At(value = "INVOKE",
            target = "Lnet/minecraft/world/level/material/FluidState;tick(Lnet/minecraft/server/level/ServerLevel;Lnet/minecraft/core/BlockPos;Lnet/minecraft/world/level/block/state/BlockState;)V"))
    private void tracker$wrapFluidTick(final FluidState fluidState, final ServerLevel level, final BlockPos pos, final BlockState blockState) {
        TrackingUtil.updateTickFluid(this, fluidState, pos, blockState);
    }

    /**
     * For PhaseTracking, we need to wrap around the
     * {@link BlockState#tick(ServerLevel, BlockPos, RandomSource)} method, and the ScheduledTickList uses a lambda method
     * to {@code ServerWorld#tickBlock(NextTickListEntry)}, so it's either we customize the ScheduledTickList
     * or we wrap in this method here.
     *
     * @author gabizou - January 11th, 2020 - Minecraft 1.14.3
     */
    @Redirect(method = "tickChunk(Lnet/minecraft/world/level/chunk/LevelChunk;I)V",
        at = @At(value = "INVOKE",
            target = "Lnet/minecraft/world/level/block/state/BlockState;randomTick(Lnet/minecraft/server/level/ServerLevel;Lnet/minecraft/core/BlockPos;Lnet/minecraft/util/RandomSource;)V"))
    private void tracker$wrapBlockRandomTick(final BlockState blockState, final ServerLevel worldIn, final BlockPos posIn, final RandomSource randomIn) {
        TrackingUtil.randomTickBlock(this, blockState, posIn, this.random);
    }

    @Redirect(method = "tickChunk(Lnet/minecraft/world/level/chunk/LevelChunk;I)V",
        at = @At(value = "INVOKE",
            target = "Lnet/minecraft/world/level/material/FluidState;randomTick(Lnet/minecraft/server/level/ServerLevel;Lnet/minecraft/core/BlockPos;Lnet/minecraft/util/RandomSource;)V"
        )
    )
    private void tracker$wrapFluidRandomTick(final FluidState fluidState, final ServerLevel worldIn, final BlockPos pos, final RandomSource random) {
        TrackingUtil.randomTickFluid(this, fluidState, pos, this.random);
    }

    @Inject(
        method = "tickChunk",
        at = @At(
            value = "INVOKE_STRING",
            target = "Lnet/minecraft/util/profiling/ProfilerFiller;push(Ljava/lang/String;)V",
            args = "ldc=thunder"
        )
    )
    private void tracker$startWeatherTickPhase(final LevelChunk param0, final int param1, final CallbackInfo ci) {
        TickPhase.Tick.WEATHER.createPhaseContext(PhaseTracker.getWorldInstance((ServerLevel) (Object) this))
            .buildAndSwitch();
    }

    @Inject(
        method = "tickChunk",
        at = @At(
            value = "INVOKE_STRING",
            target = "Lnet/minecraft/util/profiling/ProfilerFiller;popPush(Ljava/lang/String;)V",
            args = "ldc=tickBlocks"
        )
    )
    private void tracker$closeWeatherTickPhase(final LevelChunk param0, final int param1, final CallbackInfo ci) {
        final PhaseContext<@NonNull ?> context = PhaseTracker.getWorldInstance((ServerLevel) (Object) this).getPhaseContext();
        if (context.getState() != TickPhase.Tick.WEATHER) {
            throw new IllegalStateException("Expected to be in a Weather ticking state, but we aren't.");
        }
        context.close();
    }

    @Redirect(method = "doBlockEvent(Lnet/minecraft/world/level/BlockEventData;)Z",
        at = @At(value = "INVOKE", target = "Lnet/minecraft/world/level/block/state/BlockState;triggerEvent(Lnet/minecraft/world/level/Level;Lnet/minecraft/core/BlockPos;II)Z"))
    private boolean tracker$wrapBlockStateEventReceived(final BlockState recievingState, final net.minecraft.world.level.Level thisWorld, final BlockPos targetPos, final int eventId, final int flag, final BlockEventData data) {
        return TrackingUtil.fireMinecraftBlockEvent((ServerLevel) (Object) this, data, recievingState);
    }

    @Redirect(
        method = "blockEvent(Lnet/minecraft/core/BlockPos;Lnet/minecraft/world/level/block/Block;II)V",
        at = @At(
            value = "INVOKE",
            target = "Lit/unimi/dsi/fastutil/objects/ObjectLinkedOpenHashSet;add(Ljava/lang/Object;)Z",
            remap = false
        )
    )
    private boolean tracker$associatePhaseContextDataWithBlockEvent(
        final ObjectLinkedOpenHashSet<BlockEventData> list, final Object data,
        final BlockPos pos, final Block blockIn, final int eventID, final int eventParam
    ) {
        final PhaseContext<@NonNull ?> currentContext = PhaseTracker.getWorldInstance((ServerLevel) (Object) this).getPhaseContext();
        final BlockEventData blockEventData = (BlockEventData) data;
        final TrackableBlockEventDataBridge blockEvent = (TrackableBlockEventDataBridge) (Object) blockEventData;
        // Short circuit phase states who do not track during block events
        if (currentContext.ignoresBlockEvent()) {
            return list.add(blockEventData);
        }

        final BlockState state = this.shadow$getBlockState(pos);
        if (((TrackableBridge) blockIn).bridge$allowsBlockEventCreation()) {
            blockEvent.bridge$setSourceUserUUID(currentContext.getActiveUserUUID());
            if (((BlockStateBridge) state).bridge$hasTileEntity()) {
                blockEvent.bridge$setTileEntity((BlockEntity) this.shadow$getBlockEntity(pos));
            }
            if (blockEvent.bridge$getTileEntity() == null) {
                final LocatableBlock locatable = new SpongeLocatableBlockBuilder()
                    .world((org.spongepowered.api.world.server.ServerWorld) this)
                    .position(pos.getX(), pos.getY(), pos.getZ())
                    .state((org.spongepowered.api.block.BlockState) state)
                    .build();
                blockEvent.bridge$setTickingLocatable(locatable);
            }
        }

        // Short circuit any additional handling. We've associated enough with the BlockEvent to
        // allow tracking to take place for other/future phases
        if (!((TrackableBridge) blockIn).bridge$allowsBlockEventCreation()) {
            return list.add((BlockEventData) data);
        }
        // In pursuant with our block updates management, we chose to
        // effectively allow the block event get added to the list, but
        // we log the transaction so that we can call the change block event
        // pre, and if needed, undo the add to the list.
        currentContext.appendNotifierToBlockEvent(this, pos, blockEvent);
        // We fire a Pre event to make sure our captures do not get stuck in a loop.
        // This is very common with pistons as they add block events while blocks are being notified.
        if (ShouldFire.CHANGE_BLOCK_EVENT_PRE) {
            if (blockIn instanceof PistonBaseBlock) {
                // We only fire pre events for pistons
                if (SpongeCommonEventFactory.handlePistonEvent(this, pos, state, eventID)) {
                    return false;
                }
            } else {
                if (SpongeCommonEventFactory.callChangeBlockEventPre((ServerLevelBridge) this, pos).isCancelled()) {
                    return false;
                }
            }
        }
        currentContext.getTransactor().logBlockEvent(state, this, pos, blockEvent);

        return list.add(blockEventData);
    }

    @Redirect(method = "explode", at = @At(value = "NEW",
        target = "(Lnet/minecraft/server/level/ServerLevel;Lnet/minecraft/world/entity/Entity;Lnet/minecraft/world/damagesource/DamageSource;Lnet/minecraft/world/level/ExplosionDamageCalculator;Lnet/minecraft/world/phys/Vec3;FZLnet/minecraft/world/level/Explosion$BlockInteraction;)Lnet/minecraft/world/level/ServerExplosion;"))
    private ServerExplosion tracker$onExplode(final ServerLevel $$0, final Entity entity, final DamageSource $$2,
        final ExplosionDamageCalculator $$3, final Vec3 $$4, final float radius, final boolean $$6,
        final Explosion.BlockInteraction blockInteraction) {
        final var cannotGrief = entity instanceof GrieferBridge grieferBridge && !grieferBridge.bridge$canGrief();
        var finalRadius = radius;
        if (entity instanceof ExplosiveBridge bridge) {
            finalRadius = bridge.bridge$getExplosionRadius().orElse(finalRadius);
        }

        return new ServerExplosion($$0, entity, $$2, $$3, $$4, finalRadius, $$6, cannotGrief ? Explosion.BlockInteraction.KEEP : blockInteraction);
    }

    private org.spongepowered.api.world.explosion.Explosion tracker$apiExplosion;

    @Redirect(method = "explode", at = @At(value = "INVOKE",
        target = "Lnet/minecraft/world/level/ServerExplosion;explode()V"))
    private void tracker$onExplode(final ServerExplosion instance) {
        var mcExplosion = instance;
        final var entity = instance.getDirectSourceEntity();
        // TODO entity can be null, what is our API explosive then?
        // TODO API explosive can be smth. that is not an entity?
        final var thisWorld = (ServerWorld) this;

        final var explosionBuilder = org.spongepowered.api.world.explosion.Explosion.builder().from((org.spongepowered.api.world.explosion.Explosion) mcExplosion);

        if (!(entity instanceof final Explosive apiExplosive)) {
            mcExplosion.explode();
            this.tracker$apiExplosion = explosionBuilder.build();
            return;
        }
        final PhaseTracker phaseTracker = PhaseTracker.getWorldInstance((ServerLevel) (Object) this);
        final var detonateEvent = SpongeEventFactory.createDetonateExplosiveEvent(phaseTracker.currentCause(),
                explosionBuilder, apiExplosive, (org.spongepowered.api.world.explosion.Explosion) instance);
        if (Sponge.eventManager().post(detonateEvent)) {
            this.tracker$cancelExplosionEffects(entity);
            return;
        }

        // Build the explosion from event
        var apiExplosion = detonateEvent.explosionBuilder().build();
        if (apiExplosion.radius() <= 0) {
            this.tracker$cancelExplosionEffects(entity);
            return;
        }

        if (ShouldFire.EXPLOSION_EVENT_PRE) {
            // Set up the pre event
            final ExplosionEvent.Pre event =
                SpongeEventFactory.createExplosionEventPre(phaseTracker.currentCause(), apiExplosion, thisWorld);
            if (SpongeCommon.post(event)) {
                this.tracker$cancelExplosionEffects(entity);
                return;
            }

            try {
                // Since we already have the API created implementation Explosion, let's use it.
                mcExplosion = (ServerExplosion) event.explosion();
                apiExplosion = event.explosion();
            } catch (final ClassCastException e) {
                new org.spongepowered.asm.util.PrettyPrinter(60).add("Explosion not compatible with this implementation").centre().hr()
                    .add("An explosion that was expected to be used for this implementation does not originate from this implementation.")
                    .trace();
                mcExplosion = (ServerExplosion) detonateEvent.explosionBuilder().build();
            }
        }

        try (final PhaseContext<@NonNull ?> ctx = GeneralPhase.State.EXPLOSION.createPhaseContext(phaseTracker).explosion(mcExplosion)
            .source(((Optional) apiExplosion.sourceExplosive()).orElse(this))) {
            ctx.buildAndSwitch();

            mcExplosion.explode();
        }

        this.tracker$apiExplosion = apiExplosion;
    }

    @Inject(method = "explode", cancellable = true, at = @At(value = "INVOKE",
        target = "Lnet/minecraft/world/level/ServerExplosion;explode()V", shift = At.Shift.AFTER))
    private void tracker$onCancelled(final CallbackInfo ci) {
        if (this.tracker$apiExplosion == null) {
            ci.cancel();
        }
    }

    /**
     * See {@link net.minecraft.client.multiplayer.ClientPacketListener#handleExplosion} for client side handling
     */
    @Redirect(method = "explode", at = @At(value = "INVOKE",
        target = "Lnet/minecraft/server/network/ServerGamePacketListenerImpl;send(Lnet/minecraft/network/protocol/Packet;)V"))
    private void tracker$onClientboundExplodePacket(final ServerGamePacketListenerImpl instance, final Packet packet) {
        final var originalPacket = (ClientboundExplodePacket) packet;
        ((ServerLevelBridge) this).bridge$handleExplosionPacket(instance, this.tracker$apiExplosion, originalPacket);
    }

    @Inject(method = "explode", at = @At(value = "RETURN"))
    private void tracker$afterExplodeCleanup(final Entity $$0, final DamageSource $$1,
        final ExplosionDamageCalculator $$2, final double $$3, final double $$4, final double $$5, final float $$6,
        final boolean $$7, final Level.ExplosionInteraction $$8, final ParticleOptions $$9, final ParticleOptions $$10,
        final Holder<SoundEvent> $$11, final CallbackInfo ci) {
        this.tracker$apiExplosion = null;
    }

    @Unique
    private void tracker$cancelExplosionEffects(final Entity entity) {
        // TODO cancel effects
        if (entity instanceof ExplosiveBridge explosiveBridge) {
            explosiveBridge.bridge$cancelExplosion();
        }
    }

    @Override
    public Optional<WorldPipeline.Builder> bridge$startBlockChange(final BlockPos pos, final BlockState newState, final int flags) {
        if (((ServerLevel) (Object) this).isOutsideBuildHeight(pos)) {
            return Optional.empty();
        } else if (this.shadow$isDebug()) { // isClientSide is always false since this is WorldServer
            return Optional.empty();
        }
        // Sponge Start - Sanity check against the PhaseTracker for instances
        if (this.bridge$isFake()) {
            return Optional.empty();
        }
        final PhaseTracker instance = PhaseTracker.getWorldInstance((ServerLevel) (Object) this);
        if (!instance.onSidedThread()) {
            throw new UnsupportedOperationException("Cannot perform a tracked Block Change on a ServerWorld while not on the main thread!");
        }
        final SpongeBlockChangeFlag spongeFlag = BlockChangeFlagManager.fromNativeInt(flags);

        final LevelChunk chunk = this.shadow$getChunkAt(pos);
        if (chunk.isEmpty()) {
            return Optional.empty();
        }
        final net.minecraft.world.level.block.state.BlockState currentState = chunk.getBlockState(pos);


        return Optional.of(this.bridge$makePipeline(pos, currentState, newState, chunk, spongeFlag, Constants.World.DEFAULT_BLOCK_CHANGE_LIMIT));
    }

    @Unique
    private WorldPipeline.Builder bridge$makePipeline(
        final BlockPos pos,
        final BlockState currentState,
        final BlockState newState,
        final LevelChunk chunk,
        final SpongeBlockChangeFlag spongeFlag,
        final int limit
    ) {
        final TrackedLevelChunkBridge mixinChunk = (TrackedLevelChunkBridge) chunk;

        // Then build and use the BlockPipeline
        final ChunkPipeline chunkPipeline = mixinChunk.bridge$createChunkPipeline(pos, newState, currentState, spongeFlag, limit);
        final WorldPipeline.Builder worldPipelineBuilder = WorldPipeline.builder(chunkPipeline);
<<<<<<< HEAD
        worldPipelineBuilder.addEffect((pipeline, oldState, args) -> {
                if (oldState == null) {
                    return EffectResult.nullReturn();
                }
                return EffectResult.nullPass();
            })
            .addEffect(UpdateLightSideEffect.getInstance())
=======
        worldPipelineBuilder.addEffect((pipeline, oldState, newState1, flag1, cursorLimit) -> {
            if (oldState == null) {
                return EffectResult.NULL_RETURN;
            }
            return EffectResult.NULL_PASS;
        })
>>>>>>> 68d8ce70
            .addEffect(CheckBlockPostPlacementIsSameEffect.getInstance())
            .addEffect(UpdateWorldRendererEffect.getInstance())
            .addEffect(NotifyClientEffect.getInstance())
            .addEffect(NotifyNeighborSideEffect.getInstance())
            .addEffect(UpdateConnectingBlocksEffect.getInstance())
        ;
        return worldPipelineBuilder;
    }

    /**
     * @author gabizou, March 12th, 2016
     * <p>
     * Move this into WorldServer as we should not be modifying the client world.
     * <p>
     * Purpose: Rewritten to support capturing blocks
     */
    @Override
    public boolean setBlock(final BlockPos pos, final net.minecraft.world.level.block.state.BlockState newState, final int flags, final int limit) {
        if (((ServerLevel) (Object) this).isOutsideBuildHeight(pos)) {
            return false;
        } else if (this.shadow$isDebug()) { // isClientSide is always false since this is WorldServer
            return false;
        }
        // Sponge Start - Sanity check against the PhaseTracker for instances
        if (this.bridge$isFake()) {
            return super.setBlock(pos, newState, flags, limit);
        }
        final PhaseTracker instance = PhaseTracker.getWorldInstance((ServerLevel) (Object) this);
        if (!instance.onSidedThread()) {
            throw new UnsupportedOperationException("Cannot perform a tracked Block Change on a ServerWorld while not on the main thread!");
        }
        final SpongeBlockChangeFlag spongeFlag = BlockChangeFlagManager.fromNativeInt(flags);

        final LevelChunk chunk = this.shadow$getChunkAt(pos);
        if (chunk.isEmpty()) {
            return false;
        }
        final net.minecraft.world.level.block.state.BlockState currentState = chunk.getBlockState(pos);
        // Check if the transaction would be rendered redundant, if so, follow minecraft's normal
        // change of "don't do anything if the block is the same".
        if (currentState == newState) {
            return false;
        }
        final WorldPipeline pipeline = this.bridge$makePipeline(pos, currentState, newState, chunk, spongeFlag, limit)
            .addEffect(WorldBlockChangeCompleteEffect.getInstance())
            .build();

        return pipeline.processEffects(instance.getPhaseContext(), currentState, newState, pos, null, spongeFlag, limit);
    }

    @Override
    public boolean destroyBlock(final BlockPos pos, final boolean doDrops, @Nullable final Entity p_241212_3_, final int limit) {
        final BlockState currentState = this.shadow$getBlockState(pos);
        if (currentState.isAir()) {
            return false;
        } else {
            // Sponge Start - Sanity check against the PhaseTracker for instances
            final var instance = this.tracker$validateServerThread();
            if (instance == null) {
                return super.destroyBlock(pos, doDrops, p_241212_3_, limit);
            }
            final FluidState fluidstate = this.shadow$getFluidState(pos);
            final BlockState emptyBlock = fluidstate.createLegacyBlock();
            final SpongeBlockChangeFlag spongeFlag = BlockChangeFlagManager.fromNativeInt(3);

            final LevelChunk chunk = this.shadow$getChunkAt(pos);
            if (chunk.isEmpty()) {
                return false;
            }
            final WorldPipeline.Builder pipelineBuilder = this.bridge$makePipeline(pos, currentState, emptyBlock, chunk, spongeFlag, limit)
                .addEffect(WorldDestroyBlockLevelEffect.getInstance())
                ;

            if (doDrops) {
                pipelineBuilder.addEffect(PerformBlockDropsFromDestruction.getInstance());
            }

            final WorldPipeline pipeline = pipelineBuilder
                .addEffect((pipeline1, oldState, newState, flag, limit1) -> {
                    pipeline1.getServerWorld().gameEvent(GameEvent.BLOCK_DESTROY, oldState.pos(), GameEvent.Context.of(p_241212_3_, oldState.state()));
                    return EffectResult.NULL_PASS;
                })
                .addEffect(WorldBlockChangeCompleteEffect.getInstance())
                .build();

            return pipeline.processEffects(instance.getPhaseContext(), currentState, emptyBlock, pos, p_241212_3_, spongeFlag, limit);
        }
    }

    @Override
    public SpongeBlockSnapshot bridge$createSnapshot(final net.minecraft.world.level.block.state.BlockState state, final BlockPos pos,
                                                     final BlockChangeFlag updateFlag
    ) {
        final SpongeBlockSnapshot.BuilderImpl builder = SpongeBlockSnapshot.BuilderImpl.pooled();
        builder.reset();
        builder.blockState(state)
            .world((ServerLevel) (Object) this)
            .position(VecHelper.toVector3i(pos));
        final LevelChunk chunk = this.shadow$getChunkAt(pos);
        if (chunk == null) {
            return builder.flag(updateFlag).build();
        }
        final Optional<UUID> creator = ((LevelChunkBridge) chunk).bridge$getBlockCreatorUUID(pos);
        final Optional<UUID> notifier = ((LevelChunkBridge) chunk).bridge$getBlockNotifierUUID(pos);
        creator.ifPresent(builder::creator);
        notifier.ifPresent(builder::notifier);
        final boolean hasTileEntity = ((BlockStateBridge) state).bridge$hasTileEntity();
        final net.minecraft.world.level.block.entity.BlockEntity tileEntity = chunk.getBlockEntity(pos, LevelChunk.EntityCreationType.CHECK);
        if (hasTileEntity || tileEntity != null) {
            // We MUST only check to see if a TE exists to avoid creating a new one.
            if (tileEntity != null) {
                // TODO - custom data.
                final CompoundTag nbt = new CompoundTag();
                // Some mods like OpenComputers assert if attempting to save robot while moving
                try {
                    tileEntity.saveWithFullMetadata(tileEntity.getLevel().registryAccess());
                    builder.addUnsafeCompound(nbt);
                } catch (final Throwable t) {
                    // ignore
                }
            }
        }
        builder.flag(updateFlag);
        return builder.build();
    }

    @Override
    public InteractionPipeline<@NonNull InteractionAtArgs> bridge$startInteractionUseOnChange(
        net.minecraft.world.level.Level worldIn, ServerPlayer playerIn, InteractionHand handIn,
        BlockHitResult blockRaytraceResultIn, BlockState blockstate, ItemStack copiedStack
    ) {
        final var instance = this.tracker$validateServerThread();
        if (instance == null) {
            return null;
        }
        final var args = new InteractionAtArgs(worldIn, playerIn, handIn, blockRaytraceResultIn, blockstate, copiedStack);
        return new InteractionPipeline<>(
            args,
            InteractionResult.TRY_WITH_EMPTY_HAND,
            InteractionUseItemOnBlockEffect.getInstance(),
            instance.getPhaseContext().getTransactor()
            );
    }


    @Override
    public InteractionPipeline<@NonNull InteractionAtArgs> bridge$startInteractionChange(
        net.minecraft.world.level.Level worldIn, ServerPlayer playerIn, InteractionHand handIn,
        BlockHitResult blockRaytraceResultIn, BlockState blockstate, ItemStack copiedStack
    ) {
        final var instance = this.tracker$validateServerThread();
        if (instance == null) {
            return null;
        }
        final var args = new InteractionAtArgs(worldIn, playerIn, handIn, blockRaytraceResultIn, blockstate, copiedStack);
        return new InteractionPipeline<>(
            args,
            InteractionResult.PASS,
            InteractionItemEffect.getInstance(),
            instance.getPhaseContext().getTransactor()
        );
    }

    @Unique
    private PhaseTracker tracker$validateServerThread() {
        if (this.shadow$isDebug()) { // isClientSide is always false since this is WorldServer
            return null;
        }
        if (this.bridge$isFake()) {
            return null;
        }
        final var instance = PhaseTracker.getWorldInstance(this);
        if (instance.getSidedThread() != PhaseTracker.getServerInstanceExplicitly().getSidedThread() && instance != PhaseTracker.getServerInstanceExplicitly()) {
            throw new UnsupportedOperationException("Cannot perform a tracked Block Change on a ServerWorld while not on the main thread!");
        }
        return instance;
    }

    @Override
    public InteractionPipeline<@NonNull UseItemAtArgs> bridge$startItemInteractionChange(
        net.minecraft.world.level.Level worldIn, ServerPlayer playerIn, InteractionHand handIn,
        ItemStack copiedStack, BlockHitResult blockRaytraceResult, boolean creative
    ) {
        final var instance = this.tracker$validateServerThread();
        if (instance == null) {
            return null;
        }
        final var args = new UseItemAtArgs(worldIn, playerIn,handIn, blockRaytraceResult, copiedStack, creative);
        return new InteractionPipeline<>(
            args,
            InteractionResult.PASS,
            UseItemAtEffect.getInstance(),
            instance.getPhaseContext().getTransactor()
        );
    }

    @Override
    public InteractionPipeline<UseItemArgs> bridge$startItemInteractionUseChange(net.minecraft.world.level.Level worldIn, ServerPlayer playerIn, InteractionHand handIn, ItemStack copiedStack) {
        final var instance = this.tracker$validateServerThread();
        if (instance == null) {
            return null;
        }
        final var args = new UseItemArgs(worldIn, playerIn, handIn, copiedStack, playerIn.gameMode);
        return new InteractionPipeline<>(args, InteractionResult.PASS, UseItemEffect.getInstance(), instance.getPhaseContext().getTransactor());
    }

    /**
     * Technically an overwrite, but because this is simply an override, we can
     * effectively do as we need to, which is determine if we are performing
     * block transactional recording, go ahead and record transactions.
     * <p>In the event that we are performing transaction recording, the following
     * must be true:
     * <ul>
     *     <li>This world instance is managed and verified by Sponge</li>
     *     <li>This world must {@link LevelBridge#bridge$isFake()} return {@code false}</li>
     *     <li>The {@link PhaseTracker#getServerInstanceExplicitly}'s {@link PhaseTracker#getSidedThread()} must be {@code ==} {@link Thread#currentThread()}</li
     *     <li>The current {@link IPhaseState} must be allowing to record transactions with an applicable {@link org.spongepowered.common.event.tracking.context.transaction.TransactionalCaptureSupplier}</li>
     * </ul>
     * After which, we may be able to appropriately associate the {@link net.minecraft.world.level.block.entity.BlockEntity}
     * being removed with either an existing {@link ChangeBlock},
     * or generate a new {@link RemoveBlockEntity} transaction
     * that would otherwise be able to associate with either the current {@link IPhaseState} or a parent {@link GameTransaction}
     * if this call is the result of a {@link org.spongepowered.common.event.tracking.context.transaction.effect.ProcessingSideEffect}..
     *
     * @param pos The position of the tile entity to remove
     * @author gabizou - July 31st, 2020 - Minecraft 1.14.3
     */
    @SuppressWarnings({"rawtypes", "unchecked"})
    @Override
    public void shadow$removeBlockEntity(final BlockPos pos) {
        final BlockPos immutable = pos.immutable();
        final net.minecraft.world.level.block.entity.BlockEntity tileentity = this.shadow$getBlockEntity(immutable);
        if (tileentity == null) {
            return;
        }
        final PhaseTracker phaseTracker = PhaseTracker.getWorldInstance((ServerLevel) (Object) this);
        if (this.bridge$isFake() || !phaseTracker.onSidedThread()) {
            // If we're fake or not on the server thread, well, we could effectively call
            // out whoever is trying to remove tile entities asynchronously....
            super.shadow$removeBlockEntity(immutable);
            return;
        }
        // Otherwise, let's go on and check if we're recording transactions,
        // and if so, log the tile entity removal (may associate with an existing transaction,
        // or create a new transaction.
        final PhaseContext<@NonNull ?> current = phaseTracker.getPhaseContext();
        if (current.getTransactor().logTileRemoval(tileentity, () -> (ServerLevel) (Object) this)) {
            final TileEntityPipeline pipeline = TileEntityPipeline.kickOff((ServerLevel) (Object) this, immutable)
                .addEffect(RemoveTileEntityFromChunkEffect.getInstance())
                .build();
            pipeline.processEffects(current, new PipelineCursor(tileentity.getBlockState(),  immutable, tileentity, (Entity) null, Constants.World.DEFAULT_BLOCK_CHANGE_LIMIT));
            return;
        }
        super.shadow$removeBlockEntity(immutable);
    }

    @SuppressWarnings({"RedundantCast", "ConstantConditions"})
    @Override
    public void shadow$setBlockEntity(final net.minecraft.world.level.block.entity.BlockEntity proposed) {
        final BlockPos immutable = proposed.getBlockPos().immutable();
        final PhaseTracker phaseTracker = PhaseTracker.getWorldInstance((ServerLevel) (Object) this);
        if (this.bridge$isFake() || !phaseTracker.onSidedThread()) {
            // If we're fake or not on the server thread, well, we could effectively call
            // out whoever is trying to remove tile entities asynchronously....
            super.shadow$setBlockEntity(proposed);
            return;
        }
        if (proposed != null) {
            if (proposed.getLevel() != (ServerLevel) (Object) this) {
                proposed.setLevel((ServerLevel) (Object) this);
            }
        }
        // Otherwise, let's go on and check if we're recording transactions,
        // and if so, log the tile entity removal (may associate with an existing transaction,
        // or create a new transaction.
        final PhaseContext<@NonNull ?> current = phaseTracker.getPhaseContext();
        if (current.doesBlockEventTracking()) {
            final net.minecraft.world.level.block.entity.@Nullable BlockEntity existing = this.shadow$getChunkAt(immutable).getBlockEntity(immutable);
            if (current.getTransactor().logTileReplacement(immutable, existing, proposed, () -> (ServerLevel) (Object) this)) {
                final TileEntityPipeline pipeline = TileEntityPipeline.kickOff((ServerLevel) (Object) this, immutable)
                    .addEffect(SetAndRegisterBlockEntityToLevelChunk.getInstance())
                    .build();
                pipeline.processEffects(current, new PipelineCursor(proposed.getBlockState(),  immutable, proposed, (Entity) null, Constants.World.DEFAULT_BLOCK_CHANGE_LIMIT));
                return;
            }
        }

        super.shadow$setBlockEntity(proposed);
    }

    @Inject(
        method = "addEntity(Lnet/minecraft/world/entity/Entity;)Z",
        at = @At(
            value = "INVOKE",
            target = "Lnet/minecraft/world/level/entity/PersistentEntitySectionManager;addNewEntity(Lnet/minecraft/world/level/entity/EntityAccess;)Z"
        ),
        cancellable = true
    )
    private void tracker$throwPreEventAndRecord(final Entity entityIn, final CallbackInfoReturnable<Boolean> cir) {
        if (this.bridge$isFake()) {
            return;
        }
        final PhaseTracker tracker = PhaseTracker.getWorldInstance((ServerLevel) (Object) this);
        if (!tracker.onSidedThread()) {
            // TODO - async entity spawn logging
            return;
        }
        final PhaseContext<@NonNull ?> current = tracker.getPhaseContext();
        if (!current.doesAllowEntitySpawns()) {
            cir.setReturnValue(false);
            return;
        }

        try (final CauseStackManager.StackFrame frame = tracker.pushCauseFrame()) {
            final List<org.spongepowered.api.entity.Entity> entities = new ArrayList<>();
            entities.add((org.spongepowered.api.entity.Entity) entityIn);

            frame.addContext(EventContextKeys.SPAWN_TYPE, current.getSpawnTypeForTransaction(entityIn));
            final SpawnEntityEvent.Pre pre = SpongeEventFactory.createSpawnEntityEventPre(frame.currentCause(), entities);
            Sponge.eventManager().post(pre);

            if (pre.isCancelled() || entities.isEmpty()) {
                cir.setReturnValue(false);
                return;
            }
        }

        if (current.allowsBulkEntityCaptures()) {
            current.getTransactor().logEntitySpawn(current, this, entityIn);
        }
    }

}<|MERGE_RESOLUTION|>--- conflicted
+++ resolved
@@ -97,7 +97,6 @@
 import org.spongepowered.common.event.tracking.context.transaction.GameTransaction;
 import org.spongepowered.common.event.tracking.context.transaction.block.ChangeBlock;
 import org.spongepowered.common.event.tracking.context.transaction.block.RemoveBlockEntity;
-import org.spongepowered.common.event.tracking.context.transaction.effect.CheckBlockPostPlacementIsSameEffect;
 import org.spongepowered.common.event.tracking.context.transaction.effect.EffectResult;
 import org.spongepowered.common.event.tracking.context.transaction.effect.InteractionAtArgs;
 import org.spongepowered.common.event.tracking.context.transaction.effect.InteractionItemEffect;
@@ -462,23 +461,12 @@
         // Then build and use the BlockPipeline
         final ChunkPipeline chunkPipeline = mixinChunk.bridge$createChunkPipeline(pos, newState, currentState, spongeFlag, limit);
         final WorldPipeline.Builder worldPipelineBuilder = WorldPipeline.builder(chunkPipeline);
-<<<<<<< HEAD
         worldPipelineBuilder.addEffect((pipeline, oldState, args) -> {
                 if (oldState == null) {
                     return EffectResult.nullReturn();
                 }
                 return EffectResult.nullPass();
             })
-            .addEffect(UpdateLightSideEffect.getInstance())
-=======
-        worldPipelineBuilder.addEffect((pipeline, oldState, newState1, flag1, cursorLimit) -> {
-            if (oldState == null) {
-                return EffectResult.NULL_RETURN;
-            }
-            return EffectResult.NULL_PASS;
-        })
->>>>>>> 68d8ce70
-            .addEffect(CheckBlockPostPlacementIsSameEffect.getInstance())
             .addEffect(UpdateWorldRendererEffect.getInstance())
             .addEffect(NotifyClientEffect.getInstance())
             .addEffect(NotifyNeighborSideEffect.getInstance())
@@ -556,9 +544,9 @@
             }
 
             final WorldPipeline pipeline = pipelineBuilder
-                .addEffect((pipeline1, oldState, newState, flag, limit1) -> {
+                .addEffect((pipeline1, oldState, args) -> {
                     pipeline1.getServerWorld().gameEvent(GameEvent.BLOCK_DESTROY, oldState.pos(), GameEvent.Context.of(p_241212_3_, oldState.state()));
-                    return EffectResult.NULL_PASS;
+                    return EffectResult.nullPass();
                 })
                 .addEffect(WorldBlockChangeCompleteEffect.getInstance())
                 .build();
