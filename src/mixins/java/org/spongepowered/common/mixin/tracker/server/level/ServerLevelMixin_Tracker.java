--- conflicted
+++ resolved
@@ -48,6 +48,7 @@
 import net.minecraft.world.level.chunk.LevelChunk;
 import net.minecraft.world.level.material.Fluid;
 import net.minecraft.world.level.material.FluidState;
+import net.minecraft.world.phys.AABB;
 import net.minecraft.world.phys.Vec3;
 import org.apache.logging.log4j.Level;
 import org.checkerframework.checker.nullness.qual.NonNull;
@@ -64,8 +65,10 @@
 import org.spongepowered.asm.mixin.Mixin;
 import org.spongepowered.asm.mixin.Shadow;
 import org.spongepowered.asm.mixin.injection.At;
+import org.spongepowered.asm.mixin.injection.Coerce;
 import org.spongepowered.asm.mixin.injection.Inject;
 import org.spongepowered.asm.mixin.injection.Redirect;
+import org.spongepowered.asm.mixin.injection.callback.CallbackInfo;
 import org.spongepowered.asm.mixin.injection.callback.CallbackInfoReturnable;
 import org.spongepowered.common.SpongeCommon;
 import org.spongepowered.common.block.SpongeBlockSnapshot;
@@ -126,6 +129,7 @@
 import java.util.UUID;
 import java.util.function.Consumer;
 import java.util.function.Function;
+import java.util.function.Predicate;
 import java.util.function.Supplier;
 
 @Mixin(ServerLevel.class)
@@ -156,16 +160,7 @@
     }
 
     @Override
-<<<<<<< HEAD
     protected void tracker$wrapBlockEntityTick(final TickingBlockEntity blockEntity) {
-        final PhaseContext<@NonNull ?> state = PhaseTracker.SERVER.getPhaseContext();
-        if (state.alreadyCapturingTileTicks()) {
-            blockEntity.tick();
-            return;
-        }
-=======
-    protected void tracker$wrapBlockEntityTick(final TickableBlockEntity blockEntity) {
->>>>>>> afbf411d
         TrackingUtil.tickTileEntity(this, blockEntity);
     }
 
@@ -780,4 +775,5 @@
         }
 
     }
+
 }