--- conflicted
+++ resolved
@@ -43,12 +43,9 @@
 import net.minecraft.world.level.block.entity.TickingBlockEntity;
 import net.minecraft.world.level.block.piston.PistonBaseBlock;
 import net.minecraft.world.level.block.state.BlockState;
-import net.minecraft.world.level.chunk.ChunkAccess;
-import net.minecraft.world.level.chunk.ChunkStatus;
 import net.minecraft.world.level.chunk.LevelChunk;
 import net.minecraft.world.level.material.Fluid;
 import net.minecraft.world.level.material.FluidState;
-import net.minecraft.world.phys.AABB;
 import net.minecraft.world.phys.Vec3;
 import org.apache.logging.log4j.Level;
 import org.checkerframework.checker.nullness.qual.NonNull;
@@ -65,7 +62,6 @@
 import org.spongepowered.asm.mixin.Mixin;
 import org.spongepowered.asm.mixin.Shadow;
 import org.spongepowered.asm.mixin.injection.At;
-import org.spongepowered.asm.mixin.injection.Coerce;
 import org.spongepowered.asm.mixin.injection.Inject;
 import org.spongepowered.asm.mixin.injection.Redirect;
 import org.spongepowered.asm.mixin.injection.callback.CallbackInfo;
@@ -73,11 +69,7 @@
 import org.spongepowered.common.SpongeCommon;
 import org.spongepowered.common.block.SpongeBlockSnapshot;
 import org.spongepowered.common.bridge.TimingBridge;
-<<<<<<< HEAD
-import org.spongepowered.common.bridge.block.BlockBridge;
-=======
 import org.spongepowered.common.bridge.TrackableBridge;
->>>>>>> 33e2d98e
 import org.spongepowered.common.bridge.server.level.ServerLevelBridge;
 import org.spongepowered.common.bridge.world.TickNextTickDataBridge;
 import org.spongepowered.common.bridge.world.TrackedWorldBridge;
@@ -98,14 +90,7 @@
 import org.spongepowered.common.event.tracking.TrackingUtil;
 import org.spongepowered.common.event.tracking.context.transaction.ChangeBlock;
 import org.spongepowered.common.event.tracking.context.transaction.GameTransaction;
-<<<<<<< HEAD
-import org.spongepowered.common.event.tracking.context.transaction.RemoveTileEntity;
-=======
 import org.spongepowered.common.event.tracking.context.transaction.RemoveBlockEntity;
-import org.spongepowered.common.event.tracking.context.transaction.effect.AddTileEntityToLoadedListInWorldEffect;
-import org.spongepowered.common.event.tracking.context.transaction.effect.AddTileEntityToTickableListEffect;
-import org.spongepowered.common.event.tracking.context.transaction.effect.AddTileEntityToWorldWhileProcessingEffect;
->>>>>>> 33e2d98e
 import org.spongepowered.common.event.tracking.context.transaction.effect.CheckBlockPostPlacementIsSameEffect;
 import org.spongepowered.common.event.tracking.context.transaction.effect.EffectResult;
 import org.spongepowered.common.event.tracking.context.transaction.effect.NotifyClientEffect;
@@ -139,54 +124,24 @@
 import java.util.UUID;
 import java.util.function.Consumer;
 import java.util.function.Function;
-import java.util.function.Predicate;
 import java.util.function.Supplier;
 
 @Mixin(ServerLevel.class)
 public abstract class ServerLevelMixin_Tracker extends LevelMixin_Tracker implements TrackedWorldBridge {
 
     // @formatting:off
-    @Shadow @Final private List<ServerPlayer> players;
+    @Shadow @Final List<ServerPlayer> players;
     // @formatting:on
 
-<<<<<<< HEAD
     @SuppressWarnings("UnresolvedMixinReference")
     @Redirect(
-        // This normally would target this.entityTickList.forEach((var2x) ->
-        // but we don't have lambda syntax support yet.
-        method = "*",
-        at = @At(
-            value = "INVOKE",
-            target = "Lnet/minecraft/server/level/ServerLevel;guardEntityTick(Ljava/util/function/Consumer;Lnet/minecraft/world/entity/Entity;)V"
-=======
-
-    @Inject(method = "add", at = @At("TAIL"))
-    private void tracker$setEntityTrackedInWorld(final net.minecraft.world.entity.Entity entityIn, final CallbackInfo ci) {
-        if (!this.bridge$isFake()) { // Only set the value if the entity is not fake
-            ((TrackableBridge) entityIn).bridge$setWorldTracked(true);
-        }
-    }
-
-    @Inject(method = "onEntityRemoved", at = @At("TAIL"))
-    private void tracker$setEntityUntrackedInWorld(final net.minecraft.world.entity.Entity entityIn, final CallbackInfo ci) {
-        if (!this.bridge$isFake()) {
-            ((TrackableBridge) entityIn).bridge$setWorldTracked(false);
-        }
-    }
-
-
-    @Redirect(method = "tick",
-        at = @At(value = "INVOKE",
-            target = "Lnet/minecraft/server/level/ServerLevel;guardEntityTick(Ljava/util/function/Consumer;Lnet/minecraft/world/entity/Entity;)V"),
-        slice = @Slice(
-            from = @At(value = "INVOKE_STRING",
-                target = "Lnet/minecraft/util/profiling/ProfilerFiller;push(Ljava/lang/String;)V",
-                args = "ldc=tick"),
-            to = @At(value = "INVOKE_STRING",
-                target = "Lnet/minecraft/util/profiling/ProfilerFiller;push(Ljava/lang/String;)V",
-                args = "ldc=remove")
->>>>>>> 33e2d98e
-        )
+            // This normally would target this.entityTickList.forEach((var2x) ->
+            // but we don't have lambda syntax support yet.
+            method = "*",
+            at = @At(
+                    value = "INVOKE",
+                    target = "Lnet/minecraft/server/level/ServerLevel;guardEntityTick(Ljava/util/function/Consumer;"
+                            + "Lnet/minecraft/world/entity/Entity;)V")
     )
     private void tracker$wrapNormalEntityTick(final ServerLevel level, final Consumer<Entity> entityUpdateConsumer,
         final Entity entity
