--- conflicted
+++ resolved
@@ -66,11 +66,7 @@
         return exception;
     }
 
-<<<<<<< HEAD
-    @SuppressWarnings("UnresolvedMixinReference")
-    @Redirect(method = "lambda$protoChunkToFullChunk$26(Lnet/minecraft/server/level/ChunkHolder;Lnet/minecraft/world/level/chunk/ChunkAccess;)Lnet/minecraft/world/level/chunk/ChunkAccess;",
-=======
-    @Redirect(method = "lambda$null$36(Lnet/minecraft/world/level/chunk/ChunkAccess;)Lnet/minecraft/world/level/chunk/LevelChunk;",
+    @Redirect(method = "lambda$prepareAccessibleChunk$37(Ljava/util/List;)Lnet/minecraft/world/level/chunk/LevelChunk;",
         at = @At(value = "INVOKE", target = "Lnet/minecraft/world/level/chunk/LevelChunk;unpackTicks()V"))
     private static void tracker$wrapUnpackTicks(final LevelChunk chunk) {
         if (!PhaseTracker.SERVER.onSidedThread()) {
@@ -100,7 +96,6 @@
     }
 
     @Redirect(method = "*",
->>>>>>> 0504ad16
         at = @At(value = "INVOKE", target = "Lnet/minecraft/world/level/chunk/LevelChunk;runPostLoad()V"),
         slice = @Slice(
             from = @At(value = "INVOKE", target = "Lnet/minecraft/world/level/chunk/LevelChunk;setFullStatus(Ljava/util/function/Supplier;)V"),
