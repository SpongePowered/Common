--- conflicted
+++ resolved
@@ -213,13 +213,8 @@
         ((ActiveChunkReferantBridge) tileEntityIn).bridge$setActiveChunk(this);
         // Make sure to set creator/notifier for TE if any chunk data exists
         // Failure to do this during chunk load will cause TE's to not have proper user tracking
-<<<<<<< HEAD
-        ((CreatorTrackedBridge) tileEntityIn).tracked$setTrackedUUID(PlayerTracker.Type.CREATOR, ((LevelChunkBridge) this).bridge$getBlockCreatorUUID(tileEntityIn.getBlockPos()).orElse(null));
-        ((CreatorTrackedBridge) tileEntityIn).tracked$setTrackedUUID(PlayerTracker.Type.NOTIFIER, null);
-=======
-        ((CreatorTrackedBridge) tileEntityIn).tracker$setTrackedUUID(PlayerTracker.Type.CREATOR, ((LevelChunkBridge) this).bridge$getBlockCreatorUUID(pos).orElse(null));
+        ((CreatorTrackedBridge) tileEntityIn).tracker$setTrackedUUID(PlayerTracker.Type.CREATOR, ((LevelChunkBridge) this).bridge$getBlockCreatorUUID(tileEntityIn.getBlockPos()).orElse(null));
         ((CreatorTrackedBridge) tileEntityIn).tracker$setTrackedUUID(PlayerTracker.Type.NOTIFIER, null);
->>>>>>> 533f0587
     }
 
     @SuppressWarnings({"rawtypes", "unchecked"})
