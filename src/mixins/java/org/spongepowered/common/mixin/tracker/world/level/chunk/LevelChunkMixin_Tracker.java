--- conflicted
+++ resolved
@@ -25,24 +25,16 @@
 package org.spongepowered.common.mixin.tracker.world.level.chunk;
 
 import net.minecraft.core.BlockPos;
-<<<<<<< HEAD
 import net.minecraft.core.SectionPos;
 import net.minecraft.server.level.ServerLevel;
-=======
-import net.minecraft.server.level.ServerLevel;
 import net.minecraft.world.entity.Entity;
->>>>>>> afbf411d
 import net.minecraft.world.level.TickList;
-import net.minecraft.world.level.block.Block;
 import net.minecraft.world.level.block.entity.BlockEntity;
 import net.minecraft.world.level.block.state.BlockState;
 import net.minecraft.world.level.chunk.LevelChunk;
 import net.minecraft.world.level.chunk.LevelChunkSection;
 import net.minecraft.world.level.chunk.ProtoTickList;
-<<<<<<< HEAD
-=======
 import net.minecraft.world.phys.AABB;
->>>>>>> afbf411d
 import org.apache.logging.log4j.Level;
 import org.checkerframework.checker.nullness.qual.MonotonicNonNull;
 import org.checkerframework.checker.nullness.qual.NonNull;
@@ -63,12 +55,9 @@
 import org.spongepowered.common.bridge.world.level.chunk.ActiveChunkReferantBridge;
 import org.spongepowered.common.bridge.world.level.chunk.LevelChunkBridge;
 import org.spongepowered.common.bridge.world.level.chunk.TrackedLevelChunkBridge;
-<<<<<<< HEAD
-=======
 import org.spongepowered.common.entity.PlayerTracker;
 import org.spongepowered.common.event.ShouldFire;
 import org.spongepowered.common.event.SpongeCommonEventFactory;
->>>>>>> afbf411d
 import org.spongepowered.common.event.tracking.PhaseContext;
 import org.spongepowered.common.event.tracking.PhasePrinter;
 import org.spongepowered.common.event.tracking.PhaseTracker;
@@ -82,13 +71,11 @@
 import org.spongepowered.common.world.SpongeBlockChangeFlag;
 
 import java.lang.ref.WeakReference;
+import java.util.List;
 import java.util.Objects;
 import java.util.Optional;
 import java.util.function.Function;
-<<<<<<< HEAD
-=======
 import java.util.function.Predicate;
->>>>>>> afbf411d
 
 
 @Mixin(LevelChunk.class)
@@ -241,40 +228,11 @@
         ((ActiveChunkReferantBridge) tileEntityIn).bridge$setActiveChunk(this);
         // Make sure to set creator/notifier for TE if any chunk data exists
         // Failure to do this during chunk load will cause TE's to not have proper user tracking
-        ((CreatorTrackedBridge) tileEntityIn).tracked$setTrackedUUID(PlayerTracker.Type.CREATOR, ((LevelChunkBridge) this).bridge$getBlockCreatorUUID(pos).orElse(null));
+        ((CreatorTrackedBridge) tileEntityIn).tracked$setTrackedUUID(PlayerTracker.Type.CREATOR, ((LevelChunkBridge) this).bridge$getBlockCreatorUUID(tileEntityIn.getBlockPos()).orElse(null));
         ((CreatorTrackedBridge) tileEntityIn).tracked$setTrackedUUID(PlayerTracker.Type.NOTIFIER, null);
     }
 
-<<<<<<< HEAD
-=======
-    @SuppressWarnings("InvalidInjectorMethodSignature")
-    @Inject(method = {
-        "getEntities(Lnet/minecraft/world/entity/Entity;Lnet/minecraft/world/phys/AABB;Ljava/util/List;Ljava/util/function/Predicate;)V",
-        "getEntities(Lnet/minecraft/world/entity/EntityType;Lnet/minecraft/world/phys/AABB;Ljava/util/List;Ljava/util/function/Predicate;)V",
-        "getEntitiesOfClass(Ljava/lang/Class;Lnet/minecraft/world/phys/AABB;Ljava/util/List;Ljava/util/function/Predicate;)V",
-    }, at = @At("RETURN"))
-    private void tracker$ThrowCollisionEvent(final @Coerce Object entityIn, final AABB aabb, final List<Entity> listToFill,
-        final Predicate<?> filter, final CallbackInfo ci
-    ) {
-        if (((WorldBridge) this.level).bridge$isFake() || !PhaseTracker.getInstance().getPhaseContext().allowsEntityCollisionEvents()) {
-            return;
-        }
-
-        if (listToFill.isEmpty()) {
-            return;
-        }
-
-        if (!ShouldFire.COLLIDE_ENTITY_EVENT) {
-            return;
-        }
-
-        final @Nullable Entity entity = entityIn instanceof Entity ? ((Entity) entityIn) : null;
-        if (SpongeCommonEventFactory.callCollideEntityEvent(entity, listToFill).isCancelled()) {
-            listToFill.clear();
-        }
-    }
-
->>>>>>> afbf411d
+
     @SuppressWarnings({"rawtypes", "unchecked"})
     @Redirect(method = "unpackTicks", at = @At(value = "INVOKE", target = "Lnet/minecraft/world/level/chunk/ProtoTickList;copyOut(Lnet/minecraft/world/level/TickList;Ljava/util/function/Function;)V"))
     private void tracker$wrapRescheduledTicks(final ProtoTickList chunkPrimerTickList, final TickList<?> tickList, final Function<BlockPos, ?> func) {
