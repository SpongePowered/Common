--- conflicted
+++ resolved
@@ -232,36 +232,6 @@
         ((CreatorTrackedBridge) tileEntityIn).tracked$setTrackedUUID(PlayerTracker.Type.NOTIFIER, null);
     }
 
-<<<<<<< HEAD
-=======
-    @SuppressWarnings("InvalidInjectorMethodSignature")
-    @Inject(method = {
-        "getEntities(Lnet/minecraft/world/entity/Entity;Lnet/minecraft/world/phys/AABB;Ljava/util/List;Ljava/util/function/Predicate;)V",
-        "getEntities(Lnet/minecraft/world/entity/EntityType;Lnet/minecraft/world/phys/AABB;Ljava/util/List;Ljava/util/function/Predicate;)V",
-        "getEntitiesOfClass(Ljava/lang/Class;Lnet/minecraft/world/phys/AABB;Ljava/util/List;Ljava/util/function/Predicate;)V",
-    }, at = @At("RETURN"))
-    private void tracker$ThrowCollisionEvent(final @Coerce Object entityIn, final AABB aabb, final List<Entity> listToFill,
-        final Predicate<?> filter, final CallbackInfo ci
-    ) {
-        if (((LevelBridge) this.level).bridge$isFake() || !PhaseTracker.getInstance().getPhaseContext().allowsEntityCollisionEvents()) {
-            return;
-        }
-
-        if (listToFill.isEmpty()) {
-            return;
-        }
-
-        if (!ShouldFire.COLLIDE_ENTITY_EVENT) {
-            return;
-        }
-
-        final @Nullable Entity entity = entityIn instanceof Entity ? ((Entity) entityIn) : null;
-        if (SpongeCommonEventFactory.callCollideEntityEvent(entity, listToFill).isCancelled()) {
-            listToFill.clear();
-        }
-    }
->>>>>>> 0a74ae44
-
     @SuppressWarnings({"rawtypes", "unchecked"})
     @Redirect(method = "unpackTicks", at = @At(value = "INVOKE", target = "Lnet/minecraft/world/level/chunk/ProtoTickList;copyOut(Lnet/minecraft/world/level/TickList;Ljava/util/function/Function;)V"))
     private void tracker$wrapRescheduledTicks(final ProtoTickList chunkPrimerTickList, final TickList<?> tickList, final Function<BlockPos, ?> func) {
