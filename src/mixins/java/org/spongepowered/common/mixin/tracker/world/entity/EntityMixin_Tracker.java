/*
 * This file is part of Sponge, licensed under the MIT License (MIT).
 *
 * Copyright (c) SpongePowered <https://www.spongepowered.org>
 * Copyright (c) contributors
 *
 * Permission is hereby granted, free of charge, to any person obtaining a copy
 * of this software and associated documentation files (the "Software"), to deal
 * in the Software without restriction, including without limitation the rights
 * to use, copy, modify, merge, publish, distribute, sublicense, and/or sell
 * copies of the Software, and to permit persons to whom the Software is
 * furnished to do so, subject to the following conditions:
 *
 * The above copyright notice and this permission notice shall be included in
 * all copies or substantial portions of the Software.
 *
 * THE SOFTWARE IS PROVIDED "AS IS", WITHOUT WARRANTY OF ANY KIND, EXPRESS OR
 * IMPLIED, INCLUDING BUT NOT LIMITED TO THE WARRANTIES OF MERCHANTABILITY,
 * FITNESS FOR A PARTICULAR PURPOSE AND NONINFRINGEMENT. IN NO EVENT SHALL THE
 * AUTHORS OR COPYRIGHT HOLDERS BE LIABLE FOR ANY CLAIM, DAMAGES OR OTHER
 * LIABILITY, WHETHER IN AN ACTION OF CONTRACT, TORT OR OTHERWISE, ARISING FROM,
 * OUT OF OR IN CONNECTION WITH THE SOFTWARE OR THE USE OR OTHER DEALINGS IN
 * THE SOFTWARE.
 */
package org.spongepowered.common.mixin.tracker.world.entity;

import net.kyori.adventure.audience.Audience;
import net.kyori.adventure.text.Component;
import net.minecraft.util.RandomSource;
import net.minecraft.world.entity.Entity;
import net.minecraft.world.entity.EntityType;
import net.minecraft.world.entity.LivingEntity;
import net.minecraft.world.entity.decoration.ArmorStand;
import net.minecraft.world.entity.item.ItemEntity;
import net.minecraft.world.item.ItemStack;
import net.minecraft.world.level.Level;
import net.minecraft.world.level.entity.EntityInLevelCallback;
import net.minecraft.world.scores.Team;
import org.checkerframework.checker.nullness.qual.MonotonicNonNull;
import org.checkerframework.checker.nullness.qual.NonNull;
import org.checkerframework.checker.nullness.qual.Nullable;
import org.spongepowered.api.event.Cause;
import org.spongepowered.api.event.CauseStackManager;
import org.spongepowered.api.event.SpongeEventFactory;
import org.spongepowered.asm.mixin.Final;
import org.spongepowered.asm.mixin.Mixin;
import org.spongepowered.asm.mixin.Shadow;
import org.spongepowered.asm.mixin.injection.At;
import org.spongepowered.asm.mixin.injection.Inject;
import org.spongepowered.asm.mixin.injection.callback.CallbackInfo;
import org.spongepowered.asm.mixin.injection.callback.CallbackInfoReturnable;
import org.spongepowered.common.SpongeCommon;
import org.spongepowered.common.bridge.DelegatingConfigTrackableBridge;
import org.spongepowered.common.bridge.TrackableBridge;
import org.spongepowered.common.bridge.world.entity.TrackableEntityBridge;
import org.spongepowered.common.bridge.world.level.LevelBridge;
import org.spongepowered.common.event.ShouldFire;
import org.spongepowered.common.event.SpongeCommonEventFactory;
import org.spongepowered.common.event.tracking.PhaseContext;
import org.spongepowered.common.event.tracking.PhaseTracker;
import org.spongepowered.common.event.tracking.context.transaction.EffectTransactor;
import org.spongepowered.common.event.tracking.phase.tick.EntityTickContext;

import java.util.Optional;
import java.util.UUID;

@Mixin(Entity.class)
public abstract class EntityMixin_Tracker implements DelegatingConfigTrackableBridge, TrackableEntityBridge {

    // @formatter:off
    @Shadow @Final private EntityType<?> type;
    @Shadow @Final protected RandomSource random;
    @Shadow private EntityInLevelCallback levelCallback;

    @Shadow @Nullable public abstract Team getTeam();
    @Shadow public abstract UUID shadow$getUUID();
    @Shadow public abstract double shadow$getEyeY();
    @Shadow public abstract double shadow$getX();
    @Shadow public abstract double shadow$getY();
    @Shadow public abstract double shadow$getZ();
    @Shadow public abstract void shadow$remove(Entity.RemovalReason reason);
    @Shadow public abstract float shadow$getXRot();
    @Shadow public abstract float shadow$getYRot();
    @Shadow public abstract boolean shadow$isEffectiveAi();

    @Shadow public abstract Level shadow$level();

    //@formatter:on

<<<<<<< HEAD
=======
    @Shadow public abstract void shadow$discard();
>>>>>>> 80faee9f

    protected @MonotonicNonNull EffectTransactor tracker$dropsTransactor = null;

    @Inject(
        method = "spawnAtLocation(Lnet/minecraft/world/item/ItemStack;F)Lnet/minecraft/world/entity/item/ItemEntity;",
        at = @At("HEAD")
    )
    private void tracker$logEntityDropTransactionIfNecessary(final ItemStack stack, final float offsetY,
        final CallbackInfoReturnable<ItemEntity> cir) {
        final PhaseTracker instance = PhaseTracker.SERVER;
        if (!instance.onSidedThread()) {
            return;
        }
        if (((LevelBridge) this.shadow$level()).bridge$isFake()) {
            return;
        }
        final PhaseContext<@NonNull ?> context = instance.getPhaseContext();
        if (!context.doesBlockEventTracking()) {
            return;
        }
        if (this.tracker$dropsTransactor == null) {
            this.tracker$dropsTransactor = context.getTransactor().ensureEntityDropTransactionEffect((Entity) (Object) this);
        }
    }

    @Inject(method = "setRemoved(Lnet/minecraft/world/entity/Entity$RemovalReason;)V", at = @At("RETURN"))
    private void tracker$ensureDropEffectCompleted(final Entity.RemovalReason reason, final CallbackInfo ci) {
        final PhaseTracker instance = PhaseTracker.SERVER;
        if (!instance.onSidedThread()) {
            return;
        }
        if (((LevelBridge) this.shadow$level()).bridge$isFake()) {
            return;
        }
        final PhaseContext<@NonNull ?> context = instance.getPhaseContext();
        if (!context.doesBlockEventTracking()) {
            return;
        }
        if (this.tracker$dropsTransactor != null) {
            this.tracker$dropsTransactor.close();
        }
    }

    @Override
    public final void tracker$populateFrameInTickContext(final CauseStackManager.StackFrame frame, final EntityTickContext context) {
        this.tracker$populateDeathContextIfNeeded(frame, context);
    }

    protected void tracker$populateDeathContextIfNeeded(final CauseStackManager.StackFrame frame,
        final EntityTickContext context) {
    }

    @Inject(method = "setRemoved", at = @At(value = "INVOKE", target = "Lnet/minecraft/world/entity/Entity;stopRiding()V"))
    private void impl$createDestructionEventOnDeath(final CallbackInfo ci) {
        if (ShouldFire.DESTRUCT_ENTITY_EVENT && !((LevelBridge) this.shadow$level()).bridge$isFake()
                && this.levelCallback != EntityInLevelCallback.NULL) {

            if (!((Entity) (Object) this instanceof LivingEntity)) {
                final Cause cause = PhaseTracker.getCauseStackManager().currentCause();
                final Audience originalChannel = Audience.empty();
                SpongeCommon.post(SpongeEventFactory.createDestructEntityEvent(
                    cause,
                    originalChannel,
                    Optional.of(originalChannel),
                    Component.empty(),
                    Component.empty(),
                    (org.spongepowered.api.entity.Entity) this,
                    false
                ));
            } else if ((Entity) (Object) this instanceof ArmorStand) {
                SpongeCommonEventFactory.callDestructEntityEventDeath((ArmorStand) (Object) this, null);
            }
        }
    }

    @Override
    public TrackableBridge bridge$trackingConfigDelegate() {
        return (TrackableBridge) this.type;
    }
}<|MERGE_RESOLUTION|>--- conflicted
+++ resolved
@@ -87,11 +87,6 @@
 
     //@formatter:on
 
-<<<<<<< HEAD
-=======
-    @Shadow public abstract void shadow$discard();
->>>>>>> 80faee9f
-
     protected @MonotonicNonNull EffectTransactor tracker$dropsTransactor = null;
 
     @Inject(
