--- conflicted
+++ resolved
@@ -70,12 +70,8 @@
     // @formatter:off
     @Shadow @Final private EntityType<?> type;
     @Shadow public Level level;
-<<<<<<< HEAD
     @Shadow @Final protected RandomSource random;
-=======
-    @Shadow @Final protected Random random;
     @Shadow private EntityInLevelCallback levelCallback;
->>>>>>> fbae1f6d
 
     @Shadow @Nullable public abstract Team getTeam();
     @Shadow public abstract UUID shadow$getUUID();
