/*
 * This file is part of Sponge, licensed under the MIT License (MIT).
 *
 * Copyright (c) SpongePowered <https://www.spongepowered.org>
 * Copyright (c) contributors
 *
 * Permission is hereby granted, free of charge, to any person obtaining a copy
 * of this software and associated documentation files (the "Software"), to deal
 * in the Software without restriction, including without limitation the rights
 * to use, copy, modify, merge, publish, distribute, sublicense, and/or sell
 * copies of the Software, and to permit persons to whom the Software is
 * furnished to do so, subject to the following conditions:
 *
 * The above copyright notice and this permission notice shall be included in
 * all copies or substantial portions of the Software.
 *
 * THE SOFTWARE IS PROVIDED "AS IS", WITHOUT WARRANTY OF ANY KIND, EXPRESS OR
 * IMPLIED, INCLUDING BUT NOT LIMITED TO THE WARRANTIES OF MERCHANTABILITY,
 * FITNESS FOR A PARTICULAR PURPOSE AND NONINFRINGEMENT. IN NO EVENT SHALL THE
 * AUTHORS OR COPYRIGHT HOLDERS BE LIABLE FOR ANY CLAIM, DAMAGES OR OTHER
 * LIABILITY, WHETHER IN AN ACTION OF CONTRACT, TORT OR OTHERWISE, ARISING FROM,
 * OUT OF OR IN CONNECTION WITH THE SOFTWARE OR THE USE OR OTHER DEALINGS IN
 * THE SOFTWARE.
 */
package org.spongepowered.common.mixin.tracker.world.entity;

import net.kyori.adventure.audience.Audience;
import net.kyori.adventure.text.Component;
import net.minecraft.world.entity.Entity;
import net.minecraft.world.entity.EntityType;
import net.minecraft.world.entity.LivingEntity;
import net.minecraft.world.entity.Pose;
import net.minecraft.world.entity.decoration.ArmorStand;
import net.minecraft.world.entity.item.ItemEntity;
import net.minecraft.world.item.ItemStack;
import net.minecraft.world.level.Level;
import net.minecraft.world.phys.Vec3;
import net.minecraft.world.scores.Team;
import org.checkerframework.checker.nullness.qual.MonotonicNonNull;
import org.checkerframework.checker.nullness.qual.NonNull;
import org.checkerframework.checker.nullness.qual.Nullable;
import org.spongepowered.api.event.Cause;
import org.spongepowered.api.event.CauseStackManager;
import org.spongepowered.api.event.SpongeEventFactory;
import org.spongepowered.asm.mixin.Final;
import org.spongepowered.asm.mixin.Mixin;
import org.spongepowered.asm.mixin.Shadow;
import org.spongepowered.asm.mixin.injection.At;
import org.spongepowered.asm.mixin.injection.Inject;
import org.spongepowered.asm.mixin.injection.callback.CallbackInfo;
import org.spongepowered.asm.mixin.injection.callback.CallbackInfoReturnable;
import org.spongepowered.common.SpongeCommon;
import org.spongepowered.common.bridge.DelegatingConfigTrackableBridge;
import org.spongepowered.common.bridge.TrackableBridge;
import org.spongepowered.common.bridge.world.level.LevelBridge;
import org.spongepowered.common.bridge.world.entity.TrackableEntityBridge;
import org.spongepowered.common.event.ShouldFire;
import org.spongepowered.common.event.SpongeCommonEventFactory;
import org.spongepowered.common.event.tracking.PhaseContext;
import org.spongepowered.common.event.tracking.PhaseTracker;
import org.spongepowered.common.event.tracking.context.transaction.EffectTransactor;
import org.spongepowered.common.event.tracking.phase.tick.EntityTickContext;

import java.util.Optional;
import java.util.Random;
import java.util.UUID;

@Mixin(Entity.class)
public abstract class EntityMixin_Tracker implements DelegatingConfigTrackableBridge, TrackableEntityBridge {

    // @formatter:off
    @Shadow @Final private EntityType<?> type;
    @Shadow public Level level;
<<<<<<< HEAD
    @Shadow private Vec3 position;
    @Shadow private float yRot;
    @Shadow private float xRot;
=======
    @Shadow public boolean removed;
    @Shadow public float yRot;
    @Shadow public float xRot;
>>>>>>> 33e2d98e
    @Shadow @Final protected Random random;

    @Shadow @Nullable public abstract Team getTeam();
    @Shadow public abstract UUID shadow$getUUID();
    @Shadow public abstract double shadow$getEyeY();
    @Shadow public abstract double shadow$getX();
    @Shadow public abstract double shadow$getY();
    @Shadow public abstract double shadow$getZ();
<<<<<<< HEAD
    @Shadow public abstract void shadow$remove(Entity.RemovalReason reason);
    @Shadow public abstract float shadow$getXRot();
    @Shadow public abstract float shadow$getYRot();
    //@formatter:on

    private boolean tracker$trackedInWorld = false;
    @Nullable private Cause tracker$destructCause;
=======
    @Shadow public abstract void shadow$remove();
    //@formatter:on
>>>>>>> 33e2d98e

    private boolean tracker$trackedInWorld = false;
    @Nullable private Cause tracker$destructCause;
    protected @MonotonicNonNull EffectTransactor tracker$dropsTransactor = null;

    @Inject(
        method = "spawnAtLocation(Lnet/minecraft/world/item/ItemStack;F)Lnet/minecraft/world/entity/item/ItemEntity;",
        at = @At("HEAD")
    )
    private void tracker$logEntityDropTransactionIfNecessary(final ItemStack stack, final float offsetY,
        final CallbackInfoReturnable<ItemEntity> cir) {
        final PhaseTracker instance = PhaseTracker.SERVER;
        if (!instance.onSidedThread()) {
            return;
        }
        if (((LevelBridge) this.level).bridge$isFake()) {
            return;
        }
        final PhaseContext<@NonNull ?> context = instance.getPhaseContext();
        if (!context.doesBlockEventTracking()) {
            return;
        }
        if (this.tracker$dropsTransactor == null) {
            this.tracker$dropsTransactor = context.getTransactor().ensureEntityDropTransactionEffect((Entity) (Object) this);
        }
    }

<<<<<<< HEAD
    protected @MonotonicNonNull EffectTransactor tracker$dropsTransactor = null;

    @Inject(method = "setRemoved(Lnet/minecraft/world/entity/Entity$RemovalReason;)V", at = @At("RETURN"))
    private void tracker$ensureDropEffectCompleted(final Entity.RemovalReason reason, final CallbackInfo ci) {
=======
    @Inject(method = "remove()V", at = @At("RETURN"))
    private void tracker$ensureDropEffectCompleted(final CallbackInfo ci) {
>>>>>>> 33e2d98e
        final PhaseTracker instance = PhaseTracker.SERVER;
        if (!instance.onSidedThread()) {
            return;
        }
        if (((LevelBridge) this.level).bridge$isFake()) {
            return;
        }
        final PhaseContext<@NonNull ?> context = instance.getPhaseContext();
        if (!context.doesBlockEventTracking()) {
            return;
        }
        if (this.tracker$dropsTransactor != null) {
            this.tracker$dropsTransactor.close();
        }
    }

    @Override
    public boolean bridge$isWorldTracked() {
        return this.tracker$trackedInWorld;
    }

    @Override
    public void bridge$setWorldTracked(final boolean tracked) {
        this.tracker$trackedInWorld = tracked;
        // Since this is called during removeEntity from world, we can
        // post the removal event here, basically.
        if (!tracked && this.tracker$destructCause != null && ShouldFire.DESTRUCT_ENTITY_EVENT) {
            final Audience originalChannel = Audience.empty();
            SpongeCommon.post(SpongeEventFactory.createDestructEntityEvent(
                this.tracker$destructCause,
                originalChannel,
                Optional.of(originalChannel),
                Component.empty(),
                Component.empty(),
                (org.spongepowered.api.entity.Entity) this,
                false
            ));

            this.tracker$destructCause = null;
        }
    }

    @Override
    public void tracker$populateFrameInTickContext(final CauseStackManager.StackFrame frame, final EntityTickContext context) {
        this.tracker$populateDeathContextIfNeeded(frame, context);
    }

    protected void tracker$populateDeathContextIfNeeded(final CauseStackManager.StackFrame frame,
        final EntityTickContext context) {
    }

    @Inject(method = "remove", at = @At(value = "RETURN"))
    private void impl$createDestructionEventOnDeath(final CallbackInfo ci) {
        if (ShouldFire.DESTRUCT_ENTITY_EVENT
                && !((LevelBridge) this.level).bridge$isFake()) {

            if (!((Entity) (Object) this instanceof LivingEntity)) {
                this.tracker$destructCause = PhaseTracker.getCauseStackManager().currentCause();
            } else if ((Entity) (Object) this instanceof ArmorStand) {
                SpongeCommonEventFactory.callDestructEntityEventDeath((ArmorStand) (Object) this, null);
            }
        }
    }

    @Override
    public TrackableBridge bridge$trackingConfigDelegate() {
        return (TrackableBridge) this.type;
    }
}<|MERGE_RESOLUTION|>--- conflicted
+++ resolved
@@ -71,15 +71,9 @@
     // @formatter:off
     @Shadow @Final private EntityType<?> type;
     @Shadow public Level level;
-<<<<<<< HEAD
     @Shadow private Vec3 position;
     @Shadow private float yRot;
     @Shadow private float xRot;
-=======
-    @Shadow public boolean removed;
-    @Shadow public float yRot;
-    @Shadow public float xRot;
->>>>>>> 33e2d98e
     @Shadow @Final protected Random random;
 
     @Shadow @Nullable public abstract Team getTeam();
@@ -88,18 +82,10 @@
     @Shadow public abstract double shadow$getX();
     @Shadow public abstract double shadow$getY();
     @Shadow public abstract double shadow$getZ();
-<<<<<<< HEAD
     @Shadow public abstract void shadow$remove(Entity.RemovalReason reason);
     @Shadow public abstract float shadow$getXRot();
     @Shadow public abstract float shadow$getYRot();
     //@formatter:on
-
-    private boolean tracker$trackedInWorld = false;
-    @Nullable private Cause tracker$destructCause;
-=======
-    @Shadow public abstract void shadow$remove();
-    //@formatter:on
->>>>>>> 33e2d98e
 
     private boolean tracker$trackedInWorld = false;
     @Nullable private Cause tracker$destructCause;
@@ -127,15 +113,8 @@
         }
     }
 
-<<<<<<< HEAD
-    protected @MonotonicNonNull EffectTransactor tracker$dropsTransactor = null;
-
     @Inject(method = "setRemoved(Lnet/minecraft/world/entity/Entity$RemovalReason;)V", at = @At("RETURN"))
     private void tracker$ensureDropEffectCompleted(final Entity.RemovalReason reason, final CallbackInfo ci) {
-=======
-    @Inject(method = "remove()V", at = @At("RETURN"))
-    private void tracker$ensureDropEffectCompleted(final CallbackInfo ci) {
->>>>>>> 33e2d98e
         final PhaseTracker instance = PhaseTracker.SERVER;
         if (!instance.onSidedThread()) {
             return;
