--- conflicted
+++ resolved
@@ -30,11 +30,6 @@
 import net.minecraft.world.entity.player.Player;
 import net.minecraft.world.item.ItemStack;
 import org.spongepowered.api.event.entity.DestructEntityEvent;
-<<<<<<< HEAD
-import org.spongepowered.api.item.inventory.ItemStackSnapshot;
-=======
-import org.spongepowered.asm.mixin.Final;
->>>>>>> f60c15cc
 import org.spongepowered.asm.mixin.Mixin;
 import org.spongepowered.asm.mixin.Shadow;
 import org.spongepowered.asm.mixin.injection.At;
@@ -66,96 +61,4 @@
         }
     }
 
-<<<<<<< HEAD
-    /**
-     * @author gabizou - June 4th, 2016
-     * @author i509VCB - February 17th, 2020 - 1.14.4
-     *
-     * @reason When a player drops an item, all methods flow through here instead of {@link Entity#spawnAtLocation(ItemLike, int)}
-     * because of the idea of {@code dropAround} and {@code traceItem}.
-     */
-    @Nullable
-    @Overwrite
-    public ItemEntity drop(final ItemStack droppedItem, final boolean dropAround, final boolean traceItem) {
-        if (droppedItem.isEmpty()) {
-            return null;
-        }
-        // Sponge Start - redirect to our handling to capture and throw events.
-        if (!((LevelBridge) this.level).bridge$isFake()) {
-            final Player player = (Player) (PlayerBridge) this;
-
-            final double posX1 = player.getX();
-            final double posY1 = this.shadow$getEyeY() - (double)0.3F;
-            final double posZ1 = player.getZ();
-            // Now the real fun begins.
-            final ItemStack item;
-            final ItemStackSnapshot snapshot = ItemStackUtil.snapshotOf(droppedItem);
-            final List<ItemStackSnapshot> original = new ArrayList<>();
-            original.add(snapshot);
-
-            try (final CauseStackManager.StackFrame frame = PhaseTracker.getCauseStackManager().pushCauseFrame()) {
-
-                item = SpongeCommonEventFactory.throwDropItemAndConstructEvent((Player) (PlayerBridge) this, posX1, posY1, posZ1, snapshot, original, frame);
-
-                if (item == null || item.isEmpty()) {
-                    return null;
-                }
-
-                // Here is where we would potentially perform item pre-merging (merge the item stacks with previously captured item stacks
-                // and only if those stacks can be stacked (count increased). Otherwise, we'll just continue to throw the entity item.
-                // For now, due to refactoring a majority of all of this code, pre-merging is disabled entirely.
-
-                final ItemEntity itemEntity = new ItemEntity(player.level, posX1, posY1, posZ1, droppedItem);
-                itemEntity.setPickUpDelay(40);
-
-                if (traceItem) {
-                    itemEntity.setThrower(player.getUUID());
-                }
-
-                final Random random = player.getRandom();
-                if (dropAround) {
-                    final float f = random.nextFloat() * 0.5F;
-                    final float f1 = random.nextFloat() * ((float) Math.PI * 2F);
-                    itemEntity.setDeltaMovement(-Mth.sin(f1) * f, 0.2F, Mth.cos(f1) * f);
-                } else {
-                    final float f8 = Mth.sin(this.shadow$getXRot() * ((float)Math.PI / 180F));
-                    final float f2 = Mth.cos(this.shadow$getXRot() * ((float)Math.PI / 180F));
-                    final float f3 = Mth.sin(this.shadow$getYRot() * ((float)Math.PI / 180F));
-                    final float f4 = Mth.cos(this.shadow$getYRot() * ((float)Math.PI / 180F));
-                    final float f5 = this.random.nextFloat() * ((float)Math.PI * 2F);
-                    final float f6 = 0.02F * this.random.nextFloat();
-                    itemEntity.setDeltaMovement((double)(-f3 * f2 * 0.3F) + Math.cos(f5) * (double)f6, (-f8 * 0.3F + 0.1F + (this.random.nextFloat() - this.random.nextFloat()) * 0.1F), (double)(f4 * f2 * 0.3F) + Math.sin(f5) * (double)f6);
-                }
-
-                return itemEntity;
-            }
-        }
-        // Sponge end
-        this.shadow$swing(InteractionHand.MAIN_HAND);
-        final double d0 = this.shadow$getEyeY() - 0.3F;
-        final ItemEntity itemEntity = new ItemEntity(this.level, this.shadow$getX(), d0, this.shadow$getZ(), droppedItem);
-        itemEntity.setPickUpDelay(40);
-
-        if (traceItem) {
-            itemEntity.setThrower(this.shadow$getUUID());
-        }
-
-        if (dropAround) {
-            final float f = this.random.nextFloat() * 0.5F;
-            final float f1 = this.random.nextFloat() * ((float) Math.PI * 2F);
-            itemEntity.setDeltaMovement(-Mth.sin(f1) * f, 0.2F, Mth.cos(f1) * f);
-        } else {
-            final float f8 = Mth.sin(this.shadow$getXRot() * ((float)Math.PI / 180F));
-            final float f2 = Mth.cos(this.shadow$getXRot() * ((float)Math.PI / 180F));
-            final float f3 = Mth.sin(this.shadow$getYRot() * ((float)Math.PI / 180F));
-            final float f4 = Mth.cos(this.shadow$getYRot() * ((float)Math.PI / 180F));
-            final float f5 = this.random.nextFloat() * ((float)Math.PI * 2F);
-            final float f6 = 0.02F * this.random.nextFloat();
-            itemEntity.setDeltaMovement((double)(-f3 * f2 * 0.3F) + Math.cos(f5) * (double)f6, (-f8 * 0.3F + 0.1F + (this.random.nextFloat() - this.random.nextFloat()) * 0.1F), (double)(f4 * f2 * 0.3F) + Math.sin(f5) * (double)f6);
-        }
-
-        return itemEntity;
-    }
-=======
->>>>>>> f60c15cc
 }