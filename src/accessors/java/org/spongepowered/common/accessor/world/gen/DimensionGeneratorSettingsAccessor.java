--- conflicted
+++ resolved
@@ -45,10 +45,5 @@
 
     @Accessor("legacyCustomOptions") Optional<String> accessor$legacyCustomOptions();
 
-<<<<<<< HEAD
-    @Mutable
-    @Accessor("dimensions") void accessor$dimensions(MappedRegistry<LevelStem> dimensions);
-=======
     @Accessor("dimensions") @Mutable void accessor$dimensions(MappedRegistry<LevelStem> dimensions);
->>>>>>> a65c5143
 }