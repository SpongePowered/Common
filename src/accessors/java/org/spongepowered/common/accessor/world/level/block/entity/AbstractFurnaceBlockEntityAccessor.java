/*
 * This file is part of Sponge, licensed under the MIT License (MIT).
 *
 * Copyright (c) SpongePowered <https://www.spongepowered.org>
 * Copyright (c) contributors
 *
 * Permission is hereby granted, free of charge, to any person obtaining a copy
 * of this software and associated documentation files (the "Software"), to deal
 * in the Software without restriction, including without limitation the rights
 * to use, copy, modify, merge, publish, distribute, sublicense, and/or sell
 * copies of the Software, and to permit persons to whom the Software is
 * furnished to do so, subject to the following conditions:
 *
 * The above copyright notice and this permission notice shall be included in
 * all copies or substantial portions of the Software.
 *
 * THE SOFTWARE IS PROVIDED "AS IS", WITHOUT WARRANTY OF ANY KIND, EXPRESS OR
 * IMPLIED, INCLUDING BUT NOT LIMITED TO THE WARRANTIES OF MERCHANTABILITY,
 * FITNESS FOR A PARTICULAR PURPOSE AND NONINFRINGEMENT. IN NO EVENT SHALL THE
 * AUTHORS OR COPYRIGHT HOLDERS BE LIABLE FOR ANY CLAIM, DAMAGES OR OTHER
 * LIABILITY, WHETHER IN AN ACTION OF CONTRACT, TORT OR OTHERWISE, ARISING FROM,
 * OUT OF OR IN CONNECTION WITH THE SOFTWARE OR THE USE OR OTHER DEALINGS IN
 * THE SOFTWARE.
 */
package org.spongepowered.common.accessor.world.level.block.entity;

import net.minecraft.world.Container;
import net.minecraft.world.item.crafting.AbstractCookingRecipe;
<<<<<<< HEAD
import net.minecraft.world.item.crafting.RecipeHolder;
=======
>>>>>>> bac41355
import net.minecraft.world.item.crafting.RecipeManager;
import net.minecraft.world.level.block.entity.AbstractFurnaceBlockEntity;
import org.spongepowered.asm.mixin.Mixin;
import org.spongepowered.asm.mixin.gen.Accessor;

@Mixin(AbstractFurnaceBlockEntity.class)
public interface AbstractFurnaceBlockEntityAccessor {

    @Accessor("litTime") int accessor$litTime();

    @Accessor("litTime") void accessor$litTime(final int litTime);

    @Accessor("litDuration") int accessor$litDuration();

    @Accessor("litDuration") void accessor$litDuration(final int litDuration);

    @Accessor("cookingProgress") int accessor$cookingProgress();

    @Accessor("cookingProgress") void accessor$cookingProgress(final int cookingProgress);

    @Accessor("cookingTotalTime") int accessor$cookingTotalTime();

    @Accessor("cookingTotalTime") void accessor$cookingTotalTime(final int cookingTotalTime);

    @Accessor("quickCheck")  RecipeManager.CachedCheck<Container, ? extends AbstractCookingRecipe> accessor$quickCheck();
<<<<<<< HEAD

    @Invoker("canBurn")
    static boolean invoker$canBurn(final RegistryAccess registryAccess, @Nullable final RecipeHolder<?> var0, final NonNullList<ItemStack> var1, final int var2) {
        throw new UntransformedInvokerError();
    }

=======
>>>>>>> bac41355
}<|MERGE_RESOLUTION|>--- conflicted
+++ resolved
@@ -26,10 +26,6 @@
 
 import net.minecraft.world.Container;
 import net.minecraft.world.item.crafting.AbstractCookingRecipe;
-<<<<<<< HEAD
-import net.minecraft.world.item.crafting.RecipeHolder;
-=======
->>>>>>> bac41355
 import net.minecraft.world.item.crafting.RecipeManager;
 import net.minecraft.world.level.block.entity.AbstractFurnaceBlockEntity;
 import org.spongepowered.asm.mixin.Mixin;
@@ -55,13 +51,5 @@
     @Accessor("cookingTotalTime") void accessor$cookingTotalTime(final int cookingTotalTime);
 
     @Accessor("quickCheck")  RecipeManager.CachedCheck<Container, ? extends AbstractCookingRecipe> accessor$quickCheck();
-<<<<<<< HEAD
 
-    @Invoker("canBurn")
-    static boolean invoker$canBurn(final RegistryAccess registryAccess, @Nullable final RecipeHolder<?> var0, final NonNullList<ItemStack> var1, final int var2) {
-        throw new UntransformedInvokerError();
-    }
-
-=======
->>>>>>> bac41355
 }