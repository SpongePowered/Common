--- conflicted
+++ resolved
@@ -163,7 +163,7 @@
     // ASM - required for generating event listeners
     implementation("org.ow2.asm:asm-util:$asmVersion")
     implementation("org.ow2.asm:asm-tree:$asmVersion")
-    
+
     // Implementation-only Adventure
     implementation(platform("net.kyori:adventure-bom:$apiAdventureVersion"))
     implementation("net.kyori:adventure-serializer-configurate4")
@@ -238,22 +238,13 @@
     if (project != null) {
         (project as ExtensionAware).extensions["settings"].run {
             (this as ExtensionAware).extensions.getByType(org.jetbrains.gradle.ext.TaskTriggersConfig::class).run {
-<<<<<<< HEAD
                 afterSync(":modlauncher-patcher:build")
-            }
-        }
-    }
-}
-
-=======
                 afterSync(":modlauncher-transformers:build")
             }
         }
     }
 }
 
-
->>>>>>> 0c4636fd
 allprojects {
     configurations.configureEach {
         resolutionStrategy.dependencySubstitution {
