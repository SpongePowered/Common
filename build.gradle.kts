import java.util.Locale

plugins {
    `maven-publish`
    `java-library`
    eclipse
    id("org.spongepowered.gradle.vanilla")
    id("org.cadixdev.licenser")
    id("com.github.johnrengelman.shadow")
    id("org.spongepowered.gradle.sponge.dev") apply false // for version json generation
    id("implementation-structure")
    id("org.jetbrains.gradle.plugin.idea-ext")
    id("com.github.ben-manes.versions")
}

val commonProject = project
val apiVersion: String by project
val minecraftVersion: String by project
val recommendedVersion: String by project

val apiAdventureVersion: String by project
val apiConfigurateVersion: String by project
val asmVersion: String by project
val log4jVersion: String by project
val modlauncherVersion: String by project
val mixinVersion: String by project
val pluginSpiVersion: String by project
val guavaVersion: String by project
val junitVersion: String by project
val timingsVersion: String by project
val checkerVersion: String by project

val commonManifest = the<JavaPluginConvention>().manifest {
    attributes(
        "Specification-Title" to "Sponge",
        "Specification-Vendor" to "SpongePowered",
        "Specification-Version" to apiVersion,
        "Implementation-Title" to project.name,
        "Implementation-Version" to spongeImpl.generateImplementationVersionString(apiVersion, minecraftVersion, recommendedVersion),
        "Implementation-Vendor" to "SpongePowered"
    )
}

tasks {
    jar {
        manifest.from(commonManifest)
    }
    val mixinsJar by registering(Jar::class) {
        archiveClassifier.set("mixins")
        manifest.from(commonManifest)
        from(mixins.map { it.output })
    }
    val accessorsJar by registering(Jar::class) {
        archiveClassifier.set("accessors")
        manifest.from(commonManifest)
        from(accessors.map { it.output })
    }
    val launchJar by registering(Jar::class) {
        archiveClassifier.set("launch")
        manifest.from(commonManifest)
        from(launch.map { it.output })
    }
    val applaunchJar by registering(Jar::class) {
        archiveClassifier.set("applaunch")
        manifest.from(commonManifest)
        from(applaunch.map { it.output })
    }

    test {
        useJUnitPlatform()
    }

    check {
        dependsOn(gradle.includedBuild("SpongeAPI").task(":check"))
    }

    prepareWorkspace {
        dependsOn(gradle.includedBuild("SpongeAPI").task(":genEventImpl"))
    }

}

version = spongeImpl.generateImplementationVersionString(apiVersion, minecraftVersion, recommendedVersion)

// Configurations
val applaunchConfig by configurations.register("applaunch")

val launchConfig by configurations.register("launch") {
    extendsFrom(configurations.minecraft.get())
    extendsFrom(applaunchConfig)
}
val accessorsConfig by configurations.register("accessors") {
    extendsFrom(launchConfig)
}
val mixinsConfig by configurations.register("mixins") {
    extendsFrom(applaunchConfig)
    extendsFrom(launchConfig)
}

// create the sourcesets
val main by sourceSets

val applaunch by sourceSets.registering {
    spongeImpl.applyNamedDependencyOnOutput(project, this, main, project, main.implementationConfigurationName)
    project.dependencies {
        mixinsConfig(this@registering.output)
    }
    configurations.named(implementationConfigurationName) {
        extendsFrom(applaunchConfig)
    }
}
val launch by sourceSets.registering {
    spongeImpl.applyNamedDependencyOnOutput(project, applaunch.get(), this, project, this.implementationConfigurationName)
    project.dependencies {
        mixinsConfig(this@registering.output)
    }
    project.dependencies {
        implementation(this@registering.output)
    }

    configurations.named(implementationConfigurationName) {
        extendsFrom(launchConfig)
    }
}

val accessors by sourceSets.registering {
    spongeImpl.applyNamedDependencyOnOutput(project, launch.get(), this, project, this.implementationConfigurationName)
    spongeImpl.applyNamedDependencyOnOutput(project, this, main, project, main.implementationConfigurationName)
    configurations.named(implementationConfigurationName) {
        extendsFrom(accessorsConfig)
    }
}
val mixins by sourceSets.registering {
    spongeImpl.applyNamedDependencyOnOutput(project, launch.get(), this, project, this.implementationConfigurationName)
    spongeImpl.applyNamedDependencyOnOutput(project, applaunch.get(), this, project, this.implementationConfigurationName)
    spongeImpl.applyNamedDependencyOnOutput(project, accessors.get(), this, project, this.implementationConfigurationName)
    spongeImpl.applyNamedDependencyOnOutput(project, main, this, project, this.implementationConfigurationName)
    configurations.named(implementationConfigurationName) {
        extendsFrom(mixinsConfig)
    }
}

dependencies {
    val forgeFlowerVersion: String by project

    // api
    api("org.spongepowered:spongeapi:$apiVersion")

    // Database stuffs... likely needs to be looked at
    implementation("com.zaxxer:HikariCP:2.6.3")
    implementation("org.mariadb.jdbc:mariadb-java-client:2.0.3")
    implementation("com.h2database:h2:1.4.196")
    implementation("org.xerial:sqlite-jdbc:3.20.0")
    implementation("javax.inject:javax.inject:1")

    // Timings
    implementation("org.spongepowered:timings:$timingsVersion")

    // ASM - required for generating event listeners
    implementation("org.ow2.asm:asm-util:$asmVersion")
    implementation("org.ow2.asm:asm-tree:$asmVersion")

    // Implementation-only Adventure
    implementation(platform("net.kyori:adventure-bom:$apiAdventureVersion"))
    implementation("net.kyori:adventure-serializer-configurate4")

    // Launch Dependencies - Needed to bootstrap the engine(s)
    launchConfig("org.spongepowered:spongeapi:$apiVersion")
    launchConfig("org.spongepowered:plugin-spi:$pluginSpiVersion")
    launchConfig("org.spongepowered:mixin:$mixinVersion")
    launchConfig("org.checkerframework:checker-qual:3.13.0")
    launchConfig("com.google.guava:guava:$guavaVersion") {
        exclude(group = "com.google.code.findbugs", module = "jsr305") // We don't want to use jsr305, use checkerframework
        exclude(group = "org.checkerframework", module = "checker-qual") // We use our own version
        exclude(group = "com.google.j2objc", module = "j2objc-annotations")
        exclude(group = "org.codehaus.mojo", module = "animal-sniffer-annotations")
        exclude(group = "com.google.errorprone", module = "error_prone_annotations")
    }
    launchConfig("com.google.code.gson:gson:2.8.0")
    launchConfig("org.ow2.asm:asm-tree:$asmVersion")
    launchConfig("org.ow2.asm:asm-util:$asmVersion")

    // Applaunch -- initialization that needs to occur without game access
    applaunchConfig("org.checkerframework:checker-qual:$checkerVersion")
    applaunchConfig("org.apache.logging.log4j:log4j-api:$log4jVersion")
    applaunchConfig("com.google.guava:guava:$guavaVersion")
    applaunchConfig(platform("org.spongepowered:configurate-bom:$apiConfigurateVersion"))
    applaunchConfig("org.spongepowered:configurate-core") {
        exclude(group = "org.checkerframework", module = "checker-qual") // We use our own version
    }
    applaunchConfig("org.spongepowered:configurate-hocon") {
        exclude(group = "org.spongepowered", module = "configurate-core")
        exclude(group = "org.checkerframework", module = "checker-qual") // We use our own version
    }
    applaunchConfig("org.spongepowered:configurate-jackson") {
        exclude(group = "org.spongepowered", module = "configurate-core")
        exclude(group = "org.checkerframework", module = "checker-qual") // We use our own version
    }
    applaunchConfig("org.apache.logging.log4j:log4j-core:$log4jVersion")

    mixinsConfig(sourceSets.named("main").map { it.output })
    mixinsConfig("org.spongepowered:timings:$timingsVersion")
    add(mixins.get().implementationConfigurationName, "org.spongepowered:spongeapi:$apiVersion")

    // Tests
    testImplementation("org.junit.jupiter:junit-jupiter-api:$junitVersion")
    testRuntimeOnly("org.junit.jupiter:junit-jupiter-engine:$junitVersion")

    // Decompiler
    forgeFlower("net.minecraftforge:forgeflower:$forgeFlowerVersion")
}

val organization: String by project
val projectUrl: String by project
license {
    properties {
        this["name"] = "Sponge"
        this["organization"] = organization
        this["url"] = projectUrl
    }
    header(rootProject.file("HEADER.txt"))

    include("**/*.java")
    newLine(false)
}

allprojects {
    configurations.configureEach {
        resolutionStrategy.dependencySubstitution {
            // https://github.com/zml2008/guice/tree/backport/5.0.1
            substitute(module("com.google.inject:guice:5.0.1"))
                    .because("We need to run against Guava 21")
                    .using(module("ca.stellardrift.guice-backport:guice:5.0.1"))
        }
    }

    apply(plugin = "org.jetbrains.gradle.plugin.idea-ext")
    apply(plugin = "java-library")
    apply(plugin = "maven-publish")
    apply(plugin = "org.cadixdev.licenser")

    base {
        archivesBaseName = name.toLowerCase(Locale.ENGLISH)
    }

    plugins.withId("org.spongepowered.gradle.vanilla") {
        minecraft {
            version(minecraftVersion)
            injectRepositories(false)
            project.sourceSets["main"].resources
                .filter { it.name.endsWith(".accesswidener") }
                .files
                .forEach {
                    accessWideners(it)
                    parent?.minecraft?.accessWideners(it)
                }
        }
    }

    idea {
        if (project != null) {
            (project as ExtensionAware).extensions["settings"].run {
                (this as ExtensionAware).extensions.getByType(org.jetbrains.gradle.ext.ActionDelegationConfig::class).run {
                    delegateBuildRunToGradle = false
                    testRunner = org.jetbrains.gradle.ext.ActionDelegationConfig.TestRunner.PLATFORM
                }
                (this as ExtensionAware).extensions.getByType(org.jetbrains.gradle.ext.IdeaCompilerConfiguration::class).run {
                    addNotNullAssertions = false
                    useReleaseOption = JavaVersion.current().isJava10Compatible
                    parallelCompilation = true
                }
            }
        }
    }

    java {
<<<<<<< HEAD
        sourceCompatibility = JavaVersion.VERSION_16
        targetCompatibility = JavaVersion.VERSION_16
        if (JavaVersion.current() < JavaVersion.VERSION_16) {
            toolchain {
                languageVersion.set(JavaLanguageVersion.of(16))
            }
=======
        sourceCompatibility = JavaVersion.VERSION_1_8
        targetCompatibility = JavaVersion.VERSION_1_8
        if (!JavaVersion.current().isJava11Compatible) {
            toolchain.languageVersion.set(JavaLanguageVersion.of(11))
>>>>>>> afbf411d
        }
    }

    tasks.withType<AbstractArchiveTask> {
        isPreserveFileTimestamps = false
        isReproducibleFileOrder = true
    }
    val spongeSnapshotRepo: String? by project
    val spongeReleaseRepo: String? by project
    tasks {
        val emptyAnnotationProcessors = objects.fileCollection()
        withType(JavaCompile::class).configureEach {
            options.compilerArgs.addAll(listOf("-Xmaxerrs", "1000"))
            options.encoding = "UTF-8"
<<<<<<< HEAD
            options.release.set(16)
            options.annotationProcessorPath = emptyAnnotationProcessors // hack so IntelliJ doesn't try to run Mixin AP
=======
            options.release.set(8)
            if (project.name != "testplugins" && System.getProperty("idea.sync.active") != null) {
                options.annotationProcessorPath = emptyAnnotationProcessors // hack so IntelliJ doesn't try to run Mixin AP
            }
>>>>>>> afbf411d
        }

        withType(PublishToMavenRepository::class).configureEach {
            onlyIf {
                (repository == publishing.repositories["GitHubPackages"] &&
                        !(rootProject.version as String).endsWith("-SNAPSHOT")) ||
                        (!spongeSnapshotRepo.isNullOrBlank()
                                && !spongeReleaseRepo.isNullOrBlank()
                                && repository == publishing.repositories["spongeRepo"]
                                && publication == publishing.publications["sponge"])

            }
        }
    }
    sourceSets.configureEach {
        val sourceSet = this
        val sourceJarName: String = if ("main".equals(this.name)) "sourceJar" else "${this.name}SourceJar"
        tasks.register(sourceJarName, Jar::class.java) {
            group = "build"
            val classifier = if ("main".equals(sourceSet.name)) "sources" else "${sourceSet.name}sources"
            archiveClassifier.set(classifier)
            from(sourceSet.allJava)
        }
    }
    afterEvaluate {
        publishing {
            repositories {
                maven {
                    name = "GitHubPackages"
                    this.url = uri("https://maven.pkg.github.com/SpongePowered/${rootProject.name}")
                    credentials {
                        username = project.findProperty("gpr.user") as String? ?: System.getenv("GITHUB_USERNAME")
                        password = project.findProperty("gpr.key") as String? ?: System.getenv("GITHUB_TOKEN")
                    }
                }
                // Set by the build server
                maven {
                    name = "spongeRepo"
                    val repoUrl = if ((version as String).endsWith("-SNAPSHOT")) spongeSnapshotRepo else spongeReleaseRepo
                    repoUrl?.apply {
                        url = uri(this)
                    }
                    val spongeUsername: String? by project
                    val spongePassword: String? by project
                    credentials {
                        username = spongeUsername ?: ""
                        password = spongePassword ?: ""
                    }
                }
            }
        }
    }
}

tasks {
    val jar by existing
    val sourceJar by existing
    val mixinsJar by existing
    val accessorsJar by existing
    val launchJar by existing
    val applaunchJar by existing
    shadowJar {
        mergeServiceFiles()
        archiveClassifier.set("dev")
        manifest {
            attributes(mapOf(
                    "Access-Widener" to "common.accesswidener",
                    "Multi-Release" to true
            ))
            from(commonManifest)
        }
        from(jar)
        from(sourceJar)
        from(mixinsJar)
        from(accessorsJar)
        from(launchJar)
        from(applaunchJar)
        dependencies {
            include(project(":"))
        }
    }
}
publishing {
    publications {
        register("sponge", MavenPublication::class) {
            from(components["java"])

            artifact(tasks["sourceJar"])
            artifact(tasks["mixinsJar"])
            artifact(tasks["accessorsJar"])
            artifact(tasks["launchJar"])
            artifact(tasks["applaunchJar"])
            artifact(tasks["applaunchSourceJar"])
            artifact(tasks["launchSourceJar"])
            artifact(tasks["mixinsSourceJar"])
            artifact(tasks["accessorsSourceJar"])
            pom {
                artifactId = project.name.toLowerCase()
                this.name.set(project.name)
                this.description.set(project.description)
                this.url.set(projectUrl)

                licenses {
                    license {
                        this.name.set("MIT")
                        this.url.set("https://opensource.org/licenses/MIT")
                    }
                }
                scm {
                    connection.set("scm:git:git://github.com/SpongePowered/Sponge.git")
                    developerConnection.set("scm:git:ssh://github.com/SpongePowered/Sponge.git")
                    this.url.set(projectUrl)
                }
            }
        }
    }
}<|MERGE_RESOLUTION|>--- conflicted
+++ resolved
@@ -274,19 +274,12 @@
     }
 
     java {
-<<<<<<< HEAD
         sourceCompatibility = JavaVersion.VERSION_16
         targetCompatibility = JavaVersion.VERSION_16
         if (JavaVersion.current() < JavaVersion.VERSION_16) {
             toolchain {
                 languageVersion.set(JavaLanguageVersion.of(16))
             }
-=======
-        sourceCompatibility = JavaVersion.VERSION_1_8
-        targetCompatibility = JavaVersion.VERSION_1_8
-        if (!JavaVersion.current().isJava11Compatible) {
-            toolchain.languageVersion.set(JavaLanguageVersion.of(11))
->>>>>>> afbf411d
         }
     }
 
@@ -301,15 +294,10 @@
         withType(JavaCompile::class).configureEach {
             options.compilerArgs.addAll(listOf("-Xmaxerrs", "1000"))
             options.encoding = "UTF-8"
-<<<<<<< HEAD
             options.release.set(16)
-            options.annotationProcessorPath = emptyAnnotationProcessors // hack so IntelliJ doesn't try to run Mixin AP
-=======
-            options.release.set(8)
             if (project.name != "testplugins" && System.getProperty("idea.sync.active") != null) {
                 options.annotationProcessorPath = emptyAnnotationProcessors // hack so IntelliJ doesn't try to run Mixin AP
             }
->>>>>>> afbf411d
         }
 
         withType(PublishToMavenRepository::class).configureEach {
