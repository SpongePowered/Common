import java.util.Locale

plugins {
    `maven-publish`
    `java-library`
    eclipse
    id("org.spongepowered.gradle.vanilla")
    id("org.cadixdev.licenser")
    id("com.github.johnrengelman.shadow")
    id("org.spongepowered.gradle.sponge.dev") apply false // for version json generation
    id("implementation-structure")
    id("org.jetbrains.gradle.plugin.idea-ext")
}

val commonProject = project
val apiVersion: String by project
val minecraftVersion: String by project
val recommendedVersion: String by project

val asmVersion: String by project
val modlauncherVersion: String by project
val mixinVersion: String by project
val pluginSpiVersion: String by project
val guavaVersion: String by project
val junitVersion: String by project

val commonManifest = the<JavaPluginConvention>().manifest {
    attributes(
        "Specification-Title" to "Sponge",
        "Specification-Vendor" to "SpongePowered",
        "Specification-Version" to apiVersion,
        "Implementation-Title" to project.name,
        "Implementation-Version" to spongeImpl.generateImplementationVersionString(apiVersion, minecraftVersion, recommendedVersion),
        "Implementation-Vendor" to "SpongePowered"
    )
}

tasks {
    jar {
        manifest.from(commonManifest)
    }
    val mixinsJar by registering(Jar::class) {
        archiveClassifier.set("mixins")
        manifest.from(commonManifest)
        from(mixins.map { it.output })
    }
    val accessorsJar by registering(Jar::class) {
        archiveClassifier.set("accessors")
        manifest.from(commonManifest)
        from(accessors.map { it.output })
    }
    val launchJar by registering(Jar::class) {
        archiveClassifier.set("launch")
        manifest.from(commonManifest)
        from(launch.map { it.output })
    }
    val applaunchJar by registering(Jar::class) {
        archiveClassifier.set("applaunch")
        manifest.from(commonManifest)
        from(applaunch.map { it.output })
    }

    test {
        useJUnitPlatform()
    }

    check {
        dependsOn(gradle.includedBuild("SpongeAPI").task(":check"))
    }

}

version = spongeImpl.generateImplementationVersionString(apiVersion, minecraftVersion, recommendedVersion)

// Configurations
val applaunchConfig by configurations.register("applaunch")

val launchConfig by configurations.register("launch") {
    extendsFrom(configurations.minecraft.get())
    extendsFrom(applaunchConfig)
}
val accessorsConfig by configurations.register("accessors") {
    extendsFrom(launchConfig)
}
val mixinsConfig by configurations.register("mixins") {
    extendsFrom(applaunchConfig)
    extendsFrom(launchConfig)
}

// create the sourcesets
val main by sourceSets

val applaunch by sourceSets.registering {
    spongeImpl.applyNamedDependencyOnOutput(project, this, main, project, main.implementationConfigurationName)
    project.dependencies {
        mixinsConfig(this@registering.output)
    }
    configurations.named(implementationConfigurationName) {
        extendsFrom(applaunchConfig)
    }
}
val launch by sourceSets.registering {
    spongeImpl.applyNamedDependencyOnOutput(project, applaunch.get(), this, project, this.implementationConfigurationName)
    project.dependencies {
        mixinsConfig(this@registering.output)
    }
    project.dependencies {
        implementation(this@registering.output)
    }

    configurations.named(implementationConfigurationName) {
        extendsFrom(launchConfig)
    }
}

val accessors by sourceSets.registering {
    spongeImpl.applyNamedDependencyOnOutput(project, launch.get(), this, project, this.implementationConfigurationName)
    spongeImpl.applyNamedDependencyOnOutput(project, this, main, project, main.implementationConfigurationName)
    configurations.named(implementationConfigurationName) {
        extendsFrom(accessorsConfig)
    }
}
val mixins by sourceSets.registering {
    spongeImpl.applyNamedDependencyOnOutput(project, launch.get(), this, project, this.implementationConfigurationName)
    spongeImpl.applyNamedDependencyOnOutput(project, applaunch.get(), this, project, this.implementationConfigurationName)
    spongeImpl.applyNamedDependencyOnOutput(project, accessors.get(), this, project, this.implementationConfigurationName)
    spongeImpl.applyNamedDependencyOnOutput(project, main, this, project, this.implementationConfigurationName)
    configurations.named(implementationConfigurationName) {
        extendsFrom(mixinsConfig)
    }
}

dependencies {
    // api
    api("org.spongepowered:spongeapi:$apiVersion")

    // Database stuffs... likely needs to be looked at
    implementation("com.zaxxer:HikariCP:2.6.3")
    implementation("org.mariadb.jdbc:mariadb-java-client:2.0.3")
    implementation("com.h2database:h2:1.4.196")
    implementation("org.xerial:sqlite-jdbc:3.20.0")
    implementation("javax.inject:javax.inject:1")

    // ASM - required for generating event listeners
    implementation("org.ow2.asm:asm-util:$asmVersion")
    implementation("org.ow2.asm:asm-tree:$asmVersion")

    // Implementation-only Adventure
    implementation(platform("net.kyori:adventure-bom:4.7.0"))
    implementation("net.kyori:adventure-serializer-configurate4")

    // Launch Dependencies - Needed to bootstrap the engine(s)
    launchConfig("org.spongepowered:spongeapi:$apiVersion")
    launchConfig("org.spongepowered:plugin-spi:$pluginSpiVersion")
    launchConfig("org.spongepowered:mixin:$mixinVersion")
    launchConfig("org.checkerframework:checker-qual:3.4.1")
    launchConfig("com.google.guava:guava:$guavaVersion") {
        exclude(group = "com.google.code.findbugs", module = "jsr305") // We don't want to use jsr305, use checkerframework
        exclude(group = "org.checkerframework", module = "checker-qual") // We use our own version
        exclude(group = "com.google.j2objc", module = "j2objc-annotations")
        exclude(group = "org.codehaus.mojo", module = "animal-sniffer-annotations")
        exclude(group = "com.google.errorprone", module = "error_prone_annotations")
    }
    launchConfig("com.google.code.gson:gson:2.8.0")
    launchConfig("org.ow2.asm:asm-tree:$asmVersion")
    launchConfig("org.ow2.asm:asm-util:$asmVersion")

    // Applaunch -- initialization that needs to occur without game access
    applaunchConfig("org.spongepowered:plugin-spi:$pluginSpiVersion")
    applaunchConfig("org.apache.logging.log4j:log4j-api:2.11.2")
    applaunchConfig("com.google.guava:guava:$guavaVersion")
    applaunchConfig(platform("org.spongepowered:configurate-bom:4.0.0"))
    applaunchConfig("org.spongepowered:configurate-core") {
        exclude(group = "org.checkerframework", module = "checker-qual") // We use our own version
    }
    applaunchConfig("org.spongepowered:configurate-hocon") {
        exclude(group = "org.spongepowered", module = "configurate-core")
        exclude(group = "org.checkerframework", module = "checker-qual") // We use our own version
    }
    applaunchConfig("org.spongepowered:configurate-jackson") {
        exclude(group = "org.spongepowered", module = "configurate-core")
        exclude(group = "org.checkerframework", module = "checker-qual") // We use our own version
    }
    applaunchConfig("org.apache.logging.log4j:log4j-core:2.11.2")

    mixinsConfig(sourceSets.named("main").map { it.output })
    add(mixins.get().implementationConfigurationName, "org.spongepowered:spongeapi:$apiVersion")

    // Tests
    testImplementation("org.junit.jupiter:junit-jupiter-api:$junitVersion")
    testRuntimeOnly("org.junit.jupiter:junit-jupiter-engine:$junitVersion")
}

val organization: String by project
val projectUrl: String by project
license {
    (this as ExtensionAware).extra.apply {
        this["name"] = "Sponge"
        this["organization"] = organization
        this["url"] = projectUrl
    }
    header = rootProject.file("HEADER.txt")

    include("**/*.java")
    newLine = false
}

allprojects {
    configurations.configureEach {
        resolutionStrategy.dependencySubstitution {
            // https://github.com/zml2008/guice/tree/backport/5.0.1
            substitute(module("com.google.inject:guice:5.0.1"))
                    .because("We need to run against Guava 21")
                    .using(module("ca.stellardrift.guice-backport:guice:5.0.1"))
        }
    }

    apply(plugin = "org.jetbrains.gradle.plugin.idea-ext")
    apply(plugin = "java-library")
    apply(plugin = "maven-publish")
    apply(plugin = "org.cadixdev.licenser")

    base {
        archivesBaseName = name.toLowerCase(Locale.ENGLISH)
    }

    plugins.withId("org.spongepowered.gradle.vanilla") {
        minecraft {
            version(minecraftVersion)
            injectRepositories(false)
            project.sourceSets["main"].resources
                .filter { it.name.endsWith(".accesswidener") }
                .files
                .forEach {
                    accessWideners(it)
                    parent?.minecraft?.accessWideners(it)
                }
        }
    }

    idea {
        if (project != null) {
            (project as ExtensionAware).extensions["settings"].run {
                (this as ExtensionAware).extensions.getByType(org.jetbrains.gradle.ext.ActionDelegationConfig::class).run {
                    delegateBuildRunToGradle = false
                    testRunner = org.jetbrains.gradle.ext.ActionDelegationConfig.TestRunner.PLATFORM
                }
                (this as ExtensionAware).extensions.getByType(org.jetbrains.gradle.ext.IdeaCompilerConfiguration::class).run {
                    addNotNullAssertions = false
                    useReleaseOption = JavaVersion.current().isJava10Compatible
                    parallelCompilation = true
                }
            }
        }
    }

    java {
        sourceCompatibility = JavaVersion.VERSION_1_8
        targetCompatibility = JavaVersion.VERSION_1_8
    }

    tasks.withType<AbstractArchiveTask> {
        isPreserveFileTimestamps = false
        isReproducibleFileOrder = true
    }
    val spongeSnapshotRepo: String? by project
    val spongeReleaseRepo: String? by project
    tasks {
        val emptyAnnotationProcessors = objects.fileCollection()
        withType(JavaCompile::class).configureEach {
            options.compilerArgs.addAll(listOf("-Xmaxerrs", "1000"))
            options.encoding = "UTF-8"
            if (JavaVersion.current().isJava10Compatible) {
                options.release.set(8)
            }
            options.annotationProcessorPath = emptyAnnotationProcessors
        }

        withType(PublishToMavenRepository::class).configureEach {
            onlyIf {
                (repository == publishing.repositories["GitHubPackages"] &&
                        !(rootProject.version as String).endsWith("-SNAPSHOT")) ||
                        (!spongeSnapshotRepo.isNullOrBlank()
                                && !spongeReleaseRepo.isNullOrBlank()
                                && repository == publishing.repositories["spongeRepo"]
                                && publication == publishing.publications["sponge"])

            }
        }
    }
    sourceSets.configureEach {
        val sourceSet = this
        val sourceJarName: String = if ("main".equals(this.name)) "sourceJar" else "${this.name}SourceJar"
        tasks.register(sourceJarName, Jar::class.java) {
            group = "build"
            val classifier = if ("main".equals(sourceSet.name)) "sources" else "${sourceSet.name}sources"
            archiveClassifier.set(classifier)
            from(sourceSet.allJava)
        }
    }
    afterEvaluate {
        publishing {
            repositories {
                maven {
                    name = "GitHubPackages"
                    this.url = uri("https://maven.pkg.github.com/SpongePowered/${rootProject.name}")
                    credentials {
                        username = project.findProperty("gpr.user") as String? ?: System.getenv("GITHUB_USERNAME")
                        password = project.findProperty("gpr.key") as String? ?: System.getenv("GITHUB_TOKEN")
                    }
                }
                // Set by the build server
                maven {
                    name = "spongeRepo"
                    val repoUrl = if ((version as String).endsWith("-SNAPSHOT")) spongeSnapshotRepo else spongeReleaseRepo
                    repoUrl?.apply {
                        url = uri(this)
                    }
                    val spongeUsername: String? by project
                    val spongePassword: String? by project
                    credentials {
                        username = spongeUsername ?: ""
                        password = spongePassword ?: ""
                    }
                }
            }
        }
    }
}

tasks {
    val jar by existing
    val sourceJar by existing
    val mixinsJar by existing
    val accessorsJar by existing
    val launchJar by existing
    val applaunchJar by existing
    shadowJar {
        mergeServiceFiles()
        archiveClassifier.set("dev")
        manifest {
            attributes(mapOf(
                    "Access-Widener" to "common.accesswidener",
                    "Multi-Release" to true
            ))
            from(commonManifest)
        }
        from(jar)
        from(sourceJar)
        from(mixinsJar)
        from(accessorsJar)
        from(launchJar)
        from(applaunchJar)
        dependencies {
            include(project(":"))
        }
    }
}
publishing {
    publications {
        register("sponge", MavenPublication::class) {
            from(components["java"])

            artifact(tasks["sourceJar"])
            artifact(tasks["mixinsJar"])
            artifact(tasks["accessorsJar"])
            artifact(tasks["launchJar"])
            artifact(tasks["applaunchJar"])
            artifact(tasks["applaunchSourceJar"])
            artifact(tasks["launchSourceJar"])
            artifact(tasks["mixinsSourceJar"])
            artifact(tasks["accessorsSourceJar"])
            pom {
                artifactId = project.name.toLowerCase()
                this.name.set(project.name)
                this.description.set(project.description)
                this.url.set(projectUrl)

                licenses {
                    license {
                        this.name.set("MIT")
                        this.url.set("https://opensource.org/licenses/MIT")
                    }
                }
                scm {
                    connection.set("scm:git:git://github.com/SpongePowered/Sponge.git")
                    developerConnection.set("scm:git:ssh://github.com/SpongePowered/Sponge.git")
                    this.url.set(projectUrl)
                }
            }
        }
    }
<<<<<<< HEAD
}
data class ProjectDep(val group: String, val module: String, val version: String)


val testplugins: Project? = subprojects.find { "testplugins".equals(it.name) }
if (testplugins != null) {
    project("testplugins") {
        apply {
            plugin("java-library")
            plugin("idea")
            plugin("eclipse")
            plugin("org.cadixdev.licenser")
        }

        dependencies {
            implementation(rootProject.project(":SpongeAPI"))
            annotationProcessor(rootProject.project(":SpongeAPI"))
        }

        tasks.jar {
            manifest {
                attributes("Loader" to "java_plain")
            }
        }
        license {
            (this as ExtensionAware).extra.apply {
                this["name"] = "Sponge"
                this["organization"] = organization
                this["url"] = projectUrl
            }
            header = apiProject.file("HEADER.txt")

            include("**/*.java")
            newLine = false
        }
    }
}

project("SpongeVanilla") {
    val vanillaProject = this
    apply {
        plugin("org.spongepowered.gradle.vanilla")
        plugin("java-library")
        plugin("maven-publish")
        plugin("org.cadixdev.licenser")
        plugin("com.github.johnrengelman.shadow")
    }

    description = "The SpongeAPI implementation for Vanilla Minecraft"
    version = generatePlatformBuildVersionString(apiProject.version as String, minecraftVersion, recommendedVersion)
    println("SpongeVanilla Version $version")

    val vanillaLibrariesConfig by configurations.register("libraries") {
    }
    val vanillaMinecraftConfig by configurations.named("minecraft")
    val vanillaMinecraftClasspathConfig by configurations.named("minecraftClasspath")
    val vanillaAppLaunchConfig by configurations.register("applaunch") {
        extendsFrom(vanillaLibrariesConfig)
    }
    val vanillaInstallerConfig by configurations.register("installer") {
    }

    val vanillaInstaller by sourceSets.register("installer") {
    }

    val vanillaInstallerJava9 by sourceSets.register("installerJava9") {
        this.java.setSrcDirs(setOf("src/installer/java9"))
        compileClasspath += vanillaInstaller.compileClasspath
        compileClasspath += vanillaInstaller.runtimeClasspath

        tasks.named(compileJavaTaskName, JavaCompile::class) {
            options.release.set(9)
            if (JavaVersion.current() < JavaVersion.VERSION_11) {
                javaCompiler.set(javaToolchains.compilerFor { languageVersion.set(JavaLanguageVersion.of(11)) })
            }
        }

        dependencies.add(implementationConfigurationName, objects.fileCollection().from(vanillaInstaller.output.classesDirs))
    }

    val vanillaMain by sourceSets.named("main") {
        // implementation (compile) dependencies
        applyNamedDependencyOnOutput(originProject = commonProject, sourceAdding = accessors.get(), targetSource = this, implProject = vanillaProject, dependencyConfigName = this.implementationConfigurationName)
        applyNamedDependencyOnOutput(originProject = commonProject, sourceAdding = launch.get(), targetSource = this, implProject = vanillaProject, dependencyConfigName = this.implementationConfigurationName)
        applyNamedDependencyOnOutput(originProject = commonProject, sourceAdding = applaunch.get(), targetSource = this, implProject = vanillaProject, dependencyConfigName = this.implementationConfigurationName)
        configurations.named(implementationConfigurationName) {
            extendsFrom(vanillaLibrariesConfig)
        }
    }
    val vanillaLaunch by sourceSets.register("launch") {
        // implementation (compile) dependencies
        applyNamedDependencyOnOutput(originProject = commonProject, sourceAdding = launch.get(), targetSource = this, implProject = vanillaProject, dependencyConfigName = this.implementationConfigurationName)
        applyNamedDependencyOnOutput(originProject = commonProject, sourceAdding = applaunch.get(), targetSource = this, implProject = vanillaProject, dependencyConfigName = this.implementationConfigurationName)
        applyNamedDependencyOnOutput(originProject = commonProject, sourceAdding = main, targetSource = this, implProject = vanillaProject, dependencyConfigName = this.implementationConfigurationName)
        applyNamedDependencyOnOutput(originProject = vanillaProject, sourceAdding = this, targetSource = vanillaMain, implProject = vanillaProject, dependencyConfigName = vanillaMain.implementationConfigurationName)

        configurations.named(implementationConfigurationName) {
            extendsFrom(vanillaAppLaunchConfig)
            extendsFrom(vanillaMinecraftConfig)
            extendsFrom(vanillaMinecraftClasspathConfig)
        }
    }
    val vanillaMixins by sourceSets.register("mixins") {
        // implementation (compile) dependencies
        applyNamedDependencyOnOutput(originProject = commonProject, sourceAdding = mixins.get(), targetSource = this, implProject = vanillaProject, dependencyConfigName = this.implementationConfigurationName)
        applyNamedDependencyOnOutput(originProject = commonProject, sourceAdding = accessors.get(), targetSource = this, implProject = vanillaProject, dependencyConfigName = this.implementationConfigurationName)
        applyNamedDependencyOnOutput(originProject = commonProject, sourceAdding = launch.get(), targetSource = this, implProject = vanillaProject, dependencyConfigName = this.implementationConfigurationName)
        applyNamedDependencyOnOutput(originProject = commonProject, sourceAdding = applaunch.get(), targetSource = this, implProject = vanillaProject, dependencyConfigName = this.implementationConfigurationName)
        applyNamedDependencyOnOutput(originProject = commonProject, sourceAdding = main, targetSource = this, implProject = vanillaProject, dependencyConfigName = this.implementationConfigurationName)
        applyNamedDependencyOnOutput(originProject = vanillaProject, sourceAdding = vanillaMain, targetSource = this, implProject = vanillaProject, dependencyConfigName = this.implementationConfigurationName)
        applyNamedDependencyOnOutput(originProject = vanillaProject, sourceAdding = vanillaLaunch, targetSource = this, implProject = vanillaProject, dependencyConfigName = this.implementationConfigurationName)
    }
    val vanillaAppLaunch by sourceSets.register("applaunch") {
        // implementation (compile) dependencies
        applyNamedDependencyOnOutput(originProject = commonProject, sourceAdding = applaunch.get(), targetSource = this, implProject = vanillaProject, dependencyConfigName = this.implementationConfigurationName)
        applyNamedDependencyOnOutput(originProject = commonProject, sourceAdding = launch.get(), targetSource = vanillaLaunch, implProject = vanillaProject, dependencyConfigName = this.implementationConfigurationName)
        applyNamedDependencyOnOutput(originProject = vanillaProject, sourceAdding = vanillaInstaller, targetSource = this, implProject = vanillaProject, dependencyConfigName = this.implementationConfigurationName)
        applyNamedDependencyOnOutput(originProject = vanillaProject, sourceAdding = this, targetSource = vanillaLaunch, implProject = vanillaProject, dependencyConfigName = vanillaLaunch.implementationConfigurationName)
        // runtime dependencies - literally add the rest of the project, because we want to launch the game
        applyNamedDependencyOnOutput(originProject = vanillaProject, sourceAdding = vanillaMixins, targetSource = this, implProject = vanillaProject, dependencyConfigName = this.runtimeOnlyConfigurationName)
        applyNamedDependencyOnOutput(originProject = vanillaProject, sourceAdding = vanillaLaunch, targetSource = this, implProject = vanillaProject, dependencyConfigName = this.runtimeOnlyConfigurationName)
        applyNamedDependencyOnOutput(originProject = commonProject, sourceAdding = mixins.get(), targetSource = this, implProject = vanillaProject, dependencyConfigName = this.runtimeOnlyConfigurationName)
        applyNamedDependencyOnOutput(originProject = commonProject, sourceAdding = main, targetSource = this, implProject = vanillaProject, dependencyConfigName = this.runtimeOnlyConfigurationName)
        applyNamedDependencyOnOutput(originProject = commonProject, sourceAdding = accessors.get(), targetSource = this, implProject = vanillaProject, dependencyConfigName = this.runtimeOnlyConfigurationName)
        applyNamedDependencyOnOutput(originProject = vanillaProject, sourceAdding = vanillaMain, targetSource = this, implProject = vanillaProject, dependencyConfigName = this.runtimeOnlyConfigurationName)
    }
    val vanillaMixinsImplementation by configurations.named(vanillaMixins.implementationConfigurationName) {
        extendsFrom(vanillaAppLaunchConfig)
        extendsFrom(vanillaMinecraftConfig)
        extendsFrom(vanillaMinecraftClasspathConfig)
    }
    val generator by sourceSets.registering {
        tasks.named(compileJavaTaskName, JavaCompile::class) {
            options.release.set(11)
            if (!JavaVersion.current().isJava11Compatible) {
                javaCompiler.set(javaToolchains.compilerFor { languageVersion.set(JavaLanguageVersion.of(11)) })
            }
        }

        configurations.named(implementationConfigurationName) {
            extendsFrom(vanillaMinecraftConfig)
            extendsFrom(vanillaMinecraftClasspathConfig)
        }
    }

    configurations.named(vanillaMixins.annotationProcessorConfigurationName)
    configurations.named(vanillaInstaller.implementationConfigurationName) {
        extendsFrom(vanillaInstallerConfig)
    }
    configurations.named(vanillaAppLaunch.implementationConfigurationName) {
        extendsFrom(vanillaAppLaunchConfig)
        extendsFrom(launchConfig)
    }
    val vanillaAppLaunchRuntime by configurations.named(vanillaAppLaunch.runtimeOnlyConfigurationName)

    minecraft {
        version(minecraftVersion)
        injectRepositories().set(false)
        runs {
            // Full development environment
            sequenceOf(8, 11, 16).forEach {
                server("runJava${it}Server") {
                    args("--nogui", "--launchTarget", "sponge_server_dev")
                    // ideaModule("${rootProject.name}.${project.name}.applaunch")
                }
                client("runJava${it}Client") {
                    args("--launchTarget", "sponge_client_dev")
                    // ideaModule("${rootProject.name}.${project.name}.applaunch")
                }
                tasks.named("runJava${it}Server", JavaExec::class).configure {
                    javaLauncher.set(javaToolchains.launcherFor { languageVersion.set(JavaLanguageVersion.of(it)) })
                }
                tasks.named("runJava${it}Client", JavaExec::class).configure {
                    javaLauncher.set(javaToolchains.launcherFor { languageVersion.set(JavaLanguageVersion.of(it)) })
                }
            }

            // Lightweight integration tests
            server("integrationTestServer") {
                args("--launchTarget", "sponge_server_it")
            }
            client("integrationTestClient") {
                args("--launchTarget", "sponge_client_it")
            }

            configureEach {
                workingDirectory().set(vanillaProject.file("run/"))
                if (System.getProperty("idea.active")?.toBoolean() == true) {
                    // IntelliJ does not properly report its compatibility
                    jvmArgs("-Dterminal.ansi=true", "-Djansi.mode=force")
                }
                jvmArgs("-Dlog4j.configurationFile=log4j2_dev.xml")
                allJvmArgumentProviders() += CommandLineArgumentProvider {
                    // Resolve the Mixin artifact for use as a reload agent
                    val mixinJar = vanillaAppLaunchConfig.resolvedConfiguration
                            .getFiles { it.name == "mixin" && it.group == "org.spongepowered" }
                            .firstOrNull()

                    val base = if (mixinJar != null) {
                        listOf("-javaagent:$mixinJar")
                    } else {
                        emptyList()
                    }

                    // Then add necessary module cracks
                    if (!this.name.contains("Java8")) {
                        base + listOf(
                                "--illegal-access=deny", // enable strict mode in prep for Java 16
                                "--add-exports=java.base/sun.security.util=ALL-UNNAMED", // ModLauncher
                                "--add-opens=java.base/java.util.jar=ALL-UNNAMED" // ModLauncher
                        )
                    } else {
                        base
                    }
                }
                mainClass().set("org.spongepowered.vanilla.applaunch.Main")
                classpath().from(vanillaAppLaunch.runtimeClasspath, vanillaAppLaunch.output)
            }
        }
        commonProject.sourceSets["main"].resources
                .filter { it.name.endsWith(".accesswidener") }
                .files
                .forEach {
                    accessWidener(it)
                }

        vanillaProject.sourceSets["main"].resources
                .filter { it.name.endsWith(".accesswidener") }
                .files
                .forEach { accessWidener(it) }
    }

    dependencies {
        val jlineVersion: String by project
        api(launch.map { it.output })
        implementation(accessors.map { it.output })
        implementation(project(commonProject.path))

        vanillaMixinsImplementation(project(commonProject.path))
        add(vanillaLaunch.implementationConfigurationName, project(":SpongeAPI"))

        vanillaInstallerConfig("com.google.code.gson:gson:2.8.0")
        vanillaInstallerConfig("org.spongepowered:configurate-hocon:4.0.0")
        vanillaInstallerConfig("org.spongepowered:configurate-core:4.0.0")
        vanillaInstallerConfig("net.sf.jopt-simple:jopt-simple:5.0.3")
        vanillaInstallerConfig("org.tinylog:tinylog-api:2.2.1")
        vanillaInstallerConfig("org.tinylog:tinylog-impl:2.2.1")
        // Override ASM versions, and explicitly declare dependencies so ASM is excluded from the manifest.
        val asmExclusions = sequenceOf("-commons", "-tree", "-analysis", "")
                .map { "asm$it" }
                .onEach {
            vanillaInstallerConfig("org.ow2.asm:$it:$asmVersion")
        }.toSet()
        vanillaInstallerConfig("org.cadixdev:atlas:0.2.1") {
            asmExclusions.forEach { exclude(group = "org.ow2.asm", module = it) } // Use our own ASM version
        }
        vanillaInstallerConfig("org.cadixdev:lorenz-asm:0.5.6") {
            asmExclusions.forEach { exclude(group = "org.ow2.asm", module = it) } // Use our own ASM version
        }
        vanillaInstallerConfig("org.cadixdev:lorenz-io-proguard:0.5.6")

        vanillaAppLaunchConfig(project(":SpongeAPI"))
        vanillaAppLaunchConfig(platform("net.kyori:adventure-bom:4.7.0"))
        vanillaAppLaunchConfig("net.kyori:adventure-serializer-configurate4")
        vanillaAppLaunchConfig("org.spongepowered:mixin:$mixinVersion")
        vanillaAppLaunchConfig("org.ow2.asm:asm-util:$asmVersion")
        vanillaAppLaunchConfig("org.ow2.asm:asm-tree:$asmVersion")
        vanillaAppLaunchConfig("com.google.guava:guava:$guavaVersion")
        vanillaAppLaunchConfig("org.spongepowered:plugin-spi:$pluginSpiVersion")
        vanillaAppLaunchConfig("javax.inject:javax.inject:1")
        vanillaAppLaunchConfig("org.apache.logging.log4j:log4j-api:2.11.2")
        vanillaAppLaunchConfig("org.apache.logging.log4j:log4j-core:2.11.2")
        vanillaAppLaunchConfig("com.lmax:disruptor:3.4.2")
        vanillaAppLaunchConfig("com.zaxxer:HikariCP:2.6.3")
        vanillaAppLaunchConfig("org.apache.logging.log4j:log4j-slf4j-impl:2.11.2")
        vanillaAppLaunchConfig(platform("org.spongepowered:configurate-bom:4.0.0"))
        vanillaAppLaunchConfig("org.spongepowered:configurate-core") {
            exclude(group = "org.checkerframework", module = "checker-qual")
        }
        vanillaAppLaunchConfig("org.spongepowered:configurate-hocon") {
            exclude(group = "org.spongepowered", module = "configurate-core")
            exclude(group = "org.checkerframework", module = "checker-qual")
        }
        vanillaAppLaunchConfig("org.spongepowered:configurate-jackson") {
            exclude(group = "org.spongepowered", module = "configurate-core")
            exclude(group = "org.checkerframework", module = "checker-qual")
        }

        vanillaLibrariesConfig("net.minecrell:terminalconsoleappender:1.2.0")
        vanillaLibrariesConfig("org.jline:jline-terminal:$jlineVersion")
        vanillaLibrariesConfig("org.jline:jline-reader:$jlineVersion")
        vanillaLibrariesConfig("org.jline:jline-terminal-jansi:$jlineVersion") {
            exclude("org.fusesource.jansi") // Use our own JAnsi
        }
        // A newer version is required to make log4j happy
        vanillaLibrariesConfig("org.fusesource.jansi:jansi:2.3.1")

        // Launch Dependencies - Needed to bootstrap the engine(s)
        // The ModLauncher compatibility launch layer
        vanillaAppLaunchConfig("cpw.mods:modlauncher:$modlauncherVersion") {
            exclude(group = "org.apache.logging.log4j")
        }
        vanillaAppLaunchConfig("org.ow2.asm:asm-commons:$asmVersion")
        vanillaAppLaunchConfig("cpw.mods:grossjava9hacks:1.3.3") {
            exclude(group = "org.apache.logging.log4j")
        }
        vanillaAppLaunchConfig("net.fabricmc:access-widener:1.0.2") {
            exclude(group = "org.apache.logging.log4j")
        }

        testplugins?.apply {
            vanillaAppLaunchRuntime(project(testplugins.path)) {
                exclude(group = "org.spongepowered")
            }
        }

        "generatorImplementation"("com.squareup:javapoet:1.13.0")
        "generatorImplementation"("com.github.javaparser:javaparser-core:3.19.0")
        "generatorImplementation"("org.tinylog:tinylog-api:2.2.1")
        "generatorRuntimeOnly"("org.tinylog:tinylog-impl:2.2.1")
    }

    val vanillaManifest = the<JavaPluginConvention>().manifest {
        attributes(
            "Specification-Title" to "SpongeVanilla",
            "Specification-Vendor" to "SpongePowered",
            "Specification-Version" to apiProject.version,
            "Implementation-Title" to project.name,
            "Implementation-Version" to generatePlatformBuildVersionString(apiProject.version as String, minecraftVersion, recommendedVersion),
            "Implementation-Vendor" to "SpongePowered"
        )
    }

    tasks {
        jar {
            manifest.from(vanillaManifest)
        }
        val vanillaInstallerJar by registering(Jar::class) {
            archiveClassifier.set("installer")
            manifest{
                from(vanillaManifest)
                attributes(
                    "Premain-Class" to "org.spongepowered.vanilla.installer.Agent",
                    "Agent-Class" to "org.spongepowered.vanilla.installer.Agent",
                    "Launcher-Agent-Class" to "org.spongepowered.vanilla.installer.Agent",
                    "Multi-Release" to true
                )
            }
            from(vanillaInstaller.output)
            into("META-INF/versions/9/") {
                from(vanillaInstallerJava9.output)
            }
        }

        val vanillaAppLaunchJar by registering(Jar::class) {
            archiveClassifier.set("applaunch")
            manifest.from(vanillaManifest)
            from(vanillaAppLaunch.output)
        }
        val vanillaLaunchJar by registering(Jar::class) {
            archiveClassifier.set("launch")
            manifest.from(vanillaManifest)
            from(vanillaLaunch.output)
        }
        val vanillaMixinsJar by registering(Jar::class) {
            archiveClassifier.set("mixins")
            manifest.from(vanillaManifest)
            from(vanillaMixins.output)
        }

        val integrationTest by registering {
            group = LifecycleBasePlugin.VERIFICATION_GROUP
            dependsOn("integrationTestServer", "integrationTestClient")
        }

        val installerTemplateSource = vanillaProject.file("src/installer/templates")
        val installerTemplateDest = vanillaProject.layout.buildDirectory.dir("generated/sources/installerTemplates")
        val generateInstallerTemplates by registering(Copy::class) {
            group = "sponge"
            description = "Generate classes from templates for the SpongeVanilla installer"
            val properties = mutableMapOf(
                "minecraftVersion" to minecraftVersion
            )
            inputs.properties(properties)

            // Copy template
            from(installerTemplateSource)
            into(installerTemplateDest)
            expand(properties)
        }
        vanillaInstaller.java.srcDir(generateInstallerTemplates.map { it.outputs })

        val installerResources = vanillaProject.layout.buildDirectory.dir("generated/resources/installer")
        vanillaInstaller.resources.srcDir(installerResources)
        val emitDependencies by registering(OutputDependenciesToJson::class) {
            group = "sponge"
            // everything in applaunch
            configuration.set(vanillaAppLaunchConfig)
            // except what we're providing through the installer
            excludeConfiguration.set(vanillaInstallerConfig)
            // for accesstransformers
            allowedClassifiers.add("service")

            outputFile.set(installerResources.map { it.file("libraries.json") })
        }
        named(vanillaInstaller.processResourcesTaskName).configure {
            dependsOn(emitDependencies)
        }

        shadowJar {
            mergeServiceFiles()

            archiveClassifier.set("universal")
            manifest {
                attributes(mapOf(
                    "Access-Widener" to "common.accesswidener",
                    "Main-Class" to "org.spongepowered.vanilla.installer.InstallerMain",
                    "Launch-Target" to "sponge_server_prod",
                    "Multi-Release" to true,
                    "Premain-Class" to "org.spongepowered.vanilla.installer.Agent",
                    "Agent-Class" to "org.spongepowered.vanilla.installer.Agent",
                    "Launcher-Agent-Class" to "org.spongepowered.vanilla.installer.Agent"
                ))
                from(vanillaManifest)
            }
            from(commonProject.tasks.jar)
            from(commonProject.tasks.named("mixinsJar"))
            from(commonProject.tasks.named("accessorsJar"))
            from(commonProject.tasks.named("launchJar"))
            from(commonProject.tasks.named("applaunchJar"))
            from(jar)
            from(vanillaInstallerJar)
            from(vanillaAppLaunchJar)
            from(vanillaLaunchJar)
            from(vanillaMixinsJar)
            from(vanillaInstallerConfig)
            dependencies {
                include(project(":"))
                include(project(":SpongeAPI"))
            }

            // We cannot have modules in a shaded jar
            exclude("META-INF/versions/*/module-info.class")
            exclude("module-info.class")
        }
        assemble {
            dependsOn(shadowJar)
        }

        val apiBase = apiProject.file("src/main/java/")
        val temporaryLicenseHeader = project.buildDir.resolve("api-gen-license-header.txt")
        register("generateApiData", JavaExec::class) {
            group = "sponge"
            description = "Generate API Catalog classes"
            if (!JavaVersion.current().isJava11Compatible) {
                javaLauncher.set(project.javaToolchains.launcherFor { languageVersion.set(JavaLanguageVersion.of(11)) })
            }

            classpath(generator.map { it.output }, generator.map { it.runtimeClasspath })
            mainClass.set("org.spongepowered.vanilla.generator.GeneratorMain")
            args(apiBase.canonicalPath, temporaryLicenseHeader.canonicalPath)

            doFirst {
                // Write a template-expanded license header to the temporary file
                license.header.bufferedReader(Charsets.UTF_8).use { reader ->
                    val template = groovy.text.GStringTemplateEngine().createTemplate(reader)

                    val propertyMap = (license as ExtensionAware).extra.properties.toMutableMap()
                    propertyMap["name"] = "SpongeAPI"
                    val out = template.make(propertyMap)

                    temporaryLicenseHeader.bufferedWriter(Charsets.UTF_8).use { writer ->
                        out.writeTo(writer)
                    }
                }
            }
        }
    }

    license {
        (this as ExtensionAware).extra.apply {
            this["name"] = "Sponge"
            this["organization"] = organization
            this["url"] = projectUrl
        }
        header = apiProject.file("HEADER.txt")

        include("**/*.java")
        newLine = false
    }

    val shadowJar by tasks.existing
    val vanillaInstallerJar by tasks.existing
    val vanillaAppLaunchJar by tasks.existing
    val vanillaLaunchJar by tasks.existing
    val vanillaMixinsJar by tasks.existing

    publishing {
        publications {
            register("sponge", MavenPublication::class) {

                artifact(shadowJar.get())
                artifact(vanillaInstallerJar.get())
                artifact(vanillaAppLaunchJar.get())
                artifact(vanillaLaunchJar.get())
                artifact(vanillaMixinsJar.get())
                artifact(tasks["applaunchSourceJar"])
                artifact(tasks["launchSourceJar"])
                artifact(tasks["mixinsSourceJar"])
                pom {
                    artifactId = project.name.toLowerCase()
                    this.name.set(project.name)
                    this.description.set(project.description)
                    this.url.set(projectUrl)

                    licenses {
                        license {
                            this.name.set("MIT")
                            this.url.set("https://opensource.org/licenses/MIT")
                        }
                    }
                    scm {
                        connection.set("scm:git:git://github.com/SpongePowered/Sponge.git")
                        developerConnection.set("scm:git:ssh://github.com/SpongePowered/Sponge.git")
                        this.url.set(projectUrl)
                    }
                }
            }
        }
    }
}

abstract class OutputDependenciesToJson: DefaultTask() {

    companion object {
        val GSON: com.google.gson.Gson = com.google.gson.GsonBuilder().also {
            it.setPrettyPrinting()
        }.create()
    }

    /**
     * A single dependency
     */
    data class DependencyDescriptor(val group: String, val module: String, val version: String, val md5: String)

    /**
     * A manifest containing a list of dependencies.
     *
     * At runtime, transitive dependencies won't be traversed, so this needs to
     * include direct + transitive depends.
     */
    data class DependencyManifest(val dependencies: List<DependencyDescriptor>)

    /**
     * Configuration to gather depenency artifacts from
     */
    @get:org.gradle.api.tasks.Input
    abstract val configuration: Property<Configuration>

    /**
     * Excludes configuration, to remove certain entries from dependencies and transitive dependencies of [configuration]
     */
    @get:org.gradle.api.tasks.Input
    abstract val excludeConfiguration: Property<Configuration>

    /**
     * Classifiers to include in the dependency manifest. The empty string identifies no classifier.
     */
    @get:org.gradle.api.tasks.Input
    abstract val allowedClassifiers: SetProperty<String>

    @get:org.gradle.api.tasks.OutputFile
    abstract val outputFile: RegularFileProperty

    init {
        allowedClassifiers.add("")
    }

    @org.gradle.api.tasks.TaskAction
    fun generateDependenciesJson() {
        val foundConfig = if (this.excludeConfiguration.isPresent) {
            val config = this.configuration.get().copyRecursive()
            val excludes = this.excludeConfiguration.get()
            excludes.allDependencies.forEach {
                config.exclude(group = it.group, module = it.name)
            }
            config
        } else {
            this.configuration.get()
        }

        val manifest = foundConfig.resolvedConfiguration.firstLevelModuleDependencies.asSequence()
                .flatMap { it.allModuleArtifacts.asSequence() }
                // only jars with the allowed classifiers
                .filter { it.extension == "jar" && allowedClassifiers.get().contains(it.classifier ?: "") }
                .filter { it.moduleVersion.id.name != "SpongeAPI" }
                .distinct()
                .map { dependency ->

                    val ident = dependency.moduleVersion.id
                    val version = (dependency.id.componentIdentifier as? ModuleComponentIdentifier)?.version ?: ident.version
                    // Get file input stream for reading the file content
                    val md5hash = dependency.file.inputStream().use {
                        val hasher = MessageDigest.getInstance("MD5")
                        val buf = ByteArray(4096)
                        var read: Int = it.read(buf)
                        while (read != -1) {
                            hasher.update(buf, 0, read)
                            read = it.read(buf)
                        }

                        hasher.digest().joinToString("") { "%02x".format(it) }
                    }

                    // create descriptor
                    DependencyDescriptor(
                            group = ident.group,
                            module = ident.name,
                            version = version,
                            md5 = md5hash
                    )
                }.toList().run {
                    DependencyManifest(this)
                }

        logger.info("Writing version manifest to ${outputFile.get().asFile}")
        this.outputFile.get().asFile.bufferedWriter(Charsets.UTF_8).use {
            GSON.toJson(manifest, it)
        }
    }
=======
>>>>>>> 8521dfde
}<|MERGE_RESOLUTION|>--- conflicted
+++ resolved
@@ -390,637 +390,4 @@
             }
         }
     }
-<<<<<<< HEAD
-}
-data class ProjectDep(val group: String, val module: String, val version: String)
-
-
-val testplugins: Project? = subprojects.find { "testplugins".equals(it.name) }
-if (testplugins != null) {
-    project("testplugins") {
-        apply {
-            plugin("java-library")
-            plugin("idea")
-            plugin("eclipse")
-            plugin("org.cadixdev.licenser")
-        }
-
-        dependencies {
-            implementation(rootProject.project(":SpongeAPI"))
-            annotationProcessor(rootProject.project(":SpongeAPI"))
-        }
-
-        tasks.jar {
-            manifest {
-                attributes("Loader" to "java_plain")
-            }
-        }
-        license {
-            (this as ExtensionAware).extra.apply {
-                this["name"] = "Sponge"
-                this["organization"] = organization
-                this["url"] = projectUrl
-            }
-            header = apiProject.file("HEADER.txt")
-
-            include("**/*.java")
-            newLine = false
-        }
-    }
-}
-
-project("SpongeVanilla") {
-    val vanillaProject = this
-    apply {
-        plugin("org.spongepowered.gradle.vanilla")
-        plugin("java-library")
-        plugin("maven-publish")
-        plugin("org.cadixdev.licenser")
-        plugin("com.github.johnrengelman.shadow")
-    }
-
-    description = "The SpongeAPI implementation for Vanilla Minecraft"
-    version = generatePlatformBuildVersionString(apiProject.version as String, minecraftVersion, recommendedVersion)
-    println("SpongeVanilla Version $version")
-
-    val vanillaLibrariesConfig by configurations.register("libraries") {
-    }
-    val vanillaMinecraftConfig by configurations.named("minecraft")
-    val vanillaMinecraftClasspathConfig by configurations.named("minecraftClasspath")
-    val vanillaAppLaunchConfig by configurations.register("applaunch") {
-        extendsFrom(vanillaLibrariesConfig)
-    }
-    val vanillaInstallerConfig by configurations.register("installer") {
-    }
-
-    val vanillaInstaller by sourceSets.register("installer") {
-    }
-
-    val vanillaInstallerJava9 by sourceSets.register("installerJava9") {
-        this.java.setSrcDirs(setOf("src/installer/java9"))
-        compileClasspath += vanillaInstaller.compileClasspath
-        compileClasspath += vanillaInstaller.runtimeClasspath
-
-        tasks.named(compileJavaTaskName, JavaCompile::class) {
-            options.release.set(9)
-            if (JavaVersion.current() < JavaVersion.VERSION_11) {
-                javaCompiler.set(javaToolchains.compilerFor { languageVersion.set(JavaLanguageVersion.of(11)) })
-            }
-        }
-
-        dependencies.add(implementationConfigurationName, objects.fileCollection().from(vanillaInstaller.output.classesDirs))
-    }
-
-    val vanillaMain by sourceSets.named("main") {
-        // implementation (compile) dependencies
-        applyNamedDependencyOnOutput(originProject = commonProject, sourceAdding = accessors.get(), targetSource = this, implProject = vanillaProject, dependencyConfigName = this.implementationConfigurationName)
-        applyNamedDependencyOnOutput(originProject = commonProject, sourceAdding = launch.get(), targetSource = this, implProject = vanillaProject, dependencyConfigName = this.implementationConfigurationName)
-        applyNamedDependencyOnOutput(originProject = commonProject, sourceAdding = applaunch.get(), targetSource = this, implProject = vanillaProject, dependencyConfigName = this.implementationConfigurationName)
-        configurations.named(implementationConfigurationName) {
-            extendsFrom(vanillaLibrariesConfig)
-        }
-    }
-    val vanillaLaunch by sourceSets.register("launch") {
-        // implementation (compile) dependencies
-        applyNamedDependencyOnOutput(originProject = commonProject, sourceAdding = launch.get(), targetSource = this, implProject = vanillaProject, dependencyConfigName = this.implementationConfigurationName)
-        applyNamedDependencyOnOutput(originProject = commonProject, sourceAdding = applaunch.get(), targetSource = this, implProject = vanillaProject, dependencyConfigName = this.implementationConfigurationName)
-        applyNamedDependencyOnOutput(originProject = commonProject, sourceAdding = main, targetSource = this, implProject = vanillaProject, dependencyConfigName = this.implementationConfigurationName)
-        applyNamedDependencyOnOutput(originProject = vanillaProject, sourceAdding = this, targetSource = vanillaMain, implProject = vanillaProject, dependencyConfigName = vanillaMain.implementationConfigurationName)
-
-        configurations.named(implementationConfigurationName) {
-            extendsFrom(vanillaAppLaunchConfig)
-            extendsFrom(vanillaMinecraftConfig)
-            extendsFrom(vanillaMinecraftClasspathConfig)
-        }
-    }
-    val vanillaMixins by sourceSets.register("mixins") {
-        // implementation (compile) dependencies
-        applyNamedDependencyOnOutput(originProject = commonProject, sourceAdding = mixins.get(), targetSource = this, implProject = vanillaProject, dependencyConfigName = this.implementationConfigurationName)
-        applyNamedDependencyOnOutput(originProject = commonProject, sourceAdding = accessors.get(), targetSource = this, implProject = vanillaProject, dependencyConfigName = this.implementationConfigurationName)
-        applyNamedDependencyOnOutput(originProject = commonProject, sourceAdding = launch.get(), targetSource = this, implProject = vanillaProject, dependencyConfigName = this.implementationConfigurationName)
-        applyNamedDependencyOnOutput(originProject = commonProject, sourceAdding = applaunch.get(), targetSource = this, implProject = vanillaProject, dependencyConfigName = this.implementationConfigurationName)
-        applyNamedDependencyOnOutput(originProject = commonProject, sourceAdding = main, targetSource = this, implProject = vanillaProject, dependencyConfigName = this.implementationConfigurationName)
-        applyNamedDependencyOnOutput(originProject = vanillaProject, sourceAdding = vanillaMain, targetSource = this, implProject = vanillaProject, dependencyConfigName = this.implementationConfigurationName)
-        applyNamedDependencyOnOutput(originProject = vanillaProject, sourceAdding = vanillaLaunch, targetSource = this, implProject = vanillaProject, dependencyConfigName = this.implementationConfigurationName)
-    }
-    val vanillaAppLaunch by sourceSets.register("applaunch") {
-        // implementation (compile) dependencies
-        applyNamedDependencyOnOutput(originProject = commonProject, sourceAdding = applaunch.get(), targetSource = this, implProject = vanillaProject, dependencyConfigName = this.implementationConfigurationName)
-        applyNamedDependencyOnOutput(originProject = commonProject, sourceAdding = launch.get(), targetSource = vanillaLaunch, implProject = vanillaProject, dependencyConfigName = this.implementationConfigurationName)
-        applyNamedDependencyOnOutput(originProject = vanillaProject, sourceAdding = vanillaInstaller, targetSource = this, implProject = vanillaProject, dependencyConfigName = this.implementationConfigurationName)
-        applyNamedDependencyOnOutput(originProject = vanillaProject, sourceAdding = this, targetSource = vanillaLaunch, implProject = vanillaProject, dependencyConfigName = vanillaLaunch.implementationConfigurationName)
-        // runtime dependencies - literally add the rest of the project, because we want to launch the game
-        applyNamedDependencyOnOutput(originProject = vanillaProject, sourceAdding = vanillaMixins, targetSource = this, implProject = vanillaProject, dependencyConfigName = this.runtimeOnlyConfigurationName)
-        applyNamedDependencyOnOutput(originProject = vanillaProject, sourceAdding = vanillaLaunch, targetSource = this, implProject = vanillaProject, dependencyConfigName = this.runtimeOnlyConfigurationName)
-        applyNamedDependencyOnOutput(originProject = commonProject, sourceAdding = mixins.get(), targetSource = this, implProject = vanillaProject, dependencyConfigName = this.runtimeOnlyConfigurationName)
-        applyNamedDependencyOnOutput(originProject = commonProject, sourceAdding = main, targetSource = this, implProject = vanillaProject, dependencyConfigName = this.runtimeOnlyConfigurationName)
-        applyNamedDependencyOnOutput(originProject = commonProject, sourceAdding = accessors.get(), targetSource = this, implProject = vanillaProject, dependencyConfigName = this.runtimeOnlyConfigurationName)
-        applyNamedDependencyOnOutput(originProject = vanillaProject, sourceAdding = vanillaMain, targetSource = this, implProject = vanillaProject, dependencyConfigName = this.runtimeOnlyConfigurationName)
-    }
-    val vanillaMixinsImplementation by configurations.named(vanillaMixins.implementationConfigurationName) {
-        extendsFrom(vanillaAppLaunchConfig)
-        extendsFrom(vanillaMinecraftConfig)
-        extendsFrom(vanillaMinecraftClasspathConfig)
-    }
-    val generator by sourceSets.registering {
-        tasks.named(compileJavaTaskName, JavaCompile::class) {
-            options.release.set(11)
-            if (!JavaVersion.current().isJava11Compatible) {
-                javaCompiler.set(javaToolchains.compilerFor { languageVersion.set(JavaLanguageVersion.of(11)) })
-            }
-        }
-
-        configurations.named(implementationConfigurationName) {
-            extendsFrom(vanillaMinecraftConfig)
-            extendsFrom(vanillaMinecraftClasspathConfig)
-        }
-    }
-
-    configurations.named(vanillaMixins.annotationProcessorConfigurationName)
-    configurations.named(vanillaInstaller.implementationConfigurationName) {
-        extendsFrom(vanillaInstallerConfig)
-    }
-    configurations.named(vanillaAppLaunch.implementationConfigurationName) {
-        extendsFrom(vanillaAppLaunchConfig)
-        extendsFrom(launchConfig)
-    }
-    val vanillaAppLaunchRuntime by configurations.named(vanillaAppLaunch.runtimeOnlyConfigurationName)
-
-    minecraft {
-        version(minecraftVersion)
-        injectRepositories().set(false)
-        runs {
-            // Full development environment
-            sequenceOf(8, 11, 16).forEach {
-                server("runJava${it}Server") {
-                    args("--nogui", "--launchTarget", "sponge_server_dev")
-                    // ideaModule("${rootProject.name}.${project.name}.applaunch")
-                }
-                client("runJava${it}Client") {
-                    args("--launchTarget", "sponge_client_dev")
-                    // ideaModule("${rootProject.name}.${project.name}.applaunch")
-                }
-                tasks.named("runJava${it}Server", JavaExec::class).configure {
-                    javaLauncher.set(javaToolchains.launcherFor { languageVersion.set(JavaLanguageVersion.of(it)) })
-                }
-                tasks.named("runJava${it}Client", JavaExec::class).configure {
-                    javaLauncher.set(javaToolchains.launcherFor { languageVersion.set(JavaLanguageVersion.of(it)) })
-                }
-            }
-
-            // Lightweight integration tests
-            server("integrationTestServer") {
-                args("--launchTarget", "sponge_server_it")
-            }
-            client("integrationTestClient") {
-                args("--launchTarget", "sponge_client_it")
-            }
-
-            configureEach {
-                workingDirectory().set(vanillaProject.file("run/"))
-                if (System.getProperty("idea.active")?.toBoolean() == true) {
-                    // IntelliJ does not properly report its compatibility
-                    jvmArgs("-Dterminal.ansi=true", "-Djansi.mode=force")
-                }
-                jvmArgs("-Dlog4j.configurationFile=log4j2_dev.xml")
-                allJvmArgumentProviders() += CommandLineArgumentProvider {
-                    // Resolve the Mixin artifact for use as a reload agent
-                    val mixinJar = vanillaAppLaunchConfig.resolvedConfiguration
-                            .getFiles { it.name == "mixin" && it.group == "org.spongepowered" }
-                            .firstOrNull()
-
-                    val base = if (mixinJar != null) {
-                        listOf("-javaagent:$mixinJar")
-                    } else {
-                        emptyList()
-                    }
-
-                    // Then add necessary module cracks
-                    if (!this.name.contains("Java8")) {
-                        base + listOf(
-                                "--illegal-access=deny", // enable strict mode in prep for Java 16
-                                "--add-exports=java.base/sun.security.util=ALL-UNNAMED", // ModLauncher
-                                "--add-opens=java.base/java.util.jar=ALL-UNNAMED" // ModLauncher
-                        )
-                    } else {
-                        base
-                    }
-                }
-                mainClass().set("org.spongepowered.vanilla.applaunch.Main")
-                classpath().from(vanillaAppLaunch.runtimeClasspath, vanillaAppLaunch.output)
-            }
-        }
-        commonProject.sourceSets["main"].resources
-                .filter { it.name.endsWith(".accesswidener") }
-                .files
-                .forEach {
-                    accessWidener(it)
-                }
-
-        vanillaProject.sourceSets["main"].resources
-                .filter { it.name.endsWith(".accesswidener") }
-                .files
-                .forEach { accessWidener(it) }
-    }
-
-    dependencies {
-        val jlineVersion: String by project
-        api(launch.map { it.output })
-        implementation(accessors.map { it.output })
-        implementation(project(commonProject.path))
-
-        vanillaMixinsImplementation(project(commonProject.path))
-        add(vanillaLaunch.implementationConfigurationName, project(":SpongeAPI"))
-
-        vanillaInstallerConfig("com.google.code.gson:gson:2.8.0")
-        vanillaInstallerConfig("org.spongepowered:configurate-hocon:4.0.0")
-        vanillaInstallerConfig("org.spongepowered:configurate-core:4.0.0")
-        vanillaInstallerConfig("net.sf.jopt-simple:jopt-simple:5.0.3")
-        vanillaInstallerConfig("org.tinylog:tinylog-api:2.2.1")
-        vanillaInstallerConfig("org.tinylog:tinylog-impl:2.2.1")
-        // Override ASM versions, and explicitly declare dependencies so ASM is excluded from the manifest.
-        val asmExclusions = sequenceOf("-commons", "-tree", "-analysis", "")
-                .map { "asm$it" }
-                .onEach {
-            vanillaInstallerConfig("org.ow2.asm:$it:$asmVersion")
-        }.toSet()
-        vanillaInstallerConfig("org.cadixdev:atlas:0.2.1") {
-            asmExclusions.forEach { exclude(group = "org.ow2.asm", module = it) } // Use our own ASM version
-        }
-        vanillaInstallerConfig("org.cadixdev:lorenz-asm:0.5.6") {
-            asmExclusions.forEach { exclude(group = "org.ow2.asm", module = it) } // Use our own ASM version
-        }
-        vanillaInstallerConfig("org.cadixdev:lorenz-io-proguard:0.5.6")
-
-        vanillaAppLaunchConfig(project(":SpongeAPI"))
-        vanillaAppLaunchConfig(platform("net.kyori:adventure-bom:4.7.0"))
-        vanillaAppLaunchConfig("net.kyori:adventure-serializer-configurate4")
-        vanillaAppLaunchConfig("org.spongepowered:mixin:$mixinVersion")
-        vanillaAppLaunchConfig("org.ow2.asm:asm-util:$asmVersion")
-        vanillaAppLaunchConfig("org.ow2.asm:asm-tree:$asmVersion")
-        vanillaAppLaunchConfig("com.google.guava:guava:$guavaVersion")
-        vanillaAppLaunchConfig("org.spongepowered:plugin-spi:$pluginSpiVersion")
-        vanillaAppLaunchConfig("javax.inject:javax.inject:1")
-        vanillaAppLaunchConfig("org.apache.logging.log4j:log4j-api:2.11.2")
-        vanillaAppLaunchConfig("org.apache.logging.log4j:log4j-core:2.11.2")
-        vanillaAppLaunchConfig("com.lmax:disruptor:3.4.2")
-        vanillaAppLaunchConfig("com.zaxxer:HikariCP:2.6.3")
-        vanillaAppLaunchConfig("org.apache.logging.log4j:log4j-slf4j-impl:2.11.2")
-        vanillaAppLaunchConfig(platform("org.spongepowered:configurate-bom:4.0.0"))
-        vanillaAppLaunchConfig("org.spongepowered:configurate-core") {
-            exclude(group = "org.checkerframework", module = "checker-qual")
-        }
-        vanillaAppLaunchConfig("org.spongepowered:configurate-hocon") {
-            exclude(group = "org.spongepowered", module = "configurate-core")
-            exclude(group = "org.checkerframework", module = "checker-qual")
-        }
-        vanillaAppLaunchConfig("org.spongepowered:configurate-jackson") {
-            exclude(group = "org.spongepowered", module = "configurate-core")
-            exclude(group = "org.checkerframework", module = "checker-qual")
-        }
-
-        vanillaLibrariesConfig("net.minecrell:terminalconsoleappender:1.2.0")
-        vanillaLibrariesConfig("org.jline:jline-terminal:$jlineVersion")
-        vanillaLibrariesConfig("org.jline:jline-reader:$jlineVersion")
-        vanillaLibrariesConfig("org.jline:jline-terminal-jansi:$jlineVersion") {
-            exclude("org.fusesource.jansi") // Use our own JAnsi
-        }
-        // A newer version is required to make log4j happy
-        vanillaLibrariesConfig("org.fusesource.jansi:jansi:2.3.1")
-
-        // Launch Dependencies - Needed to bootstrap the engine(s)
-        // The ModLauncher compatibility launch layer
-        vanillaAppLaunchConfig("cpw.mods:modlauncher:$modlauncherVersion") {
-            exclude(group = "org.apache.logging.log4j")
-        }
-        vanillaAppLaunchConfig("org.ow2.asm:asm-commons:$asmVersion")
-        vanillaAppLaunchConfig("cpw.mods:grossjava9hacks:1.3.3") {
-            exclude(group = "org.apache.logging.log4j")
-        }
-        vanillaAppLaunchConfig("net.fabricmc:access-widener:1.0.2") {
-            exclude(group = "org.apache.logging.log4j")
-        }
-
-        testplugins?.apply {
-            vanillaAppLaunchRuntime(project(testplugins.path)) {
-                exclude(group = "org.spongepowered")
-            }
-        }
-
-        "generatorImplementation"("com.squareup:javapoet:1.13.0")
-        "generatorImplementation"("com.github.javaparser:javaparser-core:3.19.0")
-        "generatorImplementation"("org.tinylog:tinylog-api:2.2.1")
-        "generatorRuntimeOnly"("org.tinylog:tinylog-impl:2.2.1")
-    }
-
-    val vanillaManifest = the<JavaPluginConvention>().manifest {
-        attributes(
-            "Specification-Title" to "SpongeVanilla",
-            "Specification-Vendor" to "SpongePowered",
-            "Specification-Version" to apiProject.version,
-            "Implementation-Title" to project.name,
-            "Implementation-Version" to generatePlatformBuildVersionString(apiProject.version as String, minecraftVersion, recommendedVersion),
-            "Implementation-Vendor" to "SpongePowered"
-        )
-    }
-
-    tasks {
-        jar {
-            manifest.from(vanillaManifest)
-        }
-        val vanillaInstallerJar by registering(Jar::class) {
-            archiveClassifier.set("installer")
-            manifest{
-                from(vanillaManifest)
-                attributes(
-                    "Premain-Class" to "org.spongepowered.vanilla.installer.Agent",
-                    "Agent-Class" to "org.spongepowered.vanilla.installer.Agent",
-                    "Launcher-Agent-Class" to "org.spongepowered.vanilla.installer.Agent",
-                    "Multi-Release" to true
-                )
-            }
-            from(vanillaInstaller.output)
-            into("META-INF/versions/9/") {
-                from(vanillaInstallerJava9.output)
-            }
-        }
-
-        val vanillaAppLaunchJar by registering(Jar::class) {
-            archiveClassifier.set("applaunch")
-            manifest.from(vanillaManifest)
-            from(vanillaAppLaunch.output)
-        }
-        val vanillaLaunchJar by registering(Jar::class) {
-            archiveClassifier.set("launch")
-            manifest.from(vanillaManifest)
-            from(vanillaLaunch.output)
-        }
-        val vanillaMixinsJar by registering(Jar::class) {
-            archiveClassifier.set("mixins")
-            manifest.from(vanillaManifest)
-            from(vanillaMixins.output)
-        }
-
-        val integrationTest by registering {
-            group = LifecycleBasePlugin.VERIFICATION_GROUP
-            dependsOn("integrationTestServer", "integrationTestClient")
-        }
-
-        val installerTemplateSource = vanillaProject.file("src/installer/templates")
-        val installerTemplateDest = vanillaProject.layout.buildDirectory.dir("generated/sources/installerTemplates")
-        val generateInstallerTemplates by registering(Copy::class) {
-            group = "sponge"
-            description = "Generate classes from templates for the SpongeVanilla installer"
-            val properties = mutableMapOf(
-                "minecraftVersion" to minecraftVersion
-            )
-            inputs.properties(properties)
-
-            // Copy template
-            from(installerTemplateSource)
-            into(installerTemplateDest)
-            expand(properties)
-        }
-        vanillaInstaller.java.srcDir(generateInstallerTemplates.map { it.outputs })
-
-        val installerResources = vanillaProject.layout.buildDirectory.dir("generated/resources/installer")
-        vanillaInstaller.resources.srcDir(installerResources)
-        val emitDependencies by registering(OutputDependenciesToJson::class) {
-            group = "sponge"
-            // everything in applaunch
-            configuration.set(vanillaAppLaunchConfig)
-            // except what we're providing through the installer
-            excludeConfiguration.set(vanillaInstallerConfig)
-            // for accesstransformers
-            allowedClassifiers.add("service")
-
-            outputFile.set(installerResources.map { it.file("libraries.json") })
-        }
-        named(vanillaInstaller.processResourcesTaskName).configure {
-            dependsOn(emitDependencies)
-        }
-
-        shadowJar {
-            mergeServiceFiles()
-
-            archiveClassifier.set("universal")
-            manifest {
-                attributes(mapOf(
-                    "Access-Widener" to "common.accesswidener",
-                    "Main-Class" to "org.spongepowered.vanilla.installer.InstallerMain",
-                    "Launch-Target" to "sponge_server_prod",
-                    "Multi-Release" to true,
-                    "Premain-Class" to "org.spongepowered.vanilla.installer.Agent",
-                    "Agent-Class" to "org.spongepowered.vanilla.installer.Agent",
-                    "Launcher-Agent-Class" to "org.spongepowered.vanilla.installer.Agent"
-                ))
-                from(vanillaManifest)
-            }
-            from(commonProject.tasks.jar)
-            from(commonProject.tasks.named("mixinsJar"))
-            from(commonProject.tasks.named("accessorsJar"))
-            from(commonProject.tasks.named("launchJar"))
-            from(commonProject.tasks.named("applaunchJar"))
-            from(jar)
-            from(vanillaInstallerJar)
-            from(vanillaAppLaunchJar)
-            from(vanillaLaunchJar)
-            from(vanillaMixinsJar)
-            from(vanillaInstallerConfig)
-            dependencies {
-                include(project(":"))
-                include(project(":SpongeAPI"))
-            }
-
-            // We cannot have modules in a shaded jar
-            exclude("META-INF/versions/*/module-info.class")
-            exclude("module-info.class")
-        }
-        assemble {
-            dependsOn(shadowJar)
-        }
-
-        val apiBase = apiProject.file("src/main/java/")
-        val temporaryLicenseHeader = project.buildDir.resolve("api-gen-license-header.txt")
-        register("generateApiData", JavaExec::class) {
-            group = "sponge"
-            description = "Generate API Catalog classes"
-            if (!JavaVersion.current().isJava11Compatible) {
-                javaLauncher.set(project.javaToolchains.launcherFor { languageVersion.set(JavaLanguageVersion.of(11)) })
-            }
-
-            classpath(generator.map { it.output }, generator.map { it.runtimeClasspath })
-            mainClass.set("org.spongepowered.vanilla.generator.GeneratorMain")
-            args(apiBase.canonicalPath, temporaryLicenseHeader.canonicalPath)
-
-            doFirst {
-                // Write a template-expanded license header to the temporary file
-                license.header.bufferedReader(Charsets.UTF_8).use { reader ->
-                    val template = groovy.text.GStringTemplateEngine().createTemplate(reader)
-
-                    val propertyMap = (license as ExtensionAware).extra.properties.toMutableMap()
-                    propertyMap["name"] = "SpongeAPI"
-                    val out = template.make(propertyMap)
-
-                    temporaryLicenseHeader.bufferedWriter(Charsets.UTF_8).use { writer ->
-                        out.writeTo(writer)
-                    }
-                }
-            }
-        }
-    }
-
-    license {
-        (this as ExtensionAware).extra.apply {
-            this["name"] = "Sponge"
-            this["organization"] = organization
-            this["url"] = projectUrl
-        }
-        header = apiProject.file("HEADER.txt")
-
-        include("**/*.java")
-        newLine = false
-    }
-
-    val shadowJar by tasks.existing
-    val vanillaInstallerJar by tasks.existing
-    val vanillaAppLaunchJar by tasks.existing
-    val vanillaLaunchJar by tasks.existing
-    val vanillaMixinsJar by tasks.existing
-
-    publishing {
-        publications {
-            register("sponge", MavenPublication::class) {
-
-                artifact(shadowJar.get())
-                artifact(vanillaInstallerJar.get())
-                artifact(vanillaAppLaunchJar.get())
-                artifact(vanillaLaunchJar.get())
-                artifact(vanillaMixinsJar.get())
-                artifact(tasks["applaunchSourceJar"])
-                artifact(tasks["launchSourceJar"])
-                artifact(tasks["mixinsSourceJar"])
-                pom {
-                    artifactId = project.name.toLowerCase()
-                    this.name.set(project.name)
-                    this.description.set(project.description)
-                    this.url.set(projectUrl)
-
-                    licenses {
-                        license {
-                            this.name.set("MIT")
-                            this.url.set("https://opensource.org/licenses/MIT")
-                        }
-                    }
-                    scm {
-                        connection.set("scm:git:git://github.com/SpongePowered/Sponge.git")
-                        developerConnection.set("scm:git:ssh://github.com/SpongePowered/Sponge.git")
-                        this.url.set(projectUrl)
-                    }
-                }
-            }
-        }
-    }
-}
-
-abstract class OutputDependenciesToJson: DefaultTask() {
-
-    companion object {
-        val GSON: com.google.gson.Gson = com.google.gson.GsonBuilder().also {
-            it.setPrettyPrinting()
-        }.create()
-    }
-
-    /**
-     * A single dependency
-     */
-    data class DependencyDescriptor(val group: String, val module: String, val version: String, val md5: String)
-
-    /**
-     * A manifest containing a list of dependencies.
-     *
-     * At runtime, transitive dependencies won't be traversed, so this needs to
-     * include direct + transitive depends.
-     */
-    data class DependencyManifest(val dependencies: List<DependencyDescriptor>)
-
-    /**
-     * Configuration to gather depenency artifacts from
-     */
-    @get:org.gradle.api.tasks.Input
-    abstract val configuration: Property<Configuration>
-
-    /**
-     * Excludes configuration, to remove certain entries from dependencies and transitive dependencies of [configuration]
-     */
-    @get:org.gradle.api.tasks.Input
-    abstract val excludeConfiguration: Property<Configuration>
-
-    /**
-     * Classifiers to include in the dependency manifest. The empty string identifies no classifier.
-     */
-    @get:org.gradle.api.tasks.Input
-    abstract val allowedClassifiers: SetProperty<String>
-
-    @get:org.gradle.api.tasks.OutputFile
-    abstract val outputFile: RegularFileProperty
-
-    init {
-        allowedClassifiers.add("")
-    }
-
-    @org.gradle.api.tasks.TaskAction
-    fun generateDependenciesJson() {
-        val foundConfig = if (this.excludeConfiguration.isPresent) {
-            val config = this.configuration.get().copyRecursive()
-            val excludes = this.excludeConfiguration.get()
-            excludes.allDependencies.forEach {
-                config.exclude(group = it.group, module = it.name)
-            }
-            config
-        } else {
-            this.configuration.get()
-        }
-
-        val manifest = foundConfig.resolvedConfiguration.firstLevelModuleDependencies.asSequence()
-                .flatMap { it.allModuleArtifacts.asSequence() }
-                // only jars with the allowed classifiers
-                .filter { it.extension == "jar" && allowedClassifiers.get().contains(it.classifier ?: "") }
-                .filter { it.moduleVersion.id.name != "SpongeAPI" }
-                .distinct()
-                .map { dependency ->
-
-                    val ident = dependency.moduleVersion.id
-                    val version = (dependency.id.componentIdentifier as? ModuleComponentIdentifier)?.version ?: ident.version
-                    // Get file input stream for reading the file content
-                    val md5hash = dependency.file.inputStream().use {
-                        val hasher = MessageDigest.getInstance("MD5")
-                        val buf = ByteArray(4096)
-                        var read: Int = it.read(buf)
-                        while (read != -1) {
-                            hasher.update(buf, 0, read)
-                            read = it.read(buf)
-                        }
-
-                        hasher.digest().joinToString("") { "%02x".format(it) }
-                    }
-
-                    // create descriptor
-                    DependencyDescriptor(
-                            group = ident.group,
-                            module = ident.name,
-                            version = version,
-                            md5 = md5hash
-                    )
-                }.toList().run {
-                    DependencyManifest(this)
-                }
-
-        logger.info("Writing version manifest to ${outputFile.get().asFile}")
-        this.outputFile.get().asFile.bufferedWriter(Charsets.UTF_8).use {
-            GSON.toJson(manifest, it)
-        }
-    }
-=======
->>>>>>> 8521dfde
 }