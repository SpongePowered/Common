--- conflicted
+++ resolved
@@ -260,7 +260,6 @@
     }
 
     java {
-<<<<<<< HEAD
         sourceCompatibility = JavaVersion.VERSION_16
         targetCompatibility = JavaVersion.VERSION_16
         if (JavaVersion.current() < JavaVersion.VERSION_16) {
@@ -268,11 +267,7 @@
                 languageVersion.set(JavaLanguageVersion.of(16))
             }
         }
-=======
-        sourceCompatibility = JavaVersion.VERSION_1_8
-        targetCompatibility = JavaVersion.VERSION_1_8
         modularity.inferModulePath.set(false) // fixed in 7.0.1 but we can't use that because it breaks event-impl-gen
->>>>>>> 46e1f23e
     }
 
     tasks.withType<AbstractArchiveTask> {
