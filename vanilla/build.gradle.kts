import com.github.jengelman.gradle.plugins.shadow.tasks.ShadowJar

plugins {
    id("org.spongepowered.gradle.vanilla")
    alias(libs.plugins.shadow)
    id("implementation-structure")
    alias(libs.plugins.blossom)
    eclipse
}

val commonProject = parent!!
val bootstrapDevProject = commonProject.project(":bootstrap-dev")
val transformersProject = commonProject.project(":modlauncher-transformers")
val libraryManagerProject = commonProject.project(":library-manager")
val testPluginsProject: Project? = rootProject.subprojects.find { "testplugins" == it.name }

val apiVersion: String by project
val apiJavaTarget: String by project
val minecraftVersion: String by project
val recommendedVersion: String by project
val projectUrl: String by project

description = "The SpongeAPI implementation for Vanilla Minecraft"
version = spongeImpl.generatePlatformBuildVersionString(apiVersion, minecraftVersion, recommendedVersion)

// SpongeVanilla libraries
val installerLibrariesConfig: NamedDomainObjectProvider<Configuration> = configurations.register("installerLibraries")
val initLibrariesConfig: NamedDomainObjectProvider<Configuration> = configurations.register("initLibraries") // JVM initial classpath
val bootLibrariesConfig: NamedDomainObjectProvider<Configuration> = configurations.register("bootLibraries")
val gameLibrariesConfig: NamedDomainObjectProvider<Configuration> = configurations.register("gameLibraries") {
    extendsFrom(configurations.minecraft.get())
}

val gameManagedLibrariesConfig: NamedDomainObjectProvider<Configuration> = configurations.register("gameManagedLibraries")

val bootShadedLibrariesConfig: NamedDomainObjectProvider<Configuration> = configurations.register("bootShadedLibraries")
val gameShadedLibrariesConfig: NamedDomainObjectProvider<Configuration> = configurations.register("gameShadedLibraries")

// ModLauncher layers
val bootLayerConfig: NamedDomainObjectProvider<Configuration> = configurations.register("bootLayer") {
    extendsFrom(initLibrariesConfig.get())
    extendsFrom(bootLibrariesConfig.get())
}
val gameLayerConfig: NamedDomainObjectProvider<Configuration> = configurations.register("gameLayer") {
    extendsFrom(bootLayerConfig.get())
    extendsFrom(gameLibrariesConfig.get())
}

// SpongeCommon source sets
val accessors: NamedDomainObjectProvider<SourceSet> = commonProject.sourceSets.named("accessors")
val launch: NamedDomainObjectProvider<SourceSet> = commonProject.sourceSets.named("launch")
val applaunch: NamedDomainObjectProvider<SourceSet> = commonProject.sourceSets.named("applaunch")
val mixins: NamedDomainObjectProvider<SourceSet> = commonProject.sourceSets.named("mixins")
val main: NamedDomainObjectProvider<SourceSet> = commonProject.sourceSets.named("main")

// SpongeVanilla source sets
// Prod launch
val vanillaInstaller by sourceSets.register("installer") {
    configurations.named(implementationConfigurationName) {
        extendsFrom(installerLibrariesConfig.get())
    }
}

// Boot layer
val vanillaAppLaunch by sourceSets.register("applaunch") {
    spongeImpl.addDependencyToImplementation(applaunch.get(), this)

    configurations.named(implementationConfigurationName) {
        extendsFrom(bootLayerConfig.get())
    }
}

// Game layer
val vanillaLaunch by sourceSets.register("launch") {
    spongeImpl.addDependencyToImplementation(applaunch.get(), this)
    spongeImpl.addDependencyToImplementation(launch.get(), this)
    spongeImpl.addDependencyToImplementation(main.get(), this)
    spongeImpl.addDependencyToImplementation(vanillaAppLaunch, this)

    configurations.named(implementationConfigurationName) {
        extendsFrom(gameLayerConfig.get())
    }
}
val vanillaAccessors by sourceSets.register("accessors") {
    spongeImpl.addDependencyToImplementation(accessors.get(), this)

    configurations.named(implementationConfigurationName) {
        extendsFrom(gameLayerConfig.get())
    }
}
val vanillaMixins by sourceSets.register("mixins") {
    spongeImpl.addDependencyToImplementation(applaunch.get(), this)
    spongeImpl.addDependencyToImplementation(launch.get(), this)
    spongeImpl.addDependencyToImplementation(accessors.get(), this)
    spongeImpl.addDependencyToImplementation(mixins.get(), this)
    spongeImpl.addDependencyToImplementation(main.get(), this)
    spongeImpl.addDependencyToImplementation(vanillaAppLaunch, this)
    spongeImpl.addDependencyToImplementation(vanillaLaunch, this)
    spongeImpl.addDependencyToImplementation(vanillaAccessors, this)

    configurations.named(implementationConfigurationName) {
        extendsFrom(gameLayerConfig.get())
    }
}
val vanillaMain by sourceSets.named("main") {
    spongeImpl.addDependencyToImplementation(applaunch.get(), this)
    spongeImpl.addDependencyToImplementation(launch.get(), this)
    spongeImpl.addDependencyToImplementation(accessors.get(), this)
    spongeImpl.addDependencyToImplementation(main.get(), this)
    spongeImpl.addDependencyToImplementation(vanillaAppLaunch, this)
    spongeImpl.addDependencyToImplementation(vanillaLaunch, this)
    spongeImpl.addDependencyToImplementation(vanillaAccessors, this)

    spongeImpl.addDependencyToImplementation(this, vanillaMixins)

    configurations.named(implementationConfigurationName) {
        extendsFrom(gameLayerConfig.get())
    }

    // The rest of the project because we want everything in the initial classpath
    spongeImpl.addDependencyToRuntimeOnly(mixins.get(), this)
    spongeImpl.addDependencyToRuntimeOnly(vanillaMixins, this)
}

val superclassConfigs = spongeImpl.getNamedConfigurations("superClassChanges")
val mixinConfigs = spongeImpl.mixinConfigurations

minecraft {
    accessWideners(main.get().resources.filter { it.name.endsWith(".accesswidener") })
    accessWideners(vanillaMain.resources.filter { it.name.endsWith(".accesswidener") })
}

configurations.configureEach {
    // Force jopt-simple to be exactly 5.0.4 because Mojang ships that version, but some transitive dependencies request 6.0+
    resolutionStrategy {
        force("net.sf.jopt-simple:jopt-simple:5.0.4")
    }
}

dependencies {
    val installer = installerLibrariesConfig.name
    installer(apiLibs.gson)
    installer(platform(apiLibs.configurate.bom))
    installer(apiLibs.configurate.hocon)
    installer(apiLibs.configurate.core)
    installer(libs.joptSimple)
    installer(libs.tinylog.api)
    installer(libs.tinylog.impl)

    installer(libs.asm.commons)
    installer(libs.asm.tree)
    installer(libs.forgeAutoRenamingTool) {
        exclude(group = "net.sf.jopt-simple")
        exclude(group = "org.ow2.asm")
    }

    installer(project(libraryManagerProject.path))

    val init = initLibrariesConfig.name
    init(libs.securemodules)
    init(libs.asm.commons)
    init(libs.asm.util)
    init(libs.jarjar.fs)

    val boot = bootLibrariesConfig.name
    boot(libs.securemodules)
    boot(libs.asm.commons)
    boot(libs.asm.util)
    boot(libs.bootstrap)

    boot(libs.modlauncher) {
        exclude(group = "org.apache.logging.log4j")
    }
    boot(apiLibs.pluginSpi) {
        exclude(group = "org.checkerframework", module = "checker-qual")
        exclude(group = "org.apache.logging.log4j", module = "log4j-api")
    }
    boot(libs.lmaxDisruptor)
    boot(apiLibs.checkerQual)

    boot(libs.terminalConsoleAppender) {
        exclude(group = "org.jline", module = "jline-reader")
        exclude(group = "org.apache.logging.log4j", module = "log4j-core")
    }
    boot(libs.jline.terminal)
    boot(libs.jline.reader)
    boot(libs.jline.terminalJansi)

    boot(libs.log4j.jpl)
    boot(libs.log4j.api)
    boot(libs.log4j.core)
    boot(libs.log4j.slf4j2)

    boot(platform(apiLibs.configurate.bom))
    boot(apiLibs.configurate.core) {
        exclude(group = "org.checkerframework", module = "checker-qual")
    }
    boot(apiLibs.configurate.hocon) {
        exclude(group = "org.spongepowered", module = "configurate-core")
        exclude(group = "org.checkerframework", module = "checker-qual")
    }
    boot(libs.configurate.jackson) {
        exclude(group = "org.spongepowered", module = "configurate-core")
        exclude(group = "org.checkerframework", module = "checker-qual")
    }

    boot(libs.mixin)
    boot(libs.asm.tree)
    boot(libs.guava) {
        exclude(group = "com.google.errorprone", module = "error_prone_annotations")
        exclude(group = "org.checkerframework", module = "checker-qual")
    }

    // All minecraft dependencies except itself
    spongeImpl.copyModulesExcludingPrefix(configurations.minecraft.get(), "net.minecraft", "joined", bootLibrariesConfig.get())

    boot(project(transformersProject.path)) {
        exclude(group = "cpw.mods", module = "modlauncher")
    }

    val game = gameLibrariesConfig.name
    game("org.spongepowered:spongeapi:$apiVersion")
    game(platform(apiLibs.adventure.bom)) {
        exclude(group = "org.jetbrains", module = "annotations")
    }
    game(libs.adventure.serializerConfigurate4) {
        exclude(group = "org.checkerframework", module = "checker-qual")
    }
    game(libs.javaxInject)
    game(libs.adventure.serializerAnsi) {
        exclude(group = "org.jetbrains", module = "annotations")
        exclude(group = "org.checkerframework", module = "checker-qual")
    }

    val bootShadedLibraries = bootShadedLibrariesConfig.name
    bootShadedLibraries(project(transformersProject.path)) { isTransitive = false }

    val gameShadedLibraries = gameShadedLibrariesConfig.name
    gameShadedLibraries("org.spongepowered:spongeapi:$apiVersion") { isTransitive = false }

    spongeImpl.copyModulesExcludingProvided(gameLibrariesConfig.get(), bootLayerConfig.get(), gameManagedLibrariesConfig.get())

    runtimeOnly(project(bootstrapDevProject.path))
    testPluginsProject?.also {
        runtimeOnly(project(it.path))
    }
}

minecraft {
    runs {
        // Full development environment
        server("runServer") {
            args("--nogui", "--launchTarget", "sponge_server_dev")
        }
        client("runClient") {
            args("--launchTarget", "sponge_client_dev")
        }

        // Lightweight integration tests
        server("integrationTestServer") {
            args("--launchTarget", "sponge_server_it")
        }
        client("integrationTestClient") {
            args("--launchTarget", "sponge_client_it")
        }

        // Configure bootstrap-dev
        val bootFileNames = spongeImpl.buildRuntimeFileNames(bootLayerConfig.get())
        val gameShadedFileNames = spongeImpl.buildRuntimeFileNames(gameShadedLibrariesConfig.get())

        configureEach {
            targetVersion(apiJavaTarget.toInt())
            workingDirectory(project.file("run/"))

            if (org.spongepowered.gradle.vanilla.internal.util.IdeConfigurer.isIdeaImport()) { // todo(zml): promote to API... eventually
                // IntelliJ does not properly report its compatibility
                jvmArgs("-Dterminal.ansi=true", "-Djansi.mode=force")
            }

            jvmArgs(
                "-Dlog4j.configurationFile=log4j2_dev.xml",
                "-Dmixin.dumpTargetOnFailure=true",
                "-Dmixin.debug.verbose=true",
                "-Dmixin.debug.countInjections=true",
                "-Dmixin.debug.strict=true",
                "-Dmixin.debug.strict.unique=false"
            )

            allArgumentProviders += CommandLineArgumentProvider {
                mixinConfigs.asSequence()
                    .flatMap { sequenceOf("--mixin.config", it) }
                    .toList()
            }
            allArgumentProviders += CommandLineArgumentProvider {
                superclassConfigs.asSequence()
                    .flatMap { sequenceOf("--superclass_change.config", it) }
                    .toList()
            }

            // ModLauncher
            // jvmArgs("-Dbsl.debug=true") // Uncomment to debug bootstrap classpath
            mainClass("net.minecraftforge.bootstrap.ForgeBootstrap")

<<<<<<< HEAD
            jvmArgs("-Dsponge.dev.root=" + project.rootDir)
            jvmArgs("-Dsponge.dev.boot=$bootFileNames")
            jvmArgs("-Dsponge.dev.gameShaded=$gameShadedFileNames")
=======
            // Configure resources
            jvmArgs("-Dsponge.dev.root=" + project.rootDir)
            jvmArgs("-Dsponge.dev.boot=" + bootLayerConfig.get().resolvedConfiguration.resolvedArtifacts.joinToString(";") { it.file.name })
            jvmArgs("-Dsponge.dev.gameShaded=" + gameShadedLibrariesConfig.get().resolvedConfiguration.resolvedArtifacts.joinToString(";") { it.file.name })
>>>>>>> 707b3f1a
        }
    }
}

val vanillaManifest = java.manifest {
    attributes(
        "Specification-Title" to "SpongeVanilla",
        "Specification-Vendor" to "SpongePowered",
        "Specification-Version" to apiVersion,
        "Implementation-Title" to project.name,
        "Implementation-Version" to spongeImpl.generatePlatformBuildVersionString(apiVersion, minecraftVersion, recommendedVersion),
        "Implementation-Vendor" to "SpongePowered"
    )
    // These two are included by most CI's
    System.getenv()["GIT_COMMIT"]?.apply { attributes("Git-Commit" to this) }
    System.getenv()["GIT_BRANCH"]?.apply { attributes("Git-Branch" to this) }
}

vanillaAppLaunch.apply {
    blossom.resources {
        property("minecraftVersion", minecraftVersion)
    }
}
vanillaLaunch.apply {
    blossom.resources {
        property("apiVersion", apiVersion)
        property("minecraftVersion", minecraftVersion)
        property("version", provider { project.version.toString() })
    }
}
vanillaInstaller.apply {
    blossom.javaSources {
        property("minecraftVersion", minecraftVersion)
    }
}

tasks {
    jar {
        manifest.from(vanillaManifest)
    }

    val vanillaInstallerJar by registering(Jar::class) {
        archiveClassifier.set("installer")
        manifest{
            from(vanillaManifest)
            attributes(
                "Main-Class" to "org.spongepowered.vanilla.installer.InstallerMain",
                "Multi-Release" to true
            )
        }
        from(vanillaInstaller.output)
    }
    val vanillaAppLaunchJar by registering(Jar::class) {
        archiveClassifier.set("applaunch")
        manifest.from(vanillaManifest)
        from(vanillaAppLaunch.output)
    }
    val vanillaLaunchJar by registering(Jar::class) {
        archiveClassifier.set("launch")
        manifest.from(vanillaManifest)
        from(vanillaLaunch.output)
    }
    val vanillaAccessorsJar by registering(Jar::class) {
        archiveClassifier.set("accessors")
        manifest.from(vanillaManifest)
        from(vanillaAccessors.output)
    }
    val vanillaMixinsJar by registering(Jar::class) {
        archiveClassifier.set("mixins")
        manifest.from(vanillaManifest)
        from(vanillaMixins.output)
    }

    val integrationTest by registering {
        group = LifecycleBasePlugin.VERIFICATION_GROUP
        dependsOn("integrationTestServer", "integrationTestClient")
    }

    val installerResources = project.layout.buildDirectory.dir("generated/resources/installer")
    vanillaInstaller.resources.srcDir(installerResources)

    val downloadNotNeeded = configurations.register("downloadNotNeeded") {
        extendsFrom(configurations.minecraft.get())
        extendsFrom(gameShadedLibrariesConfig.get())
    }

    val emitDependencies by registering(org.spongepowered.gradle.impl.OutputDependenciesToJson::class) {
        group = "sponge"
        this.dependencies("bootstrap", bootLibrariesConfig)
        this.dependencies("main", gameManagedLibrariesConfig)
        this.excludedDependencies(downloadNotNeeded)

        outputFile.set(installerResources.map { it.file("libraries.json") })
    }
    named(vanillaInstaller.processResourcesTaskName).configure {
        dependsOn(emitDependencies)
    }

    val vanillaBootShadowJar by register("bootShadowJar", ShadowJar::class) {
        group = "shadow"
        archiveClassifier.set("boot")

        mergeServiceFiles()
        configurations = listOf(bootShadedLibrariesConfig.get())

        manifest {
            from(vanillaManifest)
            attributes("Automatic-Module-Name" to "spongevanilla.boot")
        }

        from(commonProject.sourceSets.named("applaunch").map { it.output })
        from(vanillaAppLaunch.output)
    }

    val installerShadowJar by register("installerShadowJar", ShadowJar::class) {
        group = "shadow"
        archiveClassifier.set("installer-shadow")

        mergeServiceFiles()
        configurations = listOf(installerLibrariesConfig.get(), initLibrariesConfig.get())
        exclude("META-INF/INDEX.LIST", "META-INF/*.SF", "META-INF/*.DSA", "META-INF/*.RSA", "**/module-info.class")

        manifest {
            from(vanillaManifest)
            attributes(
                "Premain-Class" to "org.spongepowered.vanilla.installer.Agent",
                "Main-Class" to "org.spongepowered.vanilla.installer.InstallerMain",
                "Automatic-Module-Name" to "spongevanilla.installer",
                "Launch-Target" to "sponge_server_prod",
                "Multi-Release" to true
            )
            attributes(mapOf("Implementation-Version" to libs.versions.asm.get()), "org/objectweb/asm/")
        }

        from(vanillaInstaller.output)
    }

    shadowJar {
        group = "shadow"
        archiveClassifier.set("mod")

        mergeServiceFiles()
        configurations = listOf(gameShadedLibrariesConfig.get())

        manifest {
            from(vanillaManifest)
            attributes(
                "Superclass-Transformer" to "common.superclasschange,vanilla.superclasschange",
                "Access-Widener" to "common.accesswidener",
                "MixinConfigs" to mixinConfigs.joinToString(","),
                "Multi-Release" to true
            )
        }

        from(commonProject.sourceSets.main.map { it.output })
        from(commonProject.sourceSets.named("mixins").map { it.output })
        from(commonProject.sourceSets.named("accessors").map { it.output })
        from(commonProject.sourceSets.named("launch").map { it.output })

        from(vanillaLaunch.output)
        from(vanillaAccessors.output)
        from(vanillaMixins.output)
    }

    val universalJar = register("universalJar", Jar::class) {
        group = "build"
        archiveClassifier.set("universal")

        manifest.from(installerShadowJar.manifest)

        from(installerShadowJar.archiveFile.map { zipTree(it) })

        into("jars") {
            from(shadowJar)
            rename("spongevanilla-(.*)-mod.jar", "spongevanilla-mod.jar")

            from(vanillaBootShadowJar)
            rename("spongevanilla-(.*)-boot.jar", "spongevanilla-boot.jar")
        }
    }

    assemble {
        dependsOn(universalJar)
    }
}

val universalJar by tasks.existing
val vanillaInstallerJar by tasks.existing
val vanillaAppLaunchJar by tasks.existing
val vanillaLaunchJar by tasks.existing
val vanillaAccessorsJar by tasks.existing
val vanillaMixinsJar by tasks.existing

publishing {
    publications {
        register("sponge", MavenPublication::class) {
            artifact(tasks["universalJar"])

            artifact(tasks["jar"])
            artifact(tasks["sourcesJar"])

            artifact(tasks["vanillaInstallerJar"])
            artifact(tasks["installerSourcesJar"])

            artifact(tasks["vanillaMixinsJar"])
            artifact(tasks["mixinsSourcesJar"])

            artifact(tasks["vanillaAccessorsJar"])
            artifact(tasks["accessorsSourcesJar"])

            artifact(tasks["vanillaLaunchJar"])
            artifact(tasks["launchSourcesJar"])

            artifact(tasks["vanillaAppLaunchJar"])
            artifact(tasks["applaunchSourcesJar"])

            pom {
                artifactId = project.name.lowercase()
                this.name.set(project.name)
                this.description.set(project.description)
                this.url.set(projectUrl)

                licenses {
                    license {
                        this.name.set("MIT")
                        this.url.set("https://opensource.org/licenses/MIT")
                    }
                }
                scm {
                    connection.set("scm:git:git://github.com/SpongePowered/Sponge.git")
                    developerConnection.set("scm:git:ssh://github.com/SpongePowered/Sponge.git")
                    this.url.set(projectUrl)
                }
            }
        }
    }
}<|MERGE_RESOLUTION|>--- conflicted
+++ resolved
@@ -301,16 +301,10 @@
             // jvmArgs("-Dbsl.debug=true") // Uncomment to debug bootstrap classpath
             mainClass("net.minecraftforge.bootstrap.ForgeBootstrap")
 
-<<<<<<< HEAD
+            // Configure resources
             jvmArgs("-Dsponge.dev.root=" + project.rootDir)
             jvmArgs("-Dsponge.dev.boot=$bootFileNames")
             jvmArgs("-Dsponge.dev.gameShaded=$gameShadedFileNames")
-=======
-            // Configure resources
-            jvmArgs("-Dsponge.dev.root=" + project.rootDir)
-            jvmArgs("-Dsponge.dev.boot=" + bootLayerConfig.get().resolvedConfiguration.resolvedArtifacts.joinToString(";") { it.file.name })
-            jvmArgs("-Dsponge.dev.gameShaded=" + gameShadedLibrariesConfig.get().resolvedConfiguration.resolvedArtifacts.joinToString(";") { it.file.name })
->>>>>>> 707b3f1a
         }
     }
 }
