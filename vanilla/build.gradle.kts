import org.jetbrains.gradle.ext.TaskTriggersConfig
import org.spongepowered.gradle.impl.GenerateResourceTemplates

plugins {
    id("org.spongepowered.gradle.vanilla")
    id("com.github.johnrengelman.shadow")
    id("implementation-structure")
    id("templated-resources")
    eclipse
}

val commonProject = parent!!
val apiVersion: String by project
val minecraftVersion: String by project
val recommendedVersion: String by project
val organization: String by project
val projectUrl: String by project

val testplugins: Project? = rootProject.subprojects.find { "testplugins".equals(it.name) }

description = "The SpongeAPI implementation for Vanilla Minecraft"
version = spongeImpl.generatePlatformBuildVersionString(apiVersion, minecraftVersion, recommendedVersion)

// Vanilla extra configurations
val vanillaLibrariesConfig = configurations.register("libraries")
val vanillaAppLaunchConfig = configurations.register("applaunch") {
    extendsFrom(vanillaLibrariesConfig.get())
    extendsFrom(configurations.minecraft.get())
}
val vanillaInstallerConfig = configurations.register("installer")

// Common source sets and configurations
val launchConfig = commonProject.configurations.named("launch")
val accessors = commonProject.sourceSets.named("accessors")
val launch = commonProject.sourceSets.named("launch")
val applaunch = commonProject.sourceSets.named("applaunch")
val mixins = commonProject.sourceSets.named("mixins")
val main = commonProject.sourceSets.named("main")

// Vanilla source sets
val vanillaInstaller by sourceSets.register("installer")

val vanillaInstallerJava8 by sourceSets.register("installerLegacy8") {
    this.java.setSrcDirs(setOf("src/installer/java8"))
    compileClasspath += vanillaInstaller.compileClasspath
    compileClasspath += vanillaInstaller.runtimeClasspath

    tasks.named(compileJavaTaskName, JavaCompile::class) {
        options.release.set(8)
    }

    dependencies.add(implementationConfigurationName, objects.fileCollection().from(vanillaInstaller.output.classesDirs))
}

val vanillaInstallerJava9 by sourceSets.register("installerJava9") {
    this.java.setSrcDirs(setOf("src/installer/java9"))

    tasks.named(compileJavaTaskName, JavaCompile::class) {
        options.release.set(9)
    }

    configurations.named(implementationConfigurationName) {
        extendsFrom(vanillaInstallerConfig.get())
    }
}

dependencies.add(vanillaInstaller.implementationConfigurationName, vanillaInstallerJava9.output)

val vanillaMain by sourceSets.named("main") {
    // implementation (compile) dependencies
    spongeImpl.applyNamedDependencyOnOutput(commonProject, accessors.get(), this, project, this.implementationConfigurationName)
    spongeImpl.applyNamedDependencyOnOutput(commonProject, launch.get(), this, project, this.implementationConfigurationName)
    spongeImpl.applyNamedDependencyOnOutput(commonProject, applaunch.get(), this, project, this.implementationConfigurationName)
    configurations.named(implementationConfigurationName) {
        extendsFrom(vanillaLibrariesConfig.get())
    }
}
val vanillaLaunch by sourceSets.register("launch") {
    // implementation (compile) dependencies
    spongeImpl.applyNamedDependencyOnOutput(commonProject, launch.get(), this, project, this.implementationConfigurationName)
    spongeImpl.applyNamedDependencyOnOutput(commonProject, applaunch.get(), this, project, this.implementationConfigurationName)
    spongeImpl.applyNamedDependencyOnOutput(commonProject, main.get(), this, project, this.implementationConfigurationName)
    spongeImpl.applyNamedDependencyOnOutput(project, this, vanillaMain, project, vanillaMain.implementationConfigurationName)

    configurations.named(implementationConfigurationName) {
        extendsFrom(vanillaAppLaunchConfig.get())
    }
}
val vanillaMixins by sourceSets.register("mixins") {
    // implementation (compile) dependencies
    spongeImpl.applyNamedDependencyOnOutput(commonProject, mixins.get(), this, project, this.implementationConfigurationName)
    spongeImpl.applyNamedDependencyOnOutput(commonProject, accessors.get(), this, project, this.implementationConfigurationName)
    spongeImpl.applyNamedDependencyOnOutput(commonProject, launch.get(), this, project, this.implementationConfigurationName)
    spongeImpl.applyNamedDependencyOnOutput(commonProject, applaunch.get(), this, project, this.implementationConfigurationName)
    spongeImpl.applyNamedDependencyOnOutput(commonProject, main.get(), this, project, this.implementationConfigurationName)
    spongeImpl.applyNamedDependencyOnOutput(project, vanillaMain, this, project, this.implementationConfigurationName)
    spongeImpl.applyNamedDependencyOnOutput(project, vanillaLaunch, this, project, this.implementationConfigurationName)
}
val vanillaAppLaunch by sourceSets.register("applaunch") {
    // implementation (compile) dependencies
    spongeImpl.applyNamedDependencyOnOutput(commonProject, applaunch.get(), this, project, this.implementationConfigurationName)
    spongeImpl.applyNamedDependencyOnOutput(commonProject, launch.get(), vanillaLaunch, project, this.implementationConfigurationName)
    spongeImpl.applyNamedDependencyOnOutput(project, vanillaInstaller, this, project, this.implementationConfigurationName)
    spongeImpl.applyNamedDependencyOnOutput(project, this, vanillaLaunch, project, vanillaLaunch.implementationConfigurationName)
    // runtime dependencies - literally add the rest of the project, because we want to launch the game
    spongeImpl.applyNamedDependencyOnOutput(project, vanillaMixins, this, project, this.runtimeOnlyConfigurationName)
    spongeImpl.applyNamedDependencyOnOutput(project, vanillaLaunch, this, project, this.runtimeOnlyConfigurationName)
    spongeImpl.applyNamedDependencyOnOutput(commonProject, mixins.get(), this, project, this.runtimeOnlyConfigurationName)
    spongeImpl.applyNamedDependencyOnOutput(commonProject, main.get(), this, project, this.runtimeOnlyConfigurationName)
    spongeImpl.applyNamedDependencyOnOutput(commonProject, accessors.get(), this, project, this.runtimeOnlyConfigurationName)
    spongeImpl.applyNamedDependencyOnOutput(project, vanillaMain, this, project, this.runtimeOnlyConfigurationName)
}
val vanillaMixinsImplementation by configurations.named(vanillaMixins.implementationConfigurationName) {
    extendsFrom(vanillaAppLaunchConfig.get())
}
configurations.named(vanillaInstaller.implementationConfigurationName) {
    extendsFrom(vanillaInstallerConfig.get())
}

configurations.named(vanillaAppLaunch.implementationConfigurationName) {
    extendsFrom(vanillaAppLaunchConfig.get())
    extendsFrom(launchConfig.get())
}
val vanillaAppLaunchRuntime by configurations.named(vanillaAppLaunch.runtimeOnlyConfigurationName)

val mixinConfigs = spongeImpl.mixinConfigurations
minecraft {
    runs {
        // Full development environment
<<<<<<< HEAD
        server("runServer") {
            args("--nogui", "--launchTarget", "sponge_server_dev")
            jvmArgs(
                "-Dmixin.debug.verbose=true",
                "-Dmixin.debug.checks=true",
                "-Dmixin.debug.export=true",
            )
        }
        client("runClient") {
            args("--launchTarget", "sponge_client_dev")
            jvmArgs(
                "-Dmixin.debug.verbose=true",
                "-Dmixin.debug.checks=true",
                "-Dmixin.debug.export=true",
            )
=======
        sequenceOf(8, 11, 16).forEach {
            server("runJava${it}Server") {
                args("--nogui", "--launchTarget", "sponge_server_dev")
                jvmArgs("-Dmixin.debug.verbose=true", "-Dmixin.debug.checks=true")
                targetVersion(it)
                allArgumentProviders += CommandLineArgumentProvider {
                    mixinConfigs.asSequence()
                            .flatMap { sequenceOf("--mixin.config", it) }
                            .toList()
                }
            }
            client("runJava${it}Client") {
                args("--launchTarget", "sponge_client_dev")
                jvmArgs("-Dmixin.debug.verbose=true", "-Dmixin.debug.checks=true")
                targetVersion(it)
                allArgumentProviders += CommandLineArgumentProvider {
                    mixinConfigs.asSequence()
                            .flatMap { sequenceOf("--mixin.config", it) }
                            .toList()
                }
            }
>>>>>>> afbf411d
        }

        // Lightweight integration tests
        server("integrationTestServer") {
            args("--launchTarget", "sponge_server_it")
        }
        client("integrationTestClient") {
            args("--launchTarget", "sponge_client_it")
        }

        configureEach {
            targetVersion(16)
            workingDirectory(project.file("run/"))
            if (org.spongepowered.gradle.vanilla.internal.util.IdeConfigurer.isIdeaImport()) { // todo(zml): promote to API... eventually
                // IntelliJ does not properly report its compatibility
                jvmArgs("-Dterminal.ansi=true", "-Djansi.mode=force")
            }
            jvmArgs(
                "-Dlog4j.configurationFile=log4j2_dev.xml",
                "-Dmixin.dumpTargetOnFailure=true",
            )
            allArgumentProviders += CommandLineArgumentProvider {
                mixinConfigs.asSequence()
                        .flatMap { sequenceOf("--mixin.config", it) }
                        .toList()
            }
            allJvmArgumentProviders += CommandLineArgumentProvider {
                // Resolve the Mixin artifact for use as a reload agent
                val mixinJar = vanillaAppLaunchConfig.get().resolvedConfiguration
                        .getFiles { it.name == "mixin" && it.group == "org.spongepowered" }
                        .firstOrNull()

                // The mixin agent initializes logging too early, which prevents jansi from properly stripping escape codes in Eclipse.
                val base = if (!org.spongepowered.gradle.vanilla.internal.util.IdeConfigurer.isEclipseImport() && mixinJar != null) {
                    listOf("-javaagent:$mixinJar")
                } else {
                    emptyList()
                }

                // Then add necessary module cracks
                base + listOf(
                    "--add-exports=java.base/sun.security.util=ALL-UNNAMED", // ModLauncher
                    "--add-opens=java.base/java.util.jar=ALL-UNNAMED" // ModLauncher
                )
            }
            mainClass("org.spongepowered.vanilla.applaunch.Main")
            classpath.setFrom(
                vanillaAppLaunch.output,
                vanillaAppLaunch.runtimeClasspath
            )
            ideaRunSourceSet.set(vanillaAppLaunch)
        }
    }
    commonProject.sourceSets["main"].resources
            .filter { it.name.endsWith(".accesswidener") }
            .files
            .forEach {
                accessWideners(it)
            }

    project.sourceSets["main"].resources
            .filter { it.name.endsWith(".accesswidener") }
            .files
            .forEach { accessWideners(it) }
}

dependencies {
    val apiAdventureVersion: String by project
    val apiConfigurateVersion: String by project
    val asmVersion: String by project
    val forgeFlowerVersion: String by project
    val guavaVersion: String by project
    val jlineVersion: String by project
    val jansiVersion: String by project
    val log4jVersion: String by project
    val mixinVersion: String by project
    val modlauncherVersion: String by project
    val pluginSpiVersion: String by project
    val timingsVersion: String by project
    val tinyLogVersion: String by project

    api(project(":", configuration = "launch"))
    implementation(project(":", configuration = "accessors"))
    implementation(project(commonProject.path))

    vanillaMixinsImplementation(project(commonProject.path))
    add(vanillaLaunch.implementationConfigurationName, "org.spongepowered:spongeapi:$apiVersion")

    val installer = vanillaInstallerConfig.name
    installer("com.google.code.gson:gson:2.8.0")
    installer("org.spongepowered:configurate-hocon:$apiConfigurateVersion")
    installer("org.spongepowered:configurate-core:$apiConfigurateVersion")
    installer("net.sf.jopt-simple:jopt-simple:5.0.3")
    installer("org.tinylog:tinylog-api:$tinyLogVersion")
    installer("org.tinylog:tinylog-impl:$tinyLogVersion")
    // Override ASM versions, and explicitly declare dependencies so ASM is excluded from the manifest.
    val asmExclusions = sequenceOf("-commons", "-tree", "-analysis", "")
            .map { "asm$it" }
            .onEach {
                installer("org.ow2.asm:$it:$asmVersion")
            }.toSet()
    installer("org.cadixdev:atlas:0.2.1") {
        asmExclusions.forEach { exclude(group = "org.ow2.asm", module = it) } // Use our own ASM version
    }
    installer("org.cadixdev:lorenz-asm:0.5.6") {
        asmExclusions.forEach { exclude(group = "org.ow2.asm", module = it) } // Use our own ASM version
    }
    installer("org.cadixdev:lorenz-io-proguard:0.5.6")

    // Add the API as a runtime dependency, just so it gets shaded into the jar
    add(vanillaInstaller.runtimeOnlyConfigurationName, "org.spongepowered:spongeapi:$apiVersion") {
        isTransitive = false
    }

    val appLaunch = vanillaAppLaunchConfig.name
    appLaunch("org.spongepowered:spongeapi:$apiVersion")
    appLaunch(platform("net.kyori:adventure-bom:$apiAdventureVersion"))
    appLaunch("net.kyori:adventure-serializer-configurate4")
    appLaunch("org.spongepowered:mixin:$mixinVersion")
    appLaunch("org.ow2.asm:asm-util:$asmVersion")
    appLaunch("org.ow2.asm:asm-tree:$asmVersion")
    appLaunch("com.google.guava:guava:$guavaVersion")
    appLaunch("org.spongepowered:plugin-spi:$pluginSpiVersion")
    appLaunch("javax.inject:javax.inject:1")
    appLaunch("org.apache.logging.log4j:log4j-api:$log4jVersion")
    appLaunch("org.apache.logging.log4j:log4j-core:$log4jVersion")
    appLaunch("com.lmax:disruptor:3.4.2")
    appLaunch("com.zaxxer:HikariCP:2.6.3")
    appLaunch("org.apache.logging.log4j:log4j-slf4j-impl:$log4jVersion")
    appLaunch(platform("org.spongepowered:configurate-bom:$apiConfigurateVersion"))
    appLaunch("org.spongepowered:configurate-core") {
        exclude(group = "org.checkerframework", module = "checker-qual")
    }
    appLaunch("org.spongepowered:configurate-hocon") {
        exclude(group = "org.spongepowered", module = "configurate-core")
        exclude(group = "org.checkerframework", module = "checker-qual")
    }
    appLaunch("org.spongepowered:configurate-jackson") {
        exclude(group = "org.spongepowered", module = "configurate-core")
        exclude(group = "org.checkerframework", module = "checker-qual")
    }

    val libraries = vanillaLibrariesConfig.name
    libraries("net.minecrell:terminalconsoleappender:1.3.0-SNAPSHOT")
    libraries("org.jline:jline-terminal:$jlineVersion")
    libraries("org.jline:jline-reader:$jlineVersion")
    libraries("org.jline:jline-terminal-jansi:$jlineVersion") {
        exclude(group = "org.fusesource.jansi", module = "jansi")
    }
    // If JLine is updated and updates the jansi dep, the above exclusion
    // and below library can be removed.
    // https://github.com/SpongePowered/Sponge/issues/3429
    libraries("org.fusesource.jansi:jansi:$jansiVersion")
    libraries("org.spongepowered:timings:$timingsVersion")

    // Launch Dependencies - Needed to bootstrap the engine(s)
    // The ModLauncher compatibility launch layer
    appLaunch("cpw.mods:modlauncher:$modlauncherVersion") {
        exclude(group = "org.apache.logging.log4j")
        exclude(group = "net.sf.jopt-simple") // uses a newer version than MC
    }
    appLaunch("org.ow2.asm:asm-commons:$asmVersion")
    appLaunch("cpw.mods:grossjava9hacks:1.3.3") {
        exclude(group = "org.apache.logging.log4j")
    }
    appLaunch("net.fabricmc:access-widener:1.0.2") {
        exclude(group = "org.apache.logging.log4j")
    }

    testplugins?.also {
        vanillaAppLaunchRuntime(project(it.path)) {
            exclude(group = "org.spongepowered")
        }
    }

    // Decompiler
    forgeFlower("net.minecraftforge:forgeflower:$forgeFlowerVersion")
}

val vanillaManifest = the<JavaPluginConvention>().manifest {
    attributes(
            "Specification-Title" to "SpongeVanilla",
            "Specification-Vendor" to "SpongePowered",
            "Specification-Version" to apiVersion,
            "Implementation-Title" to project.name,
            "Implementation-Version" to spongeImpl.generatePlatformBuildVersionString(apiVersion, minecraftVersion, recommendedVersion),
            "Implementation-Vendor" to "SpongePowered"
    )
}

tasks {
    jar {
        manifest.from(vanillaManifest)
    }

    named("templateLaunchResources", GenerateResourceTemplates::class) {
        inputs.property("version.api", apiVersion)
        inputs.property("version.minecraft", minecraftVersion)
        inputs.property("version.vanilla", project.version)

        expand(
            "apiVersion" to apiVersion,
            "minecraftVersion" to minecraftVersion,
            "version" to project.version
        )
    }

    val vanillaInstallerJar by registering(Jar::class) {
        archiveClassifier.set("installer")
        manifest{
            from(vanillaManifest)
            attributes(
                    "Premain-Class" to "org.spongepowered.vanilla.installer.Agent",
                    "Agent-Class" to "org.spongepowered.vanilla.installer.Agent",
                    "Launcher-Agent-Class" to "org.spongepowered.vanilla.installer.Agent",
                    "Multi-Release" to true
            )
        }
        from(vanillaInstaller.output)
        from(vanillaInstallerJava8.output)
        from(vanillaInstallerJava9.output)
    }

    val vanillaAppLaunchJar by registering(Jar::class) {
        archiveClassifier.set("applaunch")
        manifest.from(vanillaManifest)
        from(vanillaAppLaunch.output)
    }
    val vanillaLaunchJar by registering(Jar::class) {
        archiveClassifier.set("launch")
        manifest.from(vanillaManifest)
        from(vanillaLaunch.output)
    }
    val vanillaMixinsJar by registering(Jar::class) {
        archiveClassifier.set("mixins")
        manifest.from(vanillaManifest)
        from(vanillaMixins.output)
    }

    val integrationTest by registering {
        group = LifecycleBasePlugin.VERIFICATION_GROUP
        dependsOn("integrationTestServer", "integrationTestClient")
    }

    val installerTemplateSource = project.file("src/installer/templates")
    val installerTemplateDest = project.layout.buildDirectory.dir("generated/sources/installerTemplates")
    val generateInstallerTemplates by registering(Copy::class) {
        group = "sponge"
        description = "Generate classes from templates for the SpongeVanilla installer"
        val properties = mutableMapOf(
                "minecraftVersion" to minecraftVersion
        )
        inputs.properties(properties)

        // Copy template
        from(installerTemplateSource)
        into(installerTemplateDest)
        expand(properties)
    }
    vanillaInstaller.java.srcDir(generateInstallerTemplates.map { it.outputs })

    // Generate templates on IDE import as well
    (rootProject.idea.project as? ExtensionAware)?.also {
        (it.extensions["settings"] as ExtensionAware).extensions.getByType(TaskTriggersConfig::class).afterSync(generateInstallerTemplates)
    }
    project.eclipse {
        synchronizationTasks(generateInstallerTemplates)
    }

    val installerResources = project.layout.buildDirectory.dir("generated/resources/installer")
    vanillaInstaller.resources.srcDir(installerResources)

    val downloadNotNeeded = configurations.register("downloadNotNeeded") {
        extendsFrom(configurations.minecraft.get())
        extendsFrom(vanillaInstallerConfig.get())
    }

    val emitDependencies by registering(org.spongepowered.gradle.impl.OutputDependenciesToJson::class) {
        group = "sponge"
        // everything in applaunch
        this.dependencies(vanillaAppLaunchConfig)
        // except what we're providing through the installer
        this.excludedDependencies(downloadNotNeeded)

        outputFile.set(installerResources.map { it.file("libraries.json") })
    }
    named(vanillaInstaller.processResourcesTaskName).configure {
        dependsOn(emitDependencies)
    }

    shadowJar {
        mergeServiceFiles()

        configurations = listOf(project.configurations.getByName(vanillaInstaller.runtimeClasspathConfigurationName))

        archiveClassifier.set("universal")
        manifest {
            attributes(mapOf(
                    "Access-Widener" to "common.accesswidener",
                    "MixinConfigs" to mixinConfigs.joinToString(","),
                    "Main-Class" to "org.spongepowered.vanilla.installer.VersionCheckingMain",
                    "Launch-Target" to "sponge_server_prod",
                    "Multi-Release" to true,
                    "Premain-Class" to "org.spongepowered.vanilla.installer.Agent",
                    "Agent-Class" to "org.spongepowered.vanilla.installer.Agent",
                    "Launcher-Agent-Class" to "org.spongepowered.vanilla.installer.Agent"
            ))
            from(vanillaManifest)
        }
        from(commonProject.sourceSets.main.map { it.output })
        from(commonProject.sourceSets.named("mixins").map {it.output })
        from(commonProject.sourceSets.named("accessors").map {it.output })
        from(commonProject.sourceSets.named("launch").map {it.output })
        from(commonProject.sourceSets.named("applaunch").map {it.output })
        from(sourceSets.main.map {it.output })
        from(vanillaInstaller.output)
        from(vanillaInstallerJava8.output)
        from(vanillaInstallerJava9.output)
        from(vanillaAppLaunch.output)
        from(vanillaLaunch.output)
        from(vanillaMixins.output)
        /*dependencies {
            // include(project(":"))
            include("org.spongepowered:spongeapi:$apiVersion")
        } */

        // We cannot have modules in a shaded jar
        exclude("META-INF/versions/*/module-info.class")
        exclude("module-info.class")
    }
    assemble {
        dependsOn(shadowJar)
    }

}

license {
    properties {
        this["name"] = "Sponge"
        this["organization"] = organization
        this["url"] = projectUrl
    }
    header(rootProject.file("HEADER.txt"))

    include("**/*.java")
    newLine(false)
}

val shadowJar by tasks.existing
val vanillaInstallerJar by tasks.existing
val vanillaAppLaunchJar by tasks.existing
val vanillaLaunchJar by tasks.existing
val vanillaMixinsJar by tasks.existing

publishing {
    publications {
        register("sponge", MavenPublication::class) {

            artifact(shadowJar.get())
            artifact(vanillaInstallerJar.get())
            artifact(vanillaAppLaunchJar.get())
            artifact(vanillaLaunchJar.get())
            artifact(vanillaMixinsJar.get())
            artifact(tasks["applaunchSourceJar"])
            artifact(tasks["launchSourceJar"])
            artifact(tasks["mixinsSourceJar"])
            pom {
                artifactId = project.name.toLowerCase()
                this.name.set(project.name)
                this.description.set(project.description)
                this.url.set(projectUrl)

                licenses {
                    license {
                        this.name.set("MIT")
                        this.url.set("https://opensource.org/licenses/MIT")
                    }
                }
                scm {
                    connection.set("scm:git:git://github.com/SpongePowered/Sponge.git")
                    developerConnection.set("scm:git:ssh://github.com/SpongePowered/Sponge.git")
                    this.url.set(projectUrl)
                }
            }
        }
    }
}<|MERGE_RESOLUTION|>--- conflicted
+++ resolved
@@ -127,45 +127,13 @@
 minecraft {
     runs {
         // Full development environment
-<<<<<<< HEAD
         server("runServer") {
             args("--nogui", "--launchTarget", "sponge_server_dev")
-            jvmArgs(
-                "-Dmixin.debug.verbose=true",
-                "-Dmixin.debug.checks=true",
-                "-Dmixin.debug.export=true",
-            )
+            jvmArgs("-Dmixin.debug.verbose=true", "-Dmixin.debug.checks=true")
         }
         client("runClient") {
             args("--launchTarget", "sponge_client_dev")
-            jvmArgs(
-                "-Dmixin.debug.verbose=true",
-                "-Dmixin.debug.checks=true",
-                "-Dmixin.debug.export=true",
-            )
-=======
-        sequenceOf(8, 11, 16).forEach {
-            server("runJava${it}Server") {
-                args("--nogui", "--launchTarget", "sponge_server_dev")
-                jvmArgs("-Dmixin.debug.verbose=true", "-Dmixin.debug.checks=true")
-                targetVersion(it)
-                allArgumentProviders += CommandLineArgumentProvider {
-                    mixinConfigs.asSequence()
-                            .flatMap { sequenceOf("--mixin.config", it) }
-                            .toList()
-                }
-            }
-            client("runJava${it}Client") {
-                args("--launchTarget", "sponge_client_dev")
-                jvmArgs("-Dmixin.debug.verbose=true", "-Dmixin.debug.checks=true")
-                targetVersion(it)
-                allArgumentProviders += CommandLineArgumentProvider {
-                    mixinConfigs.asSequence()
-                            .flatMap { sequenceOf("--mixin.config", it) }
-                            .toList()
-                }
-            }
->>>>>>> afbf411d
+            jvmArgs("-Dmixin.debug.verbose=true", "-Dmixin.debug.checks=true")
         }
 
         // Lightweight integration tests
