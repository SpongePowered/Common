--- conflicted
+++ resolved
@@ -171,22 +171,10 @@
                 }*/
 
                 // Then add necessary module cracks
-<<<<<<< HEAD
-                base + listOf(
+                listOf(
                     "--add-exports=java.base/sun.security.util=ALL-UNNAMED", // ModLauncher
                     "--add-opens=java.base/java.util.jar=ALL-UNNAMED" // ModLauncher
                 )
-=======
-                if (!this.name.contains("integrationTest") && !this.name.contains("Java8")) {
-                    listOf(
-                        "--illegal-access=deny", // enable strict mode in prep for Java 16
-                        "--add-exports=java.base/sun.security.util=ALL-UNNAMED", // ModLauncher
-                        "--add-opens=java.base/java.util.jar=ALL-UNNAMED" // ModLauncher
-                    )
-                } else {
-                    emptyList()
-                }
->>>>>>> 65d744fe
             }
             allArgumentProviders += CommandLineArgumentProvider {
                 mixinConfigs.asSequence()
