import org.jetbrains.gradle.ext.TaskTriggersConfig
import org.spongepowered.gradle.impl.GenerateResourceTemplates

plugins {
    id("org.spongepowered.gradle.vanilla")
    id("com.github.johnrengelman.shadow")
    id("implementation-structure")
    id("templated-resources")
    eclipse
}

val commonProject = parent!!
val apiVersion: String by project
val minecraftVersion: String by project
val recommendedVersion: String by project
val organization: String by project
val projectUrl: String by project

val testplugins: Project? = rootProject.subprojects.find { "testplugins".equals(it.name) }

description = "The SpongeAPI implementation for Vanilla Minecraft"
version = spongeImpl.generatePlatformBuildVersionString(apiVersion, minecraftVersion, recommendedVersion)

// Vanilla extra configurations
val vanillaBootstrapLibrariesConfig = configurations.register("bootstrapLibraries")
val vanillaLibrariesConfig = configurations.register("libraries")
val mlTransformersConfig = configurations.register("mlTransformers")
val vanillaAppLaunchConfig = configurations.register("applaunch") {
    extendsFrom(vanillaBootstrapLibrariesConfig.get())
    extendsFrom(configurations.minecraft.get())
    extendsFrom(mlTransformersConfig.get())
}
val mlpatcherConfig = configurations.register("mlpatcher")
val vanillaInstallerConfig = configurations.register("installer") {
    extendsFrom(mlpatcherConfig.get())
    extendsFrom(mlTransformersConfig.get())
}

// Common source sets and configurations
val launchConfig = commonProject.configurations.named("launch")
val accessors = commonProject.sourceSets.named("accessors")
val launch = commonProject.sourceSets.named("launch")
val applaunch = commonProject.sourceSets.named("applaunch")
val mixins = commonProject.sourceSets.named("mixins")
val main = commonProject.sourceSets.named("main")

// Vanilla source sets
val vanillaInstaller by sourceSets.register("installer")

val vanillaInstallerJava8 by sourceSets.register("installerLegacy8") {
    this.java.setSrcDirs(setOf("src/installer/java8"))
    compileClasspath += vanillaInstaller.compileClasspath
    compileClasspath += vanillaInstaller.runtimeClasspath

    tasks.named(compileJavaTaskName, JavaCompile::class) {
        options.release.set(8)
    }

    dependencies.add(implementationConfigurationName, objects.fileCollection().from(vanillaInstaller.output.classesDirs))
}

val vanillaInstallerJava9 by sourceSets.register("installerJava9") {
    this.java.setSrcDirs(setOf("src/installer/java9"))

    tasks.named(compileJavaTaskName, JavaCompile::class) {
        options.release.set(9)
    }

    configurations.configureEach {
        attributes {
            attribute(TargetJvmVersion.TARGET_JVM_VERSION_ATTRIBUTE, 17)
        }
    }

    configurations.named(implementationConfigurationName) {
        extendsFrom(vanillaInstallerConfig.get())
    }
}


dependencies.add(vanillaInstaller.implementationConfigurationName, vanillaInstallerJava9.output)

val vanillaMain by sourceSets.named("main") {
    // implementation (compile) dependencies
    spongeImpl.applyNamedDependencyOnOutput(commonProject, accessors.get(), this, project, this.implementationConfigurationName)
    spongeImpl.applyNamedDependencyOnOutput(commonProject, launch.get(), this, project, this.implementationConfigurationName)
    spongeImpl.applyNamedDependencyOnOutput(commonProject, applaunch.get(), this, project, this.implementationConfigurationName)
    configurations.named(implementationConfigurationName) {
        extendsFrom(vanillaLibrariesConfig.get())
        extendsFrom(vanillaBootstrapLibrariesConfig.get())
    }
}
val vanillaLaunch by sourceSets.register("launch") {
    // implementation (compile) dependencies
    spongeImpl.applyNamedDependencyOnOutput(commonProject, launch.get(), this, project, this.implementationConfigurationName)
    spongeImpl.applyNamedDependencyOnOutput(commonProject, applaunch.get(), this, project, this.implementationConfigurationName)
    spongeImpl.applyNamedDependencyOnOutput(commonProject, main.get(), this, project, this.implementationConfigurationName)
    spongeImpl.applyNamedDependencyOnOutput(project, this, vanillaMain, project, vanillaMain.implementationConfigurationName)

    configurations.named(implementationConfigurationName) {
        extendsFrom(vanillaLibrariesConfig.get())
        extendsFrom(vanillaAppLaunchConfig.get())
    }
}
val vanillaMixins by sourceSets.register("mixins") {
    // implementation (compile) dependencies
    spongeImpl.applyNamedDependencyOnOutput(commonProject, mixins.get(), this, project, this.implementationConfigurationName)
    spongeImpl.applyNamedDependencyOnOutput(commonProject, accessors.get(), this, project, this.implementationConfigurationName)
    spongeImpl.applyNamedDependencyOnOutput(commonProject, launch.get(), this, project, this.implementationConfigurationName)
    spongeImpl.applyNamedDependencyOnOutput(commonProject, applaunch.get(), this, project, this.implementationConfigurationName)
    spongeImpl.applyNamedDependencyOnOutput(commonProject, main.get(), this, project, this.implementationConfigurationName)
    spongeImpl.applyNamedDependencyOnOutput(project, vanillaMain, this, project, this.implementationConfigurationName)
    spongeImpl.applyNamedDependencyOnOutput(project, vanillaLaunch, this, project, this.implementationConfigurationName)
}
val vanillaAppLaunch by sourceSets.register("applaunch") {
    // implementation (compile) dependencies
    spongeImpl.applyNamedDependencyOnOutput(commonProject, applaunch.get(), this, project, this.implementationConfigurationName)
    spongeImpl.applyNamedDependencyOnOutput(commonProject, launch.get(), vanillaLaunch, project, this.implementationConfigurationName)
    spongeImpl.applyNamedDependencyOnOutput(project, vanillaInstaller, this, project, this.implementationConfigurationName)
    spongeImpl.applyNamedDependencyOnOutput(project, this, vanillaLaunch, project, vanillaLaunch.implementationConfigurationName)
    // runtime dependencies - literally add the rest of the project, because we want to launch the game
    spongeImpl.applyNamedDependencyOnOutput(project, vanillaMixins, this, project, this.runtimeOnlyConfigurationName)
    spongeImpl.applyNamedDependencyOnOutput(project, vanillaLaunch, this, project, this.runtimeOnlyConfigurationName)
    spongeImpl.applyNamedDependencyOnOutput(commonProject, mixins.get(), this, project, this.runtimeOnlyConfigurationName)
    spongeImpl.applyNamedDependencyOnOutput(commonProject, main.get(), this, project, this.runtimeOnlyConfigurationName)
    spongeImpl.applyNamedDependencyOnOutput(commonProject, accessors.get(), this, project, this.runtimeOnlyConfigurationName)
    spongeImpl.applyNamedDependencyOnOutput(project, vanillaMain, this, project, this.runtimeOnlyConfigurationName)
    
    configurations.named(runtimeClasspathConfigurationName) {
        extendsFrom(vanillaLibrariesConfig.get())
        extendsFrom(mlpatcherConfig.get())
        extendsFrom(mlTransformersConfig.get())
    }
}
val vanillaMixinsImplementation by configurations.named(vanillaMixins.implementationConfigurationName) {
    extendsFrom(vanillaAppLaunchConfig.get())
    extendsFrom(vanillaLibrariesConfig.get())
}
configurations.named(vanillaInstaller.implementationConfigurationName) {
    extendsFrom(vanillaInstallerConfig.get())
}

configurations.named(vanillaAppLaunch.implementationConfigurationName) {
    extendsFrom(vanillaAppLaunchConfig.get())
    extendsFrom(launchConfig.get())
}
val vanillaAppLaunchRuntime by configurations.named(vanillaAppLaunch.runtimeOnlyConfigurationName)

val superclassConfigs = spongeImpl.getNamedConfigurations("superClassChanges")
val mixinConfigs = spongeImpl.mixinConfigurations
minecraft {
    runs {
        // Full development environment
<<<<<<< HEAD
        server("runServer") {
            args("--nogui", "--launchTarget", "sponge_server_dev")
        }
        client("runClient") {
            args("--launchTarget", "sponge_client_dev")
=======
        sequenceOf(8, 11, 17).forEach {
            server("runJava${it}Server") {
                args("--nogui", "--launchTarget", "sponge_server_dev")
                targetVersion(it)
            }
            client("runJava${it}Client") {
                args("--launchTarget", "sponge_client_dev")
                targetVersion(it)
            }
>>>>>>> 25ae9841
        }

        // Lightweight integration tests
        server("integrationTestServer") {
            args("--launchTarget", "sponge_server_it")
        }
        client("integrationTestClient") {
            args("--launchTarget", "sponge_client_it")
        }

        configureEach {
            targetVersion(17)
            workingDirectory(project.file("run/"))
            if (org.spongepowered.gradle.vanilla.internal.util.IdeConfigurer.isIdeaImport()) { // todo(zml): promote to API... eventually
                // IntelliJ does not properly report its compatibility
                jvmArgs("-Dterminal.ansi=true", "-Djansi.mode=force")
            }
            jvmArgs(
                "-Dlog4j.configurationFile=log4j2_dev.xml",
                "-Dmixin.dumpTargetOnFailure=true",
                "-Dmixin.debug.verbose=true",
                "-Dmixin.debug.countInjections=true",
                "-Dmixin.debug.strict=true",
                "-Dmixin.debug.strict.unique=false"
            )
            allJvmArgumentProviders += CommandLineArgumentProvider {
                // todo: Mixin agent does not currently work in 0.8.4
                /*// Resolve the Mixin artifact for use as a reload agent
                val mixinJar = vanillaAppLaunchConfig.get().resolvedConfiguration
                        .getFiles { it.name == "mixin" && it.group == "org.spongepowered" }
                        .firstOrNull()

                // The mixin agent initializes logging too early, which prevents jansi from properly stripping escape codes in Eclipse.
                val base = if (!org.spongepowered.gradle.vanilla.internal.util.IdeConfigurer.isEclipseImport() && mixinJar != null) {
                    listOf("-javaagent:$mixinJar")
                } else {
                    emptyList()
                }*/

                // Then add necessary module cracks
                listOf(
                    "--add-exports=java.base/sun.security.util=ALL-UNNAMED", // ModLauncher
                    "--add-opens=java.base/java.util.jar=ALL-UNNAMED", // ModLauncher
                    "-javaagent:${mlpatcherConfig.get().resolvedConfiguration.files.firstOrNull()}"
                )
            }
            allArgumentProviders += CommandLineArgumentProvider {
                mixinConfigs.asSequence()
                        .flatMap { sequenceOf("--mixin.config", it) }
                        .toList()
            }
            allArgumentProviders += CommandLineArgumentProvider {
                superclassConfigs.asSequence()
                    .flatMap { sequenceOf("--superclass_change.config", it) }
                    .toList()
            }
            mainClass("org.spongepowered.vanilla.applaunch.Main")
            classpath.setFrom(
                vanillaAppLaunch.output,
                vanillaAppLaunch.runtimeClasspath,
            )
            ideaRunSourceSet.set(vanillaAppLaunch)
        }
    }
    commonProject.sourceSets["main"].resources
            .filter { it.name.endsWith(".accesswidener") }
            .files
            .forEach {
                accessWideners(it)
            }

    project.sourceSets["main"].resources
            .filter { it.name.endsWith(".accesswidener") }
            .files
            .forEach { accessWideners(it) }
}

val asmVersion: String by project
dependencies {
    val apiAdventureVersion: String by project
    val apiConfigurateVersion: String by project
    val apiGsonVersion: String by project
    val apiGuavaVersion: String by project
    val apiPluginSpiVersion: String by project
    val forgeFlowerVersion: String by project
    val forgeAutoRenamingToolVersion: String by project
    val jlineVersion: String by project
    val log4jVersion: String by project
    val mixinVersion: String by project
    val modlauncherVersion: String by project
    val tinyLogVersion: String by project

    api(project(":", configuration = "launch"))
    implementation(project(":", configuration = "accessors"))
    implementation(project(commonProject.path))

    mlpatcherConfig.name(project(":modlauncher-patcher"))
    vanillaMixinsImplementation(project(commonProject.path))

    val installer = vanillaInstallerConfig.name
    installer("com.google.code.gson:gson:$apiGsonVersion")
    installer("org.spongepowered:configurate-hocon:$apiConfigurateVersion")
    installer("org.spongepowered:configurate-core:$apiConfigurateVersion")
    installer("org.spongepowered:configurate-jackson:$apiConfigurateVersion")
    installer("net.sf.jopt-simple:jopt-simple:5.0.3")
    installer("org.tinylog:tinylog-api:$tinyLogVersion")
    installer("org.tinylog:tinylog-impl:$tinyLogVersion")
    // Override ASM versions, and explicitly declare dependencies so ASM is excluded from the manifest.
    val asmExclusions = sequenceOf("-commons", "-tree", "-analysis", "")
            .map { "asm$it" }
            .onEach {
                installer("org.ow2.asm:$it:$asmVersion")
            }.toSet()
    installer("net.minecraftforge:ForgeAutoRenamingTool:$forgeAutoRenamingToolVersion") {
        exclude(group = "net.sf.jopt-simple")
        asmExclusions.forEach { exclude(group = "org.ow2.asm", module = it) } // Use our own ASM version
    }
    mlTransformersConfig.name(rootProject.project(":modlauncher-transformers"))

    // Add the API as a runtime dependency, just so it gets shaded into the jar
    add(vanillaInstaller.runtimeOnlyConfigurationName, "org.spongepowered:spongeapi:$apiVersion") {
        isTransitive = false
    }

    val appLaunch = vanillaAppLaunchConfig.name

    val bootstrapLibraries = vanillaBootstrapLibrariesConfig.name
    val libraries = vanillaLibrariesConfig.name
    
    // Libraries only needed on the TCL (during main game lifecycle)
    
    libraries("org.spongepowered:spongeapi:$apiVersion")
    libraries(platform("net.kyori:adventure-bom:$apiAdventureVersion"))
    libraries("net.kyori:adventure-serializer-configurate4")
    libraries("javax.inject:javax.inject:1")
    libraries("org.spongepowered:configurate-jackson") {
        exclude(group = "org.spongepowered", module = "configurate-core")
        exclude(group = "org.checkerframework", module = "checker-qual")
    }
    
    // Databases
    libraries("com.zaxxer:HikariCP:2.6.3")
    
    // Libraries needed during applaunch phase and runtime
    bootstrapLibraries("net.minecrell:terminalconsoleappender:1.3.0")
    bootstrapLibraries("org.jline:jline-terminal:$jlineVersion")
    bootstrapLibraries("org.jline:jline-reader:$jlineVersion")
    bootstrapLibraries("org.jline:jline-terminal-jansi:$jlineVersion")
    // Must be on the base ClassLoader since ModLauncher has a dependency on log4j
    bootstrapLibraries("org.apache.logging.log4j:log4j-jpl:$log4jVersion")

    bootstrapLibraries(platform("org.spongepowered:configurate-bom:$apiConfigurateVersion"))
    bootstrapLibraries("org.spongepowered:configurate-core") {
        exclude(group = "org.checkerframework", module = "checker-qual")
    }
    bootstrapLibraries("org.spongepowered:configurate-hocon") {
        exclude(group = "org.spongepowered", module = "configurate-core")
        exclude(group = "org.checkerframework", module = "checker-qual")
    }
    bootstrapLibraries("org.apache.logging.log4j:log4j-api:$log4jVersion")
    bootstrapLibraries("org.apache.logging.log4j:log4j-core:$log4jVersion")
    bootstrapLibraries("org.apache.logging.log4j:log4j-slf4j18-impl:$log4jVersion")

    // Mixin and dependencies
    bootstrapLibraries("org.spongepowered:mixin:$mixinVersion")
    bootstrapLibraries("org.ow2.asm:asm-util:$asmVersion")
    bootstrapLibraries("org.ow2.asm:asm-tree:$asmVersion")
    bootstrapLibraries("com.google.guava:guava:$apiGuavaVersion")

    // Launch Dependencies - Needed to bootstrap the engine(s)
    // Not needing to be source-visible past the init phase
    // The ModLauncher compatibility launch layer
    appLaunch("cpw.mods:modlauncher:$modlauncherVersion") {
        exclude(group = "org.apache.logging.log4j")
        exclude(group = "net.sf.jopt-simple") // uses a newer version than MC
    }
    appLaunch("org.ow2.asm:asm-commons:$asmVersion")
    appLaunch("cpw.mods:grossjava9hacks:1.3.3") {
        exclude(group = "org.apache.logging.log4j")
    }
    appLaunch("org.spongepowered:plugin-spi:$apiPluginSpiVersion")
    appLaunch("com.lmax:disruptor:3.4.2")
    "applaunchCompileOnly"("org.jetbrains:annotations:22.0.0")

    testplugins?.also {
        vanillaAppLaunchRuntime(project(it.path)) {
            exclude(group = "org.spongepowered")
        }
    }

    // Decompiler
    forgeFlower("net.minecraftforge:forgeflower:$forgeFlowerVersion")
}

val vanillaManifest = the<JavaPluginConvention>().manifest {
    attributes(
        "Specification-Title" to "SpongeVanilla",
        "Specification-Vendor" to "SpongePowered",
        "Specification-Version" to apiVersion,
        "Implementation-Title" to project.name,
        "Implementation-Version" to spongeImpl.generatePlatformBuildVersionString(apiVersion, minecraftVersion, recommendedVersion),
        "Implementation-Vendor" to "SpongePowered"
    )
    // These two are included by most CI's
    System.getenv()["GIT_COMMIT"]?.apply { attributes("Git-Commit" to this) }
    System.getenv()["GIT_BRANCH"]?.apply { attributes("Git-Branch" to this) }
}

tasks {
    jar {
        manifest.from(vanillaManifest)
    }

    named("templateLaunchResources", GenerateResourceTemplates::class) {
        inputs.property("version.api", apiVersion)
        inputs.property("version.minecraft", minecraftVersion)
        inputs.property("version.vanilla", project.version)

        expand(
            "apiVersion" to apiVersion,
            "minecraftVersion" to minecraftVersion,
            "version" to project.version
        )
    }

    val vanillaInstallerJar by registering(Jar::class) {
        archiveClassifier.set("installer")
        manifest{
            from(vanillaManifest)
            attributes(
                    "Premain-Class" to "org.spongepowered.vanilla.installer.Agent",
                    "Agent-Class" to "org.spongepowered.vanilla.installer.Agent",
                    "Launcher-Agent-Class" to "org.spongepowered.vanilla.installer.Agent",
                    "Multi-Release" to true
            )
        }
        from(vanillaInstaller.output)
        from(vanillaInstallerJava8.output)
        from(vanillaInstallerJava9.output)
    }

    val vanillaAppLaunchJar by registering(Jar::class) {
        archiveClassifier.set("applaunch")
        manifest.from(vanillaManifest)
        from(vanillaAppLaunch.output)
    }
    val vanillaLaunchJar by registering(Jar::class) {
        archiveClassifier.set("launch")
        manifest.from(vanillaManifest)
        from(vanillaLaunch.output)
    }
    val vanillaMixinsJar by registering(Jar::class) {
        archiveClassifier.set("mixins")
        manifest.from(vanillaManifest)
        from(vanillaMixins.output)
    }

    val integrationTest by registering {
        group = LifecycleBasePlugin.VERIFICATION_GROUP
        dependsOn("integrationTestServer", "integrationTestClient")
    }

    val installerTemplateSource = project.file("src/installer/templates")
    val installerTemplateDest = project.layout.buildDirectory.dir("generated/sources/installerTemplates")
    val generateInstallerTemplates by registering(Copy::class) {
        group = "sponge"
        description = "Generate classes from templates for the SpongeVanilla installer"
        val properties = mutableMapOf(
                "minecraftVersion" to minecraftVersion
        )
        inputs.properties(properties)

        // Copy template
        from(installerTemplateSource)
        into(installerTemplateDest)
        expand(properties)
    }
    vanillaInstaller.java.srcDir(generateInstallerTemplates.map { it.outputs })

    // Generate templates on IDE import as well
    (rootProject.idea.project as? ExtensionAware)?.also {
        (it.extensions["settings"] as ExtensionAware).extensions.getByType(TaskTriggersConfig::class).afterSync(generateInstallerTemplates)
    }
    project.eclipse {
        synchronizationTasks(generateInstallerTemplates)
    }

    val installerResources = project.layout.buildDirectory.dir("generated/resources/installer")
    vanillaInstaller.resources.srcDir(installerResources)

    val downloadNotNeeded = configurations.register("downloadNotNeeded") {
        extendsFrom(configurations.minecraft.get())
        extendsFrom(vanillaInstallerConfig.get())
    }

    val emitDependencies by registering(org.spongepowered.gradle.impl.OutputDependenciesToJson::class) {
        group = "sponge"
        // everything in applaunch goes -> bootstrap, everything in libraries goes -> main (MC is inserted here too)
        this.dependencies("bootstrap", vanillaAppLaunchConfig)
        this.dependencies("main", vanillaLibrariesConfig)
        // except what we're providing through the installer
        this.excludedDependencies(downloadNotNeeded)

        outputFile.set(installerResources.map { it.file("libraries.json") })
    }
    named(vanillaInstaller.processResourcesTaskName).configure {
        dependsOn(emitDependencies)
    }

    shadowJar {
        mergeServiceFiles()

        configurations = listOf(project.configurations.getByName(vanillaInstaller.runtimeClasspathConfigurationName))

        archiveClassifier.set("universal")
        manifest {
            attributes(mapOf(
                    "Superclass-Transformer" to "common.superclasschange,vanilla.superclasschange",
                    "Access-Widener" to "common.accesswidener",
                    "MixinConfigs" to mixinConfigs.joinToString(","),
                    "Main-Class" to "org.spongepowered.vanilla.installer.VersionCheckingMain",
                    "Launch-Target" to "sponge_server_prod",
                    "Multi-Release" to true,
                    "Premain-Class" to "org.spongepowered.vanilla.installer.Agent",
                    "Agent-Class" to "org.spongepowered.vanilla.installer.Agent",
                    "Launcher-Agent-Class" to "org.spongepowered.vanilla.installer.Agent"
            ))
            attributes(
                mapOf("Implementation-Version" to asmVersion),
                "org/objectweb/asm/"
            )
            from(vanillaManifest)
        }
        from(commonProject.sourceSets.main.map { it.output })
        from(commonProject.sourceSets.named("mixins").map {it.output })
        from(commonProject.sourceSets.named("accessors").map {it.output })
        from(commonProject.sourceSets.named("launch").map {it.output })
        from(commonProject.sourceSets.named("applaunch").map {it.output })
        from(sourceSets.main.map {it.output })
        from(vanillaInstaller.output)
        from(vanillaInstallerJava8.output)
        from(vanillaInstallerJava9.output)
        from(vanillaAppLaunch.output)
        from(vanillaLaunch.output)
        from(vanillaMixins.output)
        /*dependencies {
            // include(project(":"))
            include("org.spongepowered:spongeapi:$apiVersion")
        } */

        // We cannot have modules in a shaded jar
        exclude("META-INF/versions/*/module-info.class")
        exclude("module-info.class")
    }
    assemble {
        dependsOn(shadowJar)
    }

}

indraSpotlessLicenser {
    licenseHeaderFile(rootProject.file("HEADER.txt"))

    property("name", "Sponge")
    property("organization", organization)
    property("url", projectUrl)
}

val shadowJar by tasks.existing
val vanillaInstallerJar by tasks.existing
val vanillaAppLaunchJar by tasks.existing
val vanillaLaunchJar by tasks.existing
val vanillaMixinsJar by tasks.existing

publishing {
    publications {
        register("sponge", MavenPublication::class) {

            artifact(shadowJar.get())
            artifact(vanillaInstallerJar.get())
            artifact(vanillaAppLaunchJar.get())
            artifact(vanillaLaunchJar.get())
            artifact(vanillaMixinsJar.get())
            artifact(tasks["applaunchSourceJar"])
            artifact(tasks["launchSourceJar"])
            artifact(tasks["mixinsSourceJar"])
            pom {
                artifactId = project.name.toLowerCase()
                this.name.set(project.name)
                this.description.set(project.description)
                this.url.set(projectUrl)

                licenses {
                    license {
                        this.name.set("MIT")
                        this.url.set("https://opensource.org/licenses/MIT")
                    }
                }
                scm {
                    connection.set("scm:git:git://github.com/SpongePowered/Sponge.git")
                    developerConnection.set("scm:git:ssh://github.com/SpongePowered/Sponge.git")
                    this.url.set(projectUrl)
                }
            }
        }
    }
}<|MERGE_RESOLUTION|>--- conflicted
+++ resolved
@@ -151,23 +151,11 @@
 minecraft {
     runs {
         // Full development environment
-<<<<<<< HEAD
         server("runServer") {
             args("--nogui", "--launchTarget", "sponge_server_dev")
         }
         client("runClient") {
             args("--launchTarget", "sponge_client_dev")
-=======
-        sequenceOf(8, 11, 17).forEach {
-            server("runJava${it}Server") {
-                args("--nogui", "--launchTarget", "sponge_server_dev")
-                targetVersion(it)
-            }
-            client("runJava${it}Client") {
-                args("--launchTarget", "sponge_client_dev")
-                targetVersion(it)
-            }
->>>>>>> 25ae9841
         }
 
         // Lightweight integration tests
