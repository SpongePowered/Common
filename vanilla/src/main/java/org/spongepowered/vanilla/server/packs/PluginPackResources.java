--- conflicted
+++ resolved
@@ -85,18 +85,13 @@
         }
     }
 
-    @Override 
+    @Override
     public Collection<ResourceLocation> getResources(PackType type, String namespace, String path, Predicate<ResourceLocation> fileNameValidator) {
 
         try {
             final Path root = this.typeRoot(type);
-<<<<<<< HEAD
-            final Path namespaceDir = root.resolve(namespace);
+            final Path namespaceDir = root.resolve(namespace).toAbsolutePath();
             return Files.walk(namespaceDir)
-=======
-            final Path namespaceDir = root.resolve(namespace).toAbsolutePath();
-            return Files.walk(namespaceDir, depth)
->>>>>>> ac7873a9
                     .filter(Files::isRegularFile)
                     .filter(s -> !s.getFileName().toString().endsWith(".mcmeta"))
                     .map(namespaceDir::relativize)
