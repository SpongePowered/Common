--- conflicted
+++ resolved
@@ -40,20 +40,11 @@
 
 public final class JavaPluginLoader extends JVMPluginLoader<JVMPluginContainer> {
 
-<<<<<<< HEAD
     private static final MethodHandles.Lookup SPONGE_LOOKUP = MethodHandles.lookup();
-
-    public JavaPluginLoader() {
-    }
 
     @Override
     public Optional<JVMPluginContainer> createPluginContainer(final PluginCandidate<JVMPluginResource> candidate, final PluginEnvironment environment) {
         return Optional.of(new ModuleAwareJVMPluginContainer(candidate));
-=======
-    @Override
-    public Optional<JVMPluginContainer> createPluginContainer(final PluginCandidate<JVMPluginResource> candidate, final PluginEnvironment environment) {
-        return Optional.of(new VanillaJavaPluginContainer(candidate));
->>>>>>> 33e2d98e
     }
 
     @Override
@@ -61,15 +52,11 @@
         try {
             final String mainClass = container.metadata().mainClass();
             final Class<?> pluginClass = Class.forName(mainClass, true, targetClassLoader);
-<<<<<<< HEAD
             if (container instanceof ModuleAwareJVMPluginContainer modular) {
                 modular.initializeLookup(MethodHandles.privateLookupIn(pluginClass, JavaPluginLoader.SPONGE_LOOKUP));
             }
 
-            final Injector parentInjector = SpongeBootstrap.injector();
-=======
             final Injector parentInjector = Launch.instance().lifecycle().platformInjector();
->>>>>>> 33e2d98e
             if (parentInjector != null) {
                 final Injector childInjector = parentInjector.createChildInjector(new PluginModule(container, pluginClass));
                 return childInjector.getInstance(pluginClass);
