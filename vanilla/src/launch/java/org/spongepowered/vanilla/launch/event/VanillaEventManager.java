/*
 * This file is part of Sponge, licensed under the MIT License (MIT).
 *
 * Copyright (c) SpongePowered <https://www.spongepowered.org>
 * Copyright (c) contributors
 *
 * Permission is hereby granted, free of charge, to any person obtaining a copy
 * of this software and associated documentation files (the "Software"), to deal
 * in the Software without restriction, including without limitation the rights
 * to use, copy, modify, merge, publish, distribute, sublicense, and/or sell
 * copies of the Software, and to permit persons to whom the Software is
 * furnished to do so, subject to the following conditions:
 *
 * The above copyright notice and this permission notice shall be included in
 * all copies or substantial portions of the Software.
 *
 * THE SOFTWARE IS PROVIDED "AS IS", WITHOUT WARRANTY OF ANY KIND, EXPRESS OR
 * IMPLIED, INCLUDING BUT NOT LIMITED TO THE WARRANTIES OF MERCHANTABILITY,
 * FITNESS FOR A PARTICULAR PURPOSE AND NONINFRINGEMENT. IN NO EVENT SHALL THE
 * AUTHORS OR COPYRIGHT HOLDERS BE LIABLE FOR ANY CLAIM, DAMAGES OR OTHER
 * LIABILITY, WHETHER IN AN ACTION OF CONTRACT, TORT OR OTHERWISE, ARISING FROM,
 * OUT OF OR IN CONNECTION WITH THE SOFTWARE OR THE USE OR OTHER DEALINGS IN
 * THE SOFTWARE.
 */
package org.spongepowered.vanilla.launch.event;

import com.google.inject.Singleton;
<<<<<<< HEAD
import io.leangen.geantyref.GenericTypeReflector;
import it.unimi.dsi.fastutil.objects.ReferenceOpenHashSet;
import org.checkerframework.checker.nullness.qual.Nullable;
import org.spongepowered.api.Engine;
import org.spongepowered.api.event.Cancellable;
import org.spongepowered.api.event.CauseStackManager;
import org.spongepowered.api.event.Event;
import org.spongepowered.api.event.EventListener;
import org.spongepowered.api.event.EventListenerRegistration;
import org.spongepowered.api.event.EventManager;
import org.spongepowered.api.event.GenericEvent;
import org.spongepowered.api.event.Listener;
import org.spongepowered.api.event.Order;
import org.spongepowered.api.event.impl.AbstractEvent;
import org.spongepowered.api.event.item.inventory.container.InteractContainerEvent;
import org.spongepowered.common.SpongeCommon;
import org.spongepowered.common.bridge.world.inventory.container.ContainerBridge;
import org.spongepowered.common.event.ShouldFire;
import org.spongepowered.common.event.SpongeEventManager;
import org.spongepowered.common.event.filter.FilterFactory;
import org.spongepowered.common.event.filter.FilterGenerator;
import org.spongepowered.common.event.tracking.PhaseContext;
import org.spongepowered.common.event.tracking.PhaseTracker;
import org.spongepowered.common.event.tracking.phase.plugin.EventListenerPhaseContext;
import org.spongepowered.common.event.tracking.phase.plugin.PluginPhase;
import org.spongepowered.common.util.EngineUtil;
import org.spongepowered.common.util.TypeTokenUtil;
import org.spongepowered.configurate.util.Types;
import org.spongepowered.plugin.PluginContainer;

import java.lang.invoke.MethodHandles;
import java.lang.reflect.Field;
import java.lang.reflect.Method;
import java.lang.reflect.Modifier;
import java.lang.reflect.Type;
import java.util.ArrayList;
import java.util.Collection;
import java.util.Collections;
import java.util.HashMap;
import java.util.IdentityHashMap;
import java.util.Iterator;
import java.util.List;
import java.util.Map;
import java.util.Objects;
import java.util.Set;
import java.util.concurrent.ConcurrentHashMap;
import java.util.function.Predicate;
import java.util.stream.Collectors;
import java.util.stream.Stream;

@Singleton
public final class VanillaEventManager implements SpongeEventManager {

    private static final MethodHandles.Lookup OWN_LOOKUP = MethodHandles.lookup();

    public final ListenerChecker checker;
    private final Object lock;
    private final Multimap<Class<?>, RegisteredListener<?>> handlersByEvent;
    /**
     * A cache of all the handlers for an event type for quick event posting.
     * <p>The cache is currently entirely invalidated if handlers are added or
     * removed.</p>
     */
    protected final LoadingCache<EventType<?>, RegisteredListener.Cache> handlersCache =
        Caffeine.newBuilder().initialCapacity(150).build(this::bakeHandlers);
    private final Map<PluginContainer, AnnotatedEventListener.Factory> pluginFactories;
    private final Set<Object> registeredListeners;

    public VanillaEventManager() {
        this.lock = new Object();
        this.handlersByEvent = HashMultimap.create();
        this.pluginFactories = new IdentityHashMap<>();
        this.registeredListeners = new ReferenceOpenHashSet<>();
        this.checker = new ListenerChecker(ShouldFire.class);

        // Caffeine offers no control over the concurrency level of the
        // ConcurrentHashMap which backs the cache. By default this concurrency
        // level is 16. We replace the backing map before any use can occur
        // a new ConcurrentHashMap with a concurrency level of 1
        try {
            // Cache impl class is UnboundedLocalLoadingCache which extends
            // UnboundedLocalManualCache

            // UnboundedLocalManualCache has a field 'cache' with an
            // UnboundedLocalCache which contains the actual backing map
            final Field innerCache = this.handlersCache.getClass().getSuperclass().getDeclaredField("cache");
            innerCache.setAccessible(true);
            final Object innerCacheValue = innerCache.get(this.handlersCache);
            final Class<?> innerCacheClass = innerCacheValue.getClass(); // UnboundedLocalCache
            final Field cacheData = innerCacheClass.getDeclaredField("data");
            cacheData.setAccessible(true);
            final ConcurrentHashMap<Class<? extends Event>, RegisteredListener.Cache> newBackingData =
                new ConcurrentHashMap<>(150, 0.75f, 1);
            cacheData.set(innerCacheValue, newBackingData);
        } catch (final NoSuchFieldException | SecurityException | IllegalArgumentException | IllegalAccessException e) {
            SpongeCommon.logger().warn("Failed to set event cache backing array, type was " + this.handlersCache.getClass().getName());
            SpongeCommon.logger().warn("  Caused by: " + e.getClass().getName() + ": " + e.getMessage());
        }
    }

    private static @Nullable String getHandlerErrorOrNull(final Method method) {
        final int modifiers = method.getModifiers();
        final List<String> errors = new ArrayList<>();
        if (Modifier.isStatic(modifiers)) {
            errors.add("method must not be static");
        }
        if (Modifier.isAbstract(modifiers)) {
            errors.add("method must not be abstract");
        }
        if (method.getDeclaringClass().isInterface()) {
            errors.add("interfaces cannot declare listeners");
        }
        if (method.getReturnType() != void.class) {
            errors.add("method must return void");
        }
        final Class<?>[] parameters = method.getParameterTypes();
        if (parameters.length == 0 || !Event.class.isAssignableFrom(parameters[0])) {
            errors.add("method must have an Event as its first parameter");
        }
        if (errors.isEmpty()) {
            return null;
        }
        return String.join(", ", errors);
    }

    @SuppressWarnings({"unchecked", "rawtypes"})
    private static <T extends Event> RegisteredListener<T> createRegistration(final PluginContainer plugin, final Type eventType,
        final Order order, final boolean beforeModifications, final EventListener<? super T> handler) {
        Type genericType = null;
        final Class<?> erased = GenericTypeReflector.erase(eventType);
        if (GenericEvent.class.isAssignableFrom(erased)) {
            genericType = TypeTokenUtil.typeArgumentFromSupertype(eventType, GenericEvent.class, 0);
        }
        return new RegisteredListener(plugin, new EventType(erased, genericType), order, handler, beforeModifications);
    }

    <T extends Event> RegisteredListener.Cache bakeHandlers(final EventType<T> eventType) {
        final List<RegisteredListener<?>> handlers = new ArrayList<>();
        final Stream<? extends Class<?>> types = Types.allSuperTypesAndInterfaces(eventType.getType())
            .map(GenericTypeReflector::erase)
            .filter(Event.class::isAssignableFrom);

        // TODO: Move @Includes and @Excludes from filters to the baking process, this simplifies the generated
        //       filter code and makes the filter baking target more specific handlers.
        synchronized (this.lock) {
            for (final Iterator<? extends Class<?>> it = types.iterator(); it.hasNext(); ) {
                final Class<?> type = it.next();
                final Collection<RegisteredListener<?>> listeners = this.handlersByEvent.get(type);
                if (GenericEvent.class.isAssignableFrom(type)) {
                    final Type genericType = Objects.requireNonNull(eventType.getGenericType());
                    for (final RegisteredListener<?> listener : listeners) {
                        final Type genericType1 = Objects.requireNonNull(listener.getEventType().getGenericType());
                        if (TypeTokenUtil.isAssignable(genericType, genericType1)) {
                            handlers.add(listener);
                        }
                    }
                } else {
                    handlers.addAll(listeners);
                }
            }
        }

        Collections.sort(handlers);
        return new RegisteredListener.Cache(handlers);
    }

    private void register(final List<RegisteredListener<? extends Event>> handlers) {
        boolean changed = false;

        synchronized (this.lock) {
            for (final RegisteredListener<?> handler : handlers) {
                final Class<?> raw = handler.getEventType().getType();
                if (this.handlersByEvent.put(raw, handler)) {
                    changed = true;
                    this.checker.registerListenerFor(raw);
                }
            }
        }

        if (changed) {
            this.handlersCache.invalidateAll();
        }
    }

    private void register(final RegisteredListener<? extends Event> handler) {
        boolean changed = false;

        synchronized (this.lock) {
            final Class<?> raw = handler.getEventType().getType();
            if (this.handlersByEvent.put(raw, handler)) {
                changed = true;
                this.checker.registerListenerFor(raw);
            }
        }

        if (changed) {
            this.handlersCache.invalidateAll();
        }
    }

    private void registerListener(final PluginContainer plugin, final Object listenerObject) {
        Objects.requireNonNull(plugin, "plugin");
        Objects.requireNonNull(listenerObject, "listener");

        if (this.registeredListeners.contains(listenerObject)) {
            SpongeCommon.logger().warn("Plugin {} attempted to register an already registered listener ({})", plugin.metadata().id(),
                listenerObject.getClass().getName());
            Thread.dumpStack();
            return;
        }

        final List<RegisteredListener<? extends Event>> handlers = new ArrayList<>();
        final Map<Method, String> methodErrors = new HashMap<>();

        final Class<?> handle = listenerObject.getClass();

        final AnnotatedEventListener.Factory handlerFactory = this.pluginFactories.computeIfAbsent(plugin, key -> {
            final MethodHandles.Lookup lookup;
            if (key instanceof ModuleAwareJVMPluginContainer modular) {
                lookup = modular.lookup();
            } else {
                lookup = VanillaEventManager.OWN_LOOKUP; // won't provide appropriate module access, but that doesn't matter in a non-modular context
            }
            return new ClassEventListenerFactory(FilterGenerator::create, lookup);
        });

        for (final Method method : handle.getDeclaredMethods()) {
            final Listener listener = method.getAnnotation(Listener.class);
            if (listener != null) {
                final String error = VanillaEventManager.getHandlerErrorOrNull(method);
                if (error == null) {
                    final Type eventType = method.getGenericParameterTypes()[0];
                    final AnnotatedEventListener handler;
                    try {
                        handler = handlerFactory.create(listenerObject, method);
                    } catch (final Throwable thr) {
                        SpongeCommon.logger().error("Failed to create handler for {} on {}", method, handle, thr);
                        continue;
                    }

                    handlers.add(VanillaEventManager.createRegistration(plugin, eventType, listener.order(), listener.beforeModifications(),
                            handler));
                } else {
                    methodErrors.put(method, error);
                }
            }
        }

        // getMethods() doesn't return private methods. Do another check to warn
        // about those.
        for (Class<?> handleParent = handle; handleParent != Object.class; handleParent = handleParent.getSuperclass()) {
            for (final Method method : handleParent.getDeclaredMethods()) {
                if (method.getAnnotation(Listener.class) != null && !methodErrors.containsKey(method)) {
                    final String error = VanillaEventManager.getHandlerErrorOrNull(method);
                    if (error != null) {
                        methodErrors.put(method, error);
                    }
                }
            }
        }

        for (final Map.Entry<Method, String> method : methodErrors.entrySet()) {
            SpongeCommon.logger().warn("Invalid listener method {} in {}: {}", method.getKey(),
                method.getKey().getDeclaringClass().getName(), method.getValue());
        }

        this.registeredListeners.add(listenerObject);
        this.register(handlers);
    }

    @Override
    public <E extends Event> EventManager registerListener(final EventListenerRegistration<E> registration) {
        Objects.requireNonNull(registration, "registration");
        final RegisteredListener<E> handler = VanillaEventManager.createRegistration(registration.plugin(),
                registration.eventType(), registration.order(), registration.beforeModifications(), registration.listener());
        this.register(handler);
        return this;
    }

    @Override
    public VanillaEventManager registerListeners(final PluginContainer plugin, final Object listener) {
        this.registerListener(plugin, listener);
        return this;
    }

    private void unregister(final Predicate<RegisteredListener<?>> unregister) {
        boolean changed = false;

        synchronized (this.lock) {
            final Iterator<RegisteredListener<?>> itr = this.handlersByEvent.values().iterator();
            while (itr.hasNext()) {
                final RegisteredListener<?> handler = itr.next();
                if (unregister.test(handler)) {
                    itr.remove();
                    changed = true;
                    this.checker.unregisterListenerFor(handler.getEventType().getType());
                    this.registeredListeners.remove(handler.getHandle());
                }
            }
        }

        if (changed) {
            this.handlersCache.invalidateAll();
        }
    }

    @Override
    public VanillaEventManager unregisterListeners(final Object obj) {
        if (obj instanceof PluginContainer) {
            this.unregister(handler -> obj.equals(handler.getPlugin()));
        } else {
            this.unregister(handler -> Objects.requireNonNull(obj, "obj").equals(handler.getHandle()));
        }

        return this;
    }

    @SuppressWarnings({"unchecked", "rawtypes"})
    protected RegisteredListener.Cache getHandlerCache(final Event event) {
        final Class<? extends Event> eventClass = Objects.requireNonNull(event, "event").getClass();
        final EventType<? extends Event> eventType;
        if (event instanceof GenericEvent) {
            eventType = new EventType(eventClass, Objects.requireNonNull(((GenericEvent<?>) event).paramType().getType()));
        } else {
            eventType = new EventType(eventClass, null);
        }
        return this.handlersCache.get(eventType);
    }

    @SuppressWarnings("unchecked")
    private boolean post(final Event event, final List<RegisteredListener<?>> handlers) {
        final Engine engine = EngineUtil.determineEngine();

        // If this event is being posted asynchronously then we don't want
        // to do any timing or cause stack changes
        if (engine == null) {
            for (final RegisteredListener handler : handlers) {
                try {
                    if (event instanceof AbstractEvent) {
                        ((AbstractEvent) event).currentOrder = handler.getOrder();
                    }
                    SpongeCommon.setActivePlugin(handler.getPlugin());
                    handler.handle(event);
                } catch (final Throwable e) {
                    SpongeCommon.logger().error("Could not pass {} to {}", event.getClass().getSimpleName(), handler.getPlugin(), e);
                } finally {
                    SpongeCommon.setActivePlugin(null);
                }
            }
            if (event instanceof AbstractEvent) {
                ((AbstractEvent) event).currentOrder = null;
            }
            return event instanceof Cancellable && ((Cancellable) event).isCancelled();
        }
        TimingsManager.PLUGIN_EVENT_HANDLER.startTimingIfSync();
        for (@SuppressWarnings("rawtypes") final RegisteredListener handler : handlers) {
            try (final CauseStackManager.StackFrame frame = PhaseTracker.getCauseStackManager().pushCauseFrame();
                final PhaseContext<?> context = this.createPluginContext(handler);
                final Timing timings = handler.getTimingsHandler()) {
                frame.pushCause(handler.getPlugin());
                if (context != null) {
                    context.buildAndSwitch();
                }
                timings.startTimingIfSync();
                if (event instanceof AbstractEvent) {
                    ((AbstractEvent) event).currentOrder = handler.getOrder();
                }
                SpongeCommon.setActivePlugin(handler.getPlugin());
                handler.handle(event);
            } catch (final Throwable e) {
                SpongeCommon.logger().error("Could not pass {} to {}", event.getClass().getSimpleName(), handler.getPlugin().metadata().id(), e);
            } finally {
                SpongeCommon.setActivePlugin(null);
            }
        }
        if (event instanceof AbstractEvent) {
            ((AbstractEvent) event).currentOrder = null;
        }
        return event instanceof Cancellable && ((Cancellable) event).isCancelled();
    }

    private @Nullable EventListenerPhaseContext createPluginContext(final RegisteredListener<?> handler) {
        if (PhaseTracker.getInstance().getPhaseContext().allowsEventListener()) {
            return PluginPhase.Listener.GENERAL_LISTENER.createPhaseContext(PhaseTracker.getInstance())
                .source(handler.getPlugin());
        }
        return null;
    }

    @Override
    public boolean post(final Event event) {
        try {
            if (event instanceof InteractContainerEvent) { // Track usage of Containers
                ((ContainerBridge) ((InteractContainerEvent) event).container()).bridge$setInUse(true);
            }
            // Allow the client thread by default so devs can actually
            // call their own events inside the init events. Only allowing
            // this as long that there is no server available
            return this.post(event, this.getHandlerCache(event).getListeners());
        } finally {
            if (event instanceof InteractContainerEvent) { // Finished using Container
                ((ContainerBridge) ((InteractContainerEvent) event).container()).bridge$setInUse(false);
            }
        }
    }
=======
import org.spongepowered.common.event.manager.SpongeEventManager;

@Singleton
public final class VanillaEventManager extends SpongeEventManager {
>>>>>>> 33e2d98e

}<|MERGE_RESOLUTION|>--- conflicted
+++ resolved
@@ -25,417 +25,26 @@
 package org.spongepowered.vanilla.launch.event;
 
 import com.google.inject.Singleton;
-<<<<<<< HEAD
-import io.leangen.geantyref.GenericTypeReflector;
-import it.unimi.dsi.fastutil.objects.ReferenceOpenHashSet;
-import org.checkerframework.checker.nullness.qual.Nullable;
-import org.spongepowered.api.Engine;
-import org.spongepowered.api.event.Cancellable;
-import org.spongepowered.api.event.CauseStackManager;
-import org.spongepowered.api.event.Event;
-import org.spongepowered.api.event.EventListener;
-import org.spongepowered.api.event.EventListenerRegistration;
-import org.spongepowered.api.event.EventManager;
-import org.spongepowered.api.event.GenericEvent;
-import org.spongepowered.api.event.Listener;
-import org.spongepowered.api.event.Order;
-import org.spongepowered.api.event.impl.AbstractEvent;
-import org.spongepowered.api.event.item.inventory.container.InteractContainerEvent;
-import org.spongepowered.common.SpongeCommon;
-import org.spongepowered.common.bridge.world.inventory.container.ContainerBridge;
-import org.spongepowered.common.event.ShouldFire;
-import org.spongepowered.common.event.SpongeEventManager;
-import org.spongepowered.common.event.filter.FilterFactory;
 import org.spongepowered.common.event.filter.FilterGenerator;
-import org.spongepowered.common.event.tracking.PhaseContext;
-import org.spongepowered.common.event.tracking.PhaseTracker;
-import org.spongepowered.common.event.tracking.phase.plugin.EventListenerPhaseContext;
-import org.spongepowered.common.event.tracking.phase.plugin.PluginPhase;
-import org.spongepowered.common.util.EngineUtil;
-import org.spongepowered.common.util.TypeTokenUtil;
-import org.spongepowered.configurate.util.Types;
+import org.spongepowered.common.event.manager.AnnotatedEventListener;
+import org.spongepowered.common.event.manager.ClassEventListenerFactory;
+import org.spongepowered.common.event.manager.SpongeEventManager;
 import org.spongepowered.plugin.PluginContainer;
 
 import java.lang.invoke.MethodHandles;
-import java.lang.reflect.Field;
-import java.lang.reflect.Method;
-import java.lang.reflect.Modifier;
-import java.lang.reflect.Type;
-import java.util.ArrayList;
-import java.util.Collection;
-import java.util.Collections;
-import java.util.HashMap;
-import java.util.IdentityHashMap;
-import java.util.Iterator;
-import java.util.List;
-import java.util.Map;
-import java.util.Objects;
-import java.util.Set;
-import java.util.concurrent.ConcurrentHashMap;
-import java.util.function.Predicate;
-import java.util.stream.Collectors;
-import java.util.stream.Stream;
-
-@Singleton
-public final class VanillaEventManager implements SpongeEventManager {
-
-    private static final MethodHandles.Lookup OWN_LOOKUP = MethodHandles.lookup();
-
-    public final ListenerChecker checker;
-    private final Object lock;
-    private final Multimap<Class<?>, RegisteredListener<?>> handlersByEvent;
-    /**
-     * A cache of all the handlers for an event type for quick event posting.
-     * <p>The cache is currently entirely invalidated if handlers are added or
-     * removed.</p>
-     */
-    protected final LoadingCache<EventType<?>, RegisteredListener.Cache> handlersCache =
-        Caffeine.newBuilder().initialCapacity(150).build(this::bakeHandlers);
-    private final Map<PluginContainer, AnnotatedEventListener.Factory> pluginFactories;
-    private final Set<Object> registeredListeners;
-
-    public VanillaEventManager() {
-        this.lock = new Object();
-        this.handlersByEvent = HashMultimap.create();
-        this.pluginFactories = new IdentityHashMap<>();
-        this.registeredListeners = new ReferenceOpenHashSet<>();
-        this.checker = new ListenerChecker(ShouldFire.class);
-
-        // Caffeine offers no control over the concurrency level of the
-        // ConcurrentHashMap which backs the cache. By default this concurrency
-        // level is 16. We replace the backing map before any use can occur
-        // a new ConcurrentHashMap with a concurrency level of 1
-        try {
-            // Cache impl class is UnboundedLocalLoadingCache which extends
-            // UnboundedLocalManualCache
-
-            // UnboundedLocalManualCache has a field 'cache' with an
-            // UnboundedLocalCache which contains the actual backing map
-            final Field innerCache = this.handlersCache.getClass().getSuperclass().getDeclaredField("cache");
-            innerCache.setAccessible(true);
-            final Object innerCacheValue = innerCache.get(this.handlersCache);
-            final Class<?> innerCacheClass = innerCacheValue.getClass(); // UnboundedLocalCache
-            final Field cacheData = innerCacheClass.getDeclaredField("data");
-            cacheData.setAccessible(true);
-            final ConcurrentHashMap<Class<? extends Event>, RegisteredListener.Cache> newBackingData =
-                new ConcurrentHashMap<>(150, 0.75f, 1);
-            cacheData.set(innerCacheValue, newBackingData);
-        } catch (final NoSuchFieldException | SecurityException | IllegalArgumentException | IllegalAccessException e) {
-            SpongeCommon.logger().warn("Failed to set event cache backing array, type was " + this.handlersCache.getClass().getName());
-            SpongeCommon.logger().warn("  Caused by: " + e.getClass().getName() + ": " + e.getMessage());
-        }
-    }
-
-    private static @Nullable String getHandlerErrorOrNull(final Method method) {
-        final int modifiers = method.getModifiers();
-        final List<String> errors = new ArrayList<>();
-        if (Modifier.isStatic(modifiers)) {
-            errors.add("method must not be static");
-        }
-        if (Modifier.isAbstract(modifiers)) {
-            errors.add("method must not be abstract");
-        }
-        if (method.getDeclaringClass().isInterface()) {
-            errors.add("interfaces cannot declare listeners");
-        }
-        if (method.getReturnType() != void.class) {
-            errors.add("method must return void");
-        }
-        final Class<?>[] parameters = method.getParameterTypes();
-        if (parameters.length == 0 || !Event.class.isAssignableFrom(parameters[0])) {
-            errors.add("method must have an Event as its first parameter");
-        }
-        if (errors.isEmpty()) {
-            return null;
-        }
-        return String.join(", ", errors);
-    }
-
-    @SuppressWarnings({"unchecked", "rawtypes"})
-    private static <T extends Event> RegisteredListener<T> createRegistration(final PluginContainer plugin, final Type eventType,
-        final Order order, final boolean beforeModifications, final EventListener<? super T> handler) {
-        Type genericType = null;
-        final Class<?> erased = GenericTypeReflector.erase(eventType);
-        if (GenericEvent.class.isAssignableFrom(erased)) {
-            genericType = TypeTokenUtil.typeArgumentFromSupertype(eventType, GenericEvent.class, 0);
-        }
-        return new RegisteredListener(plugin, new EventType(erased, genericType), order, handler, beforeModifications);
-    }
-
-    <T extends Event> RegisteredListener.Cache bakeHandlers(final EventType<T> eventType) {
-        final List<RegisteredListener<?>> handlers = new ArrayList<>();
-        final Stream<? extends Class<?>> types = Types.allSuperTypesAndInterfaces(eventType.getType())
-            .map(GenericTypeReflector::erase)
-            .filter(Event.class::isAssignableFrom);
-
-        // TODO: Move @Includes and @Excludes from filters to the baking process, this simplifies the generated
-        //       filter code and makes the filter baking target more specific handlers.
-        synchronized (this.lock) {
-            for (final Iterator<? extends Class<?>> it = types.iterator(); it.hasNext(); ) {
-                final Class<?> type = it.next();
-                final Collection<RegisteredListener<?>> listeners = this.handlersByEvent.get(type);
-                if (GenericEvent.class.isAssignableFrom(type)) {
-                    final Type genericType = Objects.requireNonNull(eventType.getGenericType());
-                    for (final RegisteredListener<?> listener : listeners) {
-                        final Type genericType1 = Objects.requireNonNull(listener.getEventType().getGenericType());
-                        if (TypeTokenUtil.isAssignable(genericType, genericType1)) {
-                            handlers.add(listener);
-                        }
-                    }
-                } else {
-                    handlers.addAll(listeners);
-                }
-            }
-        }
-
-        Collections.sort(handlers);
-        return new RegisteredListener.Cache(handlers);
-    }
-
-    private void register(final List<RegisteredListener<? extends Event>> handlers) {
-        boolean changed = false;
-
-        synchronized (this.lock) {
-            for (final RegisteredListener<?> handler : handlers) {
-                final Class<?> raw = handler.getEventType().getType();
-                if (this.handlersByEvent.put(raw, handler)) {
-                    changed = true;
-                    this.checker.registerListenerFor(raw);
-                }
-            }
-        }
-
-        if (changed) {
-            this.handlersCache.invalidateAll();
-        }
-    }
-
-    private void register(final RegisteredListener<? extends Event> handler) {
-        boolean changed = false;
-
-        synchronized (this.lock) {
-            final Class<?> raw = handler.getEventType().getType();
-            if (this.handlersByEvent.put(raw, handler)) {
-                changed = true;
-                this.checker.registerListenerFor(raw);
-            }
-        }
-
-        if (changed) {
-            this.handlersCache.invalidateAll();
-        }
-    }
-
-    private void registerListener(final PluginContainer plugin, final Object listenerObject) {
-        Objects.requireNonNull(plugin, "plugin");
-        Objects.requireNonNull(listenerObject, "listener");
-
-        if (this.registeredListeners.contains(listenerObject)) {
-            SpongeCommon.logger().warn("Plugin {} attempted to register an already registered listener ({})", plugin.metadata().id(),
-                listenerObject.getClass().getName());
-            Thread.dumpStack();
-            return;
-        }
-
-        final List<RegisteredListener<? extends Event>> handlers = new ArrayList<>();
-        final Map<Method, String> methodErrors = new HashMap<>();
-
-        final Class<?> handle = listenerObject.getClass();
-
-        final AnnotatedEventListener.Factory handlerFactory = this.pluginFactories.computeIfAbsent(plugin, key -> {
-            final MethodHandles.Lookup lookup;
-            if (key instanceof ModuleAwareJVMPluginContainer modular) {
-                lookup = modular.lookup();
-            } else {
-                lookup = VanillaEventManager.OWN_LOOKUP; // won't provide appropriate module access, but that doesn't matter in a non-modular context
-            }
-            return new ClassEventListenerFactory(FilterGenerator::create, lookup);
-        });
-
-        for (final Method method : handle.getDeclaredMethods()) {
-            final Listener listener = method.getAnnotation(Listener.class);
-            if (listener != null) {
-                final String error = VanillaEventManager.getHandlerErrorOrNull(method);
-                if (error == null) {
-                    final Type eventType = method.getGenericParameterTypes()[0];
-                    final AnnotatedEventListener handler;
-                    try {
-                        handler = handlerFactory.create(listenerObject, method);
-                    } catch (final Throwable thr) {
-                        SpongeCommon.logger().error("Failed to create handler for {} on {}", method, handle, thr);
-                        continue;
-                    }
-
-                    handlers.add(VanillaEventManager.createRegistration(plugin, eventType, listener.order(), listener.beforeModifications(),
-                            handler));
-                } else {
-                    methodErrors.put(method, error);
-                }
-            }
-        }
-
-        // getMethods() doesn't return private methods. Do another check to warn
-        // about those.
-        for (Class<?> handleParent = handle; handleParent != Object.class; handleParent = handleParent.getSuperclass()) {
-            for (final Method method : handleParent.getDeclaredMethods()) {
-                if (method.getAnnotation(Listener.class) != null && !methodErrors.containsKey(method)) {
-                    final String error = VanillaEventManager.getHandlerErrorOrNull(method);
-                    if (error != null) {
-                        methodErrors.put(method, error);
-                    }
-                }
-            }
-        }
-
-        for (final Map.Entry<Method, String> method : methodErrors.entrySet()) {
-            SpongeCommon.logger().warn("Invalid listener method {} in {}: {}", method.getKey(),
-                method.getKey().getDeclaringClass().getName(), method.getValue());
-        }
-
-        this.registeredListeners.add(listenerObject);
-        this.register(handlers);
-    }
-
-    @Override
-    public <E extends Event> EventManager registerListener(final EventListenerRegistration<E> registration) {
-        Objects.requireNonNull(registration, "registration");
-        final RegisteredListener<E> handler = VanillaEventManager.createRegistration(registration.plugin(),
-                registration.eventType(), registration.order(), registration.beforeModifications(), registration.listener());
-        this.register(handler);
-        return this;
-    }
-
-    @Override
-    public VanillaEventManager registerListeners(final PluginContainer plugin, final Object listener) {
-        this.registerListener(plugin, listener);
-        return this;
-    }
-
-    private void unregister(final Predicate<RegisteredListener<?>> unregister) {
-        boolean changed = false;
-
-        synchronized (this.lock) {
-            final Iterator<RegisteredListener<?>> itr = this.handlersByEvent.values().iterator();
-            while (itr.hasNext()) {
-                final RegisteredListener<?> handler = itr.next();
-                if (unregister.test(handler)) {
-                    itr.remove();
-                    changed = true;
-                    this.checker.unregisterListenerFor(handler.getEventType().getType());
-                    this.registeredListeners.remove(handler.getHandle());
-                }
-            }
-        }
-
-        if (changed) {
-            this.handlersCache.invalidateAll();
-        }
-    }
-
-    @Override
-    public VanillaEventManager unregisterListeners(final Object obj) {
-        if (obj instanceof PluginContainer) {
-            this.unregister(handler -> obj.equals(handler.getPlugin()));
-        } else {
-            this.unregister(handler -> Objects.requireNonNull(obj, "obj").equals(handler.getHandle()));
-        }
-
-        return this;
-    }
-
-    @SuppressWarnings({"unchecked", "rawtypes"})
-    protected RegisteredListener.Cache getHandlerCache(final Event event) {
-        final Class<? extends Event> eventClass = Objects.requireNonNull(event, "event").getClass();
-        final EventType<? extends Event> eventType;
-        if (event instanceof GenericEvent) {
-            eventType = new EventType(eventClass, Objects.requireNonNull(((GenericEvent<?>) event).paramType().getType()));
-        } else {
-            eventType = new EventType(eventClass, null);
-        }
-        return this.handlersCache.get(eventType);
-    }
-
-    @SuppressWarnings("unchecked")
-    private boolean post(final Event event, final List<RegisteredListener<?>> handlers) {
-        final Engine engine = EngineUtil.determineEngine();
-
-        // If this event is being posted asynchronously then we don't want
-        // to do any timing or cause stack changes
-        if (engine == null) {
-            for (final RegisteredListener handler : handlers) {
-                try {
-                    if (event instanceof AbstractEvent) {
-                        ((AbstractEvent) event).currentOrder = handler.getOrder();
-                    }
-                    SpongeCommon.setActivePlugin(handler.getPlugin());
-                    handler.handle(event);
-                } catch (final Throwable e) {
-                    SpongeCommon.logger().error("Could not pass {} to {}", event.getClass().getSimpleName(), handler.getPlugin(), e);
-                } finally {
-                    SpongeCommon.setActivePlugin(null);
-                }
-            }
-            if (event instanceof AbstractEvent) {
-                ((AbstractEvent) event).currentOrder = null;
-            }
-            return event instanceof Cancellable && ((Cancellable) event).isCancelled();
-        }
-        TimingsManager.PLUGIN_EVENT_HANDLER.startTimingIfSync();
-        for (@SuppressWarnings("rawtypes") final RegisteredListener handler : handlers) {
-            try (final CauseStackManager.StackFrame frame = PhaseTracker.getCauseStackManager().pushCauseFrame();
-                final PhaseContext<?> context = this.createPluginContext(handler);
-                final Timing timings = handler.getTimingsHandler()) {
-                frame.pushCause(handler.getPlugin());
-                if (context != null) {
-                    context.buildAndSwitch();
-                }
-                timings.startTimingIfSync();
-                if (event instanceof AbstractEvent) {
-                    ((AbstractEvent) event).currentOrder = handler.getOrder();
-                }
-                SpongeCommon.setActivePlugin(handler.getPlugin());
-                handler.handle(event);
-            } catch (final Throwable e) {
-                SpongeCommon.logger().error("Could not pass {} to {}", event.getClass().getSimpleName(), handler.getPlugin().metadata().id(), e);
-            } finally {
-                SpongeCommon.setActivePlugin(null);
-            }
-        }
-        if (event instanceof AbstractEvent) {
-            ((AbstractEvent) event).currentOrder = null;
-        }
-        return event instanceof Cancellable && ((Cancellable) event).isCancelled();
-    }
-
-    private @Nullable EventListenerPhaseContext createPluginContext(final RegisteredListener<?> handler) {
-        if (PhaseTracker.getInstance().getPhaseContext().allowsEventListener()) {
-            return PluginPhase.Listener.GENERAL_LISTENER.createPhaseContext(PhaseTracker.getInstance())
-                .source(handler.getPlugin());
-        }
-        return null;
-    }
-
-    @Override
-    public boolean post(final Event event) {
-        try {
-            if (event instanceof InteractContainerEvent) { // Track usage of Containers
-                ((ContainerBridge) ((InteractContainerEvent) event).container()).bridge$setInUse(true);
-            }
-            // Allow the client thread by default so devs can actually
-            // call their own events inside the init events. Only allowing
-            // this as long that there is no server available
-            return this.post(event, this.getHandlerCache(event).getListeners());
-        } finally {
-            if (event instanceof InteractContainerEvent) { // Finished using Container
-                ((ContainerBridge) ((InteractContainerEvent) event).container()).bridge$setInUse(false);
-            }
-        }
-    }
-=======
-import org.spongepowered.common.event.manager.SpongeEventManager;
 
 @Singleton
 public final class VanillaEventManager extends SpongeEventManager {
->>>>>>> 33e2d98e
+
+    @Override
+    protected AnnotatedEventListener.Factory computeFactory(final PluginContainer key) {
+        final MethodHandles.Lookup lookup;
+        if (key instanceof ModuleAwareJVMPluginContainer modular) {
+            lookup = modular.lookup();
+        } else {
+            lookup = SpongeEventManager.OWN_LOOKUP; // won't provide appropriate module access, but that doesn't matter in a non-modular context
+        }
+        return new ClassEventListenerFactory(FilterGenerator::create, lookup);
+    }
 
 }