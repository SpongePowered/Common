--- conflicted
+++ resolved
@@ -58,6 +58,7 @@
 import org.spongepowered.common.inventory.adapter.impl.slots.SlotAdapter;
 import org.spongepowered.common.item.util.ItemStackUtil;
 import org.spongepowered.common.mixin.core.world.level.block.entity.BaseContainerBlockEntityMixin;
+import org.spongepowered.vanilla.accessor.world.level.block.entity.AbstractFurnaceBlockEntityAccessor_Vanilla;
 
 import java.util.ArrayList;
 import java.util.Collections;
@@ -70,9 +71,6 @@
     // @formatter:off
     @Shadow protected NonNullList<ItemStack> items;
     @Shadow int cookingProgress;
-    @Shadow private static boolean canBurn(final RegistryAccess registryAccess, @Nullable final RecipeHolder<?> recipe, final NonNullList<ItemStack> slots, final int maxStackSize) {
-        throw new UnsupportedOperationException("Shadowed canBurn");
-    }
     // @formatter:on
 
     private boolean vanilla$filledWaterBucket;
@@ -80,20 +78,13 @@
     // Tick up and Start
     @Redirect(method = "serverTick",
             at = @At(value = "INVOKE",
-<<<<<<< HEAD
-                    target = "Lnet/minecraft/world/level/block/entity/AbstractFurnaceBlockEntity;canBurn(Lnet/minecraft/core/RegistryAccess;Lnet/minecraft/world/item/crafting/RecipeHolder;Lnet/minecraft/world/item/crafting/SingleRecipeInput;Lnet/minecraft/core/NonNullList;I)Z",
-                    ordinal = 1))
-    private static boolean vanillaImpl$checkIfCanSmelt(
+                target = "Lnet/minecraft/world/level/block/entity/AbstractFurnaceBlockEntity;canBurn(Lnet/minecraft/core/RegistryAccess;Lnet/minecraft/world/item/crafting/RecipeHolder;Lnet/minecraft/world/item/crafting/SingleRecipeInput;Lnet/minecraft/core/NonNullList;I)Z",
+                ordinal = 1))
+    private static boolean vanilla$checkIfCanSmelt(
         final RegistryAccess registryAccess, @Nullable final RecipeHolder<?> recipe, final SingleRecipeInput input,
         final NonNullList<ItemStack> slots, final int maxStackSize, final ServerLevel level, final BlockPos entityPos,
-        final BlockState state, final AbstractFurnaceBlockEntity entity) {
+        final BlockState state, final AbstractFurnaceBlockEntity entityIn) {
         if (!AbstractFurnaceBlockEntityAccessor_Vanilla.invoker$canBurn(registryAccess, recipe, input, slots, maxStackSize)) {
-=======
-                target = "Lnet/minecraft/world/level/block/entity/AbstractFurnaceBlockEntity;canBurn(Lnet/minecraft/core/RegistryAccess;Lnet/minecraft/world/item/crafting/RecipeHolder;Lnet/minecraft/core/NonNullList;I)Z",
-                ordinal = 1))
-    private static boolean vanilla$checkIfCanSmelt(final RegistryAccess registryAccess, @Nullable final RecipeHolder<?> recipe, final NonNullList<ItemStack> slots, final int maxStackSize, final Level level, final BlockPos entityPos, final BlockState state, final AbstractFurnaceBlockEntity entityIn) {
-        if (!AbstractFurnaceBlockEntityMixin_Vanilla.canBurn(registryAccess, recipe, slots, maxStackSize)) {
->>>>>>> 615a64af
             return false;
         }
 
@@ -117,15 +108,10 @@
 
     // Tick down
     @Redirect(method = "serverTick", at = @At(value = "INVOKE", target = "Lnet/minecraft/util/Mth;clamp(III)I"))
-<<<<<<< HEAD
-    private static int vanillaImpl$resetCookTimeIfCancelled(
+    private static int vanilla$resetCookTimeIfCancelled(
         final int newCookTime, final int zero, final int totalCookTime,
         final ServerLevel level, final BlockPos entityPos, final BlockState state,
-        final AbstractFurnaceBlockEntity entity) {
-=======
-    private static int vanilla$resetCookTimeIfCancelled(final int newCookTime, final int zero, final int totalCookTime,
-                                                            final Level level, final BlockPos entityPos, final BlockState state, final AbstractFurnaceBlockEntity entityIn) {
->>>>>>> 615a64af
+        final AbstractFurnaceBlockEntity entityIn) {
         final int clampedCookTime = Mth.clamp(newCookTime, zero, totalCookTime);
         final var entity = (AbstractFurnaceBlockEntityMixin_Vanilla) (Object) entityIn;
         final ItemStackSnapshot fuel = ItemStackUtil.snapshotOf(entity.items.get(1));
@@ -147,14 +133,10 @@
         slice = @Slice(
             from = @At(value = "FIELD", target = "Lnet/minecraft/world/level/block/Blocks;WET_SPONGE:Lnet/minecraft/world/level/block/Block;", opcode = Opcodes.GETSTATIC)
     ))
-<<<<<<< HEAD
     private static void vanilla$captureBucketFill(
-        final RegistryAccess $$0, final RecipeHolder<?> $$1,
-        final SingleRecipeInput input, final NonNullList<ItemStack> $$2, final int $$3,
+        final RegistryAccess registryAccess, final RecipeHolder<?> recipe,
+        final SingleRecipeInput input, final NonNullList<ItemStack> slots, final int maxStackSize,
         final CallbackInfoReturnable<Boolean> cir) {
-=======
-    private static void vanilla$captureBucketFill(final RegistryAccess registryAccess, final RecipeHolder<?> recipe, final NonNullList<ItemStack> slots, final int maxStackSize, final CallbackInfoReturnable<Boolean> cir) {
->>>>>>> 615a64af
         final Cause cause = PhaseTracker.getCauseStackManager().currentCause();
         final FurnaceBlockEntity entity = cause.first(FurnaceBlockEntity.class)
             .orElseThrow(() -> new IllegalStateException("Expected to have a FurnaceBlockEntity in the Cause"));
@@ -162,15 +144,11 @@
     }
 
     @Inject(method = "burn", at = @At(value = "INVOKE", target = "Lnet/minecraft/world/item/ItemStack;shrink(I)V", shift = At.Shift.AFTER))
-<<<<<<< HEAD
     // final RegistryAccess registryAccess, final RecipeHolder<?> recipe, final NonNullList<ItemStack> slots, final int var2, final CallbackInfoReturnable<Boolean> cir
-    private static void vanillaImpl$afterSmeltItem(
+    private static void vanilla$afterSmeltItem(
         final RegistryAccess registryAccess, final RecipeHolder<? extends AbstractCookingRecipe> recipe,
         final SingleRecipeInput input, final NonNullList<ItemStack> slots, final int $$4,
         final CallbackInfoReturnable<Boolean> cir) {
-=======
-    private static void vanilla$afterSmeltItem(final RegistryAccess registryAccess, final RecipeHolder<?> recipe, final NonNullList<ItemStack> slots, final int maxStackSize, final CallbackInfoReturnable<Boolean> cir) {
->>>>>>> 615a64af
         final ItemStack itemIn = slots.get(0);
         final ItemStack recipeResult = recipe.value().assemble(input, registryAccess);
         final ItemStack itemOut = slots.get(2);
