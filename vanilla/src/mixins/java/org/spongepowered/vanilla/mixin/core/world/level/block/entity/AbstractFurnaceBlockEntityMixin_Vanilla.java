/*
 * This file is part of Sponge, licensed under the MIT License (MIT).
 *
 * Copyright (c) SpongePowered <https://www.spongepowered.org>
 * Copyright (c) contributors
 *
 * Permission is hereby granted, free of charge, to any person obtaining a copy
 * of this software and associated documentation files (the "Software"), to deal
 * in the Software without restriction, including without limitation the rights
 * to use, copy, modify, merge, publish, distribute, sublicense, and/or sell
 * copies of the Software, and to permit persons to whom the Software is
 * furnished to do so, subject to the following conditions:
 *
 * The above copyright notice and this permission notice shall be included in
 * all copies or substantial portions of the Software.
 *
 * THE SOFTWARE IS PROVIDED "AS IS", WITHOUT WARRANTY OF ANY KIND, EXPRESS OR
 * IMPLIED, INCLUDING BUT NOT LIMITED TO THE WARRANTIES OF MERCHANTABILITY,
 * FITNESS FOR A PARTICULAR PURPOSE AND NONINFRINGEMENT. IN NO EVENT SHALL THE
 * AUTHORS OR COPYRIGHT HOLDERS BE LIABLE FOR ANY CLAIM, DAMAGES OR OTHER
 * LIABILITY, WHETHER IN AN ACTION OF CONTRACT, TORT OR OTHERWISE, ARISING FROM,
 * OUT OF OR IN CONNECTION WITH THE SOFTWARE OR THE USE OR OTHER DEALINGS IN
 * THE SOFTWARE.
 */
package org.spongepowered.vanilla.mixin.core.world.level.block.entity;

import net.minecraft.core.BlockPos;
import net.minecraft.core.NonNullList;
import net.minecraft.core.RegistryAccess;
import net.minecraft.util.Mth;
import net.minecraft.world.Container;
import net.minecraft.world.item.ItemStack;
import net.minecraft.world.item.crafting.AbstractCookingRecipe;
import net.minecraft.world.item.crafting.RecipeHolder;
import net.minecraft.world.item.crafting.RecipeManager;
import net.minecraft.world.level.Level;
import net.minecraft.world.level.block.entity.AbstractFurnaceBlockEntity;
import net.minecraft.world.level.block.state.BlockState;
import org.spongepowered.api.ResourceKey;
import org.spongepowered.api.block.entity.carrier.furnace.FurnaceBlockEntity;
import org.spongepowered.api.event.Cause;
import org.spongepowered.api.event.SpongeEventFactory;
import org.spongepowered.api.event.block.entity.CookingEvent;
import org.spongepowered.api.item.inventory.ItemStackSnapshot;
import org.spongepowered.api.item.recipe.cooking.CookingRecipe;
import org.spongepowered.asm.mixin.Final;
import org.spongepowered.asm.mixin.Mixin;
import org.spongepowered.asm.mixin.Shadow;
import org.spongepowered.asm.mixin.injection.At;
import org.spongepowered.asm.mixin.injection.Inject;
import org.spongepowered.asm.mixin.injection.Redirect;
import org.spongepowered.asm.mixin.injection.callback.CallbackInfoReturnable;
import org.spongepowered.asm.mixin.injection.callback.LocalCapture;
import org.spongepowered.common.SpongeCommon;
import org.spongepowered.common.accessor.world.level.block.entity.AbstractFurnaceBlockEntityAccessor;
import org.spongepowered.common.bridge.block.entity.AbstractFurnaceBlockEntityBridge;
import org.spongepowered.common.event.tracking.PhaseTracker;
import org.spongepowered.common.item.util.ItemStackUtil;
import org.spongepowered.common.mixin.core.world.level.block.entity.BaseContainerBlockEntityMixin;

import java.util.Collections;
import java.util.Optional;

@Mixin(AbstractFurnaceBlockEntity.class)
public abstract class AbstractFurnaceBlockEntityMixin_Vanilla extends BaseContainerBlockEntityMixin implements AbstractFurnaceBlockEntityBridge {

    // @formatter:off
    @Shadow protected NonNullList<ItemStack> items;
    @Shadow int cookingProgress;
<<<<<<< HEAD
    @Shadow @Final private RecipeManager.CachedCheck<Container, ? extends AbstractCookingRecipe> quickCheck;
=======
>>>>>>> c55d3ae3
    // @formatter:on

    // Tick up and Start
    @Redirect(method = "serverTick",
<<<<<<< HEAD
            at = @At(value = "INVOKE",
                    target = "Lnet/minecraft/world/level/block/entity/AbstractFurnaceBlockEntity;canBurn(Lnet/minecraft/core/RegistryAccess;Lnet/minecraft/world/item/crafting/RecipeHolder;Lnet/minecraft/core/NonNullList;I)Z",
                    ordinal = 1))
    private static boolean vanillaImpl$checkIfCanSmelt(RegistryAccess registryAccess, @org.checkerframework.checker.nullness.qual.Nullable final RecipeHolder<?> recipe, final NonNullList<ItemStack> slots, final int maxStackSize, final Level level, final BlockPos entityPos, final BlockState state, final AbstractFurnaceBlockEntity entity) {
=======
        at = @At(value = "INVOKE",
            target = "Lnet/minecraft/world/level/block/entity/AbstractFurnaceBlockEntity;canBurn(Lnet/minecraft/core/RegistryAccess;Lnet/minecraft/world/item/crafting/Recipe;Lnet/minecraft/core/NonNullList;I)Z",
            ordinal = 1))
    private static boolean vanillaImpl$checkIfCanSmelt(final RegistryAccess registryAccess, @Nullable final Recipe<?> recipe, final NonNullList<ItemStack> slots, final int maxStackSize, final Level level, final BlockPos entityPos, final BlockState state, final AbstractFurnaceBlockEntity entity) {
>>>>>>> c55d3ae3
        if (!AbstractFurnaceBlockEntityAccessor.invoker$canBurn(registryAccess, recipe, slots, maxStackSize)) {
            return false;
        }

        final ItemStackSnapshot fuel = ItemStackUtil.snapshotOf(slots.get(1));

        final Cause cause = PhaseTracker.getCauseStackManager().currentCause();
        if (((AbstractFurnaceBlockEntityMixin_Vanilla) (Object) (entity)).cookingProgress == 0) { // Start
            final CookingEvent.Start event = SpongeEventFactory.createCookingEventStart(cause, (FurnaceBlockEntity) entity, Optional.of(fuel),
                    Optional.of((CookingRecipe) recipe.value()), Optional.of((ResourceKey) (Object) recipe.id()));
            SpongeCommon.post(event);
            return !event.isCancelled();
        } else { // Tick up
            final ItemStackSnapshot cooking = ItemStackUtil.snapshotOf(((AbstractFurnaceBlockEntityMixin_Vanilla) (Object) entity).items.get(0));
            final CookingEvent.Tick event = SpongeEventFactory.createCookingEventTick(cause, (FurnaceBlockEntity) entity, cooking, Optional.of(fuel),
                    Optional.of((CookingRecipe) recipe.value()), Optional.of((ResourceKey) (Object) recipe.id()));
            SpongeCommon.post(event);
            return !event.isCancelled();
        }
    }

    // Tick down
    @Redirect(method = "serverTick", at = @At(value = "INVOKE", target = "Lnet/minecraft/util/Mth;clamp(III)I"))
    private static int vanillaImpl$resetCookTimeIfCancelled(final int newCookTime, final int zero, final int totalCookTime,
                                                     final Level level, final BlockPos entityPos, final BlockState state, final AbstractFurnaceBlockEntity entity) {
        final int clampedCookTime = Mth.clamp(newCookTime, zero, totalCookTime);
        final ItemStackSnapshot fuel = ItemStackUtil.snapshotOf(((AbstractFurnaceBlockEntityMixin_Vanilla) (Object) entity).items.get(1));
        final Cause cause = PhaseTracker.getCauseStackManager().currentCause();
        final var recipe = ((AbstractFurnaceBlockEntityMixin_Vanilla) (Object) entity).bridge$getCurrentRecipe();
        final ItemStackSnapshot cooking = ItemStackUtil.snapshotOf(((AbstractFurnaceBlockEntityMixin_Vanilla) (Object) entity).items.get(0));
        final CookingEvent.Tick event = SpongeEventFactory.createCookingEventTick(cause, (FurnaceBlockEntity) entity, cooking, Optional.of(fuel),
                recipe.map(r -> (CookingRecipe) r.value()), recipe.map(r -> (ResourceKey) (Object) r.id()));
        SpongeCommon.post(event);
        if (event.isCancelled()) {
            return ((AbstractFurnaceBlockEntityMixin_Vanilla) (Object) entity).cookingProgress; // dont tick down
        }

        return clampedCookTime;
    }

    // Finish
    @Inject(
            method = "burn",
            locals = LocalCapture.CAPTURE_FAILHARD,
            at = @At(value = "INVOKE", target = "Lnet/minecraft/world/item/ItemStack;shrink(I)V"))
    private static void vanillaImpl$afterSmeltItem(final RegistryAccess registryAccess,
                                            final RecipeHolder<?> recipe, final NonNullList<ItemStack> slots, final int var2, final CallbackInfoReturnable<Boolean> cir
    ) {
        final ItemStackSnapshot fuel = ItemStackUtil.snapshotOf(slots.get(1));
        final Cause cause = PhaseTracker.getCauseStackManager().currentCause();
        final FurnaceBlockEntity entity = cause.first(FurnaceBlockEntity.class)
                .orElseThrow(() -> new IllegalStateException("Expected to have a FurnaceBlockEntity in the Cause"));
        final ItemStackSnapshot snapshot = ItemStackUtil.snapshotOf(recipe.value().getResultItem(registryAccess));
        final CookingEvent.Finish event = SpongeEventFactory.createCookingEventFinish(cause, entity,
                Collections.singletonList(snapshot), Optional.of(fuel), Optional.ofNullable((CookingRecipe) recipe.value()), Optional.of((ResourceKey) (Object) recipe.id()));
        SpongeCommon.post(event);
    }
}<|MERGE_RESOLUTION|>--- conflicted
+++ resolved
@@ -28,14 +28,12 @@
 import net.minecraft.core.NonNullList;
 import net.minecraft.core.RegistryAccess;
 import net.minecraft.util.Mth;
-import net.minecraft.world.Container;
 import net.minecraft.world.item.ItemStack;
-import net.minecraft.world.item.crafting.AbstractCookingRecipe;
 import net.minecraft.world.item.crafting.RecipeHolder;
-import net.minecraft.world.item.crafting.RecipeManager;
 import net.minecraft.world.level.Level;
 import net.minecraft.world.level.block.entity.AbstractFurnaceBlockEntity;
 import net.minecraft.world.level.block.state.BlockState;
+import org.checkerframework.checker.nullness.qual.Nullable;
 import org.spongepowered.api.ResourceKey;
 import org.spongepowered.api.block.entity.carrier.furnace.FurnaceBlockEntity;
 import org.spongepowered.api.event.Cause;
@@ -43,7 +41,6 @@
 import org.spongepowered.api.event.block.entity.CookingEvent;
 import org.spongepowered.api.item.inventory.ItemStackSnapshot;
 import org.spongepowered.api.item.recipe.cooking.CookingRecipe;
-import org.spongepowered.asm.mixin.Final;
 import org.spongepowered.asm.mixin.Mixin;
 import org.spongepowered.asm.mixin.Shadow;
 import org.spongepowered.asm.mixin.injection.At;
@@ -67,25 +64,14 @@
     // @formatter:off
     @Shadow protected NonNullList<ItemStack> items;
     @Shadow int cookingProgress;
-<<<<<<< HEAD
-    @Shadow @Final private RecipeManager.CachedCheck<Container, ? extends AbstractCookingRecipe> quickCheck;
-=======
->>>>>>> c55d3ae3
     // @formatter:on
 
     // Tick up and Start
     @Redirect(method = "serverTick",
-<<<<<<< HEAD
             at = @At(value = "INVOKE",
                     target = "Lnet/minecraft/world/level/block/entity/AbstractFurnaceBlockEntity;canBurn(Lnet/minecraft/core/RegistryAccess;Lnet/minecraft/world/item/crafting/RecipeHolder;Lnet/minecraft/core/NonNullList;I)Z",
                     ordinal = 1))
-    private static boolean vanillaImpl$checkIfCanSmelt(RegistryAccess registryAccess, @org.checkerframework.checker.nullness.qual.Nullable final RecipeHolder<?> recipe, final NonNullList<ItemStack> slots, final int maxStackSize, final Level level, final BlockPos entityPos, final BlockState state, final AbstractFurnaceBlockEntity entity) {
-=======
-        at = @At(value = "INVOKE",
-            target = "Lnet/minecraft/world/level/block/entity/AbstractFurnaceBlockEntity;canBurn(Lnet/minecraft/core/RegistryAccess;Lnet/minecraft/world/item/crafting/Recipe;Lnet/minecraft/core/NonNullList;I)Z",
-            ordinal = 1))
-    private static boolean vanillaImpl$checkIfCanSmelt(final RegistryAccess registryAccess, @Nullable final Recipe<?> recipe, final NonNullList<ItemStack> slots, final int maxStackSize, final Level level, final BlockPos entityPos, final BlockState state, final AbstractFurnaceBlockEntity entity) {
->>>>>>> c55d3ae3
+    private static boolean vanillaImpl$checkIfCanSmelt(final RegistryAccess registryAccess, @Nullable final RecipeHolder<?> recipe, final NonNullList<ItemStack> slots, final int maxStackSize, final Level level, final BlockPos entityPos, final BlockState state, final AbstractFurnaceBlockEntity entity) {
         if (!AbstractFurnaceBlockEntityAccessor.invoker$canBurn(registryAccess, recipe, slots, maxStackSize)) {
             return false;
         }
