/*
 * This file is part of Sponge, licensed under the MIT License (MIT).
 *
 * Copyright (c) SpongePowered <https://www.spongepowered.org>
 * Copyright (c) contributors
 *
 * Permission is hereby granted, free of charge, to any person obtaining a copy
 * of this software and associated documentation files (the "Software"), to deal
 * in the Software without restriction, including without limitation the rights
 * to use, copy, modify, merge, publish, distribute, sublicense, and/or sell
 * copies of the Software, and to permit persons to whom the Software is
 * furnished to do so, subject to the following conditions:
 *
 * The above copyright notice and this permission notice shall be included in
 * all copies or substantial portions of the Software.
 *
 * THE SOFTWARE IS PROVIDED "AS IS", WITHOUT WARRANTY OF ANY KIND, EXPRESS OR
 * IMPLIED, INCLUDING BUT NOT LIMITED TO THE WARRANTIES OF MERCHANTABILITY,
 * FITNESS FOR A PARTICULAR PURPOSE AND NONINFRINGEMENT. IN NO EVENT SHALL THE
 * AUTHORS OR COPYRIGHT HOLDERS BE LIABLE FOR ANY CLAIM, DAMAGES OR OTHER
 * LIABILITY, WHETHER IN AN ACTION OF CONTRACT, TORT OR OTHERWISE, ARISING FROM,
 * OUT OF OR IN CONNECTION WITH THE SOFTWARE OR THE USE OR OTHER DEALINGS IN
 * THE SOFTWARE.
 */
package org.spongepowered.vanilla.mixin.core.server.dedicated;

import com.google.gson.JsonElement;
import com.mojang.authlib.GameProfileRepository;
import com.mojang.authlib.minecraft.MinecraftSessionService;
import com.mojang.authlib.yggdrasil.YggdrasilAuthenticationService;
import com.mojang.datafixers.DataFixer;
import net.minecraft.command.Commands;
import net.minecraft.server.MinecraftServer;
import net.minecraft.server.dedicated.DedicatedServer;
import net.minecraft.server.management.PlayerProfileCache;
import net.minecraft.world.Difficulty;
import net.minecraft.world.WorldType;
import net.minecraft.world.chunk.listener.IChunkStatusListenerFactory;
import org.spongepowered.asm.mixin.Implements;
import org.spongepowered.asm.mixin.Interface;
import org.spongepowered.asm.mixin.Mixin;
import org.spongepowered.asm.mixin.injection.At;
import org.spongepowered.asm.mixin.injection.Inject;
import org.spongepowered.asm.mixin.injection.callback.CallbackInfoReturnable;
import org.spongepowered.common.SpongeBootstrap;
import org.spongepowered.common.SpongeLifecycle;
import org.spongepowered.common.applaunch.config.core.ConfigHandle;
import org.spongepowered.vanilla.VanillaServer;

import java.io.File;
import java.net.Proxy;

@Mixin(DedicatedServer.class)
@Implements(@Interface(iface = VanillaServer.class, prefix = "server$"))
public abstract class DedicatedServerMixin_Vanilla extends MinecraftServer {

    public DedicatedServerMixin_Vanilla(final File p_i50590_1_, final Proxy p_i50590_2_, final DataFixer dataFixerIn,
        final Commands p_i50590_4_, final YggdrasilAuthenticationService p_i50590_5_,
        final MinecraftSessionService p_i50590_6_, final GameProfileRepository p_i50590_7_,
        final PlayerProfileCache p_i50590_8_, final IChunkStatusListenerFactory p_i50590_9_,
        final String p_i50590_10_) {
        super(p_i50590_1_, p_i50590_2_, dataFixerIn, p_i50590_4_, p_i50590_5_, p_i50590_6_, p_i50590_7_, p_i50590_8_, p_i50590_9_, p_i50590_10_);
    }

    @Override
    public void run() {
        // Save config now that registries have been initialized
        ConfigHandle.setSaveSuppressed(false);

        final SpongeLifecycle lifecycle = SpongeBootstrap.getLifecycle();
        lifecycle.establishServerServices();

        lifecycle.establishRegistries();
        lifecycle.establishDataProviders();

        lifecycle.establishServerFeatures();
        lifecycle.establishCommands();

        // TODO Minecraft 1.14 - Evaluate exactly where we want to call this
        lifecycle.callStartingEngineEvent(cast());
        super.run();
    }

    @Inject(method = "init", at = @At("RETURN"))
    private void vanilla$callStartedEngineAndLoadedGame(final CallbackInfoReturnable<Boolean> cir) {
        final SpongeLifecycle lifecycle = SpongeBootstrap.getLifecycle();
        lifecycle.callStartedEngineEvent(cast());

        // TODO Minecraft 1.14 - For now, fire LoadedGameEvent right away but this may not be the best place..

        lifecycle.callLoadedGameEvent();
    }

    @Override
<<<<<<< HEAD
    protected void loadAllWorlds(String saveName, String worldNameIn, long seed, WorldType type, JsonElement generatorOptions) {
        cast().getWorldManager().loadAllWorlds(saveName, worldNameIn, seed, type, generatorOptions, false, null, Difficulty.NORMAL);
    }

    private VanillaServer cast() {
        return (VanillaServer) this;
=======
    protected void loadAllWorlds(final String saveName, final String worldNameIn, final long seed, final WorldType type, final JsonElement generatorOptions) {
        this.getWorldManager().loadAllWorlds(saveName, worldNameIn, seed, type, generatorOptions, false, null, Difficulty.NORMAL);
>>>>>>> 690cd85d
    }
}<|MERGE_RESOLUTION|>--- conflicted
+++ resolved
@@ -92,16 +92,11 @@
     }
 
     @Override
-<<<<<<< HEAD
-    protected void loadAllWorlds(String saveName, String worldNameIn, long seed, WorldType type, JsonElement generatorOptions) {
+    protected void loadAllWorlds(final String saveName, final String worldNameIn, final long seed, final WorldType type, final JsonElement generatorOptions) {
         cast().getWorldManager().loadAllWorlds(saveName, worldNameIn, seed, type, generatorOptions, false, null, Difficulty.NORMAL);
     }
 
     private VanillaServer cast() {
         return (VanillaServer) this;
-=======
-    protected void loadAllWorlds(final String saveName, final String worldNameIn, final long seed, final WorldType type, final JsonElement generatorOptions) {
-        this.getWorldManager().loadAllWorlds(saveName, worldNameIn, seed, type, generatorOptions, false, null, Difficulty.NORMAL);
->>>>>>> 690cd85d
     }
 }