--- conflicted
+++ resolved
@@ -25,13 +25,8 @@
 package org.spongepowered.vanilla.mixin.core.server.network;
 
 import net.minecraft.network.protocol.game.ServerGamePacketListener;
-<<<<<<< HEAD
-=======
-import net.minecraft.network.protocol.game.ServerboundCustomPayloadPacket;
 import net.minecraft.network.protocol.game.ServerboundInteractPacket;
-import net.minecraft.server.MinecraftServer;
 import net.minecraft.server.level.ServerPlayer;
->>>>>>> 80faee9f
 import net.minecraft.server.network.ServerGamePacketListenerImpl;
 import net.minecraft.world.inventory.RecipeBookMenu;
 import net.minecraft.world.item.crafting.RecipeHolder;
@@ -40,6 +35,7 @@
 import org.spongepowered.api.item.inventory.crafting.CraftingInventory;
 import org.spongepowered.api.item.inventory.query.QueryTypes;
 import org.spongepowered.asm.mixin.Mixin;
+import org.spongepowered.asm.mixin.Shadow;
 import org.spongepowered.asm.mixin.injection.At;
 import org.spongepowered.asm.mixin.injection.Redirect;
 import org.spongepowered.common.SpongeCommon;
@@ -47,42 +43,19 @@
 import org.spongepowered.common.event.tracking.PhaseTracker;
 import org.spongepowered.common.event.tracking.context.transaction.EffectTransactor;
 import org.spongepowered.common.event.tracking.context.transaction.TransactionalCaptureSupplier;
-<<<<<<< HEAD
+import org.spongepowered.common.hooks.PlatformHooks;
 
 @Mixin(value = ServerGamePacketListenerImpl.class, priority = 999)
 public abstract class ServerGamePacketListenerImplMixin_Vanilla extends ServerCommonPacketListenerImplMixin_Vanilla implements ServerGamePacketListener {
+
+    // @formatter:off
+    @Shadow public ServerPlayer player;
+    //@formatter:on
 
     @SuppressWarnings({"unchecked", "rawtypes"})
     @Redirect(method = "lambda$handlePlaceRecipe$11",
             at = @At(value = "INVOKE", target = "Lnet/minecraft/world/inventory/RecipeBookMenu;handlePlacement(ZLnet/minecraft/world/item/crafting/RecipeHolder;Lnet/minecraft/server/level/ServerPlayer;)V"))
     private void vanilla$onPlaceRecipe(final RecipeBookMenu recipeBookMenu, final boolean shift, final RecipeHolder<?> recipe, final net.minecraft.server.level.ServerPlayer player) {
-=======
-import org.spongepowered.common.hooks.PlatformHooks;
-import org.spongepowered.common.network.channel.SpongeChannelManager;
-
-@Mixin(value = ServerGamePacketListenerImpl.class, priority = 999)
-public abstract class ServerGamePacketListenerImplMixin_Vanilla implements ServerGamePacketListener {
-
-    // @formatter:off
-    @Shadow public ServerPlayer player;
-    @Shadow @Final private MinecraftServer server;
-    //@formatter:on
-
-    @Inject(method = "handleCustomPayload", at = @At(value = "HEAD"))
-    private void vanilla$onHandleCustomPayload(final ServerboundCustomPayloadPacket packet, final CallbackInfo ci) {
-        // For some reason, "ServerboundCustomPayloadPacket" is released in the processPacket
-        // method of its class, only applicable to this packet, so just retain here.
-        packet.getData().retain();
-
-        final SpongeChannelManager channelRegistry = (SpongeChannelManager) Sponge.channelManager();
-        this.server.execute(() -> channelRegistry.handlePlayPayload((EngineConnection) this, packet));
-    }
-
-    @SuppressWarnings({"unchecked", "rawtypes"})
-    @Redirect(method = "lambda$handlePlaceRecipe$13",
-        at = @At(value = "INVOKE", target = "Lnet/minecraft/world/inventory/RecipeBookMenu;handlePlacement(ZLnet/minecraft/world/item/crafting/Recipe;Lnet/minecraft/server/level/ServerPlayer;)V"))
-    private void vanilla$onPlaceRecipe(final RecipeBookMenu recipeBookMenu, final boolean shift, final Recipe<?> recipe, final net.minecraft.server.level.ServerPlayer player) {
->>>>>>> 80faee9f
         final PhaseContext<@NonNull ?> context = PhaseTracker.SERVER.getPhaseContext();
         final TransactionalCaptureSupplier transactor = context.getTransactor();
 
@@ -107,6 +80,6 @@
         method = "handleInteract",
         at = @At(value = "FIELD", target = "Lnet/minecraft/server/network/ServerGamePacketListenerImpl;MAX_INTERACTION_DISTANCE:D"))
     private double vanilla$getPlatformReach(final ServerboundInteractPacket packet) {
-        return PlatformHooks.INSTANCE.getGeneralHooks().getEntityReachDistanceSq(this.player, packet.getTarget(this.player.getLevel()));
+        return PlatformHooks.INSTANCE.getGeneralHooks().getEntityReachDistanceSq(this.player, packet.getTarget(this.player.serverLevel()));
     }
 }