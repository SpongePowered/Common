/*
 * This file is part of Sponge, licensed under the MIT License (MIT).
 *
 * Copyright (c) SpongePowered <https://www.spongepowered.org>
 * Copyright (c) contributors
 *
 * Permission is hereby granted, free of charge, to any person obtaining a copy
 * of this software and associated documentation files (the "Software"), to deal
 * in the Software without restriction, including without limitation the rights
 * to use, copy, modify, merge, publish, distribute, sublicense, and/or sell
 * copies of the Software, and to permit persons to whom the Software is
 * furnished to do so, subject to the following conditions:
 *
 * The above copyright notice and this permission notice shall be included in
 * all copies or substantial portions of the Software.
 *
 * THE SOFTWARE IS PROVIDED "AS IS", WITHOUT WARRANTY OF ANY KIND, EXPRESS OR
 * IMPLIED, INCLUDING BUT NOT LIMITED TO THE WARRANTIES OF MERCHANTABILITY,
 * FITNESS FOR A PARTICULAR PURPOSE AND NONINFRINGEMENT. IN NO EVENT SHALL THE
 * AUTHORS OR COPYRIGHT HOLDERS BE LIABLE FOR ANY CLAIM, DAMAGES OR OTHER
 * LIABILITY, WHETHER IN AN ACTION OF CONTRACT, TORT OR OTHERWISE, ARISING FROM,
 * OUT OF OR IN CONNECTION WITH THE SOFTWARE OR THE USE OR OTHER DEALINGS IN
 * THE SOFTWARE.
 */
package org.spongepowered.vanilla.mixin.core.server.network;

import net.minecraft.network.chat.TextComponent;
import net.minecraft.network.chat.TranslatableComponent;
import net.minecraft.network.protocol.game.ServerGamePacketListener;
import net.minecraft.network.protocol.game.ServerboundCustomPayloadPacket;
import net.minecraft.server.MinecraftServer;
import net.minecraft.server.network.ServerGamePacketListenerImpl;
<<<<<<< HEAD
import net.minecraft.server.network.TextFilter;
import net.minecraft.server.players.PlayerList;
=======
>>>>>>> 71fc0d66
import net.minecraft.world.inventory.RecipeBookMenu;
import net.minecraft.world.item.crafting.Recipe;
import org.checkerframework.checker.nullness.qual.NonNull;
import org.spongepowered.api.Sponge;
import org.spongepowered.api.item.inventory.Inventory;
import org.spongepowered.api.item.inventory.crafting.CraftingInventory;
import org.spongepowered.api.item.inventory.query.QueryTypes;
import org.spongepowered.api.network.EngineConnection;
import org.spongepowered.asm.mixin.Final;
import org.spongepowered.asm.mixin.Mixin;
import org.spongepowered.asm.mixin.Shadow;
import org.spongepowered.asm.mixin.injection.At;
import org.spongepowered.asm.mixin.injection.Inject;
import org.spongepowered.asm.mixin.injection.Redirect;
import org.spongepowered.asm.mixin.injection.callback.CallbackInfo;
import org.spongepowered.asm.mixin.injection.callback.LocalCapture;
import org.spongepowered.common.SpongeCommon;
<<<<<<< HEAD
import org.spongepowered.common.adventure.SpongeAdventure;
=======
import org.spongepowered.common.accessor.network.protocol.game.ServerboundCustomPayloadPacketAccessor;
>>>>>>> 71fc0d66
import org.spongepowered.common.event.tracking.PhaseContext;
import org.spongepowered.common.event.tracking.PhaseTracker;
import org.spongepowered.common.event.tracking.context.transaction.EffectTransactor;
import org.spongepowered.common.event.tracking.context.transaction.TransactionalCaptureSupplier;
import org.spongepowered.common.network.channel.SpongeChannelManager;
import org.spongepowered.vanilla.chat.ChatFormatter;

<<<<<<< HEAD
import java.util.Optional;
import java.util.UUID;
import java.util.function.Function;

@Mixin(ServerGamePacketListenerImpl.class)
=======
@Mixin(value = ServerGamePacketListenerImpl.class, priority = 999)
>>>>>>> 71fc0d66
public abstract class ServerGamePacketListenerImplMixin_Vanilla implements ServerGamePacketListener {

    // @formatter:on
    @Shadow @Final private MinecraftServer server;
    // @formatter:off

    @Inject(method = "handleCustomPayload", at = @At(value = "HEAD"))
    private void vanilla$onHandleCustomPayload(final ServerboundCustomPayloadPacket packet, final CallbackInfo ci) {
        // For some reason, "ServerboundCustomPayloadPacket" is released in the processPacket
        // method of its class, only applicable to this packet, so just retain here.
        packet.getData().retain();

        final SpongeChannelManager channelRegistry = (SpongeChannelManager) Sponge.channelManager();
        this.server.execute(() -> channelRegistry.handlePlayPayload((EngineConnection) this, packet));
    }

    @Inject(method = "handleChat(Lnet/minecraft/server/network/TextFilter$FilteredText;)V",
            at = @At(
                    value = "INVOKE",
<<<<<<< HEAD
                    target = "Lnet/minecraft/server/players/PlayerList;broadcastMessage(Lnet/minecraft/network/chat/Component;Ljava/util/function/Function;Lnet/minecraft/network/chat/ChatType;Ljava/util/UUID;)V"),
            cancellable = true,
            locals = LocalCapture.CAPTURE_FAILHARD)
    private void vanilla$onProcessChatMessage(final TextFilter.FilteredText message, final CallbackInfo ci, final String plain, final String filteredPlain, final net.minecraft.network.chat.Component filtered, final net.minecraft.network.chat.Component unfiltered) {
        // todo(zml): See where mojang takes these chat filtering changes
        ChatFormatter.formatChatComponent((net.minecraft.network.chat.TranslatableComponent) unfiltered);
        final ServerPlayer player = (ServerPlayer) this.player;
        final PlayerChatFormatter chatFormatter = player.chatFormatter();
        final TextComponent rawMessage = Component.text(plain);

        try (CauseStackManager.StackFrame frame = PhaseTracker.SERVER.pushCauseFrame()) {
            frame.pushCause(this.player);
            final Audience audience = (Audience) this.server;
            final PlayerChatEvent event = SpongeEventFactory.createPlayerChatEvent(frame.currentCause(), audience, Optional.of(audience), chatFormatter, Optional.of(chatFormatter), rawMessage, rawMessage);
            if (SpongeCommon.post(event)) {
                ci.cancel();
            } else {
                event.chatFormatter().ifPresent(formatter ->
                    event.audience().map(SpongeAdventure::unpackAudiences).ifPresent(targets -> {
                        for (final Audience target : targets) {
                            formatter.format(player, target, event.message(), event.originalMessage()).ifPresent(formattedMessage ->
                                target.sendMessage(player, formattedMessage));
                        }
                    })
                );
            }
        }
    }

    @Redirect(method = "handleChat(Lnet/minecraft/server/network/TextFilter$FilteredText;)V",
            at = @At(
                    value = "INVOKE",
                    target = "Lnet/minecraft/server/players/PlayerList;broadcastMessage(Lnet/minecraft/network/chat/Component;Ljava/util/function/Function;Lnet/minecraft/network/chat/ChatType;Ljava/util/UUID;)V") )
    private void vanilla$cancelSendChatMsgImpl(final PlayerList playerList, final net.minecraft.network.chat.Component p_232641_1_, final Function<ServerPlayer, Component> messageProvider, final ChatType p_232641_2_, final UUID p_232641_3_) {
        // Do nothing
    }

    @SuppressWarnings({"UnresolvedMixinReference", "unchecked", "rawtypes"})
    @Redirect(method = "lambda$handlePlaceRecipe$9",
=======
                    target = "Lnet/minecraft/server/players/PlayerList;broadcastMessage(Lnet/minecraft/network/chat/Component;Lnet/minecraft/network/chat/ChatType;Ljava/util/UUID;)V"),
            locals = LocalCapture.CAPTURE_FAILHARD)
    private void vanilla$onProcessChatMessage(final String var1, final CallbackInfo ci, final net.minecraft.network.chat.Component component) {
        ChatFormatter.formatChatComponent((TranslatableComponent) component);
    }

    @SuppressWarnings({"unchecked", "rawtypes"})
    @Redirect(method = "lambda$handlePlaceRecipe$10",
>>>>>>> 71fc0d66
            at = @At(value = "INVOKE", target = "Lnet/minecraft/world/inventory/RecipeBookMenu;handlePlacement(ZLnet/minecraft/world/item/crafting/Recipe;Lnet/minecraft/server/level/ServerPlayer;)V"))
    private void vanilla$onPlaceRecipe(final RecipeBookMenu recipeBookMenu, final boolean shift, final Recipe<?> recipe, final net.minecraft.server.level.ServerPlayer player) {
        final PhaseContext<@NonNull ?> context = PhaseTracker.SERVER.getPhaseContext();
        final TransactionalCaptureSupplier transactor = context.getTransactor();

        final Inventory craftInv = ((Inventory) player.containerMenu).query(QueryTypes.INVENTORY_TYPE.get().of(CraftingInventory.class));
        if (!(craftInv instanceof CraftingInventory)) {
            recipeBookMenu.handlePlacement(shift, recipe, player);
            SpongeCommon.logger().warn("Detected crafting without a InventoryCrafting!? Crafting Event will not fire.");
            return;
        }

        try (final EffectTransactor ignored = transactor.logPlaceRecipe(shift, recipe, player, (CraftingInventory) craftInv)) {
            recipeBookMenu.handlePlacement(shift, recipe, player);
            player.containerMenu.broadcastChanges();
        }
    }
}<|MERGE_RESOLUTION|>--- conflicted
+++ resolved
@@ -24,17 +24,13 @@
  */
 package org.spongepowered.vanilla.mixin.core.server.network;
 
-import net.minecraft.network.chat.TextComponent;
+import net.minecraft.network.chat.Component;
 import net.minecraft.network.chat.TranslatableComponent;
 import net.minecraft.network.protocol.game.ServerGamePacketListener;
 import net.minecraft.network.protocol.game.ServerboundCustomPayloadPacket;
 import net.minecraft.server.MinecraftServer;
 import net.minecraft.server.network.ServerGamePacketListenerImpl;
-<<<<<<< HEAD
 import net.minecraft.server.network.TextFilter;
-import net.minecraft.server.players.PlayerList;
-=======
->>>>>>> 71fc0d66
 import net.minecraft.world.inventory.RecipeBookMenu;
 import net.minecraft.world.item.crafting.Recipe;
 import org.checkerframework.checker.nullness.qual.NonNull;
@@ -52,11 +48,6 @@
 import org.spongepowered.asm.mixin.injection.callback.CallbackInfo;
 import org.spongepowered.asm.mixin.injection.callback.LocalCapture;
 import org.spongepowered.common.SpongeCommon;
-<<<<<<< HEAD
-import org.spongepowered.common.adventure.SpongeAdventure;
-=======
-import org.spongepowered.common.accessor.network.protocol.game.ServerboundCustomPayloadPacketAccessor;
->>>>>>> 71fc0d66
 import org.spongepowered.common.event.tracking.PhaseContext;
 import org.spongepowered.common.event.tracking.PhaseTracker;
 import org.spongepowered.common.event.tracking.context.transaction.EffectTransactor;
@@ -64,15 +55,7 @@
 import org.spongepowered.common.network.channel.SpongeChannelManager;
 import org.spongepowered.vanilla.chat.ChatFormatter;
 
-<<<<<<< HEAD
-import java.util.Optional;
-import java.util.UUID;
-import java.util.function.Function;
-
-@Mixin(ServerGamePacketListenerImpl.class)
-=======
 @Mixin(value = ServerGamePacketListenerImpl.class, priority = 999)
->>>>>>> 71fc0d66
 public abstract class ServerGamePacketListenerImplMixin_Vanilla implements ServerGamePacketListener {
 
     // @formatter:on
@@ -92,56 +75,17 @@
     @Inject(method = "handleChat(Lnet/minecraft/server/network/TextFilter$FilteredText;)V",
             at = @At(
                     value = "INVOKE",
-<<<<<<< HEAD
                     target = "Lnet/minecraft/server/players/PlayerList;broadcastMessage(Lnet/minecraft/network/chat/Component;Ljava/util/function/Function;Lnet/minecraft/network/chat/ChatType;Ljava/util/UUID;)V"),
-            cancellable = true,
             locals = LocalCapture.CAPTURE_FAILHARD)
-    private void vanilla$onProcessChatMessage(final TextFilter.FilteredText message, final CallbackInfo ci, final String plain, final String filteredPlain, final net.minecraft.network.chat.Component filtered, final net.minecraft.network.chat.Component unfiltered) {
-        // todo(zml): See where mojang takes these chat filtering changes
-        ChatFormatter.formatChatComponent((net.minecraft.network.chat.TranslatableComponent) unfiltered);
-        final ServerPlayer player = (ServerPlayer) this.player;
-        final PlayerChatFormatter chatFormatter = player.chatFormatter();
-        final TextComponent rawMessage = Component.text(plain);
-
-        try (CauseStackManager.StackFrame frame = PhaseTracker.SERVER.pushCauseFrame()) {
-            frame.pushCause(this.player);
-            final Audience audience = (Audience) this.server;
-            final PlayerChatEvent event = SpongeEventFactory.createPlayerChatEvent(frame.currentCause(), audience, Optional.of(audience), chatFormatter, Optional.of(chatFormatter), rawMessage, rawMessage);
-            if (SpongeCommon.post(event)) {
-                ci.cancel();
-            } else {
-                event.chatFormatter().ifPresent(formatter ->
-                    event.audience().map(SpongeAdventure::unpackAudiences).ifPresent(targets -> {
-                        for (final Audience target : targets) {
-                            formatter.format(player, target, event.message(), event.originalMessage()).ifPresent(formattedMessage ->
-                                target.sendMessage(player, formattedMessage));
-                        }
-                    })
-                );
-            }
+    private void vanilla$onProcessChatMessage(final TextFilter.FilteredText $$0x, final CallbackInfo ci, final String $$1x, final String $$2x, final Component $$3, final Component $$4) {
+        if ($$3 != null) {
+            ChatFormatter.formatChatComponent((TranslatableComponent) $$3);
         }
-    }
-
-    @Redirect(method = "handleChat(Lnet/minecraft/server/network/TextFilter$FilteredText;)V",
-            at = @At(
-                    value = "INVOKE",
-                    target = "Lnet/minecraft/server/players/PlayerList;broadcastMessage(Lnet/minecraft/network/chat/Component;Ljava/util/function/Function;Lnet/minecraft/network/chat/ChatType;Ljava/util/UUID;)V") )
-    private void vanilla$cancelSendChatMsgImpl(final PlayerList playerList, final net.minecraft.network.chat.Component p_232641_1_, final Function<ServerPlayer, Component> messageProvider, final ChatType p_232641_2_, final UUID p_232641_3_) {
-        // Do nothing
-    }
-
-    @SuppressWarnings({"UnresolvedMixinReference", "unchecked", "rawtypes"})
-    @Redirect(method = "lambda$handlePlaceRecipe$9",
-=======
-                    target = "Lnet/minecraft/server/players/PlayerList;broadcastMessage(Lnet/minecraft/network/chat/Component;Lnet/minecraft/network/chat/ChatType;Ljava/util/UUID;)V"),
-            locals = LocalCapture.CAPTURE_FAILHARD)
-    private void vanilla$onProcessChatMessage(final String var1, final CallbackInfo ci, final net.minecraft.network.chat.Component component) {
-        ChatFormatter.formatChatComponent((TranslatableComponent) component);
+        ChatFormatter.formatChatComponent((TranslatableComponent) $$4);
     }
 
     @SuppressWarnings({"unchecked", "rawtypes"})
-    @Redirect(method = "lambda$handlePlaceRecipe$10",
->>>>>>> 71fc0d66
+    @Redirect(method = "lambda$handlePlaceRecipe$9",
             at = @At(value = "INVOKE", target = "Lnet/minecraft/world/inventory/RecipeBookMenu;handlePlacement(ZLnet/minecraft/world/item/crafting/Recipe;Lnet/minecraft/server/level/ServerPlayer;)V"))
     private void vanilla$onPlaceRecipe(final RecipeBookMenu recipeBookMenu, final boolean shift, final Recipe<?> recipe, final net.minecraft.server.level.ServerPlayer player) {
         final PhaseContext<@NonNull ?> context = PhaseTracker.SERVER.getPhaseContext();
