/*
 * This file is part of Sponge, licensed under the MIT License (MIT).
 *
 * Copyright (c) SpongePowered <https://www.spongepowered.org>
 * Copyright (c) contributors
 *
 * Permission is hereby granted, free of charge, to any person obtaining a copy
 * of this software and associated documentation files (the "Software"), to deal
 * in the Software without restriction, including without limitation the rights
 * to use, copy, modify, merge, publish, distribute, sublicense, and/or sell
 * copies of the Software, and to permit persons to whom the Software is
 * furnished to do so, subject to the following conditions:
 *
 * The above copyright notice and this permission notice shall be included in
 * all copies or substantial portions of the Software.
 *
 * THE SOFTWARE IS PROVIDED "AS IS", WITHOUT WARRANTY OF ANY KIND, EXPRESS OR
 * IMPLIED, INCLUDING BUT NOT LIMITED TO THE WARRANTIES OF MERCHANTABILITY,
 * FITNESS FOR A PARTICULAR PURPOSE AND NONINFRINGEMENT. IN NO EVENT SHALL THE
 * AUTHORS OR COPYRIGHT HOLDERS BE LIABLE FOR ANY CLAIM, DAMAGES OR OTHER
 * LIABILITY, WHETHER IN AN ACTION OF CONTRACT, TORT OR OTHERWISE, ARISING FROM,
 * OUT OF OR IN CONNECTION WITH THE SOFTWARE OR THE USE OR OTHER DEALINGS IN
 * THE SOFTWARE.
 */
package org.spongepowered.vanilla.mixin.core.server.network;

import net.kyori.adventure.text.Component;
import net.kyori.adventure.text.TranslatableComponent;
import net.minecraft.network.chat.ChatType;
import net.minecraft.network.protocol.game.ServerGamePacketListener;
import net.minecraft.network.protocol.game.ServerboundCustomPayloadPacket;
import net.minecraft.server.MinecraftServer;
import net.minecraft.server.network.ServerGamePacketListenerImpl;
import net.minecraft.server.network.TextFilter;
import net.minecraft.server.players.PlayerList;
import org.spongepowered.api.Sponge;
import org.spongepowered.api.entity.living.player.PlayerChatRouter;
import org.spongepowered.api.entity.living.player.server.ServerPlayer;
import org.spongepowered.api.event.CauseStackManager;
import org.spongepowered.api.event.SpongeEventFactory;
import org.spongepowered.api.event.message.PlayerChatEvent;
import org.spongepowered.api.network.EngineConnection;
import org.spongepowered.asm.mixin.Final;
import org.spongepowered.asm.mixin.Mixin;
import org.spongepowered.asm.mixin.Shadow;
import org.spongepowered.asm.mixin.injection.At;
import org.spongepowered.asm.mixin.injection.Inject;
import org.spongepowered.asm.mixin.injection.Redirect;
import org.spongepowered.asm.mixin.injection.callback.CallbackInfo;
import org.spongepowered.asm.mixin.injection.callback.LocalCapture;
import org.spongepowered.common.SpongeCommon;
import org.spongepowered.common.accessor.network.protocol.game.ServerboundCustomPayloadPacketAccessor;
import org.spongepowered.common.adventure.SpongeAdventure;
import org.spongepowered.common.event.tracking.PhaseTracker;
import org.spongepowered.common.network.channel.SpongeChannelRegistry;
import org.spongepowered.vanilla.chat.ChatFormatter;

import java.util.Optional;
import java.util.UUID;
import java.util.function.Function;

@Mixin(ServerGamePacketListenerImpl.class)
public abstract class ServerGamePacketListenerImplMixin_Vanilla implements ServerGamePacketListener {

    @Shadow public net.minecraft.server.level.ServerPlayer player;
    @Shadow @Final private MinecraftServer server;

    @Inject(method = "handleCustomPayload", at = @At(value = "HEAD"))
    private void onHandleCustomPayload(final ServerboundCustomPayloadPacket packet, final CallbackInfo ci) {
        // For some reason, "ServerboundCustomPayloadPacket" is released in the processPacket
        // method of its class, only applicable to this packet, so just retain here.
        ((ServerboundCustomPayloadPacketAccessor) packet).accessor$data().retain();

        final SpongeChannelRegistry channelRegistry = (SpongeChannelRegistry) Sponge.channelRegistry();
        this.server.execute(() -> channelRegistry.handlePlayPayload((EngineConnection) this, packet));
    }

    @Inject(method = "handleChat(Lnet/minecraft/server/network/TextFilter$FilteredText;)V",
            at = @At(
                    value = "INVOKE",
                    target = "Lnet/minecraft/server/players/PlayerList;broadcastMessage(Lnet/minecraft/network/chat/Component;Ljava/util/function/Function;Lnet/minecraft/network/chat/ChatType;Ljava/util/UUID;)V"),
            cancellable = true,
            locals = LocalCapture.CAPTURE_FAILHARD)
<<<<<<< HEAD
    private void vanilla$onProcessChatMessage(final TextFilter.FilteredText message, final CallbackInfo ci, final String plain, final net.minecraft.network.chat.Component filtered, final net.minecraft.network.chat.Component unfiltered) {
        // todo(zml): See where mojang takes these chat filtering changes
        ChatFormatter.formatChatComponent((net.minecraft.network.chat.TranslatableComponent) unfiltered);
        final PlayerChatRouter chatRouter = ((ServerPlayer) this.player).getChatRouter();
        Component adventure = SpongeAdventure.asAdventure(unfiltered);
=======
    private void vanilla$onProcessChatMessage(String p_244548_1_, CallbackInfo ci, net.minecraft.network.chat.Component component) {
        ChatFormatter.formatChatComponent((net.minecraft.network.chat.TranslatableComponent) component);
        final PlayerChatRouter chatRouter = ((ServerPlayer) this.player).chatRouter();
        Component adventure = SpongeAdventure.asAdventure(component);
>>>>>>> d337c2a3
        adventure = ((TranslatableComponent) adventure).args().get(1);

        try (CauseStackManager.StackFrame frame = PhaseTracker.SERVER.pushCauseFrame()) {
            frame.pushCause(this.player);
            final PlayerChatEvent event = SpongeEventFactory
                    .createPlayerChatEvent(PhaseTracker.SERVER.currentCause(), chatRouter, Optional.of(chatRouter), adventure, adventure);
            if (SpongeCommon.postEvent(event)) {
                ci.cancel();
            } else {
                event.chatRouter().ifPresent(router -> router.chat((ServerPlayer) this.player, event.message()));
            }
        }
    }

    @Redirect(method = "handleChat(Lnet/minecraft/server/network/TextFilter$FilteredText;)V",
            at = @At(
                    value = "INVOKE",
                    target = "Lnet/minecraft/server/players/PlayerList;broadcastMessage(Lnet/minecraft/network/chat/Component;Ljava/util/function/Function;Lnet/minecraft/network/chat/ChatType;Ljava/util/UUID;)V") )
    private void vanilla$cancelSendChatMsgImpl(final PlayerList playerList, final net.minecraft.network.chat.Component p_232641_1_, final Function<ServerPlayer, Component> messageProvider, final ChatType p_232641_2_, final UUID p_232641_3_) {
        // Do nothing
    }
}<|MERGE_RESOLUTION|>--- conflicted
+++ resolved
@@ -81,18 +81,11 @@
                     target = "Lnet/minecraft/server/players/PlayerList;broadcastMessage(Lnet/minecraft/network/chat/Component;Ljava/util/function/Function;Lnet/minecraft/network/chat/ChatType;Ljava/util/UUID;)V"),
             cancellable = true,
             locals = LocalCapture.CAPTURE_FAILHARD)
-<<<<<<< HEAD
     private void vanilla$onProcessChatMessage(final TextFilter.FilteredText message, final CallbackInfo ci, final String plain, final net.minecraft.network.chat.Component filtered, final net.minecraft.network.chat.Component unfiltered) {
         // todo(zml): See where mojang takes these chat filtering changes
         ChatFormatter.formatChatComponent((net.minecraft.network.chat.TranslatableComponent) unfiltered);
-        final PlayerChatRouter chatRouter = ((ServerPlayer) this.player).getChatRouter();
+        final PlayerChatRouter chatRouter = ((ServerPlayer) this.player).chatRouter();
         Component adventure = SpongeAdventure.asAdventure(unfiltered);
-=======
-    private void vanilla$onProcessChatMessage(String p_244548_1_, CallbackInfo ci, net.minecraft.network.chat.Component component) {
-        ChatFormatter.formatChatComponent((net.minecraft.network.chat.TranslatableComponent) component);
-        final PlayerChatRouter chatRouter = ((ServerPlayer) this.player).chatRouter();
-        Component adventure = SpongeAdventure.asAdventure(component);
->>>>>>> d337c2a3
         adventure = ((TranslatableComponent) adventure).args().get(1);
 
         try (CauseStackManager.StackFrame frame = PhaseTracker.SERVER.pushCauseFrame()) {
