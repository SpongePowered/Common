{
    "required": true,
    "parent": "mixins.sponge.parent.json",
    "package": "org.spongepowered.vanilla.mixin.core",
    "priority": 1301,
    "client": [
        "client.ClientBrandRetrieverMixin_Vanilla",
        "client.MinecraftMixin_Vanilla",
        "client.gui.screens.TitleScreenMixin_Vanilla",
        "client.multiplayer.ClientHandshakePacketListenerImplMixin_Vanilla",
        "client.multiplayer.ClientPacketListenerMixin_Vanilla",
        "client.renderer.entity.EntityRenderDispatcherMixin_Vanilla",
        "client.server.IntegratedServerMixin_Vanilla"
    ],
    "server": [
        "server.dedicated.DedicatedServer_1_Mixin_Vanilla",
        "server.dedicated.DedicatedServerMixin_Vanilla"
    ],
    "mixins": [
        "CrashReportMixin_Vanilla",
        "brigadier.exceptions.CommandSyntaxExceptionMixin_Vanilla",
        "network.FriendlyByteBufMixin_Vanilla",
        "server.BootstrapMixin_Vanilla",
        "server.MinecraftServerMixin_Vanilla",
        "server.level.ServerPlayerMixin_Vanilla",
        "server.network.ServerGamePacketListenerImplMixin_Vanilla",
        "server.network.ServerLoginPacketListenerImpl_1Mixin_Vanilla",
        "server.network.ServerLoginPacketListenerImplMixin_Vanilla",
        "server.packs.repository.PackRepositoryMixin_Vanilla",
        "world.entity.EntityMixin_Vanilla",
        "world.entity.LivingEntityMixin_Vanilla",
        "world.entity.ai.attributes.DefaultAttributesMixin",
        "world.entity.item.ItemEntityMixin_Vanilla",
        "world.entity.projectile.ThrownEnderpearlMixin_Vanilla",
        "world.entity.vehicle.BoatMixin_Vanilla",
<<<<<<< HEAD
        "world.level.portal.PortalForcerMixin_Vanilla",
        "world.level.storage.LevelStorageSourceMixin_Vanilla",
=======
        "world.level.LevelMixin_Vanilla",
>>>>>>> 25ae9841
        "world.level.block.FireBlockMixin_Vanilla",
        "world.level.portal.PortalForcerMixin_Vanilla",
        "world.level.storage.LevelStorageSourceMixin_Vanilla"
    ],
    "overwrites": {
        "conformVisibility": true
    }
}<|MERGE_RESOLUTION|>--- conflicted
+++ resolved
@@ -33,12 +33,8 @@
         "world.entity.item.ItemEntityMixin_Vanilla",
         "world.entity.projectile.ThrownEnderpearlMixin_Vanilla",
         "world.entity.vehicle.BoatMixin_Vanilla",
-<<<<<<< HEAD
         "world.level.portal.PortalForcerMixin_Vanilla",
         "world.level.storage.LevelStorageSourceMixin_Vanilla",
-=======
-        "world.level.LevelMixin_Vanilla",
->>>>>>> 25ae9841
         "world.level.block.FireBlockMixin_Vanilla",
         "world.level.portal.PortalForcerMixin_Vanilla",
         "world.level.storage.LevelStorageSourceMixin_Vanilla"
