--- conflicted
+++ resolved
@@ -2,11 +2,6 @@
     "required": true,
     "parent": "mixins.sponge.parent.json",
     "package": "org.spongepowered.vanilla.mixin.core",
-<<<<<<< HEAD
-    "target": "@env(DEFAULT)",
-    "compatibilityLevel": "JAVA_11",
-=======
->>>>>>> a65c5143
     "priority": 1301,
     "client": [
         "client.ClientBrandRetrieverMixin_Vanilla",
