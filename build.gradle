// Gradle plugins
buildscript {
    repositories {
        maven {
            name = 'gradle-plugins'
            url = 'https://plugins.gradle.org/m2'
        }
        maven {
            name = 'sponge'
            url = 'https://repo.spongepowered.org/maven'
        }
        maven {
            name = 'forge'
            url = 'http://files.minecraftforge.net/maven'
        }
    }

    dependencies {
        // VanillaGradle contains a custom ForgeGradle extension for SpongeCommon (see below)
        classpath 'gradle.plugin.net.minecrell:vanillagradle:2.2-5'
        classpath 'net.minecraftforge.gradle:ForgeGradle:2.3-SNAPSHOT'
        classpath 'gradle.plugin.net.minecrell:licenser:0.3'
        classpath 'gradle.plugin.org.spongepowered:spongegradle:0.8.1'
        classpath 'org.spongepowered:mixingradle:0.4-SNAPSHOT'
    }
}

// Create task to resolve SpongeAPI revision
apply from: 'api-revision.gradle'

// Apply shared ForgeGradle configuration
ext.common = project
apply from: 'gradle/minecraft.gradle'

// Inherit SpongeCommon version from SpongeAPI
version = api.version
ext.apiVersion = version

dependencies {
    compile(api) {
        exclude module: 'asm'
    }
    compile(testPlugins) {
        exclude module: 'spongeapi'
    }
    compile 'org.ow2.asm:asm-debug-all:5.2'
<<<<<<< HEAD
    jarinjar('org.spongepowered:mixin:0.7.10-SNAPSHOT') {
=======
    compile('org.spongepowered:mixin:0.7.11-SNAPSHOT') {
>>>>>>> 3f11015e
        exclude module: 'launchwrapper'
    }

    // log4j2 slf4j implementation
    runtime 'org.apache.logging.log4j:log4j-slf4j-impl:2.8.1'

    // Database connectors
    compile 'com.zaxxer:HikariCP:2.6.3'
    runtime 'org.mariadb.jdbc:mariadb-java-client:2.0.3'
    compile 'com.h2database:h2:1.4.196'
    runtime 'org.xerial:sqlite-jdbc:3.20.0'

    forgeGradleMcDeps('net.minecraft:launchwrapper:1.11') {
        transitive = false
    }

    // Taken from https://stackoverflow.com/a/7969292
    testCompile api.sourceSets.test.output
}

uploadArchives {
    repositories {
        mavenDeployer {
            pom.whenConfigured {
                pom -> pom.dependencies.removeAll { it.groupId == 'org.spongepowered' && (it.artifactId == 'testplugins' || it.artifactId == 'testmods') }
            }
        }
    }
}

// Include API dependencies in our POM
ext.shadedDevProject = api

test {
    systemProperty 'lwts.tweaker', 'org.spongepowered.common.launch.TestTweaker'
}<|MERGE_RESOLUTION|>--- conflicted
+++ resolved
@@ -44,11 +44,7 @@
         exclude module: 'spongeapi'
     }
     compile 'org.ow2.asm:asm-debug-all:5.2'
-<<<<<<< HEAD
-    jarinjar('org.spongepowered:mixin:0.7.10-SNAPSHOT') {
-=======
-    compile('org.spongepowered:mixin:0.7.11-SNAPSHOT') {
->>>>>>> 3f11015e
+    jarinjar('org.spongepowered:mixin:0.7.11-SNAPSHOT') {
         exclude module: 'launchwrapper'
     }
 
