--- conflicted
+++ resolved
@@ -55,11 +55,8 @@
 import net.minecraft.world.entity.animal.Fox;
 import net.minecraft.world.entity.animal.MushroomCow;
 import net.minecraft.world.entity.animal.Panda;
-<<<<<<< HEAD
+import net.minecraft.world.entity.animal.Parrot;
 import net.minecraft.world.entity.animal.Rabbit;
-=======
-import net.minecraft.world.entity.animal.Parrot;
->>>>>>> 491b54e2
 import net.minecraft.world.entity.animal.TropicalFish;
 import net.minecraft.world.entity.animal.horse.Llama;
 import net.minecraft.world.entity.animal.horse.Markings;
@@ -293,10 +290,13 @@
             ),
             new EnumEntriesValidator<>(
                  "data.type",
-<<<<<<< HEAD
                  "RabbitTypes",
                  Rabbit.Variant.class,
-=======
+                 "getSerializedName",
+                 "sponge"
+            ),
+            new EnumEntriesValidator<>(
+                 "data.type",
                  "ParrotTypes",
                  Parrot.Variant.class,
                  "getSerializedName",
@@ -306,7 +306,6 @@
                  "data.type",
                  "MooshroomTypes",
                  MushroomCow.MushroomType.class,
->>>>>>> 491b54e2
                  "getSerializedName",
                  "sponge"
             ),
