--- conflicted
+++ resolved
@@ -288,13 +288,15 @@
             ),
             new EnumEntriesValidator<>(
                  "data.type",
-<<<<<<< HEAD
                  "ParrotTypes",
                  Parrot.Variant.class,
-=======
+                 "getSerializedName",
+                 "sponge"
+            ),
+            new EnumEntriesValidator<>(
+                 "data.type",
                  "MooshroomTypes",
                  MushroomCow.MushroomType.class,
->>>>>>> 5b055437
                  "getSerializedName",
                  "sponge"
             ),
