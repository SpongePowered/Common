--- conflicted
+++ resolved
@@ -16,24 +16,6 @@
                 accessWideners(it)
             }
 }
-
-<<<<<<< HEAD
-=======
-java {
-    // generator is non-API, we can use Java 16 just fine
-    if (JavaVersion.current() < JavaVersion.VERSION_16) {
-        toolchain { languageVersion.set(JavaLanguageVersion.of(16)) }
-    }
-
-    // Make eclipse aware of what version we're using
-    sourceCompatibility = JavaVersion.VERSION_16
-    targetCompatibility = JavaVersion.VERSION_16
-}
-
-tasks.withType(JavaCompile::class) {
-    options.release.set(16)
-}
->>>>>>> da0c626b
 
 dependencies {
     val forgeFlowerVersion: String by project
