--- conflicted
+++ resolved
@@ -48,18 +48,10 @@
     }
 
     @Override
-<<<<<<< HEAD
     public void enable(MessageReceiver src) {
         this.task = Sponge.getAsyncScheduler().submit(Task.builder()
-                .delay(5, TimeUnit.SECONDS)
-                .interval(5, TimeUnit.SECONDS)
-=======
-    public void enable(CommandSource src) {
-        this.task = Task.builder()
-                .async()
                 .delay(1, TimeUnit.SECONDS)
                 .interval(1, TimeUnit.SECONDS)
->>>>>>> 0cbf41e0
                 .execute(task -> {
                     this.logger.info("Async Logger Test Start");
                     /*try {
