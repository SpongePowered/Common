/*
 * This file is part of Sponge, licensed under the MIT License (MIT).
 *
 * Copyright (c) SpongePowered <https://www.spongepowered.org>
 * Copyright (c) contributors
 *
 * Permission is hereby granted, free of charge, to any person obtaining a copy
 * of this software and associated documentation files (the "Software"), to deal
 * in the Software without restriction, including without limitation the rights
 * to use, copy, modify, merge, publish, distribute, sublicense, and/or sell
 * copies of the Software, and to permit persons to whom the Software is
 * furnished to do so, subject to the following conditions:
 *
 * The above copyright notice and this permission notice shall be included in
 * all copies or substantial portions of the Software.
 *
 * THE SOFTWARE IS PROVIDED "AS IS", WITHOUT WARRANTY OF ANY KIND, EXPRESS OR
 * IMPLIED, INCLUDING BUT NOT LIMITED TO THE WARRANTIES OF MERCHANTABILITY,
 * FITNESS FOR A PARTICULAR PURPOSE AND NONINFRINGEMENT. IN NO EVENT SHALL THE
 * AUTHORS OR COPYRIGHT HOLDERS BE LIABLE FOR ANY CLAIM, DAMAGES OR OTHER
 * LIABILITY, WHETHER IN AN ACTION OF CONTRACT, TORT OR OTHERWISE, ARISING FROM,
 * OUT OF OR IN CONNECTION WITH THE SOFTWARE OR THE USE OR OTHER DEALINGS IN
 * THE SOFTWARE.
 */
package org.spongepowered.test.config;

import com.google.inject.Inject;
import net.kyori.adventure.identity.Identity;
import net.kyori.adventure.text.Component;
import org.spongepowered.configurate.ConfigurateException;
import org.spongepowered.configurate.CommentedConfigurationNode;
import org.apache.logging.log4j.Logger;
import org.spongepowered.api.command.parameter.CommandContext;
import org.spongepowered.api.config.DefaultConfig;
import org.spongepowered.api.event.Listener;
import org.spongepowered.api.event.lifecycle.ConstructPluginEvent;
import org.spongepowered.api.event.network.ServerSideConnectionEvent;
import org.spongepowered.configurate.reference.ConfigurationReference;
import org.spongepowered.configurate.reference.ValueReference;
import org.spongepowered.plugin.builtin.jvm.Plugin;
import org.spongepowered.test.LoadableModule;

import java.net.URL;

@Plugin("configtest")
public final class ConfigTest implements LoadableModule {

    private final Logger logger;
    private final ConfigurationReference<CommentedConfigurationNode> reference;
    private ValueReference<ExampleConfiguration, CommentedConfigurationNode> config;

    @Inject
    ConfigTest(final Logger logger, final @DefaultConfig(sharedRoot = true) ConfigurationReference<CommentedConfigurationNode> reference) {
        this.logger = logger;
        this.reference = reference;
    }

    @Listener
<<<<<<< HEAD
    private void onConstruction(final ConstructPluginEvent event) {
        this.logger.info("Asset one: {}, asset two: {}", this.testOne.url(), this.secondTest.url());
=======
    public void onConstruction(final ConstructPluginEvent event) {
        final URL testOne = this.getClass().getResource("/configtest/test.txt");
        final URL testTwo = this.getClass().getResource("/configtest/test2.txt");
        this.logger.info("Asset one: {}, asset two: {}", testOne, testTwo);
>>>>>>> ece3d7f5
        try {
            this.config = this.reference.referenceTo(ExampleConfiguration.class);
            this.reference.save();
        } catch (final ConfigurateException ex) {
            this.logger.error("Unable to load test configuration", ex);
        }
    }

    @Listener
    private void clientConnected(final ServerSideConnectionEvent.Join event) {
        final Component motd = this.config.get().getMotd();
        if (motd == null || motd == Component.empty()) {
            return;
        }

        event.player().sendMessage(Identity.nil(), motd);
    }


    @Override
    public void enable(final CommandContext ctx) {

    }
}<|MERGE_RESOLUTION|>--- conflicted
+++ resolved
@@ -56,15 +56,10 @@
     }
 
     @Listener
-<<<<<<< HEAD
-    private void onConstruction(final ConstructPluginEvent event) {
-        this.logger.info("Asset one: {}, asset two: {}", this.testOne.url(), this.secondTest.url());
-=======
     public void onConstruction(final ConstructPluginEvent event) {
         final URL testOne = this.getClass().getResource("/configtest/test.txt");
         final URL testTwo = this.getClass().getResource("/configtest/test2.txt");
         this.logger.info("Asset one: {}, asset two: {}", testOne, testTwo);
->>>>>>> ece3d7f5
         try {
             this.config = this.reference.referenceTo(ExampleConfiguration.class);
             this.reference.save();
