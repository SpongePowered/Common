--- conflicted
+++ resolved
@@ -130,10 +130,7 @@
         }
 
         @Listener
-<<<<<<< HEAD
-        private void onInteract(final ChangeInventoryEvent event) {
-=======
-        public void beforePickup(final ChangeInventoryEvent.Pickup.Pre event) {
+        private void beforePickup(final ChangeInventoryEvent.Pickup.Pre event) {
             if (event.originalStack().type().isAnyOf(ItemTypes.BEDROCK)) {
                 final ItemStackSnapshot stack = ItemStack.of(ItemTypes.COBBLESTONE, 64).createSnapshot();
                 final ArrayList<ItemStackSnapshot> items = new ArrayList<>();
@@ -143,7 +140,6 @@
                 }
             }
         }
->>>>>>> 65d744fe
 
         @Listener
         public void onInteract(final ChangeInventoryEvent event) {
