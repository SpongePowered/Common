--- conflicted
+++ resolved
@@ -27,6 +27,7 @@
 import com.google.inject.Inject;
 import net.kyori.adventure.text.Component;
 import net.kyori.adventure.text.serializer.plain.PlainTextComponentSerializer;
+import org.checkerframework.checker.nullness.qual.NonNull;
 import org.spongepowered.api.Sponge;
 import org.spongepowered.api.command.Command;
 import org.spongepowered.api.command.CommandResult;
@@ -208,11 +209,7 @@
         }
 
         @Listener
-<<<<<<< HEAD
-        private void onChangeEquipment(final ChangeEntityEquipmentEvent event) {
-=======
-        public void onChangeEquipment(final ChangeEntityEquipmentEvent event, @Getter("transaction") Transaction<ItemStackSnapshot> transaction) {
->>>>>>> 16cad1d5
+        public void onChangeEquipment(final ChangeEntityEquipmentEvent event, @Getter("transaction") final Transaction<@NonNull ItemStackSnapshot> transaction) {
             final Slot slot = event.slot();
             this.plugin.logger().info("Equipment: {}: {} {}->{}",
                     event.entity().type().key(RegistryTypes.ENTITY_TYPE),
