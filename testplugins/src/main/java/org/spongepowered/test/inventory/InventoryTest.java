/*
 * This file is part of Sponge, licensed under the MIT License (MIT).
 *
 * Copyright (c) SpongePowered <https://www.spongepowered.org>
 * Copyright (c) contributors
 *
 * Permission is hereby granted, free of charge, to any person obtaining a copy
 * of this software and associated documentation files (the "Software"), to deal
 * in the Software without restriction, including without limitation the rights
 * to use, copy, modify, merge, publish, distribute, sublicense, and/or sell
 * copies of the Software, and to permit persons to whom the Software is
 * furnished to do so, subject to the following conditions:
 *
 * The above copyright notice and this permission notice shall be included in
 * all copies or substantial portions of the Software.
 *
 * THE SOFTWARE IS PROVIDED "AS IS", WITHOUT WARRANTY OF ANY KIND, EXPRESS OR
 * IMPLIED, INCLUDING BUT NOT LIMITED TO THE WARRANTIES OF MERCHANTABILITY,
 * FITNESS FOR A PARTICULAR PURPOSE AND NONINFRINGEMENT. IN NO EVENT SHALL THE
 * AUTHORS OR COPYRIGHT HOLDERS BE LIABLE FOR ANY CLAIM, DAMAGES OR OTHER
 * LIABILITY, WHETHER IN AN ACTION OF CONTRACT, TORT OR OTHERWISE, ARISING FROM,
 * OUT OF OR IN CONNECTION WITH THE SOFTWARE OR THE USE OR OTHER DEALINGS IN
 * THE SOFTWARE.
 */
package org.spongepowered.test.inventory;

import com.google.inject.Inject;
import net.kyori.adventure.text.Component;
import net.kyori.adventure.text.serializer.plain.PlainTextComponentSerializer;
import org.spongepowered.api.Sponge;
import org.spongepowered.api.command.Command;
import org.spongepowered.api.command.CommandResult;
import org.spongepowered.api.command.parameter.CommandContext;
import org.spongepowered.api.data.KeyValueMatcher;
import org.spongepowered.api.data.Keys;
import org.spongepowered.api.data.Transaction;
import org.spongepowered.api.entity.living.player.Player;
import org.spongepowered.api.entity.living.player.server.ServerPlayer;
import org.spongepowered.api.event.Cause;
import org.spongepowered.api.event.Listener;
import org.spongepowered.api.event.block.entity.CookingEvent;
import org.spongepowered.api.event.entity.ChangeEntityEquipmentEvent;
import org.spongepowered.api.event.item.inventory.ChangeInventoryEvent;
import org.spongepowered.api.event.item.inventory.CraftItemEvent;
import org.spongepowered.api.event.item.inventory.DropItemEvent;
import org.spongepowered.api.event.item.inventory.EnchantItemEvent;
import org.spongepowered.api.event.item.inventory.TransferInventoryEvent;
import org.spongepowered.api.event.item.inventory.container.ClickContainerEvent;
import org.spongepowered.api.event.item.inventory.container.InteractContainerEvent;
import org.spongepowered.api.event.lifecycle.RegisterCommandEvent;
import org.spongepowered.api.item.ItemTypes;
import org.spongepowered.api.item.inventory.Container;
import org.spongepowered.api.item.inventory.ContainerTypes;
import org.spongepowered.api.item.inventory.Inventory;
import org.spongepowered.api.item.inventory.ItemStack;
import org.spongepowered.api.item.inventory.ItemStackSnapshot;
import org.spongepowered.api.item.inventory.Slot;
import org.spongepowered.api.item.inventory.entity.Hotbar;
import org.spongepowered.api.item.inventory.entity.PrimaryPlayerInventory;
import org.spongepowered.api.item.inventory.equipment.EquipmentType;
import org.spongepowered.api.item.inventory.menu.ClickType;
import org.spongepowered.api.item.inventory.menu.InventoryMenu;
import org.spongepowered.api.item.inventory.menu.handler.SlotClickHandler;
import org.spongepowered.api.item.inventory.query.QueryTypes;
import org.spongepowered.api.item.inventory.transaction.SlotTransaction;
import org.spongepowered.api.item.inventory.type.GridInventory;
import org.spongepowered.api.item.inventory.type.ViewableInventory;
import org.spongepowered.api.registry.RegistryTypes;
import org.spongepowered.api.scheduler.Task;
import org.spongepowered.math.vector.Vector2i;
import org.spongepowered.plugin.PluginContainer;
import org.spongepowered.plugin.builtin.jvm.Plugin;
import org.spongepowered.test.LoadableModule;

import java.util.ArrayList;
import java.util.Optional;

@Plugin("inventorytest")
public final class InventoryTest implements LoadableModule {

    private final PluginContainer plugin;

    @Inject
    public InventoryTest(final PluginContainer plugin) {
        this.plugin = plugin;
    }

    @Listener
    public void onRegisterCommand(final RegisterCommandEvent<Command.Parameterized> event) {
        final Command.Builder builder = Command.builder();
        builder.addChild(Command.builder().executor(this::enderchest).build(), "ender");
        event.register(this.plugin, builder.build(), "inventorytest");
    }

    private CommandResult enderchest(CommandContext commandContext) {
        final ServerPlayer player = commandContext.cause().first(ServerPlayer.class).orElse(null);
        if (player == null) {
            return CommandResult.error(Component.text("Must be run ingame by a player"));
        }
        player.openInventory(player.enderChestInventory());
        return CommandResult.success();
    }

    public static class InventoryTestListener {

        private final PluginContainer plugin;

        public InventoryTestListener(final PluginContainer plugin) {
            this.plugin = plugin;
        }

        @Listener
        private void onInteractContainerOpen(final InteractContainerEvent.Open event) {
            final Container container = event.container();
            final Hotbar hotbarFromContain = container.query(Hotbar.class).orElse(null);
            final Hotbar hotbarFromPrimary = container.query(PrimaryPlayerInventory.class).get().query(Hotbar.class).orElse(null);
            final Inventory stoneFromContain = hotbarFromContain.query(QueryTypes.ITEM_TYPE, ItemTypes.STONE.get());
            final Inventory stoneFromPrimary = hotbarFromPrimary.query(QueryTypes.ITEM_TYPE, ItemTypes.STONE.get());

            final Inventory slotIndex0 = container.query(KeyValueMatcher.of(Keys.SLOT_INDEX, 0));
            this.plugin.logger().info("{} slots: {}", "SlotIndex 0 ", slotIndex0.capacity());
            final Inventory slotPos1_1 = container.query(KeyValueMatcher.of(Keys.SLOT_POSITION, Vector2i.from(1,1)));
            this.plugin.logger().info("{} slots: {}", "SlotPos 1 1", slotPos1_1.capacity());
            final Inventory slotPos0_6 = container.query(PrimaryPlayerInventory.class).get().query(KeyValueMatcher.of(Keys.SLOT_POSITION, Vector2i.from(0, 6)));
            this.plugin.logger().info("{} slots: {}", "SlotPos 0 6", slotPos0_6.capacity());

            // TODO equality check fails with the default TextComponent
            final Inventory foobarInv = container.query(KeyValueMatcher.of(Keys.DISPLAY_NAME, Component.text("Foobar")));
            this.plugin.logger().info("{} slots: {}", "Foobar Title", foobarInv.capacity());
            final Inventory max1Quantity = container.query(KeyValueMatcher.of(Keys.MAX_STACK_SIZE, 1));
            this.plugin.logger().info("{} slots: {}", "Max quantity 1", max1Quantity.capacity());
            final Inventory grids = container.query(QueryTypes.INVENTORY_TYPE, GridInventory.class);
            this.plugin.logger().info("{} count: {}", "grids ", grids.children().size()); // contains duplicate slots
            final Optional<Component> component = container.get(Keys.DISPLAY_NAME);

            final String title = component.map(c -> PlainTextComponentSerializer.plainText().serialize(c)).orElse("No Title");
            this.plugin.logger().info("{} [{}]", event.getClass().getSimpleName(), title);
        }

        @Listener
<<<<<<< HEAD
        private void onInteractContainer(final InteractContainerEvent event) {
=======
        public void onCooking(final CookingEvent event) {
            final String recipe = event.recipe().isPresent() ? event.recipe().get().key().toString() : "no recipe";
            this.plugin.logger().info("{} in {} using {}", event.getClass().getSimpleName(), event.blockEntity().getClass().getSimpleName(), recipe);
        }

        @Listener
        public void onInteractContainer(final InteractContainerEvent event) {
>>>>>>> b1e17911
            if (event instanceof EnchantItemEvent) {
                this.plugin.logger().info("{} [{}] S:{}", event.getClass().getSimpleName(), ((EnchantItemEvent) event).option(),
                        ((EnchantItemEvent) event).seed());
            }
            final Optional<Component> component = event.container().get(Keys.DISPLAY_NAME);
            final String title = component.map(c -> PlainTextComponentSerializer.plainText().serialize(c)).orElse("No Title");
            if (title.equals("Foobar")) {
                InventoryTest.doFancyStuff(this.plugin, event.cause().first(Player.class).get());
            }
        }

        @Listener
        private void beforePickup(final ChangeInventoryEvent.Pickup.Pre event) {
            if (event.originalStack().type().isAnyOf(ItemTypes.BEDROCK)) {
                final ItemStackSnapshot stack = ItemStack.of(ItemTypes.COBBLESTONE, 64).createSnapshot();
                final ArrayList<ItemStackSnapshot> items = new ArrayList<>();
                event.setCustom(items);
                for (int i = 0; i < 100; i++) {
                    items.add(stack);
                }
            }
        }

        @Listener
        public void onInteract(final ChangeInventoryEvent event) {
            this.plugin.logger().info("{} {} {}", event.getClass().getSimpleName(), event.inventory().getClass().getSimpleName(), event.cause());
            if (event instanceof ClickContainerEvent) {
                final Transaction<ItemStackSnapshot> cursor = ((ClickContainerEvent) event).cursorTransaction();
                ((ClickContainerEvent) event).slot().ifPresent(clicked -> {
                    this.plugin.logger().info("  Clicked: {}", InventoryTest.slotName(clicked));
                });
                this.plugin.logger().info("  Cursor: {}x{}->{}x{}", cursor.original().type().key(RegistryTypes.ITEM_TYPE), cursor.original().quantity(),
                        cursor.finalReplacement().type().key(RegistryTypes.ITEM_TYPE), cursor.finalReplacement().quantity());
                if (event instanceof CraftItemEvent.Preview) {
                    final SlotTransaction preview = ((CraftItemEvent.Preview) event).preview();
                    this.plugin.logger().info("  Preview: {}x{}->{}x{}", preview.original().type().key(RegistryTypes.ITEM_TYPE), preview.original().quantity(),
                            preview.finalReplacement().type().key(RegistryTypes.ITEM_TYPE), preview.finalReplacement().quantity());
                }
                if (event instanceof CraftItemEvent.Craft) {
                    final ItemStackSnapshot craft = ((CraftItemEvent.Craft) event).crafted();
                    this.plugin.logger().info("  Craft: {}x{}", craft.type().key(RegistryTypes.ITEM_TYPE), craft.quantity());
                }
            }
            if (event instanceof ChangeInventoryEvent.Drop) {
                final Slot hand = ((ChangeInventoryEvent.Drop) event).slot();
                this.plugin.logger().info("  Hand: {}", InventoryTest.slotName(hand));
            }
            if (event instanceof ClickContainerEvent.Creative.Drop) {
                final ItemStackSnapshot stack = ((ClickContainerEvent.Creative.Drop) event).droppedStack();
                this.plugin.logger().info("  Creative Drop: {}x{}", stack.type().key(RegistryTypes.ITEM_TYPE), stack.quantity());
            }
            if (event instanceof DropItemEvent.Dispense) {
                this.plugin.logger().info("  Dropping: {} entities", ((DropItemEvent.Dispense) event).entities().size());
            }

            for (final SlotTransaction slotTrans : event.transactions()) {
                this.plugin.logger().info("  SlotTr: {}x{}->{}x{}[{}]", slotTrans.original().type().key(RegistryTypes.ITEM_TYPE), slotTrans.original().quantity(),
                        slotTrans.finalReplacement().type().key(RegistryTypes.ITEM_TYPE), slotTrans.finalReplacement().quantity(), InventoryTest.slotName(slotTrans.slot()));
            }
        }

        @Listener
        private void onChangeEquipment(final ChangeEntityEquipmentEvent event) {
            final Slot slot = event.slot();
            final Transaction<ItemStackSnapshot> transaction = event.transaction();
            this.plugin.logger().info("Equipment: {}: {} {}->{}",
                    event.entity().type().key(RegistryTypes.ENTITY_TYPE),
                    slot.get(Keys.EQUIPMENT_TYPE).get().key(RegistryTypes.EQUIPMENT_TYPE),
                    transaction.original().type().key(RegistryTypes.ITEM_TYPE),
                    transaction.finalReplacement().type().key(RegistryTypes.ITEM_TYPE));
        }

        @Listener
        private void onTransfer(final TransferInventoryEvent event) {
            if (event instanceof TransferInventoryEvent.Post) {
                this.plugin.logger().info("{} {}=>{}", event.getClass().getSimpleName(), event.sourceInventory().getClass().getSimpleName(), event.targetInventory()
                        .getClass().getSimpleName());
                final Slot source = ((TransferInventoryEvent.Post) event).sourceSlot();
                final Integer sourceIdx = source.get(Keys.SLOT_INDEX).get();
                final Slot target = ((TransferInventoryEvent.Post) event).targetSlot();
                final Integer targetIdx = target.get(Keys.SLOT_INDEX).get();
                final ItemStackSnapshot item = ((TransferInventoryEvent.Post) event).transferredItem();
                this.plugin.logger().info("{}[{}] -> {}[{}] {}x{}", source.parent().getClass().getSimpleName(), sourceIdx,
                        target.parent().getClass().getSimpleName(), targetIdx, ItemTypes.registry().valueKey(item.type()), item.quantity());
            }
        }

        @Listener
        private void onCraft(final CraftItemEvent event) {
//            this.plugin.logger().info("{} size: {} recipe: {} ",
//                    event.getClass().getSimpleName(),
//                    event.craftingInventory().capacity(),
//                    event.recipe().map(Recipe::getKey).map(ResourceKey::asString).orElse("no recipe"));
        }
    }

    private static String slotName(Slot clicked) {
        final Optional<Integer> idx = clicked.get(Keys.SLOT_INDEX);
        final Optional<EquipmentType> equipmentType = clicked.get(Keys.EQUIPMENT_TYPE);
        return idx.map(String::valueOf).orElse(equipmentType.map(t -> t.key(RegistryTypes.EQUIPMENT_TYPE).asString()).orElse("?"));
    }

    @Override
    public void enable(final CommandContext ctx) {
        Sponge.eventManager().registerListeners(this.plugin, new InventoryTestListener(this.plugin));
    }

    private static void doFancyStuff(final PluginContainer plugin, final Player player) {

        final GridInventory inv27Grid = player.inventory().query(PrimaryPlayerInventory.class).get().storage();
        final Inventory inv27Slots = Inventory.builder().slots(27).completeStructure().plugin(plugin).build();
        final Inventory inv27Slots2 = Inventory.builder().slots(27).completeStructure().plugin(plugin).build();
        final ViewableInventory doubleMyInventory = ViewableInventory.builder().type(ContainerTypes.GENERIC_9X6.get())
                .grid(inv27Slots.slots(), Vector2i.from(9, 3), Vector2i.from(0, 0))
                .grid(inv27Slots2.slots(), Vector2i.from(9, 3), Vector2i.from(0, 3))
                .completeStructure()
                .carrier(player)
                .plugin(plugin)
                .build();
        final InventoryMenu menu = doubleMyInventory.asMenu();
        menu.setReadOnly(true);
        doubleMyInventory.set(0, ItemStack.of(ItemTypes.IRON_INGOT));
        doubleMyInventory.set(8, ItemStack.of(ItemTypes.GOLD_INGOT));
        doubleMyInventory.set(45, ItemStack.of(ItemTypes.EMERALD));
        doubleMyInventory.set(53, ItemStack.of(ItemTypes.DIAMOND));
        menu.registerSlotClick(new MySlotClickHandler(plugin, menu, doubleMyInventory));
        Sponge.server().scheduler().submit(Task.builder().plugin(plugin).execute(() -> {
            menu.open((ServerPlayer) player);
        }).build());
    }

    private static class MySlotClickHandler implements SlotClickHandler {

        private final InventoryMenu menu;
        private PluginContainer plugin;
        private final ViewableInventory primary;
        private ViewableInventory last;

        public MySlotClickHandler(PluginContainer plugin, final InventoryMenu menu, final ViewableInventory primary) {
            this.plugin = plugin;
            this.primary = primary;
            this.menu = menu;
        }

        @Override
        public boolean handle(final Cause cause, final Container container, final Slot slot, final int slotIndex, final ClickType<?> clickType) {

            if (slot.viewedSlot().parent() == this.primary) {
                switch (slotIndex) {
                    case 0:
                    case 8:
                    case 45:
                    case 53:
                        this.last = ViewableInventory.builder().type(ContainerTypes.GENERIC_9X6.get())
                                .fillDummy().item(slot.peek().createSnapshot())
                                .completeStructure().plugin(this.plugin).build();
                        Sponge.server().scheduler().submit(Task.builder().execute(() -> this.menu.setCurrentInventory(this.last)).plugin(this.plugin).build());
                        break;
                    default:
                        slot.set(ItemStack.of(ItemTypes.BEDROCK));
                }
                return false;
            } else if (slot.viewedSlot().parent() == this.last) {
                Sponge.server().scheduler().submit(Task.builder().execute(() -> this.menu.setCurrentInventory(this.primary)).plugin(this.plugin).build());
                return false;
            }
            return true;
        }
    }

    //
    //    public static net.minecraft.inventory.container.Container doStuff(net.minecraft.inventory.container.Container mcContainer, PlayerEntity
    //    player) {
    //        Container container = ((Container) mcContainer);
    //        InventoryAdapter adapter = (InventoryAdapter) container;
    //
    //        if (container instanceof ChestContainer) {
    //            int i = 1;
    //            ItemStack stick = ItemStack.of(ItemTypes.STICK);
    //            for (org.spongepowered.api.item.inventory.Slot slot : container.slots()) {
    //                stick.setQuantity(i++);
    //                slot.set(stick.copy());
    //            }
    //            stick.setQuantity(1);
    //            Inventory queriedGrid = container.query(PrimaryPlayerInventory.class).get().asGrid().query(QueryTypes.GRID, Vector2i.from(1, 1),
    //                    Vector2i.from(2, 2));
    //            queriedGrid.slots().forEach(slot -> {
    //                slot.set(stick.copy());
    //            });
    //            Inventory grids = container.query(QueryTypes.INVENTORY_TYPE, GridInventory.class);
    //            container.query(Hotbar.class).get().set(0, ItemStack.of(ItemTypes.CHEST));
    //
    //            Inventory inv5slots = Inventory.builder().slots(5).completeStructure().build();
    //            Inventory inv4GridSlots = Inventory.builder().grid(2, 2).completeStructure().build();
    //            inv4GridSlots.offer(ItemStack.of(ItemTypes.DIAMOND), ItemStack.of(ItemTypes.EMERALD), ItemStack.of(ItemTypes.IRON_INGOT),
    //            ItemStack.of(ItemTypes.GOLD_INGOT));
    //            Inventory inv10Composite = Inventory.builder()
    //                    .inventory(inv5slots)
    //                    .inventory(inv4GridSlots)
    //                    .slots(1)
    //                    .completeStructure().build();
    //            Inventory inv4GridAgain = inv10Composite.query(GridInventory.class).get();
    //
    //
    //            Optional<ItemStack> itemStack = inv10Composite.peekAt(5);
    //            inv4GridAgain.peekAt(0);
    //            inv4GridAgain.slots().forEach(slot -> System.out.println(slot.peek()));
    //
    //            Inventory mixedComposite = Inventory.builder().inventory(grids).slots(1).inventory(container).completeStructure().build();
    //        }
    //        if (container instanceof DispenserContainer) {
    //            final GridInventory inv27Grid = ((PlayerInventory)player.inventory).query(PrimaryPlayerInventory.class).get().storage();
    //            final Inventory inv27Slots = Inventory.builder().slots(27).completeStructure().build();
    //            final Inventory inv27Slots2 = Inventory.builder().slots(27).completeStructure().build();
    //            final ViewableInventory doubleMyInventory = ViewableInventory.builder().type(ContainerTypes.GENERIC_9x6.get())
    //                    .grid(inv27Slots.slots(), Vector2i.from(9, 3), Vector2i.from(0, 0))
    //                    .grid(inv27Slots2.slots(), Vector2i.from(9, 3), Vector2i.from(0, 3))
    //                    .completeStructure()
    //                    .carrier((Carrier)player)
    //                    .build();
    //            final Optional<Container> open = doubleMyInventory.asMenu().open((ServerPlayer) player);
    //            doubleMyInventory.offer(ItemStack.of(ItemTypes.GOLD_INGOT));
    //            doubleMyInventory.offer(ItemStack.of(ItemTypes.IRON_INGOT));
    //            return null;
    //        }
    //
    //        return mcContainer;
    //
    //    }
}<|MERGE_RESOLUTION|>--- conflicted
+++ resolved
@@ -138,17 +138,13 @@
         }
 
         @Listener
-<<<<<<< HEAD
-        private void onInteractContainer(final InteractContainerEvent event) {
-=======
-        public void onCooking(final CookingEvent event) {
+        private void onCooking(final CookingEvent event) {
             final String recipe = event.recipe().isPresent() ? event.recipe().get().key().toString() : "no recipe";
             this.plugin.logger().info("{} in {} using {}", event.getClass().getSimpleName(), event.blockEntity().getClass().getSimpleName(), recipe);
         }
 
         @Listener
-        public void onInteractContainer(final InteractContainerEvent event) {
->>>>>>> b1e17911
+        private void onInteractContainer(final InteractContainerEvent event) {
             if (event instanceof EnchantItemEvent) {
                 this.plugin.logger().info("{} [{}] S:{}", event.getClass().getSimpleName(), ((EnchantItemEvent) event).option(),
                         ((EnchantItemEvent) event).seed());
