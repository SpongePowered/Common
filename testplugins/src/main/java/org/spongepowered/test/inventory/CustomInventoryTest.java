/*
 * This file is part of Sponge, licensed under the MIT License (MIT).
 *
 * Copyright (c) SpongePowered <https://www.spongepowered.org>
 * Copyright (c) contributors
 *
 * Permission is hereby granted, free of charge, to any person obtaining a copy
 * of this software and associated documentation files (the "Software"), to deal
 * in the Software without restriction, including without limitation the rights
 * to use, copy, modify, merge, publish, distribute, sublicense, and/or sell
 * copies of the Software, and to permit persons to whom the Software is
 * furnished to do so, subject to the following conditions:
 *
 * The above copyright notice and this permission notice shall be included in
 * all copies or substantial portions of the Software.
 *
 * THE SOFTWARE IS PROVIDED "AS IS", WITHOUT WARRANTY OF ANY KIND, EXPRESS OR
 * IMPLIED, INCLUDING BUT NOT LIMITED TO THE WARRANTIES OF MERCHANTABILITY,
 * FITNESS FOR A PARTICULAR PURPOSE AND NONINFRINGEMENT. IN NO EVENT SHALL THE
 * AUTHORS OR COPYRIGHT HOLDERS BE LIABLE FOR ANY CLAIM, DAMAGES OR OTHER
 * LIABILITY, WHETHER IN AN ACTION OF CONTRACT, TORT OR OTHERWISE, ARISING FROM,
 * OUT OF OR IN CONNECTION WITH THE SOFTWARE OR THE USE OR OTHER DEALINGS IN
 * THE SOFTWARE.
 */
package org.spongepowered.test.inventory;

import com.flowpowered.math.vector.Vector2i;
import org.spongepowered.api.Sponge;
import org.spongepowered.api.block.BlockTypes;
import org.spongepowered.api.command.CommandResult;
import org.spongepowered.api.command.spec.CommandSpec;
import org.spongepowered.api.data.key.Keys;
import org.spongepowered.api.entity.living.animal.Horse;
import org.spongepowered.api.entity.living.animal.Llama;
import org.spongepowered.api.entity.living.animal.Mule;
import org.spongepowered.api.entity.living.monster.Slime;
import org.spongepowered.api.entity.living.player.Player;
import org.spongepowered.api.event.Listener;
import org.spongepowered.api.event.block.InteractBlockEvent;
import org.spongepowered.api.event.entity.InteractEntityEvent;
import org.spongepowered.api.event.filter.Getter;
import org.spongepowered.api.event.filter.cause.First;
import org.spongepowered.api.event.filter.cause.Root;
import org.spongepowered.api.event.game.state.GameInitializationEvent;
import org.spongepowered.api.event.item.inventory.container.ClickContainerEvent;
import org.spongepowered.api.item.ItemTypes;
import org.spongepowered.api.item.inventory.Carrier;
import org.spongepowered.api.item.inventory.Inventory;
import org.spongepowered.api.item.inventory.InventoryArchetypes;
import org.spongepowered.api.item.inventory.InventoryProperties;
import org.spongepowered.api.item.inventory.ItemStack;
import org.spongepowered.api.item.inventory.Slot;
import org.spongepowered.api.item.inventory.gui.GuiIds;
import org.spongepowered.api.item.inventory.slot.SlotIndex;
import org.spongepowered.api.item.inventory.transaction.SlotTransaction;
import org.spongepowered.api.item.inventory.type.CarriedInventory;
import org.spongepowered.api.plugin.Plugin;
import org.spongepowered.api.text.Text;
import org.spongepowered.api.world.Location;
import org.spongepowered.api.world.World;

import java.util.UUID;

/**
 * When trying to break an Inventory TE while sneaking you open a custom Version of it instead.
 * Clicks in the opened Inventory are recorded with their SlotIndex in your Chat.
 * For detection this uses a very basic custom Carrier Implementation.
 */
@Plugin(id = "custominventorytest", name = "Custom Inventory Test", description = "A plugin to test custom inventories", version = "0.0.0")
public class CustomInventoryTest {

    @Listener
    public void onPunchBlock(InteractBlockEvent.Primary event, @Root Player player) {
        if (!player.get(Keys.IS_SNEAKING).orElse(false)) {
            return;
        }
        event.getBlock().getLocation().ifPresent(loc -> {
                    interactCarrier(event, player, loc);
                    interactOtherBlock(event, player, loc);
                }
        );
    }

    @Listener
    public void onPunchEntity(InteractEntityEvent.Primary event, @Root Player player) {
        if (!player.get(Keys.IS_SNEAKING).orElse(false)) {
            return;
        }
        if (event.getEntity() instanceof Mule) {
            Inventory.Builder builder;
            if (((Mule) event.getEntity()).getInventory().capacity() <= 2) {
                builder = Inventory.builder().of(InventoryArchetypes.HORSE);
            } else {
                builder = Inventory.builder().of(InventoryArchetypes.HORSE_WITH_CHEST);
            }
<<<<<<< HEAD
            Inventory inventory = builder.property(InventoryTitle.of(Text.of("Custom Mule"), Property.Operator.DELEGATE))
                    .withCarrier(((Horse) event.getEntity()))
=======
            Inventory inventory = builder.property(InventoryProperties.TITLE, Text.of("Custom Mule"))
                    .withCarrier(((Horse) event.getTargetEntity()))
>>>>>>> caac7dc0
                    .build(this);
            int i = 1;
            for (Inventory slot : inventory.slots()) {
                slot.set(ItemStack.of(ItemTypes.APPLE, i++));
            }
            Sponge.getCauseStackManager().pushCause(player);
            player.openInventory(inventory);
            Sponge.getCauseStackManager().popCause();
            event.setCancelled(true);
        } else if (event.getEntity() instanceof Llama) {
            Inventory.Builder builder;
            if (((Llama) event.getEntity()).getInventory().capacity() <= 2) {
                builder = Inventory.builder().of(InventoryArchetypes.HORSE);
            } else {
                builder = Inventory.builder().of(InventoryArchetypes.HORSE_WITH_CHEST);
            }
<<<<<<< HEAD
            Inventory inventory = builder.property(InventoryTitle.of(Text.of("Custom Llama"), Property.Operator.DELEGATE))
                    .withCarrier(((Horse) event.getEntity()))
=======
            Inventory inventory = builder.property(InventoryProperties.TITLE, Text.of("Custom Llama"))
                    .withCarrier(((Horse) event.getTargetEntity()))
>>>>>>> caac7dc0
                    .build(this);
            int i = 1;
            for (Inventory slot : inventory.slots()) {
                slot.set(ItemStack.of(ItemTypes.APPLE, i++));
            }
            Sponge.getCauseStackManager().pushCause(player);
            player.openInventory(inventory);
            Sponge.getCauseStackManager().popCause();
            event.setCancelled(true);
        } else if (event.getEntity() instanceof Horse) {
            Inventory inventory = Inventory.builder().of(InventoryArchetypes.HORSE)
<<<<<<< HEAD
                    .property(InventoryTitle.of(Text.of("Custom Horse"), Property.Operator.DELEGATE))
                    .withCarrier(((Horse) event.getEntity()))
=======
                    .property(InventoryProperties.TITLE, Text.of("Custom Horse"))
                    .withCarrier(((Horse) event.getTargetEntity()))
>>>>>>> caac7dc0
                    .build(this);
            int i = 1;
            for (Inventory slot : inventory.slots()) {
                slot.set(ItemStack.of(ItemTypes.APPLE, i++));
            }
            Sponge.getCauseStackManager().pushCause(player);
            player.openInventory(inventory);
            Sponge.getCauseStackManager().popCause();
            event.setCancelled(true);
        }
        if (event.getEntity() instanceof Slime) {
            Inventory inventory = Inventory.builder().of(InventoryArchetypes.MENU_GRID)
                    .property(InventoryProperties.DIMENSION, new Vector2i(1, 9))
                    .property(InventoryProperties.TITLE, Text.of("Slime Content"))
                    .property(InventoryProperties.UNIQUE_ID, UUID.randomUUID())
                    .property(InventoryProperties.GUI_ID, GuiIds.DISPENSER)
                    .build(this);
            ItemStack flard = ItemStack.of(ItemTypes.SLIME_BALL, 1);
            flard.offer(Keys.DISPLAY_NAME, Text.of("Flard?"));
            for (Inventory slot : inventory.slots()) {
                slot.set(flard);
            }
            Sponge.getCauseStackManager().pushCause(player);
            player.openInventory(inventory);
            Sponge.getCauseStackManager().popCause();
        }
    }

    private void interactOtherBlock(InteractBlockEvent.Primary event, Player player, Location loc) {
        if (loc.getBlock().getType() == BlockTypes.CRAFTING_TABLE) {
            Inventory inventory = Inventory.builder().of(InventoryArchetypes.WORKBENCH)
                    .property(InventoryProperties.TITLE, Text.of("Custom Workbench"))
                    .build(this);
            for (Inventory slot : inventory.slots()) {
                slot.set(ItemStack.of(ItemTypes.IRON_NUGGET, 1));
            }
            Sponge.getCauseStackManager().pushCause(player);
            player.openInventory(inventory);
            Sponge.getCauseStackManager().popCause();

            event.setCancelled(true);
        }
    }

    private void interactCarrier(InteractBlockEvent.Primary event, Player player, Location loc) {
        loc.getTileEntity().ifPresent(te -> {
            if (te instanceof Carrier) {
                BasicCarrier myCarrier = new BasicCarrier();
                Inventory custom = Inventory.builder().from(((Carrier) te).getInventory())
                        .property(InventoryProperties.TITLE, Text.of("Custom ", ((Carrier) te).getInventory().getName()))
                        .withCarrier(myCarrier)
                        .build(this);
                myCarrier.init(custom);
                Sponge.getCauseStackManager().pushCause(player);
                player.openInventory(custom);
                Sponge.getCauseStackManager().popCause();
                event.setCancelled(true);
            }
        });
    }

    private final AnnoyingListener listener = new AnnoyingListener();
    private boolean registered = false;

    @Listener
    public void onInit(GameInitializationEvent event) {
        Sponge.getCommandManager().register(this,
                CommandSpec.builder().executor((source, context) -> {
                    if (this.registered) {
                        this.registered = false;
                        Sponge.getEventManager().unregisterListeners(this.listener);
                    } else {
                        this.registered = true;
                        Sponge.getEventManager().registerListeners(this, this.listener);
                    }
                    return CommandResult.success();
                }).build(), "togglesuperannoyinginventorymessage");
    }

    public static class AnnoyingListener {

        @Listener
<<<<<<< HEAD
        public void onInventoryClick(ClickContainerEvent event, @First Player player, @Getter("getTargetInventory") CarriedInventory<?> container) {
            container.getProperty(Identifiable.class).ifPresent(i -> player.sendMessage(Text.of("Identifiable Inventory: ", i.getValue())));
=======
        public void onInventoryClick(ClickInventoryEvent event, @First Player player, @Getter("getTargetInventory") CarriedInventory<?> container) {
            container.getProperty(InventoryProperties.UNIQUE_ID).ifPresent(uuid -> player.sendMessage(Text.of("Identifiable Inventory: ", uuid)));
>>>>>>> caac7dc0
            for (SlotTransaction trans : event.getTransactions()) {
                Slot slot = trans.getSlot();
                Slot realSlot = slot.viewedSlot();
                int slotClicked = slot.getProperty(InventoryProperties.SLOT_INDEX).map(SlotIndex::getIndex).orElse(-1);
                player.sendMessage(Text.of("You clicked Slot ", slotClicked, " in ", container.getName(), "/", realSlot.parent().getName()));
            }
        }
    }



    private static class BasicCarrier implements Carrier {

        private Inventory inventory;

        @Override
        public CarriedInventory<? extends Carrier> getInventory() {
            return ((CarriedInventory<?>) this.inventory);
        }

        public void init(Inventory inventory) {
            this.inventory = inventory;
        }
    }

}<|MERGE_RESOLUTION|>--- conflicted
+++ resolved
@@ -57,7 +57,6 @@
 import org.spongepowered.api.plugin.Plugin;
 import org.spongepowered.api.text.Text;
 import org.spongepowered.api.world.Location;
-import org.spongepowered.api.world.World;
 
 import java.util.UUID;
 
@@ -93,13 +92,8 @@
             } else {
                 builder = Inventory.builder().of(InventoryArchetypes.HORSE_WITH_CHEST);
             }
-<<<<<<< HEAD
-            Inventory inventory = builder.property(InventoryTitle.of(Text.of("Custom Mule"), Property.Operator.DELEGATE))
-                    .withCarrier(((Horse) event.getEntity()))
-=======
             Inventory inventory = builder.property(InventoryProperties.TITLE, Text.of("Custom Mule"))
-                    .withCarrier(((Horse) event.getTargetEntity()))
->>>>>>> caac7dc0
+                    .withCarrier((Horse) event.getEntity())
                     .build(this);
             int i = 1;
             for (Inventory slot : inventory.slots()) {
@@ -116,13 +110,8 @@
             } else {
                 builder = Inventory.builder().of(InventoryArchetypes.HORSE_WITH_CHEST);
             }
-<<<<<<< HEAD
-            Inventory inventory = builder.property(InventoryTitle.of(Text.of("Custom Llama"), Property.Operator.DELEGATE))
-                    .withCarrier(((Horse) event.getEntity()))
-=======
             Inventory inventory = builder.property(InventoryProperties.TITLE, Text.of("Custom Llama"))
-                    .withCarrier(((Horse) event.getTargetEntity()))
->>>>>>> caac7dc0
+                    .withCarrier((Horse) event.getEntity())
                     .build(this);
             int i = 1;
             for (Inventory slot : inventory.slots()) {
@@ -134,13 +123,8 @@
             event.setCancelled(true);
         } else if (event.getEntity() instanceof Horse) {
             Inventory inventory = Inventory.builder().of(InventoryArchetypes.HORSE)
-<<<<<<< HEAD
-                    .property(InventoryTitle.of(Text.of("Custom Horse"), Property.Operator.DELEGATE))
+                    .property(InventoryProperties.TITLE, Text.of("Custom Horse"))
                     .withCarrier(((Horse) event.getEntity()))
-=======
-                    .property(InventoryProperties.TITLE, Text.of("Custom Horse"))
-                    .withCarrier(((Horse) event.getTargetEntity()))
->>>>>>> caac7dc0
                     .build(this);
             int i = 1;
             for (Inventory slot : inventory.slots()) {
@@ -223,13 +207,8 @@
     public static class AnnoyingListener {
 
         @Listener
-<<<<<<< HEAD
         public void onInventoryClick(ClickContainerEvent event, @First Player player, @Getter("getTargetInventory") CarriedInventory<?> container) {
-            container.getProperty(Identifiable.class).ifPresent(i -> player.sendMessage(Text.of("Identifiable Inventory: ", i.getValue())));
-=======
-        public void onInventoryClick(ClickInventoryEvent event, @First Player player, @Getter("getTargetInventory") CarriedInventory<?> container) {
             container.getProperty(InventoryProperties.UNIQUE_ID).ifPresent(uuid -> player.sendMessage(Text.of("Identifiable Inventory: ", uuid)));
->>>>>>> caac7dc0
             for (SlotTransaction trans : event.getTransactions()) {
                 Slot slot = trans.getSlot();
                 Slot realSlot = slot.viewedSlot();
