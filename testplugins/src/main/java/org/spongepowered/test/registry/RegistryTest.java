--- conflicted
+++ resolved
@@ -118,14 +118,12 @@
                             }
 
                             final var catalogClass = catalogedByAnnotation.value()[0];
-<<<<<<< HEAD
+                            if (!Modifier.isFinal(catalogClass.getModifiers())) {
+                                this.logger.error("{} is not final", catalogClass.getSimpleName());
+                            }
 
                             if (Arrays.stream(catalogClass.getDeclaredConstructors()).anyMatch(ctor -> !Modifier.isPrivate(ctor.getModifiers()))) {
                                 this.logger.error("{} has non-private constructors", catalogClass.getSimpleName());
-=======
-                            if (!Modifier.isFinal(catalogClass.getModifiers())) {
-                                this.logger.error("{} is not final", catalogClass.getSimpleName());
->>>>>>> d44a497f
                             }
 
                             final Method registryMethod;
