/*
 * This file is part of Sponge, licensed under the MIT License (MIT).
 *
 * Copyright (c) SpongePowered <https://www.spongepowered.org>
 * Copyright (c) contributors
 *
 * Permission is hereby granted, free of charge, to any person obtaining a copy
 * of this software and associated documentation files (the "Software"), to deal
 * in the Software without restriction, including without limitation the rights
 * to use, copy, modify, merge, publish, distribute, sublicense, and/or sell
 * copies of the Software, and to permit persons to whom the Software is
 * furnished to do so, subject to the following conditions:
 *
 * The above copyright notice and this permission notice shall be included in
 * all copies or substantial portions of the Software.
 *
 * THE SOFTWARE IS PROVIDED "AS IS", WITHOUT WARRANTY OF ANY KIND, EXPRESS OR
 * IMPLIED, INCLUDING BUT NOT LIMITED TO THE WARRANTIES OF MERCHANTABILITY,
 * FITNESS FOR A PARTICULAR PURPOSE AND NONINFRINGEMENT. IN NO EVENT SHALL THE
 * AUTHORS OR COPYRIGHT HOLDERS BE LIABLE FOR ANY CLAIM, DAMAGES OR OTHER
 * LIABILITY, WHETHER IN AN ACTION OF CONTRACT, TORT OR OTHERWISE, ARISING FROM,
 * OUT OF OR IN CONNECTION WITH THE SOFTWARE OR THE USE OR OTHER DEALINGS IN
 * THE SOFTWARE.
 */
package org.spongepowered.test.recipe;

import com.google.inject.Inject;
import net.kyori.adventure.text.Component;
import net.kyori.adventure.text.TextComponent;
import net.kyori.adventure.text.format.NamedTextColor;
import org.spongepowered.api.ResourceKey;
import org.spongepowered.api.Sponge;
import org.spongepowered.api.command.exception.CommandException;
import org.spongepowered.api.command.parameter.CommandContext;
import org.spongepowered.api.data.Keys;
import org.spongepowered.api.data.meta.BannerPatternLayer;
import org.spongepowered.api.data.type.BannerPatternShapes;
import org.spongepowered.api.data.type.DyeColor;
import org.spongepowered.api.entity.living.player.server.ServerPlayer;
import org.spongepowered.api.event.Listener;
import org.spongepowered.api.event.lifecycle.RegisterDataPackValueEvent;
import org.spongepowered.api.item.ItemType;
import org.spongepowered.api.item.ItemTypes;
import org.spongepowered.api.item.inventory.ItemStack;
import org.spongepowered.api.item.inventory.Slot;
import org.spongepowered.api.item.inventory.query.QueryTypes;
import org.spongepowered.api.item.recipe.RecipeRegistration;
import org.spongepowered.api.item.recipe.RecipeTypes;
import org.spongepowered.api.item.recipe.cooking.CookingRecipe;
import org.spongepowered.api.item.recipe.crafting.CraftingRecipe;
import org.spongepowered.api.item.recipe.crafting.Ingredient;
import org.spongepowered.api.item.recipe.crafting.ShapedCraftingRecipe;
import org.spongepowered.api.item.recipe.crafting.ShapelessCraftingRecipe;
import org.spongepowered.api.item.recipe.crafting.SpecialCraftingRecipe;
import org.spongepowered.api.item.recipe.single.StoneCutterRecipe;
import org.spongepowered.api.item.recipe.smithing.SmithingRecipe;
import org.spongepowered.api.registry.RegistryTypes;
import org.spongepowered.api.util.Ticks;
import org.spongepowered.api.world.biome.Biome;
import org.spongepowered.plugin.PluginContainer;
import org.spongepowered.plugin.builtin.jvm.Plugin;
import org.spongepowered.test.LoadableModule;

import java.util.Arrays;
import java.util.Optional;
import java.util.Random;
import java.util.function.Predicate;
import java.util.stream.Collectors;

@Plugin("recipetest")
public final class RecipeTest implements LoadableModule {

    private final PluginContainer plugin;
    private boolean enabled = false;

    @Inject
    public RecipeTest(final PluginContainer plugin) {
        this.plugin = plugin;
    }

    @Override
    public void enable(final CommandContext ctx) {
        this.enabled = true;
        try {
            Sponge.server().commandManager().process("reload");
        } catch (final CommandException e) {
            e.printStackTrace();
        }
    }

    @Override
    public void disable(final CommandContext ctx) {
        this.enabled = false;
        try {
            Sponge.server().commandManager().process("reload");
        } catch (final CommandException e) {
            e.printStackTrace();
        }
    }

    @SuppressWarnings("unchecked")
<<<<<<< HEAD
    @Listener
    private void onRecipeRegistry(final RegisterDataPackValueEvent<RecipeRegistration> event) {
=======
    public void onRecipeRegistry(final RegisterDataPackValueEvent<RecipeRegistration> event) {
>>>>>>> ade06023

        if (!this.enabled) {
            return;
        }
        // Standard recipes and ItemStack(with nbt) ingredient and results

        final Ingredient whiteRock = Ingredient.of(ItemTypes.POLISHED_DIORITE.get());
        final Ingredient whiteBed = Ingredient.of(ItemTypes.WHITE_BED.get());
        final ItemStack bedrock = ItemStack.of(ItemTypes.BEDROCK);

        final RecipeRegistration whiteBedrockRecipe = CraftingRecipe.shapedBuilder().rows()
                .row(whiteRock, whiteRock, whiteRock)
                .row(whiteRock, whiteBed, whiteRock)
                .row(whiteRock, whiteRock, whiteRock)
                .result(bedrock.copy())
                .key(ResourceKey.of(this.plugin, "white_bedrock"))
                .build();

        event.register(whiteBedrockRecipe);

        final Ingredient redRock = Ingredient.of(ItemTypes.POLISHED_GRANITE);
        final Ingredient redBed = Ingredient.of(ItemTypes.RED_BED);
        final ItemStack redBedRock = bedrock.copy();
        redBedRock.offer(Keys.CUSTOM_NAME, Component.text("Bedrock", NamedTextColor.RED));

        final RecipeRegistration redBedrockRecipe = CraftingRecipe.shapedBuilder().rows()
                .aisle("ggg", "gbg", "ggg")
                .where('g', redRock)
                .where('b', redBed)
                .result(redBedRock)
                .key(ResourceKey.of(this.plugin, "red_bedrock"))
                .build();

        event.register(redBedrockRecipe);

        final ItemStack moreBedrock = bedrock.copy();
        moreBedrock.setQuantity(9);
        final RecipeRegistration moreBedrockRecipe = CraftingRecipe.shapedBuilder().rows()
                .aisle("ggg", "gbg", "ggg")
                .where('g', redRock)
                .where('b', Ingredient.of(bedrock.copy()))
                .result(moreBedrock)
                .key(ResourceKey.of(this.plugin, "more_red_bedrock"))
                .build();

        event.register(moreBedrockRecipe);

        final RecipeRegistration cheapGoldenAppleRecipe = CraftingRecipe.shapelessBuilder()
                .addIngredients(ItemTypes.YELLOW_WOOL, ItemTypes.APPLE)
                .result(ItemStack.of(ItemTypes.GOLDEN_APPLE))
                .key(ResourceKey.of(this.plugin, "cheap_golden_apple"))
                .build();

        event.register(cheapGoldenAppleRecipe);

        final RecipeRegistration expensiveGoldenAppleRecipe = CraftingRecipe.shapelessBuilder()
                .addIngredients(ItemTypes.YELLOW_WOOL, ItemTypes.ENCHANTED_GOLDEN_APPLE)
                .result(ItemStack.of(ItemTypes.GOLDEN_APPLE))
                .key(ResourceKey.of(this.plugin, "expensive_golden_apple"))
                .build();

        event.register(expensiveGoldenAppleRecipe);

        final Ingredient bedrocks = Ingredient.of(bedrock, redBedRock);
        final RecipeRegistration bedrocksToGranite = CraftingRecipe.shapelessBuilder()
                .addIngredients(bedrocks, bedrocks)
                .result(ItemStack.of(ItemTypes.GRANITE, 13))
                .key(ResourceKey.of(this.plugin, "bedrocks_to_granite"))
                .build();

        event.register(bedrocksToGranite);

        final RecipeRegistration diamondToCoalRecipe = CookingRecipe.builder().type(RecipeTypes.SMELTING)
                .ingredient(Ingredient.of(ItemTypes.DIAMOND))
                .result(ItemTypes.COAL)
                .experience(0)
                .key(ResourceKey.of(this.plugin, "diamond_to_coal"))
                .build();

        event.register(diamondToCoalRecipe);

        final RecipeRegistration burnPaperAndSticksRecipe = CookingRecipe.builder().type(RecipeTypes.SMELTING)
                .ingredient(Ingredient.of(ItemTypes.PAPER, ItemTypes.STICK))
                .result(ItemTypes.GUNPOWDER)
                .experience(1)
                .cookingTime(Ticks.of(1))
                .key(ResourceKey.of(this.plugin, "burn_paper_and_sticks"))
                .build();

        event.register(burnPaperAndSticksRecipe);

        final RecipeRegistration charcoalToCoalRecipe = CookingRecipe.builder().type(RecipeTypes.BLASTING)
                .ingredient(Ingredient.of(ItemTypes.CHARCOAL))
                .result(ItemTypes.COAL)
                .key(ResourceKey.of(this.plugin, "charcoal_to_coal"))
                .build();

        event.register(charcoalToCoalRecipe);

        final ItemStack redderBedrock = bedrock.copy();
        redderBedrock.offer(Keys.CUSTOM_NAME, Component.text("Bedrock", NamedTextColor.DARK_RED));

        final RecipeRegistration removeRedOnBedrock = CookingRecipe.builder().type(RecipeTypes.BLASTING)
                .ingredient(Ingredient.of(redBedRock))
                .result(redderBedrock)
                .cookingTime(Ticks.of(20))
                .experience(100)
                .key(ResourceKey.of(this.plugin, "redder_bedrock"))
                .build();

        event.register(removeRedOnBedrock);

        final RecipeRegistration overcookedPorkchopRecipe = CookingRecipe.builder().type(RecipeTypes.SMOKING)
                .ingredient(Ingredient.of(ItemTypes.COOKED_PORKCHOP))
                .result(ItemTypes.COAL)
                .key(ResourceKey.of(this.plugin, "overcooked_porkchop"))
                .build();

        event.register(overcookedPorkchopRecipe);

        final RecipeRegistration sticksToTorches = CookingRecipe.builder().type(RecipeTypes.CAMPFIRE_COOKING)
                .ingredient(Ingredient.of(ItemTypes.STICK))
                .result(ItemTypes.TORCH)
                .cookingTime(Ticks.of(20))
                .key(ResourceKey.of(this.plugin, "stick_to_torch"))
                .build();

        event.register(sticksToTorches);

        final RecipeRegistration stonecutter1 = StoneCutterRecipe.builder()
                .ingredient(ItemTypes.BEDROCK)
                .result(ItemStack.of(ItemTypes.BLACK_CONCRETE, 64))
                .key(ResourceKey.of(this.plugin, "cut_bedrock_to_concrete"))
                .build();

        final RecipeRegistration stonecutter2 = StoneCutterRecipe.builder()
                .ingredient(ItemTypes.BEDROCK)
                .result(ItemStack.of(ItemTypes.BLACK_GLAZED_TERRACOTTA, 64))
                .key(ResourceKey.of(this.plugin, "cut_bedrock_to_terracotta"))
                .build();

        final RecipeRegistration stonecutter3 = StoneCutterRecipe.builder()
                .ingredient(ItemTypes.BEDROCK)
                .result(ItemStack.of(ItemTypes.BLACK_WOOL, 64))
                .key(ResourceKey.of(this.plugin, "cut_bedrock_wool"))
                .build();

        event.register(stonecutter1);
        event.register(stonecutter2);
        event.register(stonecutter3);

        // Predicate Ingredients

        final Predicate<ItemStack> hardnessPredicate = stack -> stack.type().block().map(b -> b.defaultState().get(Keys.DESTROY_SPEED).orElse(0d) > 20).orElse(false); // e.g. obsidian
        final Ingredient hardBlock = Ingredient.of(ResourceKey.of(this.plugin, "hardblock"), hardnessPredicate, ItemStack.of(ItemTypes.BEDROCK));
        final RecipeRegistration hardblockToWool =
                ShapelessCraftingRecipe.builder().addIngredients(hardBlock).result(ItemStack.of(ItemTypes.WHITE_WOOL))
                        .key(ResourceKey.of(this.plugin, "hardblock_to_wool"))
                        .build();

        event.register(hardblockToWool);

        // Function Results

        final ItemStack villagerEgg = ItemStack.of(ItemTypes.VILLAGER_SPAWN_EGG);
        final RecipeRegistration villagerSpawnEggRecipe = ShapedCraftingRecipe.builder()
                .aisle(" e ", "eve", " e ")
                .where('v', Ingredient.of(ItemTypes.BOOK))
                .where('e', Ingredient.of(ItemTypes.EMERALD_BLOCK))
                .result(grid -> {
                    final Optional<ServerPlayer> player = Sponge.server().causeStackManager().currentCause().first(ServerPlayer.class);
                    final String name = player.map(ServerPlayer::name).orElse("Steve");
                    villagerEgg.offer(Keys.CUSTOM_NAME, Component.text(name));
                    return villagerEgg.copy();
                }, villagerEgg.copy())
                .key(ResourceKey.of(this.plugin, "villager_spawn_egg"))
                .build();

        event.register(villagerSpawnEggRecipe);

        final ItemStack writtenBook = ItemStack.of(ItemTypes.WRITTEN_BOOK);
        writtenBook.offer(Keys.CUSTOM_NAME, Component.text("Biome Data"));
        writtenBook.offer(Keys.AUTHOR, Component.text("Herobrine"));
        final RecipeRegistration biomeDetectorRecipe = ShapedCraftingRecipe.builder()
                .aisle("d", "b")
                .where('d', Ingredient.of(ItemTypes.DAYLIGHT_DETECTOR))
                .where('b', Ingredient.of(ItemTypes.BOOK))
                .result(grid -> {
                    final Optional<ServerPlayer> player = Sponge.server().causeStackManager().currentCause().first(ServerPlayer.class);
                    final Optional<Biome> biome = player.map(p -> p.world().biome(p.blockPosition()));
                    final String name = biome.map(present -> RegistryTypes.BIOME.keyFor(player.get().world(), present)).map(ResourceKey::toString).orElse("Unknown");
                    final Integer biomeTemperature = biome.map(Biome::temperature).map(d -> (int) (d*10)).orElse(0);
                    final Integer biomeHumidity = biome.map(Biome::humidity).map(d -> (int) (d*10)).orElse(0);
                    final TextComponent temperature = Component.text("Temperature: ").append(Component.text(biomeTemperature));
                    final TextComponent humidity = Component.text("Humidity: ").append(Component.text(biomeHumidity));
                    writtenBook.offer(Keys.CUSTOM_NAME, Component.text("Biome Data: " + name));
                    writtenBook.offer(Keys.PAGES, Arrays.asList(temperature, humidity));
                    writtenBook.offer(Keys.AUTHOR, Component.text(player.map(ServerPlayer::name).orElse("Herobrine")));
                    return writtenBook.copy();
                }, writtenBook.copy())
                .key(ResourceKey.of(this.plugin, "biome_detector"))
                .build();

        event.register(biomeDetectorRecipe);
        final Ingredient blackOrWhite = Ingredient.of(ItemTypes.BLACK_WOOL, ItemTypes.WHITE_WOOL);
        final RecipeRegistration blackOrWhiteRecipe = ShapelessCraftingRecipe.builder()
                .addIngredients(blackOrWhite, blackOrWhite, blackOrWhite)
                .result(grid -> {
                    final int blacks = grid.query(QueryTypes.ITEM_TYPE, ItemTypes.BLACK_WOOL).capacity();
                    final int whites = grid.query(QueryTypes.ITEM_TYPE, ItemTypes.WHITE_WOOL).capacity();
                    return blacks > whites ? ItemStack.of(ItemTypes.BLACK_WOOL, 3) : ItemStack.of(ItemTypes.WHITE_WOOL, 3);
                }, ItemStack.empty())
                .key(ResourceKey.of(this.plugin, "black_or_white"))
                .build();

        event.register(blackOrWhiteRecipe);

// Custom results dont work well in cooking recipes
//        final ItemStack anvil = ItemStack.of(ItemTypes.DAMAGED_ANVIL);
//        final RecipeRegistration<SmeltingRecipe> cookedAnvilRecipe = SmeltingRecipe.builder().type(RecipeTypes.BLASTING)
//                .ingredient(ItemTypes.IRON_BLOCK)
//                .result(inv -> {
//                    return anvil.copy();
//                }, anvil.copy())
//                .key(ResourceKey.of(this.plugin, "cooked_anvil"))
//                .build();
//        event.register(cookedAnvilRecipe);

        final RecipeRegistration cutPlanksRecipe = StoneCutterRecipe.builder()
                .ingredient(ItemTypes.OAK_PLANKS)
                .result(input -> {
                    if (new Random().nextBoolean()) {
                        return ItemStack.of(ItemTypes.OAK_SLAB, 4);
                    }
                    return ItemStack.of(ItemTypes.OAK_SLAB, 3);
                }, ItemStack.of(ItemTypes.OAK_SLAB, 2))
                .key(ResourceKey.of(this.plugin, "cut_planks"))
                .build();
        event.register(cutPlanksRecipe);


        final RecipeRegistration stripedBannerRecipe = SpecialCraftingRecipe.builder()
                .matching((inv, world) -> {
                    if (inv.capacity() != 9) {
                        return false;
                    }
                    final ItemType stick = inv.asGrid().peek(2,1).get().type();
                    if (!stick.isAnyOf(ItemTypes.STICK)) {
                        return false;
                    }

                    final ItemStack middleItem = inv.peekAt(1).get();

                    final ItemType type00 = inv.asGrid().peek(0,0).get().type();
                    final ItemType type10 = inv.asGrid().peek(0,1).get().type();
                    final ItemType type20 = inv.asGrid().peek(0,2).get().type();

                    final ItemType type01 = inv.asGrid().peek(1,0).get().type();
                    final ItemType type11 = inv.asGrid().peek(1,1).get().type();
                    final ItemType type21 = inv.asGrid().peek(1,2).get().type();

                    if (type00 == type01 && type01 == type20 && type20 == type21 && type10 == type11) {
                        if (type00.isAnyOf(ItemTypes.WHITE_WOOL)) {
                            if (middleItem.get(Keys.DYE_COLOR).isPresent()) {
                                return true;
                            }
                        }
                    }

                    return false;
                })
                .result((inv -> {
                    final DyeColor dyeColor = inv.peekAt(1).get().get(Keys.DYE_COLOR).get();
                    final ItemStack banner = ItemStack.of(ItemTypes.WHITE_BANNER);
                    final BannerPatternLayer pattern = BannerPatternLayer.of(BannerPatternShapes.STRIPE_CENTER, dyeColor);
                    banner.offer(Keys.BANNER_PATTERN_LAYERS, Arrays.asList(pattern));
                    return banner;
                }))
                .key(ResourceKey.of(this.plugin, "special"))
                .build();
        event.register(stripedBannerRecipe);

        final RecipeRegistration squeezeSpongeRecipe = ShapelessCraftingRecipe.builder()
                .addIngredients(ItemTypes.WET_SPONGE, ItemTypes.BUCKET)
                .remainingItems(inv -> inv.slots().stream().map(Slot::peek)
                        .map(item -> (item.type().isAnyOf(ItemTypes.WET_SPONGE) ? ItemTypes.SPONGE : ItemTypes.AIR).get())
                        .map(ItemStack::of)
                        .collect(Collectors.toList()))
                .result(ItemStack.of(ItemTypes.WATER_BUCKET))
                .key(ResourceKey.of(this.plugin, "squeeze_sponge_recipe"))
                .build();

        event.register(squeezeSpongeRecipe);

        // Smithing recipes

        final RecipeRegistration ironToGoldIngot = SmithingRecipe.builder()
                .base(ItemTypes.IRON_INGOT)
                .addition(ItemTypes.NETHERITE_INGOT)
                .result(ItemStack.of(ItemTypes.GOLD_INGOT))
                .key(ResourceKey.of(this.plugin, "iron_to_gold_ingot"))
                .build();

        event.register(ironToGoldIngot);

        final ItemStack chainMail = ItemStack.of(ItemTypes.CHAINMAIL_CHESTPLATE);
        chainMail.offer(Keys.CUSTOM_NAME, Component.text("Heavy Chainmail", NamedTextColor.DARK_GRAY));
        chainMail.offer(Keys.LORE, Arrays.asList(Component.text("Smithing occured", NamedTextColor.DARK_GRAY)));
        final RecipeRegistration smithChainmail = SmithingRecipe.builder()
                .base(ItemTypes.IRON_CHESTPLATE)
                .addition(ItemTypes.FIRE_CHARGE)
                .result(chainMail)
                .key(ResourceKey.of(this.plugin, "smith_chainmail"))
                .build();

        event.register(smithChainmail);


    }
}<|MERGE_RESOLUTION|>--- conflicted
+++ resolved
@@ -99,12 +99,8 @@
     }
 
     @SuppressWarnings("unchecked")
-<<<<<<< HEAD
     @Listener
     private void onRecipeRegistry(final RegisterDataPackValueEvent<RecipeRegistration> event) {
-=======
-    public void onRecipeRegistry(final RegisterDataPackValueEvent<RecipeRegistration> event) {
->>>>>>> ade06023
 
         if (!this.enabled) {
             return;
