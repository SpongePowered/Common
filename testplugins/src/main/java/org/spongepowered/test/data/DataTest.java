/*
 * This file is part of Sponge, licensed under the MIT License (MIT).
 *
 * Copyright (c) SpongePowered <https://www.spongepowered.org>
 * Copyright (c) contributors
 *
 * Permission is hereby granted, free of charge, to any person obtaining a copy
 * of this software and associated documentation files (the "Software"), to deal
 * in the Software without restriction, including without limitation the rights
 * to use, copy, modify, merge, publish, distribute, sublicense, and/or sell
 * copies of the Software, and to permit persons to whom the Software is
 * furnished to do so, subject to the following conditions:
 *
 * The above copyright notice and this permission notice shall be included in
 * all copies or substantial portions of the Software.
 *
 * THE SOFTWARE IS PROVIDED "AS IS", WITHOUT WARRANTY OF ANY KIND, EXPRESS OR
 * IMPLIED, INCLUDING BUT NOT LIMITED TO THE WARRANTIES OF MERCHANTABILITY,
 * FITNESS FOR A PARTICULAR PURPOSE AND NONINFRINGEMENT. IN NO EVENT SHALL THE
 * AUTHORS OR COPYRIGHT HOLDERS BE LIABLE FOR ANY CLAIM, DAMAGES OR OTHER
 * LIABILITY, WHETHER IN AN ACTION OF CONTRACT, TORT OR OTHERWISE, ARISING FROM,
 * OUT OF OR IN CONNECTION WITH THE SOFTWARE OR THE USE OR OTHER DEALINGS IN
 * THE SOFTWARE.
 */
package org.spongepowered.test.data;

import com.google.inject.Inject;
import net.kyori.adventure.text.Component;
import net.kyori.adventure.text.event.HoverEvent;
import net.kyori.adventure.text.format.NamedTextColor;
import net.kyori.adventure.text.format.Style;
import net.kyori.adventure.text.format.TextDecoration;
import org.checkerframework.checker.nullness.qual.Nullable;
import org.spongepowered.api.ResourceKey;
import org.spongepowered.api.Sponge;
import org.spongepowered.api.block.BlockSnapshot;
import org.spongepowered.api.block.BlockState;
import org.spongepowered.api.block.BlockType;
import org.spongepowered.api.block.BlockTypes;
import org.spongepowered.api.block.entity.BlockEntity;
import org.spongepowered.api.command.Command;
import org.spongepowered.api.command.CommandResult;
import org.spongepowered.api.command.parameter.Parameter;
import org.spongepowered.api.data.DataHolder;
import org.spongepowered.api.data.DataTransactionResult;
import org.spongepowered.api.data.Key;
import org.spongepowered.api.data.Keys;
import org.spongepowered.api.data.meta.BannerPatternLayer;
<<<<<<< HEAD
=======
import org.spongepowered.api.data.type.ArmorMaterials;
>>>>>>> 33daf3d8
import org.spongepowered.api.data.type.AttachmentSurfaces;
import org.spongepowered.api.data.type.BannerPatternShapes;
import org.spongepowered.api.data.type.BoatTypes;
import org.spongepowered.api.data.type.BodyParts;
import org.spongepowered.api.data.type.CatTypes;
import org.spongepowered.api.data.type.DyeColors;
import org.spongepowered.api.data.type.FoxTypes;
import org.spongepowered.api.data.type.FrogTypes;
import org.spongepowered.api.data.type.HandTypes;
import org.spongepowered.api.data.type.HorseColors;
import org.spongepowered.api.data.type.HorseStyles;
import org.spongepowered.api.data.type.InstrumentTypes;
import org.spongepowered.api.data.type.ItemTiers;
import org.spongepowered.api.data.type.LlamaTypes;
import org.spongepowered.api.data.type.MatterTypes;
import org.spongepowered.api.data.type.MooshroomTypes;
import org.spongepowered.api.data.type.PandaGenes;
import org.spongepowered.api.data.type.ParrotTypes;
import org.spongepowered.api.data.type.PistonTypes;
import org.spongepowered.api.data.type.PortionTypes;
import org.spongepowered.api.data.type.ProfessionTypes;
import org.spongepowered.api.data.type.RabbitTypes;
import org.spongepowered.api.data.type.RailDirections;
import org.spongepowered.api.data.type.SlabPortions;
import org.spongepowered.api.data.type.SpellTypes;
import org.spongepowered.api.data.type.StairShapes;
import org.spongepowered.api.data.type.TropicalFishShapes;
import org.spongepowered.api.data.type.VillagerTypes;
import org.spongepowered.api.data.type.WireAttachmentType;
import org.spongepowered.api.data.type.WireAttachmentTypes;
import org.spongepowered.api.data.value.ListValue;
import org.spongepowered.api.data.value.MapValue;
import org.spongepowered.api.data.value.SetValue;
import org.spongepowered.api.data.value.Value;
import org.spongepowered.api.data.value.WeightedCollectionValue;
import org.spongepowered.api.effect.potion.PotionEffect;
import org.spongepowered.api.effect.potion.PotionEffectTypes;
import org.spongepowered.api.entity.Entity;
import org.spongepowered.api.entity.EntityArchetype;
import org.spongepowered.api.entity.EntitySnapshot;
import org.spongepowered.api.entity.EntityTypes;
import org.spongepowered.api.entity.living.ArmorStand;
import org.spongepowered.api.entity.living.animal.Sheep;
import org.spongepowered.api.entity.living.monster.raider.illager.Pillager;
import org.spongepowered.api.entity.living.player.User;
import org.spongepowered.api.entity.living.player.gamemode.GameMode;
import org.spongepowered.api.entity.living.player.gamemode.GameModes;
import org.spongepowered.api.entity.living.player.server.ServerPlayer;
import org.spongepowered.api.event.Listener;
import org.spongepowered.api.event.lifecycle.RegisterCommandEvent;
import org.spongepowered.api.event.network.ServerSideConnectionEvent;
import org.spongepowered.api.item.FireworkEffect;
import org.spongepowered.api.item.FireworkShapes;
import org.spongepowered.api.item.ItemRarities;
import org.spongepowered.api.item.ItemTypes;
import org.spongepowered.api.item.enchantment.Enchantment;
import org.spongepowered.api.item.enchantment.EnchantmentTypes;
import org.spongepowered.api.item.inventory.ItemStack;
import org.spongepowered.api.item.inventory.equipment.EquipmentTypes;
import org.spongepowered.api.item.merchant.TradeOffer;
import org.spongepowered.api.item.recipe.smithing.ArmorTrim;
import org.spongepowered.api.item.recipe.smithing.TrimMaterials;
import org.spongepowered.api.item.recipe.smithing.TrimPatterns;
import org.spongepowered.api.profile.GameProfile;
import org.spongepowered.api.profile.property.ProfileProperty;
import org.spongepowered.api.registry.RegistryTypes;
import org.spongepowered.api.util.Axis;
import org.spongepowered.api.util.Color;
import org.spongepowered.api.util.Direction;
import org.spongepowered.api.util.Ticks;
import org.spongepowered.api.util.weighted.WeightedTable;
import org.spongepowered.api.world.server.ServerLocation;
import org.spongepowered.api.world.server.ServerWorld;
import org.spongepowered.api.world.weather.WeatherTypes;
import org.spongepowered.math.vector.Vector3d;
import org.spongepowered.math.vector.Vector3i;
import org.spongepowered.plugin.PluginContainer;
import org.spongepowered.plugin.builtin.jvm.Plugin;

import java.time.Instant;
import java.time.temporal.ChronoUnit;
import java.util.Arrays;
import java.util.Collections;
import java.util.HashMap;
import java.util.HashSet;
import java.util.List;
import java.util.Map;
import java.util.Objects;
import java.util.Optional;
import java.util.Random;
import java.util.Set;

@Plugin("datatest")
public final class DataTest  {

    private final PluginContainer plugin;

    @Inject
    public DataTest(final PluginContainer plugin) {
        this.plugin = plugin;
    }

    private String mimic;

    @Listener
    private void onRegisterCommand(final RegisterCommandEvent<Command.Parameterized> event) {
        event.register(this.plugin, Command.builder()
                .executionRequirements(cc -> cc.first(ServerPlayer.class).isPresent())
                .executor(context -> {
                    this.testData(context.cause().first(ServerPlayer.class).get());
                    return CommandResult.success();
                })
                .build()
        , "datatest");

        final Parameter.Value<String> mimicParameter = Parameter.string().key("mimic_username").optional().build();
        event.register(this.plugin, Command
                        .builder()
                        .addParameter(mimicParameter)
                        .executor(context -> {
                            final ServerPlayer player = context.cause().first(ServerPlayer.class).get();
                            final String mimicUsername = context.requireOne(mimicParameter);
                            this.setPlayerSkin(player, mimicUsername);
                            return CommandResult.success();
                        })
                        .build()
                , "mimic"
        );
        event.register(this.plugin, Command
                        .builder()
                        .addParameter(mimicParameter)
                        .executor(context -> {
                            final ServerPlayer player = context.cause().first(ServerPlayer.class).get();
                            this.mimic = context.requireOne(mimicParameter);
                            player.kick();
                            return CommandResult.success();
                        })
                        .build()
                , "mimickick"
        );
    }

    @Listener
    public void onLogin(ServerSideConnectionEvent.Login event) {
        if (this.mimic != null) {
            this.setPlayerSkin(event.user(), this.mimic);
            this.mimic = null;
        }
    }


    public void testData(final ServerPlayer player) {
        final ServerWorld world = player.world();
        final Vector3d position = player.position();
        final Vector3i blockPos = position.toInt();
        final ServerLocation location = world.location(blockPos);

        final BlockState oldState = world.block(blockPos);

        world.setWeather(WeatherTypes.CLEAR.get());

        this.checkOfferData(location, Keys.CREATOR, player.uniqueId());
        this.checkOfferData(location, Keys.NOTIFIER, player.uniqueId());

        this.checkOfferData(player, Keys.ABSORPTION, 0.0);
        this.checkOfferData(player, Keys.ABSORPTION, 10.0);
        this.checkOfferData(player, Keys.ABSORPTION, 20.0);
        // TODO launchProjectile is abstract
//        final Optional<Arrow> arrow = player.launchProjectile(Arrow.class, player.headDirection());
//        this.checkOfferData(arrow.get(), Keys.ACCELERATION, Vector3d.UP);
        // TODO Keys.ACTIVE_ITEM is only when actually using itemsd
        // Test: get during event + setting empty & remove

        this.checkOfferData(player, Keys.AFFECTS_SPAWNING, false);
        this.checkOfferData(player, Keys.AFFECTS_SPAWNING, true);

        final Entity sheep = world.createEntity(EntityTypes.SHEEP.get(), position);
        this.checkGetData(sheep, Keys.AGE, 0);
        this.checkOfferData(player, Keys.AGE, 10);

        final Entity minecartEntity = world.createEntity(EntityTypes.MINECART.get(), position);
        this.checkOfferData(minecartEntity, Keys.AIRBORNE_VELOCITY_MODIFIER, new Vector3d(2, 0.5, 2)); // falls at ~50% flies at -200%

        final Entity zombifiedPiglin = world.createEntity(EntityTypes.ZOMBIFIED_PIGLIN.get(), position);
        this.checkGetData(zombifiedPiglin, Keys.ANGER_LEVEL, 0);
        this.checkOfferData(zombifiedPiglin, Keys.ANGER_LEVEL, 10);

        final ItemStack goldenApple = ItemStack.of(ItemTypes.ENCHANTED_GOLDEN_APPLE);
        final List<PotionEffect> notchAppleEffects = Arrays.asList(
                PotionEffect.builder().potionType(PotionEffectTypes.REGENERATION).amplifier(1).ambient(false).duration(Ticks.of(400)).build(),
                PotionEffect.builder().potionType(PotionEffectTypes.RESISTANCE).amplifier(0).ambient(false).duration(Ticks.of(6000)).build(),
                PotionEffect.builder().potionType(PotionEffectTypes.FIRE_RESISTANCE).amplifier(0).ambient(false).duration(Ticks.of(6000)).build(),
                PotionEffect.builder().potionType(PotionEffectTypes.ABSORPTION).amplifier(3).ambient(false).duration(Ticks.of(2400)).build());
        this.checkGetWeightedData(goldenApple, Keys.APPLICABLE_POTION_EFFECTS, notchAppleEffects);

        this.checkOfferListData(goldenApple, Keys.APPLIED_ENCHANTMENTS, Arrays.asList(Enchantment.of(EnchantmentTypes.SHARPNESS, 5)));
        this.checkOfferListData(goldenApple, Keys.APPLIED_ENCHANTMENTS, Arrays.asList(Enchantment.of(EnchantmentTypes.PROTECTION, 4)));
<<<<<<< HEAD
//
//        this.checkGetData(ItemStack.of(ItemTypes.DIAMOND_LEGGINGS), Keys.ARMOR_MATERIAL, ArmorMaterials.DIAMOND.get());
//        this.checkGetData(ItemStack.of(ItemTypes.LEATHER_BOOTS), Keys.ARMOR_MATERIAL, ArmorMaterials.LEATHER.get());
//        this.checkGetData(ItemStack.of(ItemTypes.TURTLE_HELMET), Keys.ARMOR_MATERIAL, ArmorMaterials.TURTLE.get());
//
=======

        this.checkGetData(ItemStack.of(ItemTypes.DIAMOND_LEGGINGS), Keys.ARMOR_MATERIAL, ArmorMaterials.DIAMOND.get());
        this.checkGetData(ItemStack.of(ItemTypes.LEATHER_BOOTS), Keys.ARMOR_MATERIAL, ArmorMaterials.LEATHER.get());
        this.checkGetData(ItemStack.of(ItemTypes.TURTLE_HELMET), Keys.ARMOR_MATERIAL, ArmorMaterials.TURTLE.get());

>>>>>>> 33daf3d8
//        final Entity painting = world.createEntity(EntityTypes.PAINTING.get(), position);
//        this.checkGetData(painting, Keys.ART_TYPE, ArtTypes.KEBAB.get()); // TODO test offer (only works on valid painting)

        final BlockState leverState = BlockTypes.LEVER.get().defaultState();
        this.checkWithData(leverState, Keys.ATTACHMENT_SURFACE, AttachmentSurfaces.WALL.get());
        this.checkWithData(leverState, Keys.ATTACHMENT_SURFACE, AttachmentSurfaces.FLOOR.get());

        // TODO         Keys.ATTACK_DAMAGE

        final Entity ravager = world.createEntity(EntityTypes.RAVAGER.get(), position);
        this.checkGetData(ravager, Keys.ATTACK_TIME, Ticks.zero());
        this.checkOfferData(ravager, Keys.ATTACK_TIME, Ticks.of(200));

        final ItemStack writtenBookStack = ItemStack.of(ItemTypes.WRITTEN_BOOK);
        this.checkOfferData(writtenBookStack, Keys.AUTHOR, Component.text("You"));

        final BlockState logState = BlockTypes.OAK_LOG.get().defaultState();
        this.checkWithData(logState, Keys.AXIS, Axis.Y);
        this.checkWithData(logState, Keys.AXIS, Axis.X);

        this.checkOfferData(sheep, Keys.BABY_TICKS, Ticks.ofWallClockSeconds(Sponge.server(), 1));
        this.checkOfferData(sheep, Keys.BABY_TICKS, Ticks.zero());

        final List<BannerPatternLayer> pattern = Arrays.asList(BannerPatternLayer.of(BannerPatternShapes.BASE, DyeColors.BLACK), BannerPatternLayer.of(BannerPatternShapes.RHOMBUS, DyeColors.ORANGE));

        final ItemStack shieldStack = ItemStack.of(ItemTypes.SHIELD);
        this.checkGetListData(shieldStack, Keys.BANNER_PATTERN_LAYERS, Collections.emptyList());
        this.checkOfferListData(shieldStack, Keys.BANNER_PATTERN_LAYERS,pattern);

        final ItemStack bannerStack = ItemStack.of(ItemTypes.RED_BANNER);
        this.checkGetListData(bannerStack, Keys.BANNER_PATTERN_LAYERS,  Collections.emptyList());
        this.checkOfferListData(bannerStack, Keys.BANNER_PATTERN_LAYERS, pattern);

        world.setBlock(blockPos, BlockTypes.RED_BANNER.get().defaultState());
        final BlockEntity bannerEntity = world.blockEntity(blockPos).get();
        this.checkOfferListData(bannerEntity, Keys.BANNER_PATTERN_LAYERS, pattern);

        // Keys.BASE_COLOR

        this.checkGetData(sheep, Keys.BASE_SIZE, (double)0.9f);
        this.checkGetData(player, Keys.BASE_SIZE, (double)0.6f);

        final Entity donkey = world.createEntity(EntityTypes.DONKEY.get(), position);
        final Entity wolf = world.createEntity(EntityTypes.WOLF.get(), position);
        final Entity cat = world.createEntity(EntityTypes.CAT.get(), position);
        final Entity chicken = world.createEntity(EntityTypes.CHICKEN.get(), position);
        wolf.offer(Keys.VEHICLE, donkey);
        cat.offer(Keys.VEHICLE, wolf);
        chicken.offer(Keys.VEHICLE, cat);
        this.checkGetData(chicken, Keys.BASE_VEHICLE, donkey);

        final Entity guardian = world.createEntity(EntityTypes.GUARDIAN.get(), position);
        this.checkOfferData(guardian, Keys.BEAM_TARGET_ENTITY, player);

// TODO LocationBasedDataHolder get(int,int,int,key) is abstract
//        this.checkGetData(location, Keys.BIOME_TEMPERATURE, world.biome(blockPos).getTemperature());

        final BlockState obisidanState = BlockTypes.OBSIDIAN.get().defaultState();
        this.checkGetData(obisidanState, Keys.BLAST_RESISTANCE, 1200.0);
        final BlockState dirtState = BlockTypes.DIRT.get().defaultState();
        this.checkGetData(dirtState, Keys.BLAST_RESISTANCE, 0.5);
        final BlockState bricksState = BlockTypes.BRICKS.get().defaultState();
        this.checkGetData(bricksState, Keys.BLAST_RESISTANCE, 6.0);

        // TODO Keys.BLOCK_LIGHT

        final Entity fallingBlock = world.createEntity(EntityTypes.FALLING_BLOCK.get(), position.add(0,5,0));
        final BlockState sandState = BlockTypes.SAND.get().defaultState();
        this.checkOfferData(fallingBlock, Keys.BLOCK_STATE, sandState);
        this.checkOfferData(minecartEntity, Keys.BLOCK_STATE, dirtState);

        // TODO Keys.BLOCK_TEMPERATURE

        final ArmorStand armorStand = (ArmorStand) world.createEntity(EntityTypes.ARMOR_STAND.get(), position);
        armorStand.equip(EquipmentTypes.CHEST.get(), ItemStack.of(ItemTypes.LEATHER_CHESTPLATE));
        armorStand.equip(EquipmentTypes.FEET.get(), ItemStack.of(ItemTypes.CHAINMAIL_BOOTS));
        armorStand.equip(EquipmentTypes.HEAD.get(), ItemStack.of(ItemTypes.GOLDEN_HELMET));
        armorStand.equip(EquipmentTypes.LEGS.get(), ItemStack.of(ItemTypes.DIAMOND_LEGGINGS));
        armorStand.equip(EquipmentTypes.MAINHAND.get(), ItemStack.of(ItemTypes.DIAMOND));
        armorStand.equip(EquipmentTypes.OFFHAND.get(), ItemStack.of(ItemTypes.DIAMOND));

        armorStand.offer(Keys.BODY_ROTATIONS, Map.of(BodyParts.CHEST.get(), Vector3d.RIGHT));

        // TODO wither.get(Keys.BOSS_BAR)

        final ItemStack jungleAxe = ItemStack.of(ItemTypes.WOODEN_AXE);
        this.checkGetSetData(jungleAxe, Keys.BREAKABLE_BLOCK_TYPES, null);
        this.checkOfferSetData(jungleAxe, Keys.BREAKABLE_BLOCK_TYPES, new HashSet<>(Arrays.asList(BlockTypes.COCOA.get(), BlockTypes.JUNGLE_LEAVES.get())));

        this.checkGetData(sheep, Keys.BREEDER, null);
        this.checkOfferData(sheep, Keys.BREEDER, player.uniqueId());

        this.checkGetData(sheep, Keys.BREEDING_COOLDOWN, Ticks.zero());
        this.checkOfferData(sheep, Keys.BREEDING_COOLDOWN, Ticks.of(100));

        this.checkGetData(jungleAxe, Keys.BURN_TIME, 200);
        this.checkGetData(ItemStack.of(ItemTypes.COAL), Keys.BURN_TIME, 1600);

        this.checkGetData(sheep, Keys.CAN_BREED, false); // Breeding CD = 100 from above
        this.checkOfferData(sheep, Keys.CAN_BREED, true);

        this.checkGetData(fallingBlock, Keys.CAN_DROP_AS_ITEM, true);
        this.checkOfferData(fallingBlock, Keys.CAN_DROP_AS_ITEM, false);

        this.checkOfferData(player, Keys.CAN_FLY, true);
        this.checkOfferData(player, Keys.CAN_FLY, true);

        // TODO missing GrieferBridge?
//        final Entity creeper = world.createEntity(EntityTypes.CREEPER.get(), position);
//        this.checkGetData(creeper, Keys.CAN_GRIEF, true);
//        this.checkOfferData(creeper, Keys.CAN_GRIEF, false);

        // TODO thats a long list of blocktypes
        final Optional<Set<BlockType>> blockTypes = jungleAxe.get(Keys.CAN_HARVEST);

        this.checkGetData(fallingBlock, Keys.CAN_HURT_ENTITIES, false);
        this.checkOfferData(fallingBlock, Keys.CAN_HURT_ENTITIES, true);

        // TODO maybe only when actually falling
//        final Entity fallingAnvil = world.createEntity(EntityTypes.FALLING_BLOCK.get(), position);
//        fallingAnvil.offer(Keys.BLOCK_STATE, BlockTypes.ANVIL.get().defaultState());
//        this.checkGetData(fallingAnvil, Keys.CAN_HURT_ENTITIES, true);


        this.checkOfferData(ravager, Keys.CAN_JOIN_RAID, true);
        this.checkOfferData(ravager, Keys.CAN_JOIN_RAID, false);

        final Entity boat = world.createEntity(EntityTypes.OAK_BOAT.get(), position);
        this.checkOfferData(boat, Keys.CAN_MOVE_ON_LAND, true);
        this.checkOfferData(boat, Keys.CAN_MOVE_ON_LAND, false);

        this.checkGetData(fallingBlock, Keys.CAN_PLACE_AS_BLOCK, true);
        this.checkOfferData(fallingBlock, Keys.CAN_PLACE_AS_BLOCK, false);

        final Entity illusioner = world.createEntity(EntityTypes.ILLUSIONER.get(), position);
        this.checkGetData(illusioner, Keys.CASTING_TIME, 0);

        this.checkOfferData(cat, Keys.CAT_TYPE, CatTypes.ALL_BLACK.get());
        this.checkOfferData(cat, Keys.CAT_TYPE, CatTypes.JELLIE.get());
        this.checkOfferData(cat, Keys.CAT_TYPE, CatTypes.WHITE.get());

        // TODO
//        world.setBlock(blockPos, BlockTypes.CHEST.get().defaultState());
//        final Optional<ChestAttachmentType> chestAttachmentType = world.get(blockPos, Keys.CHEST_ATTACHMENT_TYPE);
//        world.setBlock(blockPos.add(0, 0, 1), BlockTypes.CHEST.get().defaultState());

        this.checkOfferData(armorStand, Keys.CHEST_ROTATION, Vector3d.from(0, 90, 0));

        final ItemStack leatherBoots = ItemStack.of(ItemTypes.LEATHER_BOOTS);
        final ItemStack potion = ItemStack.of(ItemTypes.POTION);
        final ItemStack splashPotion = ItemStack.of(ItemTypes.SPLASH_POTION);
        this.checkOfferData(leatherBoots, Keys.COLOR, Color.BLACK);
        this.checkOfferData(potion, Keys.COLOR, Color.WHITE);
        this.checkOfferData(splashPotion, Keys.COLOR, Color.RED);

        // TODO COMMAND

        // TODO NPE in event?
//        world.setBlock(blockPos, BlockTypes.COMPARATOR.get().defaultState());
//        BlockState comparator = world.getBlock(blockPos);
//        this.checkGetData(comparator, Keys.COMPARATOR_MODE, ComparatorModes.COMPARE.get());
//        comparator = comparator.with(Keys.COMPARATOR_MODE, ComparatorModes.SUBTRACT.get()).get();
//        this.checkGetData(comparator, Keys.COMPARATOR_MODE, ComparatorModes.SUBTRACT.get());

        // TODO Keys.CONNECTED_DIRECTIONS

        final ItemStack waterBucket = ItemStack.of(ItemTypes.WATER_BUCKET);
        this.checkGetData(waterBucket, Keys.CONTAINER_ITEM, ItemTypes.BUCKET.get());

        world.setBlock(blockPos, BlockTypes.HOPPER.get().defaultState());
        this.checkGetData(world.blockEntity(blockPos).get(), Keys.COOLDOWN, Ticks.zero());
        this.checkOfferData(world.blockEntity(blockPos).get(), Keys.COOLDOWN, Ticks.of(10));
        world.setBlock(blockPos, BlockTypes.END_GATEWAY.get().defaultState());
        this.checkGetData(world.blockEntity(blockPos).get(), Keys.COOLDOWN, Ticks.zero());
        this.checkOfferData(world.blockEntity(blockPos).get(), Keys.COOLDOWN, Ticks.of(15));

        this.checkGetData(illusioner, Keys.CURRENT_SPELL, SpellTypes.NONE.get());
        this.checkOfferData(illusioner, Keys.CURRENT_SPELL, SpellTypes.BLINDNESS.get());

        final Entity shulkerBullet = world.createEntity(EntityTypes.SHULKER_BULLET.get(), position);
        this.checkGetData(sheep, Keys.CUSTOM_NAME, null);
        this.checkOfferData(sheep, Keys.CUSTOM_NAME, Component.text("A sheep"));
        this.checkGetData(jungleAxe, Keys.CUSTOM_NAME, null);
        this.checkOfferData(jungleAxe, Keys.CUSTOM_NAME, Component.text("Jungle Axe"));
        this.checkOfferData(shulkerBullet, Keys.CUSTOM_NAME, Component.text("Angry Shulker Bullet"));

        final ItemStack redFlard = ItemStack.of(ItemTypes.SLIME_BLOCK);
        this.checkOfferData(redFlard, Keys.CUSTOM_MODEL_DATA, 123456);
        redFlard.offer(Keys.CUSTOM_NAME, Component.text("Red FLARD", NamedTextColor.DARK_RED));
        redFlard.offer(Keys.LORE, Arrays.asList(Component.text("May ignite holder! Handle with care", NamedTextColor.GOLD)));
        player.inventory().offer(redFlard);

        // TODO Keys.CUSTOM_ATTACK_DAMAGE

        this.checkGetData(leatherBoots, Keys.DAMAGE_ABSORPTION, 1.0);
        this.checkGetData(ItemStack.of(ItemTypes.DIAMOND_CHESTPLATE), Keys.DAMAGE_ABSORPTION, 8.0);

        this.checkGetData(fallingBlock, Keys.DAMAGE_PER_BLOCK, 2.0);
        this.checkOfferData(fallingBlock, Keys.DAMAGE_PER_BLOCK, 5.0);

        final BlockState leavesState = BlockTypes.ACACIA_LEAVES.get().defaultState();
        this.checkGetData(leavesState, Keys.DECAY_DISTANCE, 7);
        this.checkWithData(leavesState, Keys.DECAY_DISTANCE, 2);

        this.checkOfferData(minecartEntity, Keys.DERAILED_VELOCITY_MODIFIER, Vector3d.RIGHT);


        final Entity itemEntity = world.createEntity(EntityTypes.ITEM.get(), position);
        this.checkGetData(itemEntity, Keys.DESPAWN_DELAY, Ticks.of(6000));
        final Entity eyeOfEnder = world.createEntity(EntityTypes.EYE_OF_ENDER.get(), position);
        this.checkOfferData(eyeOfEnder, Keys.DESPAWN_DELAY, Ticks.of(500));

        final Entity tntEntity = world.createEntity(EntityTypes.TNT.get(), position);
        this.checkGetData(tntEntity, Keys.DETONATOR, null);
        this.checkOfferData(tntEntity, Keys.DETONATOR, player);

        // TODO Keys.DIRECTION for other dataholders
//        this.checkGetData(painting, Keys.DIRECTION, Direction.SOUTH);
//        this.checkOfferData(painting, Keys.DIRECTION, Direction.NORTH);

        final Entity shulkerEntity = world.createEntity(EntityTypes.SHULKER.get(), position);
        this.checkGetData(shulkerEntity, Keys.DIRECTION, Direction.DOWN);
        this.checkOfferData(shulkerEntity, Keys.DIRECTION, Direction.NORTH);
        this.checkOfferData(shulkerEntity, Keys.DIRECTION, Direction.UP);
        this.checkGetData(shulkerBullet, Keys.DIRECTION, Direction.NONE);
        this.checkOfferData(shulkerBullet, Keys.DIRECTION, Direction.NORTH);
        this.checkOfferData(shulkerBullet, Keys.DIRECTION, Direction.UP);

        final BlockState acaciaStairs = BlockTypes.ACACIA_STAIRS.get().defaultState();
        this.checkGetData(acaciaStairs, Keys.DIRECTION, Direction.NORTH);
        this.checkWithData(acaciaStairs, Keys.DIRECTION, Direction.WEST);

        // TODO DisplayNames include font

        this.checkGetData(jungleAxe, Keys.DISPLAY_NAME,
                Component.translatable("chat.square_brackets").args(Component.empty().append(Component.text("Jungle Axe")).decorate(TextDecoration.ITALIC))
                        .color(NamedTextColor.WHITE).hoverEvent(jungleAxe.asImmutable().asHoverEvent()));
        this.checkGetData(shulkerBullet, Keys.DISPLAY_NAME, Component.text("Angry Shulker Bullet")
                .hoverEvent(HoverEvent.showEntity(ResourceKey.minecraft("shulker_bullet"), shulkerBullet.uniqueId(), Component.text("Angry Shulker Bullet")))
                .insertion(shulkerBullet.uniqueId().toString()));
        this.checkGetData(sheep, Keys.DISPLAY_NAME, Component.text("A sheep")
                .hoverEvent(HoverEvent.showEntity(ResourceKey.minecraft("sheep"), sheep.uniqueId(), Component.text("A sheep")))
                .insertion(sheep.uniqueId().toString())); // Set with CUSTOM_NAME
        world.setBlock(blockPos, BlockTypes.CHEST.get().defaultState());
        this.checkGetData(location, Keys.CUSTOM_NAME, null);
        this.checkGetData(location, Keys.DISPLAY_NAME, Component.translatable("container.chest"));
        this.checkOfferData(location, Keys.CUSTOM_NAME, Component.text("Just a Chest"));
        this.checkGetData(location, Keys.DISPLAY_NAME, Component.text("Just a Chest"));

        player.get(Keys.DOMINANT_HAND).get();

        // TODO Keys.DOOR_HINGE

        // TODO Keys.DO_EXACT_TELEPORT

        final Entity areaEffectCloud = world.createEntity(EntityTypes.AREA_EFFECT_CLOUD.get(), position);
        this.checkOfferData(areaEffectCloud, Keys.DURATION, Ticks.of(50));
        this.checkOfferData(areaEffectCloud, Keys.DURATION_ON_USE, Ticks.zero()); // TODO does it work?

        this.checkOfferData(cat, Keys.DYE_COLOR, DyeColors.LIME.get());
        this.checkGetData(ItemStack.of(ItemTypes.RED_WOOL), Keys.DYE_COLOR, DyeColors.RED.get());
        this.checkGetData(bannerStack, Keys.DYE_COLOR, DyeColors.RED.get());
        this.checkGetData(BlockTypes.RED_BED.get().defaultState(), Keys.DYE_COLOR, DyeColors.RED.get());
        this.checkGetData(BlockTypes.BLUE_CONCRETE.get().defaultState(), Keys.DYE_COLOR, DyeColors.BLUE.get());
        this.checkGetData(BlockTypes.BLUE_CONCRETE_POWDER.get().defaultState(), Keys.DYE_COLOR, DyeColors.BLUE.get());
        this.checkGetData(BlockTypes.BLUE_TERRACOTTA.get().defaultState(), Keys.DYE_COLOR, DyeColors.BLUE.get());
        this.checkGetData(BlockTypes.BLUE_GLAZED_TERRACOTTA.get().defaultState(), Keys.DYE_COLOR, DyeColors.BLUE.get());
        this.checkGetData(BlockTypes.BLUE_STAINED_GLASS.get().defaultState(), Keys.DYE_COLOR, DyeColors.BLUE.get());
        this.checkGetData(BlockTypes.BLUE_STAINED_GLASS_PANE.get().defaultState(), Keys.DYE_COLOR, DyeColors.BLUE.get());
        this.checkGetData(BlockTypes.BLUE_BANNER.get().defaultState(), Keys.DYE_COLOR, DyeColors.BLUE.get());
        this.checkGetData(BlockTypes.BLUE_WALL_BANNER.get().defaultState(), Keys.DYE_COLOR, DyeColors.BLUE.get());
        this.checkOfferData(bannerEntity, Keys.DYE_COLOR, DyeColors.PINK.get());

        final Entity tropicalFish = world.createEntity(EntityTypes.TROPICAL_FISH.get(), position);
        this.checkOfferData(tropicalFish, Keys.DYE_COLOR, DyeColors.CYAN.get());

        final Entity panda = world.createEntity(EntityTypes.PANDA.get(), position);
        this.checkOfferData(panda, Keys.EATING_TIME, Ticks.of(10));

        this.checkGetData(jungleAxe, Keys.EFFICIENCY, 2.0);
        this.checkGetData(ItemStack.of(ItemTypes.DIAMOND_SHOVEL), Keys.EFFICIENCY, 8.0);

        this.checkOfferData(chicken, Keys.EGG_TIME, Ticks.of(0));
        this.checkOfferData(chicken, Keys.EGG_TIME, Ticks.of(5000));

        world.setBlock(blockPos, BlockTypes.END_GATEWAY.get().defaultState());
        this.checkGetData(world.blockEntity(blockPos).get(), Keys.END_GATEWAY_AGE, Ticks.of(0L));
        this.checkOfferData(world.blockEntity(blockPos).get(), Keys.END_GATEWAY_AGE, Ticks.of(100L));

        // Keys.EQUIPMENT_TYPE is for inventories
        this.checkOfferData(player, Keys.EXHAUSTION, 1.0);

        this.checkOfferData(player, Keys.EXPERIENCE, 0);
        this.checkOfferData(player, Keys.EXPERIENCE, 5);
        this.checkOfferData(player, Keys.EXPERIENCE, 50);
        this.checkOfferData(player, Keys.EXPERIENCE, 0);
        this.checkGetData(player, Keys.EXPERIENCE_LEVEL, 0);
        this.checkGetData(player, Keys.EXPERIENCE_FROM_START_OF_LEVEL, 7);
        this.checkOfferData(player, Keys.EXPERIENCE_LEVEL, 1);
        this.checkGetData(player, Keys.EXPERIENCE, 7);
        this.checkOfferData(player, Keys.EXPERIENCE_SINCE_LEVEL, 1);

        this.checkOfferData(tntEntity, Keys.EXPLOSION_RADIUS, 1f);

        this.checkGetData(player, Keys.EYE_HEIGHT, (double)1.62f);
        this.checkGetData(sheep, Keys.EYE_HEIGHT,  (double)(1.3f * 0.95f));

        this.checkGetData(sheep, Keys.EYE_POSITION, position.add(0, (double) (1.3f * 0.95f), 0));

        this.checkGetData(fallingBlock, Keys.FALL_DISTANCE, 0.0);
        this.checkOfferData(fallingBlock, Keys.FALL_DISTANCE, 20.0);

        this.checkGetData(fallingBlock, Keys.FALL_TIME, Ticks.of(0));
        this.checkOfferData(fallingBlock, Keys.FALL_TIME, Ticks.of(20));

        final ItemStack fireworkStar = ItemStack.of(ItemTypes.FIREWORK_STAR);
        final ItemStack fireworkRocket = ItemStack.of(ItemTypes.FIREWORK_ROCKET);
        final Entity rocket = world.createEntity(EntityTypes.FIREWORK_ROCKET.get(), position);
        final List<FireworkEffect> fireworkEffects = Collections.singletonList(FireworkEffect.builder().shape(FireworkShapes.CREEPER).color(Color.RED).build());
        this.checkOfferListData(fireworkStar, Keys.FIREWORK_EFFECTS, fireworkEffects);
        this.checkOfferListData(fireworkRocket, Keys.FIREWORK_EFFECTS, fireworkEffects);
        this.checkOfferListData(rocket, Keys.FIREWORK_EFFECTS, fireworkEffects);
        world.spawnEntity(rocket);

        this.checkOfferData(rocket, Keys.FIREWORK_FLIGHT_MODIFIER, Ticks.of(5));

        this.checkOfferData(sheep, Keys.FIRE_DAMAGE_DELAY, Ticks.of(20000));
        this.checkOfferData(player, Keys.FIRE_DAMAGE_DELAY, Ticks.of(20000));

        this.checkOfferData(sheep, Keys.FIRE_TICKS, Ticks.of(10));

        this.checkOfferData(player, Keys.FIRST_DATE_JOINED, Instant.now().minus(1, ChronoUnit.DAYS));

        final Entity fox = world.createEntity(EntityTypes.FOX.get(), position);
        this.checkOfferData(fox, Keys.FIRST_TRUSTED, player.uniqueId());

// TODO missing dataprovider
//        this.checkGetData(waterBucket, Keys.FLUID_ITEM_STACK, FluidStackSnapshot.builder().fluid(FluidTypes.WATER).build());

        final BlockState waterBlockState = BlockTypes.WATER.get().defaultState();
        this.checkGetData(waterBlockState, Keys.FLUID_LEVEL, 8);

        // TODO Keys.FLUID_TANK_CONTENTS

        this.checkGetData(player, Keys.FLYING_SPEED, (double)0.05f);

        this.checkOfferData(player, Keys.FOOD_LEVEL, 0);
        this.checkOfferData(player, Keys.FOOD_LEVEL, 20);

        this.checkOfferData(fox, Keys.FOX_TYPE, FoxTypes.RED.get());
        this.checkOfferData(fox, Keys.FOX_TYPE, FoxTypes.SNOW.get());

        final Entity furnaceMinecart = world.createEntity(EntityTypes.FURNACE_MINECART.get(), position);
        this.checkOfferData(furnaceMinecart, Keys.FUEL, 10);
        // TODO BrewingStand/FurnaceBlockEntity Keys.FUEL

        this.checkOfferData(tntEntity, Keys.FUSE_DURATION, Ticks.of(10));

        final GameMode gameMode = player.get(Keys.GAME_MODE).orElse(GameModes.CREATIVE.get());
        this.checkOfferData(player, Keys.GAME_MODE, GameModes.SURVIVAL.get());
        this.checkOfferData(player, Keys.GAME_MODE, GameModes.ADVENTURE.get());
        this.checkOfferData(player, Keys.GAME_MODE, GameModes.CREATIVE.get());
        player.offer(Keys.GAME_MODE, gameMode);

        final ItemStack playerHeadStack = ItemStack.of(ItemTypes.PLAYER_HEAD);
        this.checkOfferData(playerHeadStack, Keys.GAME_PROFILE, player.profile());
        // TODO Block Keys.GAME_PROFILE

        this.checkGetData(writtenBookStack, Keys.GENERATION, 0);
        this.checkOfferData(writtenBookStack, Keys.GENERATION, 2);

        final BlockState melonStemState = BlockTypes.MELON_STEM.get().defaultState();
        final BlockState cactusState = BlockTypes.CACTUS.get().defaultState();
        this.checkGetData(melonStemState, Keys.GROWTH_STAGE, 0);
        this.checkWithData(melonStemState, Keys.GROWTH_STAGE, 4);
        this.checkGetData(cactusState, Keys.GROWTH_STAGE, 0);
        this.checkWithData(cactusState, Keys.GROWTH_STAGE, 4);


        this.checkGetData(obisidanState, Keys.DESTROY_SPEED, 50.0);
        this.checkGetData(dirtState, Keys.DESTROY_SPEED, 0.5);
        this.checkGetData(bricksState, Keys.DESTROY_SPEED, 2.0);

        this.checkOfferData(armorStand, Keys.HAS_ARMS, false);
        this.checkOfferData(armorStand, Keys.HAS_ARMS, true);

        this.checkOfferData(armorStand, Keys.HAS_BASE_PLATE, false);
        this.checkOfferData(armorStand, Keys.HAS_BASE_PLATE, true);

        this.checkGetData(donkey, Keys.HAS_CHEST, false);
        this.checkOfferData(donkey, Keys.HAS_CHEST, true);

        final Entity turtle = world.createEntity(EntityTypes.TURTLE.get(), position);
        this.checkOfferData(turtle, Keys.HAS_EGG, true);

        final Entity dolphin = world.createEntity(EntityTypes.DOLPHIN.get(), position);
        this.checkOfferData(dolphin, Keys.HAS_FISH, true);

        this.checkOfferData(armorStand, Keys.HAS_MARKER, true);
        this.checkOfferData(armorStand, Keys.HAS_MARKER, false);

        final BlockState mushroomBlockState = BlockTypes.BROWN_MUSHROOM_BLOCK.get().defaultState();
        this.checkGetData(mushroomBlockState, Keys.HAS_PORES_DOWN, true);
        this.checkGetData(mushroomBlockState, Keys.HAS_PORES_EAST, true);
        this.checkGetData(mushroomBlockState, Keys.HAS_PORES_NORTH, true);
        this.checkGetData(mushroomBlockState, Keys.HAS_PORES_SOUTH, true);
        this.checkGetData(mushroomBlockState, Keys.HAS_PORES_UP, true);
        this.checkGetData(mushroomBlockState, Keys.HAS_PORES_WEST, true);

        this.checkOfferData(player, Keys.HAS_VIEWED_CREDITS, true);

        this.checkOfferData(armorStand, Keys.HEAD_ROTATION, Vector3d.from(0, 90, 0));
        this.checkOfferData(sheep, Keys.HEAD_ROTATION, Vector3d.from(0, 90, 0));

        // TODO Keys.HEALING_CRYSTAL

// TODO bridge$resetDeathEventsPosted?
//        this.checkOfferData(player, Keys.HEALTH, 1.0);
//        this.checkOfferData(player, Keys.HEALTH, 20.0);

// TODO bridge$isHealthScaled
//        this.checkOfferData(player, Keys.HEALTH_SCALE, 1.0);

        this.checkGetData(player, Keys.HEIGHT, (double) 1.8f);

        this.checkGetData(obisidanState, Keys.HELD_ITEM, ItemTypes.OBSIDIAN.get());
        this.checkGetData(waterBlockState, Keys.HELD_ITEM, null);

        this.checkOfferData(panda, Keys.HIDDEN_GENE, PandaGenes.WEAK.get());

        this.checkOfferData(jungleAxe, Keys.HIDE_ATTRIBUTES, true);
        this.checkOfferData(jungleAxe, Keys.HIDE_CAN_DESTROY, true);

        final ItemStack stoneStack = ItemStack.of(ItemTypes.STONE);
        this.checkOfferData(stoneStack, Keys.HIDE_CAN_PLACE, true);

        this.checkOfferData(jungleAxe, Keys.HIDE_ENCHANTMENTS, true);

        this.checkOfferData(shieldStack, Keys.HIDE_MISCELLANEOUS, true);

        this.checkOfferData(jungleAxe, Keys.HIDE_UNBREAKABLE, true);

        this.checkOfferData(turtle, Keys.HOME_POSITION, blockPos.add(0, 0, 10));

        final Entity horse = world.createEntity(EntityTypes.HORSE.get(), position);
        this.checkOfferData(horse, Keys.HORSE_COLOR, HorseColors.BLACK.get());
        this.checkOfferData(horse, Keys.HORSE_STYLE, HorseStyles.WHITE.get());
        this.checkOfferData(horse, Keys.HORSE_COLOR, HorseColors.DARK_BROWN.get());
        this.checkOfferData(horse, Keys.HORSE_STYLE, HorseStyles.NONE.get());
        this.checkOfferData(horse, Keys.HORSE_COLOR, HorseColors.WHITE.get());
        this.checkOfferData(horse, Keys.HORSE_STYLE, HorseStyles.BLACK_DOTS.get());

        final ItemStack snowball = ItemStack.of(ItemTypes.SNOWBALL, 16);
        this.checkGetData(snowball, Keys.INACCURACY, 1.0);
        this.checkOfferData(snowball, Keys.INACCURACY, 10.0);
        snowball.offer(Keys.CUSTOM_NAME, Component.text("I am very inaccurate :)", NamedTextColor.RED));
        player.inventory().offer(snowball);

        world.spawnEntity(itemEntity);

        final BlockState noteBlockState = BlockTypes.NOTE_BLOCK.get().defaultState();
        this.checkGetData(noteBlockState, Keys.INSTRUMENT_TYPE, InstrumentTypes.HARP.get());
        this.checkWithData(noteBlockState, Keys.INSTRUMENT_TYPE, InstrumentTypes.COW_BELL.get());

        final BlockState daylightDetectorState = BlockTypes.DAYLIGHT_DETECTOR.get().defaultState();
        this.checkGetData(daylightDetectorState, Keys.INVERTED, false);
        this.checkWithData(daylightDetectorState, Keys.INVERTED, true);

        this.checkOfferData(sheep, Keys.INVULNERABILITY_TICKS, Ticks.of(20));

        this.checkOfferData(sheep, Keys.INVULNERABLE, true);
        this.checkOfferData(sheep, Keys.INVULNERABLE, false);

        final BlockState fenceGateState = BlockTypes.ACACIA_FENCE_GATE.get().defaultState();
        this.checkGetData(fenceGateState, Keys.IN_WALL, false);
        this.checkWithData(fenceGateState, Keys.IN_WALL, true);

        this.checkOfferData(sheep, Keys.IS_ADULT, false);
        this.checkOfferData(sheep, Keys.IS_ADULT, true);

        final Entity blaze = world.createEntity(EntityTypes.BLAZE.get(), position);
        this.checkOfferData(blaze, Keys.IS_AFLAME, false);
        this.checkOfferData(blaze, Keys.IS_AFLAME, true);

        this.checkOfferData(blaze, Keys.IS_AI_ENABLED, true);
        this.checkOfferData(blaze, Keys.IS_AI_ENABLED, false);

// TODO AggressiveEntityBridge
//        this.checkOfferData(wolf, Keys.IS_ANGRY, true);
//        this.checkOfferData(wolf, Keys.IS_ANGRY, false);
//        this.checkOfferData(zombiePigman, Keys.IS_ANGRY, true);
//        this.checkOfferData(zombiePigman, Keys.IS_ANGRY, false);

        final BlockState torchState = BlockTypes.TORCH.get().defaultState();
        this.checkGetData(torchState, Keys.IS_ATTACHED, false);
        this.checkGetData(dirtState, Keys.IS_ATTACHED, null);

// TODO provider
//        this.checkOfferData(cat, Keys.IS_BEGGING_FOR_FOOD, true);
//        this.checkOfferData(wolf, Keys.IS_BEGGING_FOR_FOOD, true);

        this.checkOfferData(ravager, Keys.IS_CELEBRATING, true);

        final Entity creeper = world.createEntity(EntityTypes.CREEPER.get(), position);
        this.checkOfferData(creeper, Keys.IS_CHARGED, false);
        this.checkOfferData(creeper, Keys.IS_CHARGED, true);

        final Pillager pillager = world.createEntity(EntityTypes.PILLAGER.get(), position);
        pillager.setItemInHand(HandTypes.MAIN_HAND, ItemStack.of(ItemTypes.CROSSBOW));
        this.checkOfferData(pillager, Keys.IS_CHARGING_CROSSBOW, false);
        this.checkOfferData(pillager, Keys.IS_CHARGING_CROSSBOW, true);

        final Entity spider = world.createEntity(EntityTypes.SPIDER.get(), position);
        this.checkOfferData(spider, Keys.IS_CLIMBING, true);

        final BlockState fenceState = BlockTypes.ACACIA_FENCE.get().defaultState();

        this.checkWithData(fenceState, Keys.IS_CONNECTED_EAST, true);
        this.checkWithData(fenceState, Keys.IS_CONNECTED_NORTH, false);
        this.checkWithData(fenceState, Keys.IS_CONNECTED_SOUTH, true);
        this.checkWithData(fenceState, Keys.IS_CONNECTED_WEST, false);

        final BlockState wallState = BlockTypes.ANDESITE_WALL.get().defaultState();
        this.checkWithData(wallState, Keys.IS_CONNECTED_EAST, true);
        this.checkWithData(wallState, Keys.IS_CONNECTED_NORTH, false);
        this.checkWithData(wallState, Keys.IS_CONNECTED_SOUTH, true);
        this.checkWithData(wallState, Keys.IS_CONNECTED_WEST, false);
        this.checkWithData(wallState, Keys.IS_CONNECTED_UP, true);

        final BlockState vineState = BlockTypes.VINE.get().defaultState();
        this.checkWithData(vineState, Keys.IS_CONNECTED_UP, false);
        this.checkWithData(vineState, Keys.IS_CONNECTED_UP, true);

        // TODO Keys.IS_CRITICAL_HIT

        this.checkOfferData(fox, Keys.IS_CROUCHING, true);

        this.checkOfferData(sheep, Keys.IS_CUSTOM_NAME_VISIBLE, false);

        this.checkOfferData(fox, Keys.IS_DEFENDING, true);

        final BlockState tripWireState = BlockTypes.TRIPWIRE.get().defaultState();
        this.checkWithData(tripWireState, Keys.IS_DISARMED, true);

        this.checkOfferData(panda, Keys.IS_EATING, true);

        // TODO Keys.IS_EFFECT_ONLY

        this.checkOfferData(player, Keys.IS_ELYTRA_FLYING, true);
        this.checkOfferData(player, Keys.IS_ELYTRA_FLYING, false);

        final BlockState pistonState = BlockTypes.PISTON.get().defaultState();
        this.checkWithData(pistonState, Keys.IS_EXTENDED, true);

        this.checkOfferData(fox, Keys.IS_FACEPLANTED, false);
        this.checkOfferData(fox, Keys.IS_FACEPLANTED, true);

        final BlockState portalFrameState = BlockTypes.END_PORTAL_FRAME.get().defaultState();
        this.checkWithData(portalFrameState, Keys.IS_FILLED, true);
        this.checkWithData(portalFrameState, Keys.IS_FILLED, false);

        this.checkGetData(dirtState, Keys.IS_FLAMMABLE, false);
        this.checkGetData(bricksState, Keys.IS_FLAMMABLE, false);
        this.checkGetData(leavesState, Keys.IS_FLAMMABLE, true);
        this.checkGetData(fenceState, Keys.IS_FLAMMABLE, true);

        this.checkOfferData(player, Keys.IS_FLYING, true);
        this.checkOfferData(sheep, Keys.IS_FLYING, true);

        this.checkGetData(panda, Keys.IS_FRIGHTENED, false);

        // TODO Keys.IS_FULL_BLOCK

        this.checkOfferData(sheep, Keys.IS_GLOWING, true);

        this.checkOfferData(turtle, Keys.IS_GOING_HOME, true);

        this.checkGetData(dirtState, Keys.IS_GRAVITY_AFFECTED, false);
        this.checkGetData(sandState, Keys.IS_GRAVITY_AFFECTED, true);
        this.checkOfferData(sheep, Keys.IS_GRAVITY_AFFECTED, false);

        // TODO provider
//        this.checkOfferData(cat, Keys.IS_HISSING, true);

        this.checkGetData(ravager, Keys.IS_IMMOBILIZED, true);

        // TODO Keys.IS_INDIRECTLY_POWERED

        this.checkOfferData(fox, Keys.IS_INTERESTED, true);

        this.checkGetData(boat, Keys.IS_IN_WATER, false);

        final Entity vindicator = world.createEntity(EntityTypes.VINDICATOR.get(), position);
        this.checkOfferData(vindicator, Keys.IS_JOHNNY, true);

        this.checkOfferData(turtle, Keys.IS_LAYING_EGG, true);

        this.checkOfferData(vindicator, Keys.IS_LEADER, true);

        final BlockState furnaceState = BlockTypes.FURNACE.get().defaultState();
        final BlockState campfireState = BlockTypes.CAMPFIRE.get().defaultState();
        final BlockState redstoneTorchState = BlockTypes.REDSTONE_TORCH.get().defaultState();
        this.checkWithData(furnaceState, Keys.IS_LIT, false);
        this.checkWithData(furnaceState, Keys.IS_LIT, true);
        this.checkWithData(campfireState, Keys.IS_LIT, false);
        this.checkWithData(campfireState, Keys.IS_LIT, true);
        this.checkWithData(redstoneTorchState, Keys.IS_LIT, false);
        this.checkWithData(redstoneTorchState, Keys.IS_LIT, true);

        this.checkOfferData(cat, Keys.IS_LYING_DOWN, true);

        final BlockState bedState = BlockTypes.BLACK_BED.get().defaultState();
        this.checkWithData(bedState, Keys.IS_OCCUPIED, true);
        this.checkWithData(bedState, Keys.IS_OCCUPIED, false);

        this.checkGetData(furnaceMinecart, Keys.IS_ON_RAIL, false);
        this.checkGetData(minecartEntity, Keys.IS_ON_RAIL, false);

        this.checkWithData(fenceGateState, Keys.IS_OPEN, true);
        this.checkWithData(fenceGateState, Keys.IS_OPEN, false);

        this.checkGetData(waterBlockState, Keys.IS_PASSABLE, true);
        this.checkGetData(dirtState, Keys.IS_PASSABLE, false);

        this.checkOfferData(vindicator, Keys.IS_PATROLLING, true);

        this.checkOfferData(sheep, Keys.IS_PERSISTENT, true);
        this.checkOfferData(vindicator, Keys.IS_PERSISTENT, true);

//        this.check...(armorStand, Keys.IS_PLACING_DISABLED, ...);

        final Entity ironGolem = world.createEntity(EntityTypes.IRON_GOLEM.get(), position);
        this.checkOfferData(ironGolem, Keys.IS_PLAYER_CREATED, true);

        this.checkOfferData(fox, Keys.IS_POUNCING, true);

        this.checkWithData(leverState, Keys.IS_POWERED, true);
        this.checkWithData(leverState, Keys.IS_POWERED, false);

        this.checkGetData(tntEntity, Keys.IS_PRIMED, true);

        //        this.checkOfferData(cat, Keys.IS_PURRING, true);
        this.checkOfferData(cat, Keys.IS_RELAXED, true);

        this.checkGetData(waterBlockState, Keys.IS_REPLACEABLE, true);
        this.checkGetData(dirtState, Keys.IS_REPLACEABLE, false);

//        this.checkGetData(ravager, Keys.IS_ROARING, false);

        this.checkOfferData(panda, Keys.IS_ROLLING_AROUND, true);
// TODO AbstractHorseEntityBridge
//        this.checkOfferData(horse, Keys.IS_SADDLED, true);

        final Entity enderman = world.createEntity(EntityTypes.ENDERMAN.get(), position);
        this.checkOfferData(enderman, Keys.IS_SCREAMING, true);

        this.checkOfferData(sheep, Keys.IS_SHEARED, true);

        this.checkOfferData(sheep, Keys.IS_SILENT, true);

        this.checkOfferData(wolf, Keys.IS_SITTING, true);
        this.checkOfferData(cat, Keys.IS_SITTING, true);
//        this.checkOfferData(panda, Keys.IS_SITTING, true);
//        this.checkOfferData(fox, Keys.IS_SITTING, true);

        final Entity bat = world.createEntity(EntityTypes.BAT.get(), position);
        this.checkOfferData(bat, Keys.IS_SLEEPING, true);
        this.checkOfferData(fox, Keys.IS_SLEEPING, true);
//        this.checkGetData(player, Keys.IS_SLEEPING, true);

//        this.checkOfferData(player, Keys.IS_SLEEPING_IGNORED, true);

        this.checkOfferData(armorStand, Keys.IS_SMALL, true);
        this.checkOfferData(armorStand, Keys.IS_SMALL, false);

        this.checkGetData(player, Keys.IS_SNEAKING, false);

        this.checkOfferData(panda, Keys.IS_SNEEZING, true);

//        this.checkWithData(dirtState, Keys.IS_SNOWY, true);

        this.checkGetData(dirtState, Keys.IS_SOLID, true);
        this.checkGetData(obisidanState, Keys.IS_SOLID, true);
        this.checkGetData(waterBlockState, Keys.IS_SOLID, false);

        this.checkGetData(player, Keys.IS_SPRINTING, false);

        final Entity polarBear = world.createEntity(EntityTypes.POLAR_BEAR.get(), position);
        this.checkOfferData(polarBear, Keys.IS_STANDING, true);

        this.checkGetData(ravager, Keys.IS_STUNNED, false);

        this.checkGetData(dirtState, Keys.IS_SURROGATE_BLOCK, false);

        // TODO Keys.IS_TAKING_DISABLED

        this.checkOfferData(cat, Keys.IS_TAMED, true);
        this.checkOfferData(wolf, Keys.IS_TAMED, true);

        final Entity villager = world.createEntity(EntityTypes.VILLAGER.get(), position);
        this.checkGetData(villager, Keys.CUSTOMER, null);

        final Entity ocelot = world.createEntity(EntityTypes.OCELOT.get(), position);
        this.checkOfferData(ocelot, Keys.IS_TRUSTING, true);

        this.checkOfferData(jungleAxe, Keys.IS_UNBREAKABLE, true);
        this.checkGetData(obisidanState, Keys.IS_UNBREAKABLE, false);
        final BlockState bedrockState = BlockTypes.BEDROCK.get().defaultState();
        this.checkGetData(bedrockState, Keys.IS_UNBREAKABLE, true);

        final Entity frog = world.createEntity(EntityTypes.FROG.get(), position);
        this.checkOfferData(frog, Keys.FROG_TYPE, FrogTypes.WARM.get());
        this.checkGetData(frog, Keys.FROG_TYPE, FrogTypes.WARM.get());

//        this.checkOfferData(panda, Keys.IS_UNHAPPY, true);

        this.checkWithData(acaciaStairs, Keys.IS_WATERLOGGED, true);

        this.checkOfferData(wolf, Keys.IS_WET, true);
        this.checkGetData(sheep, Keys.IS_WET, false);

        this.checkOfferData(jungleAxe, Keys.ITEM_DURABILITY, 5);

        this.checkGetData(jungleAxe, Keys.ITEM_RARITY, ItemRarities.COMMON.get());
        this.checkGetData(playerHeadStack, Keys.ITEM_RARITY, ItemRarities.UNCOMMON.get());

        this.checkOfferData(itemEntity, Keys.ITEM_STACK_SNAPSHOT, jungleAxe.asImmutable());

//        final Entity itemFrame = world.createEntity(EntityTypes.ITEM_FRAME.get(), position);
//        this.checkOfferData(itemFrame, Keys.ITEM_STACK_SNAPSHOT, stoneStack.asImmutable());
        // TODO JukeBox
        // TODO Lectern
        final Entity potionEntity = world.createEntity(EntityTypes.POTION.get(), position);
        this.checkOfferData(potionEntity, Keys.ITEM_STACK_SNAPSHOT, splashPotion.asImmutable()); // TODO unset original value causes logging error

        // TODO Keys.KNOCKBACK_STRENGTH

        this.checkOfferData(panda, Keys.KNOWN_GENE, PandaGenes.AGGRESSIVE.get());

        this.checkOfferData(sheep, Keys.LAST_ATTACKER, player);

        // TODO Keys.LAST_COMMAND_OUTPUT

//        this.checkOfferData(player, Keys.LAST_DATE_JOINED, Instant.now().minus(1, TemporalUnits.DAYS));
//        this.checkOfferData(player, Keys.LAST_DATE_PLAYED, Instant.now().minus(1, TemporalUnits.DAYS));
        final User user = Sponge.server().userManager().load(player.uniqueId()).join().get();
//        this.checkOfferData(user, Keys.LAST_DATE_JOINED, Instant.now().minus(1, TemporalUnits.DAYS));
//        this.checkOfferData(user, Keys.LAST_DATE_PLAYED, Instant.now().minus(1, TemporalUnits.DAYS));

        final BlockState snowState = BlockTypes.SNOW.get().defaultState();
        final BlockState cakeState = BlockTypes.CAKE.get().defaultState();
        this.checkWithData(snowState, Keys.LAYER, 4);
        this.checkWithData(cakeState, Keys.LAYER, 4);

        // TODO Keys.LEASH_HOLDER

        this.checkOfferData(armorStand, Keys.LEFT_ARM_ROTATION, Vector3d.from(0, -90, -90));
        this.checkOfferData(armorStand, Keys.LEFT_LEG_ROTATION, Vector3d.from(0, -90, -45));

        final Entity vex = world.createEntity(EntityTypes.VEX.get(), position);
        this.checkOfferData(vex, Keys.LIFE_TICKS, Ticks.of(10));

        this.checkGetData(dirtState, Keys.LIGHT_EMISSION, 0);
        final BlockState glowstoneState = BlockTypes.GLOWSTONE.get().defaultState();
        this.checkGetData(glowstoneState, Keys.LIGHT_EMISSION, 15);

        final Entity llama = world.createEntity(EntityTypes.LLAMA.get(), position);
        this.checkOfferData(llama, Keys.LLAMA_TYPE, LlamaTypes.BROWN.get());

        // TODO Keys.LOCK_TOKEN on BlockEntity
//        this.checkOfferData(jungleAxe, Keys.LOCK_TOKEN, "Key");
        this.checkOfferListData(jungleAxe, Keys.LORE, Arrays.asList(Component.text("Loreline1"), Component.text("Loreline2")));

        this.checkGetData(dirtState, Keys.MATTER_TYPE, MatterTypes.SOLID.get());
        this.checkGetData(waterBlockState, Keys.MATTER_TYPE, MatterTypes.LIQUID.get());
        this.checkGetData(BlockTypes.AIR.get().defaultState(), Keys.MATTER_TYPE, MatterTypes.GAS.get());

//        this.checkOfferData(player, Keys.MAX_AIR, 20);

        // TODO Keys.MAX_BURN_TIME
        // TODO Keys.MAX_COOK_TIME

        this.checkGetData(jungleAxe, Keys.MAX_DURABILITY, 59);

        this.checkGetData(player, Keys.MAX_EXHAUSTION, 40.0);

        this.checkOfferData(fallingBlock, Keys.MAX_FALL_DAMAGE, 50.0);

        this.checkGetData(player, Keys.MAX_FOOD_LEVEL, 20);
        this.checkOfferData(sheep, Keys.MAX_HEALTH, 100.0);

        // TODO Keys.MAX_NEARBY_ENTITIES
        // TODO Keys.MAX_SPAWN_DELAY
        this.checkGetData(player, Keys.MAX_SATURATION, 40.0);
        this.checkOfferData(boat, Keys.MAX_SPEED, 1.0);

        // MAX_STACK_SIZE

        this.checkOfferData(minecartEntity, Keys.MINECART_BLOCK_OFFSET, 1);

        // TODO Keys.MIN_SPAWN_DELAY

        final BlockState farmlandState = BlockTypes.FARMLAND.get().defaultState();
        this.checkWithData(farmlandState, Keys.MOISTURE, 1);

        final Entity mooshroom = world.createEntity(EntityTypes.MOOSHROOM.get(), position);
        this.checkOfferData(mooshroom, Keys.MOOSHROOM_TYPE, MooshroomTypes.BROWN.get());
        this.checkOfferData(mooshroom, Keys.MOOSHROOM_TYPE, MooshroomTypes.RED.get());

        final ItemStack musicDiscStack = ItemStack.of(ItemTypes.MUSIC_DISC_11);
//        this.checkGetData(musicDiscStack, Keys.MUSIC_DISC, MusicDiscs.ELEVEN.get());

        // TODO Keys.NEXT_ENTITY_TO_SPAWN

// TODO missing supplier
//        this.checkWithData(noteBlockState, Keys.NOTE_PITCH, NotePitches.E1.get());

//        this.checkOfferData(sheep, Keys.NOTIFIER, player.uniqueId());

        this.checkOfferData(boat, Keys.OCCUPIED_DECELERATION, 2.0);

        this.checkGetData(sheep, Keys.ON_GROUND, false);

// TODO failed offer?
//        this.checkOfferListData(writtenBookStack, Keys.PAGES, Arrays.asList(Component.text("Page 1"), Component.text("Page 2")));

        final Entity parrot = world.createEntity(EntityTypes.PARROT.get(), position);
        this.checkOfferData(parrot, Keys.PARROT_TYPE, ParrotTypes.RED_BLUE.get());

// TODO missing ParticleEffect.Builder registration
//        this.checkOfferData(areaEffectCloud, Keys.PARTICLE_EFFECT, ParticleEffect.builder().type(ParticleTypes.BUBBLE.get()).build());

        // TODO Keys.PASSED_COOK_TIME

        this.checkGetListData(donkey, Keys.PASSENGERS, Arrays.asList(wolf));

        this.checkOfferData(tropicalFish, Keys.PATTERN_COLOR, DyeColors.CYAN.get());

        final Entity phantom = world.createEntity(EntityTypes.PHANTOM.get(), position);
//        this.checkOfferData(phantom, Keys.PHANTOM_PHASE, PhantomPhases.CIRCLING.get());
//        this.checkOfferData(phantom, Keys.PHANTOM_PHASE, PhantomPhases.SWOOPING.get());

        this.checkOfferData(itemEntity, Keys.PICKUP_DELAY, Ticks.of(5));

        // TODO Keys.PICKUP_RULE

        this.checkWithData(pistonState, Keys.PISTON_TYPE, PistonTypes.NORMAL.get());
        this.checkWithData(pistonState, Keys.PISTON_TYPE, PistonTypes.STICKY.get());

        this.checkOfferSetData(stoneStack, Keys.PLACEABLE_BLOCK_TYPES, new HashSet<>(Arrays.asList(BlockTypes.OBSIDIAN.get())));

        final ItemStack writableBookStack = ItemStack.of(ItemTypes.WRITABLE_BOOK);
//        this.checkOfferListData(writableBookStack, Keys.PLAIN_PAGES, Arrays.asList("Page 1", "Page 2"));

        // Keys.PLUGIN_CONTAINER

        final Set<Direction> directionSet = new HashSet<>(Arrays.asList(Direction.DOWN, Direction.NORTH));
        this.checkGetSetData(mushroomBlockState.with(Keys.PORES, directionSet).get(), Keys.PORES, directionSet);

        this.checkWithData(bedState, Keys.PORTION_TYPE, PortionTypes.BOTTOM.get());
        this.checkWithData(bedState, Keys.PORTION_TYPE, PortionTypes.TOP.get());
        final BlockState doorState = BlockTypes.ACACIA_DOOR.get().defaultState();
        this.checkWithData(doorState, Keys.PORTION_TYPE, PortionTypes.TOP.get());

        this.checkOfferData(minecartEntity, Keys.POTENTIAL_MAX_SPEED, 20.0);

        this.checkOfferListData(sheep, Keys.POTION_EFFECTS, notchAppleEffects);
        this.checkOfferListData(potion, Keys.POTION_EFFECTS, notchAppleEffects);
        this.checkOfferListData(splashPotion, Keys.POTION_EFFECTS, notchAppleEffects);
        this.checkOfferListData(areaEffectCloud, Keys.POTION_EFFECTS, notchAppleEffects);

// TODO missing PotionTypes providers
//        this.checkOfferData(potion, Keys.POTION_TYPE, PotionTypes.AWKWARD.get());
//        this.checkOfferData(splashPotion, Keys.POTION_TYPE, PotionTypes.MUNDANE.get());

        final BlockState redstoneWireState = BlockTypes.REDSTONE_WIRE.get().defaultState();
        this.checkWithData(redstoneWireState, Keys.POWER, 10);

        // TODO Keys.PRIMARY_POTION_EFFECT_TYPE

        final Entity zombieVillager = world.createEntity(EntityTypes.ZOMBIE_VILLAGER.get(), position);
        this.checkOfferData(zombieVillager, Keys.PROFESSION_TYPE, ProfessionTypes.CLERIC.get());
        this.checkOfferData(zombieVillager, Keys.PROFESSION_LEVEL, 1);
        this.checkOfferData(villager, Keys.PROFESSION_TYPE, ProfessionTypes.ARMORER.get());
        this.checkOfferData(villager, Keys.PROFESSION_LEVEL, 4);

        final Entity rabbit = world.createEntity(EntityTypes.RABBIT.get(), position);
        this.checkOfferData(rabbit, Keys.RABBIT_TYPE, RabbitTypes.GOLD.get());

        this.checkOfferData(areaEffectCloud, Keys.RADIUS, 20.0);
        this.checkOfferData(areaEffectCloud, Keys.RADIUS_ON_USE, -1.0);
        this.checkOfferData(areaEffectCloud, Keys.RADIUS_PER_TICK, 0.0);
        this.checkOfferData(areaEffectCloud, Keys.RADIUS_PER_TICK, 0.0);

        // TODO this.checkOfferData(ravager, Keys.RAID_WAVE, );

        final BlockState railState = BlockTypes.RAIL.get().defaultState();
        this.checkWithData(railState, Keys.RAIL_DIRECTION, RailDirections.ASCENDING_EAST.get());

        this.checkOfferData(areaEffectCloud, Keys.REAPPLICATION_DELAY, Ticks.single());

        final BlockState repeaterState = BlockTypes.REPEATER.get().defaultState();
        this.checkWithData(repeaterState, Keys.REDSTONE_DELAY, 2);

        this.checkOfferData(sheep, Keys.REMAINING_AIR, 1);

        // TODO Keys.REMAINING_BREW_TIME

        // TODO Keys.REMAINING_SPAWN_DELAY

        this.checkGetData(goldenApple, Keys.REPLENISHED_FOOD, 4);
        this.checkGetData(goldenApple, Keys.REPLENISHED_SATURATION, (double) 9.6f);

//        this.checkGetData(dirtState, Keys.REPRESENTED_INSTRUMENT, InstrumentTypes.XYLOPHONE.get());

        // TODO Keys.REQUIRED_PLAYER_RANGE

        // Keys.RESPAWN_LOCATIONS

        this.checkOfferData(armorStand, Keys.RIGHT_ARM_ROTATION, Vector3d.from(0, 90, 90));
        this.checkOfferData(armorStand, Keys.RIGHT_LEG_ROTATION, Vector3d.from(0, 90, 45));

        this.checkOfferData(ravager, Keys.ROARING_TIME, Ticks.of(20));

//        this.checkOfferData(itemFrame, Keys.ROTATION, Orientations.LEFT.get());

        this.checkOfferData(player, Keys.SATURATION, 20.0);

        this.checkGetData(sheep, Keys.SCALE, 1.0);

        // Keys.SCOREBOARD_TAGS

        // Keys.SECONDARY_POTION_EFFECT_TYPE

        this.checkOfferData(fox, Keys.SECOND_TRUSTED, player.uniqueId());

        // Keys.SHOOTER

        final Entity endCrystal = world.createEntity(EntityTypes.END_CRYSTAL.get(), position);
        this.checkOfferData(endCrystal, Keys.SHOW_BOTTOM, true);

        final BlockState signState = BlockTypes.SPRUCE_SIGN.get().defaultState();
        world.setBlock(blockPos, signState);
        final Component emptyText = Component.empty().style(Style.empty());
        // TODO signlines component contain font
        this.checkGetListData(location, Keys.SIGN_LINES, Arrays.asList(emptyText, emptyText, emptyText, emptyText));
        final Component text = Component.text("Test").style(Style.style(NamedTextColor.RED));
        this.checkOfferListData(location, Keys.SIGN_LINES, Arrays.asList(text, text, text, text));

        final Entity slime = world.createEntity(EntityTypes.SLIME.get(), position);
        this.checkOfferData(slime, Keys.SIZE, 10);

        final Entity human = world.createEntity(EntityTypes.HUMAN.get(), position);
        player.get(Keys.SKIN_PROFILE_PROPERTY).ifPresent(data -> {
            this.checkOfferData(human, Keys.SKIN_PROFILE_PROPERTY, data);
        });

        this.checkOfferData(dolphin, Keys.SKIN_MOISTURE, 1);

        // Keys.SKY_LIGHT

        final BlockState slabState = BlockTypes.BIRCH_SLAB.get().defaultState();
        this.checkWithData(slabState, Keys.SLAB_PORTION, SlabPortions.BOTTOM.get());
        this.checkWithData(slabState, Keys.SLAB_PORTION, SlabPortions.DOUBLE.get());
        this.checkWithData(slabState, Keys.SLAB_PORTION, SlabPortions.TOP.get());

        this.checkOfferData(player, Keys.SLEEP_TIMER, 20);

        // Keys.SLOT_INDEX
        // Keys.SLOT_POSITION
        // Keys.SLOT_SIDE

        this.checkOfferData(minecartEntity, Keys.SLOWS_UNOCCUPIED, false);

        this.checkOfferData(panda, Keys.SNEEZING_TIME, Ticks.of(2));

        // Keys.SPAWNABLE_ENTITIES
        // Keys.SPAWN_COUNT
        // Keys.SPAWN_RANGE

        this.checkOfferData(player, Keys.SPECTATOR_TARGET, sheep);
        this.checkOfferData(player, Keys.SPECTATOR_TARGET, player);

        this.checkWithData(acaciaStairs, Keys.STAIR_SHAPE, StairShapes.INNER_LEFT.get());
        this.checkWithData(acaciaStairs, Keys.STAIR_SHAPE, StairShapes.OUTER_LEFT.get());
        this.checkWithData(acaciaStairs, Keys.STAIR_SHAPE, StairShapes.STRAIGHT.get());

        // Keys.STATISTICS

        final ItemStack enchantedBook = ItemStack.of(ItemTypes.ENCHANTED_BOOK);
        this.checkOfferListData(enchantedBook, Keys.STORED_ENCHANTMENTS, Arrays.asList(Enchantment.of(EnchantmentTypes.SHARPNESS, 5), Enchantment.of(EnchantmentTypes.PROTECTION, 4)));

        this.checkOfferData(llama, Keys.STRENGTH, 10);

        // Keys.STRUCTURE_AUTHOR
        // Keys.STRUCTURE_IGNORE_ENTITIES
        // Keys.STRUCTURE_INTEGRITY
        // Keys.STRUCTURE_MODE
        // Keys.STRUCTURE_POSITION
        // Keys.STRUCTURE_POWERED
        // Keys.STRUCTURE_SEED
        // Keys.STRUCTURE_SHOW_AIR
        // Keys.STRUCTURE_SHOW_BOUNDING_BOX
        // Keys.STRUCTURE_SIZE

        this.checkOfferData(sheep, Keys.STUCK_ARROWS, 10);
        this.checkOfferData(player, Keys.STUCK_ARROWS, 10);

        this.checkOfferData(ravager, Keys.STUNNED_TIME, Ticks.of(20));

        // Keys.SUCCESS_COUNT

        // Keys.SUSPENDED

        this.checkOfferData(minecartEntity, Keys.VELOCITY, Vector3d.FORWARD);
        this.checkOfferData(minecartEntity, Keys.SWIFTNESS, 2.0);

        this.checkOfferData(horse, Keys.OWNER, player.uniqueId());
        this.checkOfferData(wolf, Keys.OWNER, player.uniqueId());
        this.checkOfferData(parrot, Keys.OWNER, player.uniqueId());
        this.checkOfferData(parrot, Keys.OWNER, null);

        this.checkOfferData(zombifiedPiglin, Keys.TARGET_ENTITY, player);
        this.checkOfferData(shulkerBullet, Keys.TARGET_ENTITY, sheep);
        // FishingBobber

        this.checkOfferData(eyeOfEnder, Keys.TARGET_LOCATION, position.add(0, 10, 10));

        this.checkOfferData(ravager, Keys.TARGET_POSITION, blockPos);
        this.checkOfferData(turtle, Keys.TARGET_POSITION, blockPos);
        // EndGateway
        this.checkOfferData(endCrystal, Keys.TARGET_POSITION, blockPos);

        // Keys.TICKS_REMAINING

        this.checkGetData(jungleAxe, Keys.TOOL_TYPE, ItemTiers.WOOD.get());
        final ItemStack diamondPick = ItemStack.of(ItemTypes.DIAMOND_PICKAXE);
        this.checkGetData(diamondPick, Keys.TOOL_TYPE, ItemTiers.DIAMOND.get());

        // Keys.TRACKS_OUTPUT

        final TradeOffer tradeOffer = TradeOffer.builder()
                .firstBuyingItem(ItemStack.of(ItemTypes.EMERALD))
                .sellingItem(jungleAxe)
                .build();
        this.checkOfferListData(villager, Keys.TRADE_OFFERS, Arrays.asList(tradeOffer));

        final Entity hooman = world.createEntity(EntityTypes.HUMAN.get(), position);
        this.checkGetData(hooman, Keys.TRANSIENT, true);
        this.checkOfferData(villager, Keys.TRANSIENT, true);


        this.checkOfferData(tropicalFish, Keys.TROPICAL_FISH_SHAPE, TropicalFishShapes.BETTY.get());

        this.checkOfferData(panda, Keys.UNHAPPY_TIME, Ticks.of(20));

        // Keys.UNIQUE_ID

        this.checkOfferData(boat, Keys.UNOCCUPIED_DECELERATION, 2.0);

        final BlockState tntState = BlockTypes.TNT.get().defaultState();
        this.checkWithData(tntState, Keys.UNSTABLE, true);

        // Keys.UPDATE_GAME_PROFILE

        // Keys.VANISH
        // Keys.VANISH_IGNORES_COLLISION
        // Keys.VANISH_PREVENTS_TARGETING

        this.checkOfferData(sheep, Keys.VELOCITY, Vector3d.UP.mul(0.1));

        this.checkOfferData(villager, Keys.VILLAGER_TYPE, VillagerTypes.SWAMP.get());
        this.checkOfferData(zombieVillager, Keys.VILLAGER_TYPE, VillagerTypes.SWAMP.get());

        this.checkOfferData(areaEffectCloud, Keys.WAIT_TIME, Ticks.single());

        this.checkOfferData(player, Keys.WALKING_SPEED, 0.1);
        this.checkOfferData(sheep, Keys.WALKING_SPEED, 0.2);

        this.checkOfferData(eyeOfEnder, Keys.WILL_SHATTER, true);

        this.checkWithData(redstoneWireState, Keys.WIRE_ATTACHMENT_EAST, WireAttachmentTypes.NONE.get());
        this.checkWithData(redstoneWireState, Keys.WIRE_ATTACHMENT_NORTH, WireAttachmentTypes.UP.get());
        this.checkWithData(redstoneWireState, Keys.WIRE_ATTACHMENT_SOUTH, WireAttachmentTypes.SIDE.get());
        this.checkWithData(redstoneWireState, Keys.WIRE_ATTACHMENT_WEST, WireAttachmentTypes.UP.get());
        final Map<Direction, WireAttachmentType> map = new HashMap<>();
        map.put(Direction.NORTH, WireAttachmentTypes.NONE.get());
        map.put(Direction.EAST, WireAttachmentTypes.NONE.get());
        map.put(Direction.SOUTH, WireAttachmentTypes.NONE.get());
        map.put(Direction.WEST, WireAttachmentTypes.UP.get());
        this.checkGetMapData(redstoneWireState.with(Keys.WIRE_ATTACHMENT_WEST, WireAttachmentTypes.UP.get()).get(), Keys.WIRE_ATTACHMENTS, map);

        final Entity wither = world.createEntity(EntityTypes.WITHER.get(), position);
        this.checkOfferListData(wither, Keys.WITHER_TARGETS, Arrays.asList(player));

        final Entity evoker = world.createEntity(EntityTypes.EVOKER.get(), position);
        this.checkOfferData(evoker, Keys.WOLOLO_TARGET, (Sheep) sheep);

        this.checkOfferData(boat, Keys.BOAT_TYPE, BoatTypes.ACACIA.get());

        // And now test nbt data
        final EntitySnapshot snapshot = sheep.createSnapshot();
        this.checkWithData(snapshot, Keys.CUSTOM_NAME, Component.text("Snapshot"));

        final EntityArchetype archetype = sheep.createArchetype();
        this.checkOfferData(archetype, Keys.CUSTOM_NAME, Component.text("Archetype"));

        // Check data holder delegation
        // serverworld -> serverlocation -> blockstate -> blocktype
        // blocksnapshot -> blockstate -> blocktype
        final BlockState dioriteState = BlockTypes.DIORITE.get().defaultState();
        world.setBlock(blockPos, dioriteState);
        final Double destroySpeed = world.get(blockPos, Keys.DESTROY_SPEED).get();
        this.checkGetData(location, Keys.DESTROY_SPEED, destroySpeed);
        this.checkGetData(dioriteState, Keys.DESTROY_SPEED, destroySpeed);
        final BlockSnapshot dioriteSnapshot = dioriteState.snapshotFor(location);
        this.checkGetData(dioriteSnapshot, Keys.DESTROY_SPEED, destroySpeed);

        // Reset world block
        world.setBlock(blockPos, oldState);

        final ItemStack stack = ItemStack.builder()
            .itemType(ItemTypes.NETHERITE_CHESTPLATE)
            .add(Keys.ARMOR_TRIM, ArmorTrim.of(TrimMaterials.DIAMOND.get(), TrimPatterns.SPIRE.get()))
            .build();
        this.checkGetData(stack, Keys.ARMOR_TRIM, ArmorTrim.of(TrimMaterials.DIAMOND.get(), TrimPatterns.SPIRE.get()));
        this.checkOfferData(stack, Keys.ARMOR_TRIM, ArmorTrim.of(TrimMaterials.EMERALD.get(), TrimPatterns.WAYFINDER.get()));
        player.inventory().offer(stack);
    }

    private <T> void checkOfferSetData(final DataHolder.Mutable holder, final Key<SetValue<T>> key, final Set<T> value) {
        final DataTransactionResult result = holder.offer(key, value);
        if (this.checkResult(holder, key, value, result)) {
            this.checkGetSetData(holder, key, value);
        }
    }

    private <T> void checkOfferListData(final DataHolder.Mutable holder, final Key<ListValue<T>> key, final List<T> value) {
        final DataTransactionResult result = holder.offer(key, value);
        if (this.checkResult(holder, key, value, result)) {
            this.checkGetListData(holder, key, value);
        }
    }

    private <T> void checkWithData(final DataHolder.Immutable<?> holder, final Key<Value<T>> key, final T value) {
        final DataHolder.Immutable<?> newHolder = holder.with(key, value).get();
        this.checkGetData(newHolder, key, value);
    }


    private <T> void checkOfferData(final DataHolder.Mutable holder, final Key<Value<T>> key, final T value) {
        final DataTransactionResult result = holder.offer(key, value);
        if (this.checkResult(holder, key, value, result)) {
            this.checkGetData(holder, key, value);
        }
    }

    private <V extends Value<?>> boolean checkResult(final DataHolder.Mutable holder, final Key<V> key, final Object value, final DataTransactionResult result) {
        if (result.isSuccessful()) {
            return true;
        }
        this.plugin.logger().error("Failed offer on {} for {} with {}.", DataTest.getHolderName(holder), key.key().asString(), value);
        return false;
    }

    private <T> void checkGetWeightedData(final DataHolder holder, final Key<WeightedCollectionValue<T>> key, final List<T> expected) {
        final Optional<WeightedTable<T>> gotValue = holder.get(key);
        if (gotValue.isPresent()) {
            final List<T> actual = gotValue.get().get(new Random());
            if (!Objects.deepEquals(actual.toArray(), expected.toArray())) {
                this.plugin.logger().error("Value differs on {} for {}.\nExpected: {}\nActual:   {}", DataTest.getHolderName(holder),
                        key.key().asString(), expected, actual);
            }
        } else {
            this.plugin.logger().error("Value is missing on {} for {}.\nExpected: {}", DataTest.getHolderName(holder),
                    key.key().asString(), expected);
        }
    }

    private <T> void checkGetListData(final DataHolder holder, final Key<ListValue<T>> key, final List<T> expected) {
        this.checkData(holder, key.key().asString(), expected, holder.get(key).orElse(null));
    }

    private <T> void checkGetSetData(final DataHolder holder, final Key<SetValue<T>> key, final Set<T> expected) {
        this.checkData(holder, key.key().asString(), expected, holder.get(key).orElse(null));
    }

    private <K, V> void checkGetMapData(final DataHolder holder, final Key<MapValue<K, V>> key, final Map<K, V> expected) {
        this.checkData(holder, key.key().asString(), expected, holder.get(key).orElse(null));
    }

    private <T> void checkGetData(final DataHolder holder, final Key<Value<T>> key, final T expected) {
        this.checkData(holder, key.key().asString(), expected, holder.get(key).orElse(null));
    }

    private <T> void checkData(final DataHolder holder, final String key, final T expectedValue, @Nullable final T actualValue) {
        if (actualValue != null) {
            if (!Objects.equals(actualValue, expectedValue)) {
                this.plugin.logger().error("Value differs on {} for {}.\nExpected: {}\nActual:   {}", DataTest.getHolderName(holder), key,
                        expectedValue, actualValue);
            }
        } else if (expectedValue != null) {
            this.plugin.logger().error("Value is missing on {} for {}.\nExpected: {}", DataTest.getHolderName(holder), key, expectedValue);
        }
    }

    private static String getHolderName(final DataHolder holder) {
        String value = "";
        if (holder instanceof BlockState) {
            value = RegistryTypes.BLOCK_TYPE.keyFor(Sponge.game(), ((BlockState) holder).type()).value();
        } else if (holder instanceof ItemStack) {
            value = RegistryTypes.ITEM_TYPE.keyFor(Sponge.game(), ((ItemStack) holder).type()).value();
        }
        return String.format("%s[%s]", holder.getClass().getSimpleName(), value);
    }

    public void setPlayerSkin(final DataHolder.Mutable player, final String mimicUsername)
    {
        final GameProfile profile = Sponge.server().gameProfileManager().profile(mimicUsername).join();
        final Optional<ProfileProperty> skinProperty =
                profile.properties().stream().filter(prop -> prop.name().equals(ProfileProperty.TEXTURES)).findFirst();
        player.offer(Keys.SKIN_PROFILE_PROPERTY, skinProperty.get());
    }
}<|MERGE_RESOLUTION|>--- conflicted
+++ resolved
@@ -46,10 +46,7 @@
 import org.spongepowered.api.data.Key;
 import org.spongepowered.api.data.Keys;
 import org.spongepowered.api.data.meta.BannerPatternLayer;
-<<<<<<< HEAD
-=======
 import org.spongepowered.api.data.type.ArmorMaterials;
->>>>>>> 33daf3d8
 import org.spongepowered.api.data.type.AttachmentSurfaces;
 import org.spongepowered.api.data.type.BannerPatternShapes;
 import org.spongepowered.api.data.type.BoatTypes;
@@ -247,19 +244,11 @@
 
         this.checkOfferListData(goldenApple, Keys.APPLIED_ENCHANTMENTS, Arrays.asList(Enchantment.of(EnchantmentTypes.SHARPNESS, 5)));
         this.checkOfferListData(goldenApple, Keys.APPLIED_ENCHANTMENTS, Arrays.asList(Enchantment.of(EnchantmentTypes.PROTECTION, 4)));
-<<<<<<< HEAD
 //
 //        this.checkGetData(ItemStack.of(ItemTypes.DIAMOND_LEGGINGS), Keys.ARMOR_MATERIAL, ArmorMaterials.DIAMOND.get());
 //        this.checkGetData(ItemStack.of(ItemTypes.LEATHER_BOOTS), Keys.ARMOR_MATERIAL, ArmorMaterials.LEATHER.get());
 //        this.checkGetData(ItemStack.of(ItemTypes.TURTLE_HELMET), Keys.ARMOR_MATERIAL, ArmorMaterials.TURTLE.get());
 //
-=======
-
-        this.checkGetData(ItemStack.of(ItemTypes.DIAMOND_LEGGINGS), Keys.ARMOR_MATERIAL, ArmorMaterials.DIAMOND.get());
-        this.checkGetData(ItemStack.of(ItemTypes.LEATHER_BOOTS), Keys.ARMOR_MATERIAL, ArmorMaterials.LEATHER.get());
-        this.checkGetData(ItemStack.of(ItemTypes.TURTLE_HELMET), Keys.ARMOR_MATERIAL, ArmorMaterials.TURTLE.get());
-
->>>>>>> 33daf3d8
 //        final Entity painting = world.createEntity(EntityTypes.PAINTING.get(), position);
 //        this.checkGetData(painting, Keys.ART_TYPE, ArtTypes.KEBAB.get()); // TODO test offer (only works on valid painting)
 
@@ -1383,10 +1372,10 @@
 
         final ItemStack stack = ItemStack.builder()
             .itemType(ItemTypes.NETHERITE_CHESTPLATE)
-            .add(Keys.ARMOR_TRIM, ArmorTrim.of(TrimMaterials.DIAMOND.get(), TrimPatterns.SPIRE.get()))
+            .add(Keys.ARMOR_TRIM, ArmorTrim.of(TrimMaterials.DIAMOND, TrimPatterns.SPIRE))
             .build();
-        this.checkGetData(stack, Keys.ARMOR_TRIM, ArmorTrim.of(TrimMaterials.DIAMOND.get(), TrimPatterns.SPIRE.get()));
-        this.checkOfferData(stack, Keys.ARMOR_TRIM, ArmorTrim.of(TrimMaterials.EMERALD.get(), TrimPatterns.WAYFINDER.get()));
+        this.checkGetData(stack, Keys.ARMOR_TRIM, ArmorTrim.of(TrimMaterials.DIAMOND, TrimPatterns.SPIRE));
+        this.checkOfferData(stack, Keys.ARMOR_TRIM, ArmorTrim.of(TrimMaterials.EMERALD, TrimPatterns.WAYFINDER));
         player.inventory().offer(stack);
     }
 
