--- conflicted
+++ resolved
@@ -57,18 +57,12 @@
 import org.spongepowered.api.event.filter.cause.Root;
 import org.spongepowered.api.event.filter.data.GetValue;
 import org.spongepowered.api.event.lifecycle.ConstructPluginEvent;
-import org.spongepowered.api.event.lifecycle.LifecycleEvent;
 import org.spongepowered.api.event.lifecycle.LoadedGameEvent;
 import org.spongepowered.api.event.lifecycle.RegisterCommandEvent;
 import org.spongepowered.api.event.message.PlayerChatEvent;
 import org.spongepowered.api.event.network.ServerSideConnectionEvent;
-<<<<<<< HEAD
-import org.spongepowered.api.registry.RegistryKey;
-import org.spongepowered.api.registry.RegistryTypes;
-=======
 import org.spongepowered.api.item.ItemTypes;
 import org.spongepowered.api.item.inventory.ItemStack;
->>>>>>> 10d8e86f
 import org.spongepowered.api.util.locale.Locales;
 import org.spongepowered.plugin.PluginContainer;
 import org.spongepowered.plugin.builtin.jvm.Plugin;
@@ -182,7 +176,7 @@
 
         event.register(this.container, Command.builder().addParameters(messageArg).executor(ctx -> {
             ctx.sendMessage(Component.text("here it comes..."));
-            if (ctx.cause().audience() instanceof ServerPlayer player) {
+            if (ctx.cause().audience() instanceof final ServerPlayer player) {
                 player.simulateChat(ctx.requireOne(messageArg), event.cause());
             }
             return CommandResult.success();
@@ -208,7 +202,7 @@
 
             if (event instanceof PlayerChatEvent.Decorate) {
                 event.setMessage(event.message().color(NamedTextColor.GREEN));
-            } else if (event instanceof PlayerChatEvent.Submit submitEvent) {
+            } else if (event instanceof final PlayerChatEvent.Submit submitEvent) {
 
                 submitEvent.setChatType(ChatTypes.key(INVERTED_CHAT_ORDER));
                 final TextComponent name = Component.text("Prefix", NamedTextColor.RED)
