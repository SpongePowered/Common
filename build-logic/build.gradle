plugins {
    id "java-gradle-plugin"
    id "org.spongepowered.gradle.sponge.dev" version "2.1.1"
}

dependencies {
    api("com.google.code.gson:gson:2.9.1")
    implementation("gradle.plugin.org.jetbrains.gradle.plugin.idea-ext:gradle-idea-ext:1.1.6")
}

<<<<<<< HEAD
indra {
    javaVersions {
        strictVersions(false) // it's just buildscript, no need for anything fancy
    }
}

dependencies {
    api("com.google.code.gson:gson:2.9.0")
    implementation("gradle.plugin.org.jetbrains.gradle.plugin.idea-ext:gradle-idea-ext:1.1.5")
=======
indraSpotlessLicenser {
    def parentProject = gradle.parent.rootProject

    licenseHeaderFile(parentProject.file('HEADER.txt'))

    property("name", "Sponge")
    property("organization", parentProject.ext.organization)
    property("url", parentProject.ext.projectUrl)
>>>>>>> 25ae9841
}

gradlePlugin {
    plugins {
        impl {
            id = "implementation-structure"
            implementationClass = "org.spongepowered.gradle.impl.SpongeImplementationPlugin"
        }
        templateResources {
            id = "templated-resources"
            implementationClass = "org.spongepowered.gradle.impl.TemplatedResourcesPlugin"
        }
    }
}<|MERGE_RESOLUTION|>--- conflicted
+++ resolved
@@ -1,6 +1,12 @@
 plugins {
     id "java-gradle-plugin"
     id "org.spongepowered.gradle.sponge.dev" version "2.1.1"
+}
+
+indra {
+    javaVersions {
+        strictVersions(false) // it's just buildscript, no need for anything fancy
+    }
 }
 
 dependencies {
@@ -8,17 +14,6 @@
     implementation("gradle.plugin.org.jetbrains.gradle.plugin.idea-ext:gradle-idea-ext:1.1.6")
 }
 
-<<<<<<< HEAD
-indra {
-    javaVersions {
-        strictVersions(false) // it's just buildscript, no need for anything fancy
-    }
-}
-
-dependencies {
-    api("com.google.code.gson:gson:2.9.0")
-    implementation("gradle.plugin.org.jetbrains.gradle.plugin.idea-ext:gradle-idea-ext:1.1.5")
-=======
 indraSpotlessLicenser {
     def parentProject = gradle.parent.rootProject
 
@@ -27,7 +22,6 @@
     property("name", "Sponge")
     property("organization", parentProject.ext.organization)
     property("url", parentProject.ext.projectUrl)
->>>>>>> 25ae9841
 }
 
 gradlePlugin {
