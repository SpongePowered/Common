[metadata]
format = { version = "1.1" }

# Implementation-only dependencies, or dependencies that use a different version than in API
# See SpongeAPI's gradle/libs.versions.toml for many dependency declarations that Sponge also uses
[versions]
asm = "9.7"
log4j = "2.22.1"
forgeAutoRenamingTool = "1.0.6"
mixin = "0.8.7"
<<<<<<< HEAD
bootstrap = "2.1.3"
modlauncher = "10.2.2"
=======
mixinextras = "0.4.1"
bootstrap = "2.1.1"
modlauncher = "10.2.1"
>>>>>>> 372378f0
neo-modlauncher = "11.0.3"
securemodules = "2.2.20"
jarjar = "0.3.26"
guava = "32.1.2-jre"
mockito = "5.11.0"
jline = "3.25.1"
tinylog = "2.7.0"
vineflower = "1.10.1"

[libraries]
# common
asm = { module = "org.ow2.asm:asm", version.ref = "asm" }
asm-analysis = { module = "org.ow2.asm:asm-analysis", version.ref = "asm" }
asm-commons = { module = "org.ow2.asm:asm-commons", version.ref = "asm" }
asm-util = { module = "org.ow2.asm:asm-util", version.ref = "asm" }
asm-tree = { module = "org.ow2.asm:asm-tree", version.ref = "asm" }
joptSimple = { module = "net.sf.jopt-simple:jopt-simple", version = "5.0.4" }
log4j-api = { module = "org.apache.logging.log4j:log4j-api", version.ref = "log4j" }
log4j-core = { module = "org.apache.logging.log4j:log4j-core", version.ref = "log4j" }
log4j-jpl = { module = "org.apache.logging.log4j:log4j-jpl", version.ref = "log4j" }
log4j-slf4j2 = { module = "org.apache.logging.log4j:log4j-slf4j2-impl", version.ref = "log4j" }
bootstrap-api = { module = "net.minecraftforge:bootstrap-api", version.ref = "bootstrap" }
bootstrap = { module = "net.minecraftforge:bootstrap", version.ref = "bootstrap" }
modlauncher = { module = "net.minecraftforge:modlauncher", version.ref = "modlauncher" }
neo-modlauncher = { module = "cpw.mods:modlauncher", version.ref = "neo-modlauncher" }
securemodules = { module = "net.minecraftforge:securemodules", version.ref = "securemodules" }
tinylog-api = { module = "org.tinylog:tinylog-api", version.ref = "tinylog" }
tinylog-impl = { module = "org.tinylog:tinylog-impl", version.ref = "tinylog" }
tinylog-slf4j = { module = "org.tinylog:slf4j-tinylog", version.ref = "tinylog" }

# generator
javaparser =  { module = "com.github.javaparser:javaparser-core", version = "3.25.9" }
javapoet = { module = "com.squareup:javapoet", version = "1.13.0" }

# modlauncher-transformers
accessWidener = { module = "net.fabricmc:access-widener", version = "2.1.0" }

# Sponge
adventure-serializerAnsi = { module = "net.kyori:adventure-text-serializer-ansi" } # version inherited from bom in API catalog
adventure-serializerConfigurate4 = { module = "net.kyori:adventure-serializer-configurate4" } # version inherited from bom in API catalog
configurate-jackson = { module = "org.spongepowered:configurate-jackson" } # version inherited from bom in API catalog
guava = { module = "com.google.guava:guava", version.ref = "guava" }
javaxInject = { module = "javax.inject:javax.inject", version = "1" }
mixin = { module = "org.spongepowered:mixin", version.ref = "mixin" }
mixinextras-common = { module = "io.github.llamalad7:mixinextras-common", version.ref = "mixinextras" }
mixinextras-forge = { module = "io.github.llamalad7:mixinextras-forge", version.ref = "mixinextras" }
mockito-core = { module = "org.mockito:mockito-core", version.ref = "mockito" }
mockito-junitJupiter = { module = "org.mockito:mockito-junit-jupiter", version.ref = "mockito" }

# vanilla
forgeAutoRenamingTool = { module = "net.minecraftforge:ForgeAutoRenamingTool", version.ref = "forgeAutoRenamingTool" }
jarjar-fs = { module = "net.minecraftforge:JarJarFileSystems", version.ref = "jarjar" }
jline-reader = { module = "org.jline:jline-reader", version.ref = "jline" }
jline-terminal = { module = "org.jline:jline-terminal", version.ref = "jline" }
jline-terminalJansi = { module = "org.jline:jline-terminal-jansi", version.ref = "jline" }
lmaxDisruptor = { module = "com.lmax:disruptor", version = "3.4.4" }
terminalConsoleAppender = { module = "net.minecrell:terminalconsoleappender", version = "1.3.0" }

# buildtime-only
vineflower = { module = "org.vineflower:vineflower", version.ref = "vineflower" }
at = { module = "dev.architectury:at", version = "1.0.1" }

[plugins]
blossom = { id = "net.kyori.blossom", version = "2.1.0" }
indra-licenserSpotless = { id = "net.kyori.indra.licenser.spotless", version = "3.1.3" }
shadow = { id = "com.github.johnrengelman.shadow", version = "8.1.1" }
vanillaGradle = { id = "org.spongepowered.gradle.vanilla" }
versions = { id = "com.github.ben-manes.versions", version = "0.51.0" }<|MERGE_RESOLUTION|>--- conflicted
+++ resolved
@@ -8,14 +8,9 @@
 log4j = "2.22.1"
 forgeAutoRenamingTool = "1.0.6"
 mixin = "0.8.7"
-<<<<<<< HEAD
+mixinextras = "0.4.1"
 bootstrap = "2.1.3"
 modlauncher = "10.2.2"
-=======
-mixinextras = "0.4.1"
-bootstrap = "2.1.1"
-modlauncher = "10.2.1"
->>>>>>> 372378f0
 neo-modlauncher = "11.0.3"
 securemodules = "2.2.20"
 jarjar = "0.3.26"
