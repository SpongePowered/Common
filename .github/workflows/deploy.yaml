# This workflow will build a Java project with Gradle
# For more information see: https://help.github.com/actions/language-and-framework-guides/building-and-testing-java-with-gradle
# This workflow should have the same content as build-project.yaml, plus extra handling for publishing
name: Build and Deploy

on:
  push:
    branches: [ 'api-*' ]

env:
  CACHE_REV: "1"

jobs:
  build:
    runs-on: ubuntu-22.04
    steps:
      - uses: actions/checkout@v3
        with:
          submodules: recursive
      - uses: actions/cache@v3
        with:
          path: |
            ~/.gradle/caches
            ~/.gradle/wrapper
            ${{ github.workspace}}/buildSrc/.gradle/
            ${{ github.workspace}}/forge/build/fg_cache
            ${{ github.workspace}}/.gradle/
          key: "${{ runner.os }}-minecraft-${{ env.CACHE_REV }}-${{ hashFiles('**/*.gradle*') }}"
          restore-keys: |
            ${{ runner.os }}-minecraft-${{ env.CACHE_REV }}-
<<<<<<< HEAD
      - name: Set up JDK 17
        uses: actions/setup-java@v2
        with:
          distribution: temurin
          java-version: 17
=======
      - name: Set up JDK 11
        uses: actions/setup-java@v3
        with:
          distribution: temurin
          java-version: 11
>>>>>>> 25ae9841
      - name: Validate Gradle Wrapper
        uses: gradle/wrapper-validation-action@v1
      - name: Setup workspace
        run: |
          echo "GIT_COMMIT=${GITHUB_SHA}" >> $GITHUB_ENV
          echo "GIT_BRANCH=${GITHUB_REF##*/}" >> $GITHUB_ENV
          echo "BUILD_NUMBER=${GITHUB_RUN_NUMBER}" >> $GITHUB_ENV
      - name: Build with Gradle
        run: ./gradlew -PenableTestPlugins=true -PenableSpongeForge=true build --stacktrace
        env:
          CI_SYSTEM: Github Actions
      - name: Archive artifacts for build
        uses: actions/upload-artifact@v3
        with:
          name: Sponge Jars
          path: |
            ${{ github.workspace }}/SpongeAPI/build/libs/*.jar
            ${{ github.workspace }}/build/libs/*.jar
            ${{ github.workspace }}/vanilla/build/libs/*.jar
            ${{ github.workspace }}/forge/build/libs/*.jar
      - name: SpongeVanilla Production Jar
        uses: actions/upload-artifact@v3
        with:
          name: SpongeVanilla Production Jar
          path: "${{ github.workspace }}/vanilla/build/libs/*-universal.jar"
      - name: SpongeForge Production Jar
        uses: actions/upload-artifact@v3
        with:
          name: SpongeForge Production Jar
          path: "${{ github.workspace }}/forge/build/libs/*-universal.jar"
      - name: SpongeVanilla libraries
        uses: actions/upload-artifact@v3
        with:
          name: SpongeVanilla installer libraries
          path: "${{ github.workspace }}/vanilla/build/resources/installer/libraries.json"
  integrationTest:
    needs: build
    timeout-minutes: 10
    strategy:
      fail-fast: false
      matrix:
<<<<<<< HEAD
        os: [ubuntu-20.04, windows-latest, macos-latest]
        java: [17]
=======
        os: [ubuntu-22.04, windows-latest, macos-latest]
        java: [8, 11, 16]
>>>>>>> 25ae9841
    runs-on: "${{ matrix.os }}"
    steps:
      - name: Check out repository to use the build.gradle.kts as a hash file
        uses: actions/checkout@v3
        with:
          path: code
      - name: Download SpongeVanilla libraries as an additional hash file
        uses: actions/download-artifact@v3
        with:
          name: SpongeVanilla installer libraries
          path: "${{ github.workspace }}/code/libraries.json"
      - name: "Setup JDK ${{ matrix.java }}"
<<<<<<< HEAD
        uses: actions/setup-java@v2
        with:
          distribution: adopt
=======
        uses: actions/setup-java@v3
        with:
          distribution: temurin
>>>>>>> 25ae9841
          java-version: "${{ matrix.java }}"
      - uses: actions/cache@v3
        with:
          path: "${{ github.workspace}}/libraries"
          key: "${{runner.os}}-${{matrix.java}}-it-libraries-${{ hashFiles('code/build.gradle.kts') }}-${{ github.workspace }}/code/libraries.json"
          restore-keys: "${{runner.os}}-${{matrix.java}}-it-libraries-"
      - name: Download SpongeVanilla server
        uses: actions/download-artifact@v3
        with:
          name: SpongeVanilla Production Jar
      - name: Run SpongeVanilla Test (windows)
        if: "runner.os == 'Windows'"
        run: java "-Dmixin.debug.verbose=true" -jar $(gci | Where-Object NameString -Match "-universal.jar") --launchTarget sponge_server_it
      - name: Run SpongeVanilla Test (other)
        if: "runner.os != 'Windows'"
        run: java -Dmixin.debug.verbose=true -jar *-universal.jar --launchTarget sponge_server_it
  publish:
    needs: integrationTest
    runs-on: ubuntu-22.04
    steps:
      - uses: actions/checkout@v3
        with:
          submodules: recursive
      - uses: actions/cache@v3
        with:
          path: |
            ~/.gradle/caches
            ~/.gradle/wrapper
            ${{ github.workspace}}/buildSrc/.gradle/
            ${{ github.workspace}}/forge/build/fg_cache
            ${{ github.workspace}}/.gradle/
          key: "${{ runner.os }}-minecraft-${{ env.CACHE_REV }}-${{ hashFiles('**/*.gradle*') }}"
          restore-keys: |
            ${{ runner.os }}-minecraft-${{ env.CACHE_REV }}-
<<<<<<< HEAD
      - name: Set up JDK 17
        uses: actions/setup-java@v2
        with:
          distribution: adopt
          java-version: 17
=======
      - name: Set up JDK 11
        uses: actions/setup-java@v3
        with:
          distribution: temurin
          java-version: 11
>>>>>>> 25ae9841
        # We don't need to run tests again, so we just publish
      - name: Setup workspace
        run: |
          echo "GIT_COMMIT=${GITHUB_SHA}" >> $GITHUB_ENV
          echo "GIT_BRANCH=${GITHUB_REF##*/}" >> $GITHUB_ENV
          echo "BUILD_NUMBER=${GITHUB_RUN_NUMBER}" >> $GITHUB_ENV
      - name: Publish to Sponge Maven & GitHub Packages
        # run: ./gradlew -s -PenableSpongeForge=true :publish :SpongeVanilla:publish :SpongeForge:publish
        run: ./gradlew -s -PenableSpongeForge=true :publish :SpongeVanilla:publish
        env:
          CI_SYSTEM: Github Actions
          GITHUB_USERNAME: "${{ github.actor }}"
          GITHUB_TOKEN: "${{ secrets.GITHUB_TOKEN }}"
          ORG_GRADLE_PROJECT_spongeSnapshotRepo: "${{ secrets.SPONGE_MAVEN_SNAPSHOT_REPO_URL }}"
          ORG_GRADLE_PROJECT_spongeReleaseRepo: "${{ secrets.SPONGE_MAVEN_RELEASE_REPO_URL }}"
          ORG_GRADLE_PROJECT_spongeUsername: "${{ secrets.SPONGE_MAVEN_REPO_USER }}"
          ORG_GRADLE_PROJECT_spongePassword: "${{ secrets.SPONGE_MAVEN_REPO_PASSWORD }}"<|MERGE_RESOLUTION|>--- conflicted
+++ resolved
@@ -28,19 +28,11 @@
           key: "${{ runner.os }}-minecraft-${{ env.CACHE_REV }}-${{ hashFiles('**/*.gradle*') }}"
           restore-keys: |
             ${{ runner.os }}-minecraft-${{ env.CACHE_REV }}-
-<<<<<<< HEAD
       - name: Set up JDK 17
-        uses: actions/setup-java@v2
+        uses: actions/setup-java@v3
         with:
           distribution: temurin
           java-version: 17
-=======
-      - name: Set up JDK 11
-        uses: actions/setup-java@v3
-        with:
-          distribution: temurin
-          java-version: 11
->>>>>>> 25ae9841
       - name: Validate Gradle Wrapper
         uses: gradle/wrapper-validation-action@v1
       - name: Setup workspace
@@ -82,13 +74,8 @@
     strategy:
       fail-fast: false
       matrix:
-<<<<<<< HEAD
-        os: [ubuntu-20.04, windows-latest, macos-latest]
+        os: [ubuntu-22.04, windows-latest, macos-latest]
         java: [17]
-=======
-        os: [ubuntu-22.04, windows-latest, macos-latest]
-        java: [8, 11, 16]
->>>>>>> 25ae9841
     runs-on: "${{ matrix.os }}"
     steps:
       - name: Check out repository to use the build.gradle.kts as a hash file
@@ -101,15 +88,9 @@
           name: SpongeVanilla installer libraries
           path: "${{ github.workspace }}/code/libraries.json"
       - name: "Setup JDK ${{ matrix.java }}"
-<<<<<<< HEAD
-        uses: actions/setup-java@v2
-        with:
-          distribution: adopt
-=======
         uses: actions/setup-java@v3
         with:
           distribution: temurin
->>>>>>> 25ae9841
           java-version: "${{ matrix.java }}"
       - uses: actions/cache@v3
         with:
@@ -144,19 +125,11 @@
           key: "${{ runner.os }}-minecraft-${{ env.CACHE_REV }}-${{ hashFiles('**/*.gradle*') }}"
           restore-keys: |
             ${{ runner.os }}-minecraft-${{ env.CACHE_REV }}-
-<<<<<<< HEAD
       - name: Set up JDK 17
-        uses: actions/setup-java@v2
-        with:
-          distribution: adopt
-          java-version: 17
-=======
-      - name: Set up JDK 11
         uses: actions/setup-java@v3
         with:
           distribution: temurin
-          java-version: 11
->>>>>>> 25ae9841
+          java-version: 17
         # We don't need to run tests again, so we just publish
       - name: Setup workspace
         run: |
