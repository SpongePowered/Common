# This workflow will build a Java project with Gradle
# For more information see: https://help.github.com/actions/language-and-framework-guides/building-and-testing-java-with-gradle
# This workflow should have the same content as build-project.yaml, plus extra handling for publishing
name: Build and Deploy

on:
  push:
    branches:
      - 'api-*'
<<<<<<< HEAD
      - 'update/*'
=======
      - update/*
>>>>>>> 33daf3d8
    tags-ignore: [ '**' ]

env:
  CACHE_REV: 1

jobs:
  build:
    uses: ./.github/workflows/common-run-build.yaml
    secrets: inherit
  integrationTest:
    needs: build
    uses: ./.github/workflows/common-integration-test.yaml
    secrets: inherit
  publish:
    needs: integrationTest
    runs-on: ubuntu-22.04
<<<<<<< HEAD
=======
    # This enables publishing individual projects in parallel
>>>>>>> 33daf3d8
    strategy:
      fail-fast: false
      matrix:
        project:
          - vanilla
<<<<<<< HEAD
#          - forge
=======
          - forge
>>>>>>> 33daf3d8
          - neoforge
        include:
          - project: vanilla
            gradleProject: SpongeVanilla
<<<<<<< HEAD
#          - project: forge
#            gradleProject: SpongeForge
=======
          - project: forge
            gradleProject: SpongeForge
>>>>>>> 33daf3d8
          - project: neoforge
            gradleProject: SpongeNeo
    steps:
      - name: setup
<<<<<<< HEAD
        if: "!startsWith(github.ref, 'refs/heads/update/') || matrix.project == 'vanilla'"
=======
        if: !startsWith(github.ref, 'refs/heads/update/') || matrix.project == 'vanilla'
>>>>>>> 33daf3d8
        id: setup
        uses: SpongePowered/.github/.github/actions/setup-java-env@master
        with:
          runtime_version: 21
          publishing_branch_regex: ''
      - name: setup / minecraft cache
<<<<<<< HEAD
        if: "!startsWith(github.ref, 'refs/heads/update/') || matrix.project == 'vanilla'"
=======
        if: !startsWith(github.ref, 'refs/heads/update/') || matrix.project == 'vanilla'
>>>>>>> 33daf3d8
        uses: "actions/cache@0c45773b623bea8c8e75f6c82b208c3cf94ea4f9" # v4.0.2
        with:
          path: |
            ${{ github.workspace}}/buildSrc/.gradle/
            ${{ github.workspace}}/.gradle/
          key: "${{ runner.os }}-minecraft-${{ env.CACHE_REV }}-${{ hashFiles('**/*.gradle*') }}"
          restore-keys: |
            ${{ runner.os }}-minecraft-${{ env.CACHE_REV }}-
          # We don't need to run tests again, so we just publish
      - name: setup / workspace
<<<<<<< HEAD
        if: "!startsWith(github.ref, 'refs/heads/update/') || matrix.project == 'vanilla'"
=======
        if: !startsWith(github.ref, 'refs/heads/update/') || matrix.project == 'vanilla'
>>>>>>> 33daf3d8
        run: |
          echo "GIT_COMMIT=${GITHUB_SHA}" >> $GITHUB_ENV
          echo "GIT_BRANCH=${GITHUB_REF##*/}" >> $GITHUB_ENV
          echo "BUILD_NUMBER=${GITHUB_RUN_NUMBER}" >> $GITHUB_ENV
      - name: Publish to Sponge Maven & GitHub Packages
<<<<<<< HEAD
        if: "!startsWith(github.ref, 'refs/heads/update/') || matrix.project == 'vanilla'"
=======
        if: !startsWith(github.ref, 'refs/heads/update/') || matrix.project == 'vanilla'
>>>>>>> 33daf3d8
        run: ./gradlew -s -Pprojects=vanilla,${{ matrix.project }} :${{ matrix.gradleProject }}:publish
        env:
          CI_SYSTEM: Github Actions
          GITHUB_USERNAME: "${{ github.actor }}"
          GITHUB_TOKEN: "${{ secrets.GITHUB_TOKEN }}"
          ORG_GRADLE_PROJECT_spongeSnapshotRepo: "${{ secrets.SPONGE_MAVEN_SNAPSHOT_REPO_URL }}"
          ORG_GRADLE_PROJECT_spongeReleaseRepo: "${{ secrets.SPONGE_MAVEN_RELEASE_REPO_URL }}"
          ORG_GRADLE_PROJECT_spongeUsername: "${{ secrets.SPONGE_MAVEN_REPO_USER }}"
          ORG_GRADLE_PROJECT_spongePassword: "${{ secrets.SPONGE_MAVEN_REPO_PASSWORD }}"<|MERGE_RESOLUTION|>--- conflicted
+++ resolved
@@ -7,11 +7,7 @@
   push:
     branches:
       - 'api-*'
-<<<<<<< HEAD
       - 'update/*'
-=======
-      - update/*
->>>>>>> 33daf3d8
     tags-ignore: [ '**' ]
 
 env:
@@ -28,51 +24,30 @@
   publish:
     needs: integrationTest
     runs-on: ubuntu-22.04
-<<<<<<< HEAD
-=======
-    # This enables publishing individual projects in parallel
->>>>>>> 33daf3d8
     strategy:
       fail-fast: false
       matrix:
         project:
           - vanilla
-<<<<<<< HEAD
 #          - forge
-=======
-          - forge
->>>>>>> 33daf3d8
           - neoforge
         include:
           - project: vanilla
             gradleProject: SpongeVanilla
-<<<<<<< HEAD
 #          - project: forge
 #            gradleProject: SpongeForge
-=======
-          - project: forge
-            gradleProject: SpongeForge
->>>>>>> 33daf3d8
           - project: neoforge
             gradleProject: SpongeNeo
     steps:
       - name: setup
-<<<<<<< HEAD
         if: "!startsWith(github.ref, 'refs/heads/update/') || matrix.project == 'vanilla'"
-=======
-        if: !startsWith(github.ref, 'refs/heads/update/') || matrix.project == 'vanilla'
->>>>>>> 33daf3d8
         id: setup
         uses: SpongePowered/.github/.github/actions/setup-java-env@master
         with:
           runtime_version: 21
           publishing_branch_regex: ''
       - name: setup / minecraft cache
-<<<<<<< HEAD
         if: "!startsWith(github.ref, 'refs/heads/update/') || matrix.project == 'vanilla'"
-=======
-        if: !startsWith(github.ref, 'refs/heads/update/') || matrix.project == 'vanilla'
->>>>>>> 33daf3d8
         uses: "actions/cache@0c45773b623bea8c8e75f6c82b208c3cf94ea4f9" # v4.0.2
         with:
           path: |
@@ -83,21 +58,13 @@
             ${{ runner.os }}-minecraft-${{ env.CACHE_REV }}-
           # We don't need to run tests again, so we just publish
       - name: setup / workspace
-<<<<<<< HEAD
         if: "!startsWith(github.ref, 'refs/heads/update/') || matrix.project == 'vanilla'"
-=======
-        if: !startsWith(github.ref, 'refs/heads/update/') || matrix.project == 'vanilla'
->>>>>>> 33daf3d8
         run: |
           echo "GIT_COMMIT=${GITHUB_SHA}" >> $GITHUB_ENV
           echo "GIT_BRANCH=${GITHUB_REF##*/}" >> $GITHUB_ENV
           echo "BUILD_NUMBER=${GITHUB_RUN_NUMBER}" >> $GITHUB_ENV
       - name: Publish to Sponge Maven & GitHub Packages
-<<<<<<< HEAD
         if: "!startsWith(github.ref, 'refs/heads/update/') || matrix.project == 'vanilla'"
-=======
-        if: !startsWith(github.ref, 'refs/heads/update/') || matrix.project == 'vanilla'
->>>>>>> 33daf3d8
         run: ./gradlew -s -Pprojects=vanilla,${{ matrix.project }} :${{ matrix.gradleProject }}:publish
         env:
           CI_SYSTEM: Github Actions
