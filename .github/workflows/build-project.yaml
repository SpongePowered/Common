--- conflicted
+++ resolved
@@ -32,15 +32,9 @@
             ${{ github.workspace}}/.gradle/
           key: "${{ runner.os }}-minecraft-${{ env.CACHE_REV }}-${{ hashFiles('**/*.gradle*') }}"
           restore-keys: |
-<<<<<<< HEAD
-            ${{ runner.os }}-minecraft-
+            ${{ runner.os }}-minecraft-${{ env.CACHE_REV }}-
       - name: Set up JDK 16
         uses: actions/setup-java@v2
-=======
-            ${{ runner.os }}-minecraft-${{ env.CACHE_REV }}-
-      - name: Set up JDK 1.8
-        uses: actions/setup-java@v1
->>>>>>> a65c5143
         with:
           distribution: adopt
           java-version: 16
