# This workflow will build a Java project with Gradle
# For more information see: https://help.github.com/actions/language-and-framework-guides/building-and-testing-java-with-gradle

name: Java CI with Gradle

on:
  push:
    branches-ignore: [ 'api-*' ]
    tags-ignore: ["*"]
  pull_request:
    branches-ignore: [ stable-7 ]

env:
  CACHE_REV: "1"

jobs:
  build:
    # Only run on PRs if the source branch is on someone else's repo
    if: "${{ github.event_name != 'pull_request' || github.repository != github.event.pull_request.head.repo.full_name }}"
    runs-on: ubuntu-22.04
    steps:
      - uses: actions/checkout@v3
        with:
          submodules: recursive
      - uses: actions/cache@v3
        with:
          path: |
            ~/.gradle/caches
            ~/.gradle/wrapper
            ${{ github.workspace}}/buildSrc/.gradle/
            ${{ github.workspace}}/forge/build/fg_cache
            ${{ github.workspace}}/.gradle/
          key: "${{ runner.os }}-minecraft-${{ env.CACHE_REV }}-${{ hashFiles('**/*.gradle*') }}"
          restore-keys: |
            ${{ runner.os }}-minecraft-${{ env.CACHE_REV }}-
<<<<<<< HEAD
      - name: Set up JDK 17
        uses: actions/setup-java@v2
        with:
          distribution: temurin
          java-version: 17
=======
      - name: Set up JDK 11
        uses: actions/setup-java@v3
        with:
          distribution: temurin
          java-version: 11
>>>>>>> 25ae9841
      - name: Validate Gradle Wrapper
        uses: gradle/wrapper-validation-action@v1
      - name: Setup workspace
        run: |
          echo "GIT_COMMIT=${GITHUB_SHA}" >> $GITHUB_ENV
          echo "GIT_BRANCH=${GITHUB_REF##*/}" >> $GITHUB_ENV
      - name: Build with Gradle
        run: ./gradlew -PenableTestPlugins=true -PenableSpongeForge=true build --stacktrace
        env:
          CI_SYSTEM: Github Actions
      - name: Archive artifacts for build
        uses: actions/upload-artifact@v3
        with:
          name: Sponge Jars
          path: |
            ${{ github.workspace }}/SpongeAPI/build/libs/*.jar
            ${{ github.workspace }}/build/libs/*.jar
            ${{ github.workspace }}/vanilla/build/libs/*.jar
            ${{ github.workspace }}/forge/build/libs/*.jar
      - name: SpongeVanilla Production Jar
        uses: actions/upload-artifact@v3
        with:
          name: SpongeVanilla Production Jar
          path: "${{ github.workspace }}/vanilla/build/libs/*-universal.jar"
      - name: SpongeForge Production Jar
        uses: actions/upload-artifact@v3
        with:
          name: SpongeForge Production Jar
          path: "${{ github.workspace }}/forge/build/libs/*-universal.jar"
      - name: SpongeVanilla libraries
        uses: actions/upload-artifact@v3
        with:
          name: SpongeVanilla installer libraries
          path: "${{ github.workspace }}/vanilla/build/resources/installer/libraries.json"
  integrationTest:
    needs: build
    timeout-minutes: 10
    strategy:
      fail-fast: false
      matrix:
<<<<<<< HEAD
        os: [ubuntu-20.04, windows-latest, macos-latest]
        java: [17]
=======
        os: [ubuntu-22.04, windows-latest, macos-latest]
        java: [8, 11, 16]
>>>>>>> 25ae9841
    runs-on: "${{ matrix.os }}"
    steps:
      - name: Check out repository to use the build.gradle.kts as a hash file
        uses: actions/checkout@v2
        with:
          path: code
      - name: Download SpongeVanilla libraries as an additional hash file
        uses: actions/download-artifact@v3
        with:
          name: SpongeVanilla installer libraries
          path: "${{ github.workspace }}/code/libraries.json"
      - name: "Setup JDK ${{ matrix.java }}"
<<<<<<< HEAD
        uses: actions/setup-java@v2
=======
        uses: actions/setup-java@v3
>>>>>>> 25ae9841
        with:
          distribution: temurin
          java-version: "${{ matrix.java }}"
      - uses: actions/cache@v3
        with:
          path: "${{ github.workspace}}/libraries"
          key: "${{runner.os}}-${{matrix.java}}-it-libraries-${{ hashFiles('code/build.gradle.kts') }}-${{ github.workspace }}/code/libraries.json"
          restore-keys: "${{runner.os}}-${{matrix.java}}-it-libraries-"
      - name: Download SpongeVanilla server
        uses: actions/download-artifact@v3
        with:
          name: SpongeVanilla Production Jar
      - name: Run SpongeVanilla Test (windows)
        if: "runner.os == 'Windows'"
        run: java "-Dmixin.debug.verbose=true" -jar $(gci | Where-Object NameString -Match "-universal.jar") --launchTarget sponge_server_it
      - name: Run SpongeVanilla Test (other)
        if: "runner.os != 'Windows'"
        run: java -Dmixin.debug.verbose=true -jar *-universal.jar --launchTarget sponge_server_it<|MERGE_RESOLUTION|>--- conflicted
+++ resolved
@@ -33,19 +33,11 @@
           key: "${{ runner.os }}-minecraft-${{ env.CACHE_REV }}-${{ hashFiles('**/*.gradle*') }}"
           restore-keys: |
             ${{ runner.os }}-minecraft-${{ env.CACHE_REV }}-
-<<<<<<< HEAD
       - name: Set up JDK 17
-        uses: actions/setup-java@v2
+        uses: actions/setup-java@v3
         with:
           distribution: temurin
           java-version: 17
-=======
-      - name: Set up JDK 11
-        uses: actions/setup-java@v3
-        with:
-          distribution: temurin
-          java-version: 11
->>>>>>> 25ae9841
       - name: Validate Gradle Wrapper
         uses: gradle/wrapper-validation-action@v1
       - name: Setup workspace
@@ -86,13 +78,8 @@
     strategy:
       fail-fast: false
       matrix:
-<<<<<<< HEAD
-        os: [ubuntu-20.04, windows-latest, macos-latest]
+        os: [ubuntu-22.04, windows-latest, macos-latest]
         java: [17]
-=======
-        os: [ubuntu-22.04, windows-latest, macos-latest]
-        java: [8, 11, 16]
->>>>>>> 25ae9841
     runs-on: "${{ matrix.os }}"
     steps:
       - name: Check out repository to use the build.gradle.kts as a hash file
@@ -105,11 +92,7 @@
           name: SpongeVanilla installer libraries
           path: "${{ github.workspace }}/code/libraries.json"
       - name: "Setup JDK ${{ matrix.java }}"
-<<<<<<< HEAD
-        uses: actions/setup-java@v2
-=======
         uses: actions/setup-java@v3
->>>>>>> 25ae9841
         with:
           distribution: temurin
           java-version: "${{ matrix.java }}"
